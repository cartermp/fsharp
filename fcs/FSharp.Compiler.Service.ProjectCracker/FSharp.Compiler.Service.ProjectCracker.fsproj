--- conflicted
+++ resolved
@@ -31,12 +31,9 @@
   <ItemGroup>
     <Reference Include="System.Runtime" />
     <Reference Include="System.IO" />
-<<<<<<< HEAD
     <PackageReference Include="FSharp.Core" Version="4.5.2" />
-=======
     <PackageReference Include="FSharp.Core" Version="4.1.19" />
     <PackageReference Include="FSharp.Core" Version="4.1.18" />
->>>>>>> f332ad0d
     <ProjectReference Include="..\FSharp.Compiler.Service\FSharp.Compiler.Service.fsproj" />
   </ItemGroup>
 </Project>