--- conflicted
+++ resolved
@@ -425,12 +425,7 @@
 - ${{ if and(ne(variables['System.TeamProject'], 'public'), notin(variables['Build.Reason'], 'PullRequest')) }}:
   - template: eng/release/insert-into-vs.yml
     parameters:
-<<<<<<< HEAD
-      componentBranchName: release/dev16.8
-      insertTargetBranch: master
-=======
       componentBranchName: refs/heads/release/dev16.9
       insertTargetBranch: main
->>>>>>> ca19ee5b
       insertTeamEmail: fsharpteam@microsoft.com
       insertTeamName: 'F#'