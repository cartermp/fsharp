--- conflicted
+++ resolved
@@ -283,11 +283,7 @@
         # - ${{ if eq(variables['Build.Reason'], 'PullRequest') }}:
         #   - job: SourceBuild_Linux
         #     pool:
-<<<<<<< HEAD
         #       vmImage: ubuntu-latest
-=======
-        #       vmImage: ubuntu-16.04
->>>>>>> 1c969cac
         #     steps:
         #     - checkout: self
         #       clean: true
