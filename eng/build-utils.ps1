--- conflicted
+++ resolved
@@ -190,9 +190,9 @@
     }
 
     if ($summary) {
-        $args += " /consoleloggerparameters:Verbosity=$verbosity;summary"
+        $args += " /consoleloggerparameters:Verbosity=minimal;summary"
     } else {        
-        $args += " /consoleloggerparameters:Verbosity=$verbosity"
+        $args += " /consoleloggerparameters:Verbosity=minimal"
     }
 
     if ($parallel) {
@@ -237,21 +237,13 @@
     Create-Directory $dir
 
     # prepare FsLex and Fsyacc
-<<<<<<< HEAD
-    Run-MSBuild "$RepoRoot\src\buildtools\buildtools.proj" "/restore /t:Publish" -logFileName "BuildTools" -configuration $bootstrapConfiguration -verbosity $verbosity
-=======
     Run-MSBuild "$RepoRoot\src\buildtools\buildtools.proj" "/restore /t:Publish" -logFileName "BuildTools" -configuration $bootstrapConfiguration
->>>>>>> 8f09004f
     Copy-Item "$ArtifactsDir\bin\fslex\$bootstrapConfiguration\netcoreapp2.1\publish" -Destination "$dir\fslex" -Force -Recurse
     Copy-Item "$ArtifactsDir\bin\fsyacc\$bootstrapConfiguration\netcoreapp2.1\publish" -Destination "$dir\fsyacc" -Force  -Recurse
 
     # prepare compiler
     $projectPath = "$RepoRoot\proto.proj"
-<<<<<<< HEAD
-    Run-MSBuild $projectPath "/restore /t:Publish" -logFileName "Bootstrap" -configuration $bootstrapConfiguration -verbosity $verbosity
-=======
     Run-MSBuild $projectPath "/restore /t:Publish" -logFileName "Bootstrap" -configuration $bootstrapConfiguration
->>>>>>> 8f09004f
     Copy-Item "$ArtifactsDir\bin\fsc\$bootstrapConfiguration\$bootstrapTfm\publish" -Destination "$dir\fsc" -Force -Recurse
     Copy-Item "$ArtifactsDir\bin\fsi\$bootstrapConfiguration\$bootstrapTfm\publish" -Destination "$dir\fsi" -Force -Recurse
 
