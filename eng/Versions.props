--- conflicted
+++ resolved
@@ -12,14 +12,9 @@
   <!-- Version number computation -->
   <PropertyGroup>
     <PreReleaseVersionLabel>beta</PreReleaseVersionLabel>
-<<<<<<< HEAD
-    <FSCoreMajorVersion>4.7</FSCoreMajorVersion>
-    <FSCorePackageVersion>$(FSCoreMajorVersion).0</FSCorePackageVersion>
-=======
-    <FSLanguageVersion>4.6</FSLanguageVersion>
+    <FSLanguageVersion>4.7</FSLanguageVersion>
     <FSCoreMajorVersion>$(FSLanguageVersion)</FSCoreMajorVersion>
     <FSCorePackageVersion>$(FSCoreMajorVersion).3</FSCorePackageVersion>
->>>>>>> afe77d70
     <FSCoreVersionPrefix>$(FSCoreMajorVersion).0</FSCoreVersionPrefix>
     <FSCoreVersion>$(FSCoreVersionPrefix).0</FSCoreVersion>
     <!-- The current published nuget package -->
