--- conflicted
+++ resolved
@@ -124,13 +124,8 @@
 
   # Find the first path on %PATH% that contains the dotnet.exe
   if ($useInstalledDotNetCli -and (-not $globalJsonHasRuntimes) -and ($env:DOTNET_INSTALL_DIR -eq $null)) {
-<<<<<<< HEAD
     $dotnetExecutable = GetExecutableFileName 'dotnet'
     $dotnetCmd = Get-Command $dotnetExecutable -ErrorAction SilentlyContinue
-
-=======
-    $dotnetCmd = Get-Command 'dotnet.exe' -ErrorAction SilentlyContinue
->>>>>>> 1f1a8818
     if ($dotnetCmd -ne $null) {
       $env:DOTNET_INSTALL_DIR = Split-Path $dotnetCmd.Path -Parent
     }
@@ -397,13 +392,10 @@
 # or $null if no instance meeting the requirements is found on the machine.
 #
 function LocateVisualStudio([object]$vsRequirements = $null){
-<<<<<<< HEAD
   if (-not (IsWindowsPlatform)) {
     throw "Cannot run vswhere on non-Windows platforms."
   }
 
-=======
->>>>>>> 1f1a8818
   if (Get-Member -InputObject $GlobalJson.tools -Name 'vswhere') {
     $vswhereVersion = $GlobalJson.tools.vswhere
   } else {
@@ -469,12 +461,7 @@
       Write-PipelineTelemetryError -Category 'InitializeToolset' -Message "/global.json must specify 'tools.dotnet'."
       ExitWithExitCode 1
     }
-<<<<<<< HEAD
-    $dotnetPath = Join-Path $dotnetRoot (GetExecutableFileName 'dotnet')
-    $buildTool = @{ Path = $dotnetPath; Command = 'msbuild'; Tool = 'dotnet'; Framework = 'netcoreapp2.1' }
-=======
     $buildTool = @{ Path = Join-Path $dotnetRoot 'dotnet.exe'; Command = 'msbuild'; Tool = 'dotnet'; Framework = 'netcoreapp2.1' }
->>>>>>> 1f1a8818
   } elseif ($msbuildEngine -eq "vs") {
     try {
       $msbuildPath = InitializeVisualStudioMSBuild -install:$restore
