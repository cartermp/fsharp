--- conflicted
+++ resolved
@@ -62,25 +62,15 @@
         <AdditionalProperties Condition="'$(BuildDesktop)' == 'true'">TargetFramework=net472</AdditionalProperties>
       </Projects>
       <Projects Include="$(MSBuildThisFileDirectory)src\fsharp\FSharp.Compiler.Private\FSharp.Compiler.Private.fsproj">
-<<<<<<< HEAD
         <AdditionalProperties Condition="'$(BuildNetcore)' == 'true'">TargetFramework=netstandard2.0</AdditionalProperties>
-        <AdditionalProperties Condition="'$(BuildDesktop)' == 'true'">TargetFramework=net46</AdditionalProperties>
-=======
-        <AdditionalProperties Condition="'$(BuildNetcore)' == 'true'">TargetFramework=netstandard1.6</AdditionalProperties>
         <AdditionalProperties Condition="'$(BuildDesktop)' == 'true'">TargetFramework=net472</AdditionalProperties>
->>>>>>> b06eb87a
       </Projects>
       <Projects Include="$(MSBuildThisFileDirectory)src\fsharp\FSharp.Compiler.Server.Shared\FSharp.Compiler.Server.Shared.fsproj">
         <AdditionalProperties Condition="'$(BuildDesktop)' == 'true'">TargetFramework=net472</AdditionalProperties>
       </Projects>
       <Projects Include="$(MSBuildThisFileDirectory)src\fsharp\FSharp.Compiler.Interactive.Settings\FSharp.Compiler.Interactive.Settings.fsproj">
-<<<<<<< HEAD
         <AdditionalProperties Condition="'$(BuildNetcore)' == 'true'">TargetFramework=netstandard2.0</AdditionalProperties>
-        <AdditionalProperties Condition="'$(BuildDesktop)' == 'true'">TargetFramework=net46</AdditionalProperties>
-=======
-        <AdditionalProperties Condition="'$(BuildNetcore)' == 'true'">TargetFramework=netstandard1.6</AdditionalProperties>
         <AdditionalProperties Condition="'$(BuildDesktop)' == 'true'">TargetFramework=net472</AdditionalProperties>
->>>>>>> b06eb87a
       </Projects>
       <Projects Include="$(MSBuildThisFileDirectory)src\fsharp\fsc\fsc.fsproj">
         <AdditionalProperties Condition="'$(BuildNetcore)' == 'true'">TargetFramework=netcoreapp2.1</AdditionalProperties>
