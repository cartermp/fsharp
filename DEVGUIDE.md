# Development Guide

This document details more advanced options for developing in this codebase. It is not quite necessary to follow it, but it is likely that you'll find something you'll need from here.

## Recommended workflow

We recommend the following overall workflow when developing for this repository:

* Fork this repository
* Always work in your fork
* Always keep your fork up to date

This will make management of multiple forks and your own work easier over time.

## Updating your fork

We recommend the following commands to update your fork:

```
git checkout master
git clean -xdf
git fetch upstream
git rebase upstream/master
git push
```

Or more succinctly:

```
git checkout master && git clean -xdf && git fetch upstream && git rebase upstream/master && git push
```

This will update your fork with the latest from `dotnet/fsharp` on your machine and push those updates to your remote fork.

## Developing on Windows

Install the latest released [Visual Studio](https://www.visualstudio.com/downloads/), as that is what the `master` branch's tools are synced with. Select the following workloads:

* .NET desktop development (also check F# desktop support, as this will install some legacy templates)
* Visual Studio extension development

Building is simple:

    build.cmd

Desktop tests can be run with:

    build.cmd -test
<<<<<<< HEAD

After you build the first time you can open and use this solution in Visual Studio:

    .\VisualFSharp.sln
    
If you don't have everything installed yet, you'll get prompted by Visual Studio to install a few more things. This is because we use a `.vsconfig` file that specifies all our dependencies.
=======

After you build the first time you can open and use this solution in Visual Studio:

    .\VisualFSharp.sln
    
If you don't have everything installed yet, you'll get prompted by Visual Studio to install a few more things. This is because we use a `.vsconfig` file that specifies all our dependencies.

## Developing on Windows - No Visual Studio

We recommend installing the latest released Visual Studio and using that if you are on Windows. However, if you prefer not to do that, you will need to install the following:

* [.NET Framework 4.7.2](https://dotnet.microsoft.com/download/dotnet-framework/net472)
* [.NET Core 3 SDK](https://dotnet.microsoft.com/download/dotnet-core/3.0)
>>>>>>> b4403d7b

You'll need to pass an additional flag to the build script:

    build.cmd -noVisualStudio
    
You can open `FSharp.sln` in your editor of choice.

## Developing on Linux or macOS

For Linux/Mac:

    ./build.sh

Running tests:

    ./build.sh --test
    
You can then open `FSharp.sln` in your editor of choice.

<<<<<<< HEAD
We recommend installing the latest released Visual Studio and using that if you are on Windows. However, if you prefer not to do that, you will need to install the following:

* [.NET Framework 4.7.2](https://dotnet.microsoft.com/download/dotnet-framework/net472)
* [.NET Core 3 SDK](https://dotnet.microsoft.com/download/dotnet-core/3.0)

You'll need to pass an additional flag to the build script:

    build.cmd -noVisualStudio
    
You can open `FSharp.sln` in your editor of choice.

## Developing on Linux or macOS

For Linux/Mac:

    ./build.sh

Running tests:

    ./build.sh --test
    
You can then open `FSharp.sln` in your editor of choice.

=======
>>>>>>> b4403d7b
## Testing from the command line

You can find all test options as separate flags. For example:

```
build -testDesktop                          -- test all net472 target frameworks
build -testCoreClr                          -- test all netstandard and netcoreapp target frameworks
build -testFSharpQA                         -- test all F# Cambridge tests
build -testVs                               -- test all VS integration points
build -testFcs                              -- test F# compiler service components
build -testAll                              -- all of the above
```

Running any of the above will build the latest changes and run tests against them.

## Updating FSComp.fs, FSComp.resx and XLF

If your changes involve modifying the list of language keywords in any way, (e.g. when implementing a new keyword), the XLF localization files need to be synced with the corresponding resx files. This can be done automatically by running

    pushd src\fsharp\FSharp.Compiler.Private
    msbuild FSharp.Compiler.Private.fsproj /t:UpdateXlf
    popd

This only works on Windows/.NETStandard framework, so changing this from any other platform requires editing and syncing all of the XLF files manually.

## Developing the F# tools for Visual Studio

As you would expect, doing this requires both Windows and Visual Studio are installed.

See (DEVGUIDE.md#Developing on Windows) for instructions to install what is needed; it's the same prerequisites.

### Quickly see your changes locally

First, ensure that `VisualFSharpFull` is the startup project.

Then, use the **f5** or **ctrl+f5** keyboard shortcuts to test your tooling changes. The former will debug a new instance of Visual Studio. The latter will launch a new instance of Visual Studio, but with your changes installed.

Alternatively, you can do this entirely via the command line if you prefer that:

    devenv.exe /rootsuffix RoslynDev

### Install your changes into a current Visual Studio installation
<<<<<<< HEAD

If you'd like to "run with your changes", you can produce a VSIX and install it into your current Visual Studio instance:

```
VSIXInstaller.exe /u:"VisualFSharp"
VSIXInstaller.exe artifacts\VSSetup\Release\VisualFSharpFull.vsix
```

It's important to use `Release` if you want to see if your changes have had a noticable performance impact.

### Performance and debugging

Use the `Debug` configuration to test your changes locally. It is the default. Do not use the `Release` configuration! Local development and testing of Visual Studio tooling is not designed for the `Release` configuration.

### Troubleshooting a failed build of the tools

You may run into an issue with a somewhat difficult or cryptic error message, like:

> error VSSDK1077: Unable to locate the extensions directory. "ExternalSettingsManager::GetScopePaths failed to initialize PkgDefManager for C:\Program Files (x86)\Microsoft Visual Studio\2019\Community\Common7\IDE\devenv.exe".

Or hard crash on launch ("Unknown Error").

To fix this, delete these folders:

- `%localappdata%\Microsoft\VisualStudio\<version>_(some number here)RoslynDev`
- `%localappdata%\Microsoft\VisualStudio\<version>_(some number here)`

Where `<version>` corresponds to the latest Visual Studio version on your machine.

## Additional resources

The primary technical guide to the core compiler code is [The F# Compiler Technical Guide](https://fsharp.github.io/2015/09/29/fsharp-compiler-guide.html). Please read and contribute to that guide.

See the "Debugging The Compiler" section of this [article](https://medium.com/@willie.tetlow/f-mentorship-week-1-36f51d3812d4) for some examples.

=======

If you'd like to "run with your changes", you can produce a VSIX and install it into your current Visual Studio instance:

```
VSIXInstaller.exe /u:"VisualFSharp"
VSIXInstaller.exe artifacts\VSSetup\Release\VisualFSharpFull.vsix
```

It's important to use `Release` if you want to see if your changes have had a noticable performance impact.

### Performance and debugging

Use the `Debug` configuration to test your changes locally. It is the default. Do not use the `Release` configuration! Local development and testing of Visual Studio tooling is not designed for the `Release` configuration.

### Troubleshooting a failed build of the tools

You may run into an issue with a somewhat difficult or cryptic error message, like:

> error VSSDK1077: Unable to locate the extensions directory. "ExternalSettingsManager::GetScopePaths failed to initialize PkgDefManager for C:\Program Files (x86)\Microsoft Visual Studio\2019\Community\Common7\IDE\devenv.exe".

Or hard crash on launch ("Unknown Error").

To fix this, delete these folders:

- `%localappdata%\Microsoft\VisualStudio\<version>_(some number here)RoslynDev`
- `%localappdata%\Microsoft\VisualStudio\<version>_(some number here)`

Where `<version>` corresponds to the latest Visual Studio version on your machine.

## Additional resources

The primary technical guide to the core compiler code is [The F# Compiler Technical Guide](https://fsharp.github.io/2015/09/29/fsharp-compiler-guide.html). Please read and contribute to that guide.

See the "Debugging The Compiler" section of this [article](https://medium.com/@willie.tetlow/f-mentorship-week-1-36f51d3812d4) for some examples.

>>>>>>> b4403d7b
## Addendum: configuring a proxy server

If you are behind a proxy server, NuGet client tool must be configured to use it:

```
.nuget\nuget.exe config -set http_proxy=proxy.domain.com:8080 -ConfigFile NuGet.Config
.nuget\nuget.exe config -set http_proxy.user=user_name -ConfigFile NuGet.Config
.nuget\nuget.exe config -set http_proxy.password=user_password -ConfigFile NuGet.Config
```
Where you should set proper proxy address, user name and password.<|MERGE_RESOLUTION|>--- conflicted
+++ resolved
@@ -46,14 +46,6 @@
 Desktop tests can be run with:
 
     build.cmd -test
-<<<<<<< HEAD
-
-After you build the first time you can open and use this solution in Visual Studio:
-
-    .\VisualFSharp.sln
-    
-If you don't have everything installed yet, you'll get prompted by Visual Studio to install a few more things. This is because we use a `.vsconfig` file that specifies all our dependencies.
-=======
 
 After you build the first time you can open and use this solution in Visual Studio:
 
@@ -63,31 +55,6 @@
 
 ## Developing on Windows - No Visual Studio
 
-We recommend installing the latest released Visual Studio and using that if you are on Windows. However, if you prefer not to do that, you will need to install the following:
-
-* [.NET Framework 4.7.2](https://dotnet.microsoft.com/download/dotnet-framework/net472)
-* [.NET Core 3 SDK](https://dotnet.microsoft.com/download/dotnet-core/3.0)
->>>>>>> b4403d7b
-
-You'll need to pass an additional flag to the build script:
-
-    build.cmd -noVisualStudio
-    
-You can open `FSharp.sln` in your editor of choice.
-
-## Developing on Linux or macOS
-
-For Linux/Mac:
-
-    ./build.sh
-
-Running tests:
-
-    ./build.sh --test
-    
-You can then open `FSharp.sln` in your editor of choice.
-
-<<<<<<< HEAD
 We recommend installing the latest released Visual Studio and using that if you are on Windows. However, if you prefer not to do that, you will need to install the following:
 
 * [.NET Framework 4.7.2](https://dotnet.microsoft.com/download/dotnet-framework/net472)
@@ -111,8 +78,6 @@
     
 You can then open `FSharp.sln` in your editor of choice.
 
-=======
->>>>>>> b4403d7b
 ## Testing from the command line
 
 You can find all test options as separate flags. For example:
@@ -155,7 +120,6 @@
     devenv.exe /rootsuffix RoslynDev
 
 ### Install your changes into a current Visual Studio installation
-<<<<<<< HEAD
 
 If you'd like to "run with your changes", you can produce a VSIX and install it into your current Visual Studio instance:
 
@@ -191,43 +155,6 @@
 
 See the "Debugging The Compiler" section of this [article](https://medium.com/@willie.tetlow/f-mentorship-week-1-36f51d3812d4) for some examples.
 
-=======
-
-If you'd like to "run with your changes", you can produce a VSIX and install it into your current Visual Studio instance:
-
-```
-VSIXInstaller.exe /u:"VisualFSharp"
-VSIXInstaller.exe artifacts\VSSetup\Release\VisualFSharpFull.vsix
-```
-
-It's important to use `Release` if you want to see if your changes have had a noticable performance impact.
-
-### Performance and debugging
-
-Use the `Debug` configuration to test your changes locally. It is the default. Do not use the `Release` configuration! Local development and testing of Visual Studio tooling is not designed for the `Release` configuration.
-
-### Troubleshooting a failed build of the tools
-
-You may run into an issue with a somewhat difficult or cryptic error message, like:
-
-> error VSSDK1077: Unable to locate the extensions directory. "ExternalSettingsManager::GetScopePaths failed to initialize PkgDefManager for C:\Program Files (x86)\Microsoft Visual Studio\2019\Community\Common7\IDE\devenv.exe".
-
-Or hard crash on launch ("Unknown Error").
-
-To fix this, delete these folders:
-
-- `%localappdata%\Microsoft\VisualStudio\<version>_(some number here)RoslynDev`
-- `%localappdata%\Microsoft\VisualStudio\<version>_(some number here)`
-
-Where `<version>` corresponds to the latest Visual Studio version on your machine.
-
-## Additional resources
-
-The primary technical guide to the core compiler code is [The F# Compiler Technical Guide](https://fsharp.github.io/2015/09/29/fsharp-compiler-guide.html). Please read and contribute to that guide.
-
-See the "Debugging The Compiler" section of this [article](https://medium.com/@willie.tetlow/f-mentorship-week-1-36f51d3812d4) for some examples.
-
->>>>>>> b4403d7b
 ## Addendum: configuring a proxy server
 
 If you are behind a proxy server, NuGet client tool must be configured to use it:
