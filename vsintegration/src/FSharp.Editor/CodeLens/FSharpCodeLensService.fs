﻿// Copyright (c) Microsoft Corporation.  All Rights Reserved.  See License.txt in the project root for license information.

namespace Microsoft.VisualStudio.FSharp.Editor

open System
open System.Threading
open System.Windows
open System.Windows.Controls
open System.Windows.Media
open System.Windows.Media.Animation

open Microsoft.CodeAnalysis
open Microsoft.CodeAnalysis.ExternalAccess.FSharp.Classification
open Microsoft.CodeAnalysis.ExternalAccess.FSharp.Editor.Shared.Extensions

open FSharp.Compiler
open FSharp.Compiler.SourceCodeServices
open FSharp.Compiler.Range

open Microsoft.VisualStudio.FSharp.Editor.Logging

open Microsoft.VisualStudio.Shell.Interop

open Microsoft.VisualStudio.Text
open Microsoft.VisualStudio.Text.Classification

open Internal.Utilities.StructuredFormat

open Microsoft.CodeAnalysis.ExternalAccess.FSharp.Editor.Shared.Utilities

type internal FSharpCodeLensService
    (
        serviceProvider: IServiceProvider,
        workspace: Workspace, 
        documentId: Lazy<DocumentId>,
        buffer: ITextBuffer, 
        checker: FSharpChecker,
        projectInfoManager: FSharpProjectOptionsManager,
        classificationFormatMapService: IClassificationFormatMapService,
        typeMap: Lazy<FSharpClassificationTypeMap>,
        codeLensDisplayService: CodeLensDisplayService,
        settings: EditorOptions
    ) as self =

    static let userOpName = "FSharpCodeLensService"

    let visit pos parseTree = 
        AstTraversal.Traverse(pos, parseTree, { new AstTraversal.AstVisitorBase<_>() with 
            member _.VisitExpr(_, _, defaultTraverse, expr) =
                defaultTraverse(expr)
            
            override _.VisitInheritSynMemberDefn (_, _, _, _, range) = Some range

            override _.VisitTypeAbbrev( _, range) = Some range

            override _.VisitLetOrUse(_, _, bindings, range) =
                match bindings |> Seq.tryFind (fun b -> b.RangeOfHeadPat.StartLine = pos.Line) with
                | Some entry ->
                    Some entry.RangeOfBindingAndRhs
                | None ->
                    // We choose to use the default range because
                    // it wasn't possible to find the complete range
                    // including implementation code.
                    Some range

            override _.VisitBinding (_, binding) =
                Some binding.RangeOfBindingAndRhs
        })

    let formatMap = lazy classificationFormatMapService.GetClassificationFormatMap "tooltip" // TODO - play with other values, ideally 'codelens'
    let mutable bufferChangedCts = new CancellationTokenSource()
    let uiContext = SynchronizationContext.Current

    let layoutTagToFormatting (layoutTag: LayoutTag) =
        layoutTag
        |> RoslynHelpers.roslynTag
        |> FSharpClassificationTags.GetClassificationTypeName
        |> typeMap.Value.GetClassificationType
        |> formatMap.Value.GetTextProperties   

    let createTextBox (lensInfo: Option<ResizeArray<Layout.TaggedText> * QuickInfoNavigation>) =
        lensInfo
        |> Option.map(fun (taggedText, navigation) ->
            let textBlock = new TextBlock(Background = Brushes.AliceBlue, Opacity = 0.0, TextTrimming = TextTrimming.None)
            FSharpDependencyObjectExtensions.SetDefaultTextProperties(textBlock, formatMap.Value)

            for text in taggedText do
                let coloredProperties = layoutTagToFormatting text.Tag
                let actualProperties =
                    if settings.Advanced.CodeLensOptions.UseColors then
                        // If color is gray (R=G=B), change to correct gray color.
                        // Otherwise, use the provided color.
                        match coloredProperties.ForegroundBrush with
                        | :? SolidColorBrush as b ->
                            let c = b.Color
                            if c.R = c.G && c.R = c.B
                            then coloredProperties.SetForeground(Color.FromRgb(153uy, 153uy, 153uy))
                            else coloredProperties
                        | _ -> coloredProperties
                    else
                        coloredProperties.SetForeground(Color.FromRgb(153uy, 153uy, 153uy))

                let run = Documents.Run text.Text
                FSharpDependencyObjectExtensions.SetTextProperties (run, actualProperties)

                let inl =
                    match text with
                    | :? Layout.NavigableTaggedText as nav when navigation.IsTargetValid nav.Range ->
                        let h = Documents.Hyperlink(run, ToolTip = nav.Range.FileName)
                        h.Click.Add (fun _ -> 
                            navigation.NavigateTo nav.Range)
                        h :> Documents.Inline
                    | _ -> run :> _
                FSharpDependencyObjectExtensions.SetTextProperties (inl, actualProperties)
                textBlock.Inlines.Add inl

            textBlock.Measure(Size(Double.PositiveInfinity, Double.PositiveInfinity))
            textBlock :> UIElement)

    let executeCodeLenseAsync () =  
        asyncMaybe {
            let! document = workspace.CurrentSolution.GetDocument(documentId.Value) |> Option.ofObj
            let! _, options = projectInfoManager.TryGetOptionsForEditingDocumentOrProject(document, bufferChangedCts.Token, userOpName)
            let! _, parsedInput, checkFileResults = checker.ParseAndCheckDocument(document, options, userOpName=userOpName)
            let! symbolUses = checkFileResults.GetAllUsesOfAllSymbolsInFile() |> liftAsync
            let textSnapshot = buffer.CurrentSnapshot

            let unattachedSymbols = ResizeArray()
            let lensInfoToAdd = ResizeArray()

            // TODO - take a look, does it need to still be written this way?
            let useResults (displayContext: FSharpDisplayContext) (func: FSharpMemberOrFunctionOrValue) (realPosition: range) =
                let lineNumber = Line.toZ func.DeclarationLocation.StartLine
                if (lineNumber >= 0 || lineNumber < textSnapshot.LineCount) then
                    let typeLayout = func.FormatLayout displayContext
                    let taggedText = ResizeArray()        
                    Layout.renderL (Layout.taggedTextListR taggedText.Add) typeLayout |> ignore
                    let statusBar = StatusBar(serviceProvider.GetService<SVsStatusbar, IVsStatusbar>()) 
                    let navigation = QuickInfoNavigation(statusBar, checker, projectInfoManager, document, realPosition)
                    Some(taggedText, navigation)
                else
                    None
                
            for symbolUse in symbolUses do
                if symbolUse.IsFromDefinition then
                    match symbolUse.Symbol with
                    | :? FSharpMemberOrFunctionOrValue as func when func.IsModuleValueOrMember || func.IsProperty ->
                        unattachedSymbols.Add((symbolUse.DisplayContext, func))
                    | _ -> ()

            for (displayContext, func) in unattachedSymbols do
                let declarationLine, range = 
                    match visit func.DeclarationLocation.Start parsedInput with
                    | Some range -> range.StartLine - 1, range
                    | _ -> func.DeclarationLocation.StartLine - 1, func.DeclarationLocation

                let lensInfo = useResults displayContext func range

                let declarationSpan = 
                    let line = textSnapshot.GetLineFromLineNumber declarationLine
                    let offset = line.GetText() |> Seq.findIndex (Char.IsWhiteSpace >> not)
                    SnapshotSpan(line.Start.Add offset, line.End).Span

                let trackingSpan = textSnapshot.CreateTrackingSpan(declarationSpan, SpanTrackingMode.EdgeExclusive)
                lensInfoToAdd.Add (trackingSpan, lensInfo)


            let createCodeLensUIElement codelensInfo trackingSpan _ =
                match createTextBox codelensInfo with
                | Some uiElement ->
                    let animation = 
                        DoubleAnimation(
                            To = Nullable 0.8,
                            Duration = (TimeSpan.FromMilliseconds 1000. |> Duration.op_Implicit),
                            EasingFunction = QuadraticEase()
                            )
                    let sb = Storyboard()
                    Storyboard.SetTarget(sb, uiElement)
                    Storyboard.SetTargetProperty(sb, PropertyPath Control.OpacityProperty)
                    sb.Children.Add animation
                    codeLensDisplayService.AddUiElementToCodeLensOnce (trackingSpan, uiElement)
                    codeLensDisplayService.RelayoutRequested.Enqueue ()
                    sb.Begin()
                | None ->
                    ()
                        
            // Unclear why this is needed - TODO investigate            
            do! Async.SwitchToContext uiContext |> liftAsync

            for (trackingSpan, codeLensInfo) in lensInfoToAdd do
                let grid = codeLensDisplayService.AddCodeLens trackingSpan
                grid.IsVisibleChanged
                |> Event.filter (fun eventArgs -> eventArgs.NewValue :?> bool)
                |> Event.add (createCodeLensUIElement codeLensInfo trackingSpan)
        }
        |> Async.Ignore
    
    do  
<<<<<<< HEAD
        buffer.Changed.AddHandler(fun _ e -> (self.BufferChanged e))
        async {
            try
                do! executeCodeLenseAsync()
            with
            | e ->
=======
        begin
            buffer.Changed.AddHandler(fun _ e -> (self.BufferChanged e))
            async {
                try
                    do! executeCodeLenseAsync()
                with
                | e ->
>>>>>>> 28aab4f3
#if DEBUG
                logExceptionWithContext (e, "CodeLens startup failed")
#else
                ignore e
#endif
        } |> Async.Start

    member _.BufferChanged _ =
        bufferChangedCts.Cancel() // Stop all ongoing async workflow. 
        bufferChangedCts.Dispose()
        bufferChangedCts <- new CancellationTokenSource()
        executeCodeLenseAsync ()
        |> RoslynHelpers.StartAsyncSafe bufferChangedCts.Token "Buffer Changed"<|MERGE_RESOLUTION|>--- conflicted
+++ resolved
@@ -195,23 +195,13 @@
         }
         |> Async.Ignore
     
-    do  
-<<<<<<< HEAD
+    do
         buffer.Changed.AddHandler(fun _ e -> (self.BufferChanged e))
         async {
             try
                 do! executeCodeLenseAsync()
             with
             | e ->
-=======
-        begin
-            buffer.Changed.AddHandler(fun _ e -> (self.BufferChanged e))
-            async {
-                try
-                    do! executeCodeLenseAsync()
-                with
-                | e ->
->>>>>>> 28aab4f3
 #if DEBUG
                 logExceptionWithContext (e, "CodeLens startup failed")
 #else
