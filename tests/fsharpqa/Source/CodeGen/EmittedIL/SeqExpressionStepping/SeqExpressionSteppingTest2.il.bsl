
//  Microsoft (R) .NET Framework IL Disassembler.  Version 4.8.3928.0
//  Copyright (c) Microsoft Corporation.  All rights reserved.



// Metadata version: v4.0.30319
.assembly extern mscorlib
{
  .publickeytoken = (B7 7A 5C 56 19 34 E0 89 )                         // .z\V.4..
  .ver 4:0:0:0
}
.assembly extern FSharp.Core
{
  .publickeytoken = (B0 3F 5F 7F 11 D5 0A 3A )                         // .?_....:
  .ver 5:0:0:0
}
.assembly SeqExpressionSteppingTest2
{
  .custom instance void [FSharp.Core]Microsoft.FSharp.Core.FSharpInterfaceDataVersionAttribute::.ctor(int32,
                                                                                                      int32,
                                                                                                      int32) = ( 01 00 02 00 00 00 00 00 00 00 00 00 00 00 00 00 ) 

  // --- The following custom attribute is added automatically, do not uncomment -------
  //  .custom instance void [mscorlib]System.Diagnostics.DebuggableAttribute::.ctor(valuetype [mscorlib]System.Diagnostics.DebuggableAttribute/DebuggingModes) = ( 01 00 01 01 00 00 00 00 ) 

  .hash algorithm 0x00008004
  .ver 0:0:0:0
}
.mresource public FSharpSignatureData.SeqExpressionSteppingTest2
{
  // Offset: 0x00000000 Length: 0x00000263
}
.mresource public FSharpOptimizationData.SeqExpressionSteppingTest2
{
  // Offset: 0x00000268 Length: 0x000000AD
}
.module SeqExpressionSteppingTest2.exe
<<<<<<< HEAD
// MVID: {60B68B80-2432-951E-A745-0383808BB660}
=======
// MVID: {60A8401D-2432-951E-A745-03831D40A860}
>>>>>>> 0cafa211
.imagebase 0x00400000
.file alignment 0x00000200
.stackreserve 0x00100000
.subsystem 0x0003       // WINDOWS_CUI
.corflags 0x00000001    //  ILONLY
<<<<<<< HEAD
// Image base: 0x07020000
=======
// Image base: 0x06E00000
>>>>>>> 0cafa211


// =============== CLASS MEMBERS DECLARATION ===================

.class public abstract auto ansi sealed SeqExpressionSteppingTest2
       extends [mscorlib]System.Object
{
  .custom instance void [FSharp.Core]Microsoft.FSharp.Core.CompilationMappingAttribute::.ctor(valuetype [FSharp.Core]Microsoft.FSharp.Core.SourceConstructFlags) = ( 01 00 07 00 00 00 00 00 ) 
  .class abstract auto ansi sealed nested public SeqExpressionSteppingTest2
         extends [mscorlib]System.Object
  {
    .custom instance void [FSharp.Core]Microsoft.FSharp.Core.CompilationMappingAttribute::.ctor(valuetype [FSharp.Core]Microsoft.FSharp.Core.SourceConstructFlags) = ( 01 00 07 00 00 00 00 00 ) 
    .class auto autochar serializable sealed nested assembly beforefieldinit specialname f1@5
           extends class [FSharp.Core]Microsoft.FSharp.Core.CompilerServices.GeneratedSequenceBase`1<int32>
    {
      .custom instance void [FSharp.Core]Microsoft.FSharp.Core.CompilationMappingAttribute::.ctor(valuetype [FSharp.Core]Microsoft.FSharp.Core.SourceConstructFlags) = ( 01 00 06 00 00 00 00 00 ) 
      .field public int32 pc
      .custom instance void [mscorlib]System.Diagnostics.DebuggerBrowsableAttribute::.ctor(valuetype [mscorlib]System.Diagnostics.DebuggerBrowsableState) = ( 01 00 00 00 00 00 00 00 ) 
      .custom instance void [mscorlib]System.Runtime.CompilerServices.CompilerGeneratedAttribute::.ctor() = ( 01 00 00 00 ) 
      .custom instance void [mscorlib]System.Diagnostics.DebuggerNonUserCodeAttribute::.ctor() = ( 01 00 00 00 ) 
      .field public int32 current
      .custom instance void [mscorlib]System.Diagnostics.DebuggerBrowsableAttribute::.ctor(valuetype [mscorlib]System.Diagnostics.DebuggerBrowsableState) = ( 01 00 00 00 00 00 00 00 ) 
      .custom instance void [mscorlib]System.Runtime.CompilerServices.CompilerGeneratedAttribute::.ctor() = ( 01 00 00 00 ) 
      .custom instance void [mscorlib]System.Diagnostics.DebuggerNonUserCodeAttribute::.ctor() = ( 01 00 00 00 ) 
      .method public specialname rtspecialname 
              instance void  .ctor(int32 pc,
                                   int32 current) cil managed
      {
        // Code size       21 (0x15)
        .maxstack  8
        IL_0000:  ldarg.0
        IL_0001:  ldarg.1
        IL_0002:  stfld      int32 SeqExpressionSteppingTest2/SeqExpressionSteppingTest2/f1@5::pc
        IL_0007:  ldarg.0
        IL_0008:  ldarg.2
        IL_0009:  stfld      int32 SeqExpressionSteppingTest2/SeqExpressionSteppingTest2/f1@5::current
        IL_000e:  ldarg.0
        IL_000f:  call       instance void class [FSharp.Core]Microsoft.FSharp.Core.CompilerServices.GeneratedSequenceBase`1<int32>::.ctor()
        IL_0014:  ret
      } // end of method f1@5::.ctor

      .method public strict virtual instance int32 
              GenerateNext(class [mscorlib]System.Collections.Generic.IEnumerable`1<int32>& next) cil managed
      {
        // Code size       117 (0x75)
        .maxstack  6
        .language '{AB4F38C9-B6E6-43BA-BE3B-58080B2CCCE3}', '{994B45C4-E6E9-11D2-903F-00C04FA302A1}', '{5A869D0B-6611-11D3-BD2A-0000F80849BD}'
        .line 100001,100001 : 0,0 'C:\\GitHub\\dsyme\\fsharp\\tests\\fsharpqa\\source\\CodeGen\\EmittedIL\\SeqExpressionStepping\\SeqExpressionSteppingTest2.fs'
        IL_0000:  ldarg.0
        IL_0001:  ldfld      int32 SeqExpressionSteppingTest2/SeqExpressionSteppingTest2/f1@5::pc
        IL_0006:  ldc.i4.1
        IL_0007:  sub
        IL_0008:  switch     ( 
                              IL_001b,
                              IL_001e,
                              IL_0021)
        IL_0019:  br.s       IL_0024

        .line 100001,100001 : 0,0 ''
        IL_001b:  nop
        IL_001c:  br.s       IL_0045

        .line 100001,100001 : 0,0 ''
        IL_001e:  nop
        IL_001f:  br.s       IL_0065

        .line 100001,100001 : 0,0 ''
        IL_0021:  nop
        IL_0022:  br.s       IL_006c

        .line 100001,100001 : 0,0 ''
        IL_0024:  nop
        .line 5,5 : 15,30 ''
<<<<<<< HEAD
        IL_0025:  ldstr      "hello"
        IL_002a:  newobj     instance void class [FSharp.Core]Microsoft.FSharp.Core.PrintfFormat`5<class [FSharp.Core]Microsoft.FSharp.Core.Unit,class [mscorlib]System.IO.TextWriter,class [FSharp.Core]Microsoft.FSharp.Core.Unit,class [FSharp.Core]Microsoft.FSharp.Core.Unit,class [FSharp.Core]Microsoft.FSharp.Core.Unit>::.ctor(string)
        IL_002f:  call       !!0 [FSharp.Core]Microsoft.FSharp.Core.ExtraTopLevelOperators::PrintFormatLine<class [FSharp.Core]Microsoft.FSharp.Core.Unit>(class [FSharp.Core]Microsoft.FSharp.Core.PrintfFormat`4<!!0,class [mscorlib]System.IO.TextWriter,class [FSharp.Core]Microsoft.FSharp.Core.Unit,class [FSharp.Core]Microsoft.FSharp.Core.Unit>)
        IL_0034:  pop
        IL_0035:  ldarg.0
        IL_0036:  ldc.i4.1
        IL_0037:  stfld      int32 SeqExpressionSteppingTest2/SeqExpressionSteppingTest2/f1@5::pc
        .line 6,6 : 15,22 ''
        IL_003c:  ldarg.0
        IL_003d:  ldc.i4.1
        IL_003e:  stfld      int32 SeqExpressionSteppingTest2/SeqExpressionSteppingTest2/f1@5::current
=======
        IL_002b:  ldstr      "hello"
        IL_0030:  newobj     instance void class [FSharp.Core]Microsoft.FSharp.Core.PrintfFormat`5<class [FSharp.Core]Microsoft.FSharp.Core.Unit,class [mscorlib]System.IO.TextWriter,class [FSharp.Core]Microsoft.FSharp.Core.Unit,class [FSharp.Core]Microsoft.FSharp.Core.Unit,class [FSharp.Core]Microsoft.FSharp.Core.Unit>::.ctor(string)
        IL_0035:  call       !!0 [FSharp.Core]Microsoft.FSharp.Core.ExtraTopLevelOperators::PrintFormatLine<class [FSharp.Core]Microsoft.FSharp.Core.Unit>(class [FSharp.Core]Microsoft.FSharp.Core.PrintfFormat`4<!!0,class [mscorlib]System.IO.TextWriter,class [FSharp.Core]Microsoft.FSharp.Core.Unit,class [FSharp.Core]Microsoft.FSharp.Core.Unit>)
        IL_003a:  pop
        .line 6,6 : 15,22 ''
        IL_003b:  ldarg.0
        IL_003c:  ldc.i4.1
        IL_003d:  stfld      int32 SeqExpressionSteppingTest2/SeqExpressionSteppingTest2/f1@5::pc
        IL_0042:  ldarg.0
>>>>>>> 0cafa211
        IL_0043:  ldc.i4.1
        IL_0044:  ret

        .line 7,7 : 15,32 ''
<<<<<<< HEAD
        IL_0045:  ldstr      "goodbye"
        IL_004a:  newobj     instance void class [FSharp.Core]Microsoft.FSharp.Core.PrintfFormat`5<class [FSharp.Core]Microsoft.FSharp.Core.Unit,class [mscorlib]System.IO.TextWriter,class [FSharp.Core]Microsoft.FSharp.Core.Unit,class [FSharp.Core]Microsoft.FSharp.Core.Unit,class [FSharp.Core]Microsoft.FSharp.Core.Unit>::.ctor(string)
        IL_004f:  call       !!0 [FSharp.Core]Microsoft.FSharp.Core.ExtraTopLevelOperators::PrintFormatLine<class [FSharp.Core]Microsoft.FSharp.Core.Unit>(class [FSharp.Core]Microsoft.FSharp.Core.PrintfFormat`4<!!0,class [mscorlib]System.IO.TextWriter,class [FSharp.Core]Microsoft.FSharp.Core.Unit,class [FSharp.Core]Microsoft.FSharp.Core.Unit>)
        IL_0054:  pop
        IL_0055:  ldarg.0
        IL_0056:  ldc.i4.2
        IL_0057:  stfld      int32 SeqExpressionSteppingTest2/SeqExpressionSteppingTest2/f1@5::pc
        .line 8,8 : 15,22 ''
        IL_005c:  ldarg.0
        IL_005d:  ldc.i4.2
        IL_005e:  stfld      int32 SeqExpressionSteppingTest2/SeqExpressionSteppingTest2/f1@5::current
        IL_0063:  ldc.i4.1
        IL_0064:  ret

        IL_0065:  ldarg.0
        IL_0066:  ldc.i4.3
        IL_0067:  stfld      int32 SeqExpressionSteppingTest2/SeqExpressionSteppingTest2/f1@5::pc
        IL_006c:  ldarg.0
        IL_006d:  ldc.i4.0
        IL_006e:  stfld      int32 SeqExpressionSteppingTest2/SeqExpressionSteppingTest2/f1@5::current
=======
        IL_004b:  ldstr      "goodbye"
        IL_0050:  newobj     instance void class [FSharp.Core]Microsoft.FSharp.Core.PrintfFormat`5<class [FSharp.Core]Microsoft.FSharp.Core.Unit,class [mscorlib]System.IO.TextWriter,class [FSharp.Core]Microsoft.FSharp.Core.Unit,class [FSharp.Core]Microsoft.FSharp.Core.Unit,class [FSharp.Core]Microsoft.FSharp.Core.Unit>::.ctor(string)
        IL_0055:  call       !!0 [FSharp.Core]Microsoft.FSharp.Core.ExtraTopLevelOperators::PrintFormatLine<class [FSharp.Core]Microsoft.FSharp.Core.Unit>(class [FSharp.Core]Microsoft.FSharp.Core.PrintfFormat`4<!!0,class [mscorlib]System.IO.TextWriter,class [FSharp.Core]Microsoft.FSharp.Core.Unit,class [FSharp.Core]Microsoft.FSharp.Core.Unit>)
        IL_005a:  pop
        .line 8,8 : 15,22 ''
        IL_005b:  ldarg.0
        IL_005c:  ldc.i4.2
        IL_005d:  stfld      int32 SeqExpressionSteppingTest2/SeqExpressionSteppingTest2/f1@5::pc
        IL_0062:  ldarg.0
        IL_0063:  ldc.i4.2
        IL_0064:  stfld      int32 SeqExpressionSteppingTest2/SeqExpressionSteppingTest2/f1@5::current
        IL_0069:  ldc.i4.1
        IL_006a:  ret

        IL_006b:  ldarg.0
        IL_006c:  ldc.i4.3
        IL_006d:  stfld      int32 SeqExpressionSteppingTest2/SeqExpressionSteppingTest2/f1@5::pc
        IL_0072:  ldarg.0
>>>>>>> 0cafa211
        IL_0073:  ldc.i4.0
        IL_0074:  ret
      } // end of method f1@5::GenerateNext

      .method public strict virtual instance void 
              Close() cil managed
      {
        // Code size       8 (0x8)
        .maxstack  8
        IL_0000:  ldarg.0
        IL_0001:  ldc.i4.3
        IL_0002:  stfld      int32 SeqExpressionSteppingTest2/SeqExpressionSteppingTest2/f1@5::pc
        IL_0007:  ret
      } // end of method f1@5::Close

      .method public strict virtual instance bool 
              get_CheckClose() cil managed
      {
        // Code size       48 (0x30)
        .maxstack  8
        .line 100001,100001 : 0,0 ''
        IL_0000:  ldarg.0
        IL_0001:  ldfld      int32 SeqExpressionSteppingTest2/SeqExpressionSteppingTest2/f1@5::pc
        IL_0006:  switch     ( 
                              IL_001d,
                              IL_0020,
                              IL_0023,
                              IL_0026)
        IL_001b:  br.s       IL_0029

        .line 100001,100001 : 0,0 ''
        IL_001d:  nop
        IL_001e:  br.s       IL_002e

        .line 100001,100001 : 0,0 ''
        IL_0020:  nop
        IL_0021:  br.s       IL_002c

        .line 100001,100001 : 0,0 ''
        IL_0023:  nop
        IL_0024:  br.s       IL_002a

        .line 100001,100001 : 0,0 ''
        IL_0026:  nop
        IL_0027:  br.s       IL_002e

        .line 100001,100001 : 0,0 ''
        IL_0029:  nop
        IL_002a:  ldc.i4.0
        IL_002b:  ret

        IL_002c:  ldc.i4.0
        IL_002d:  ret

        IL_002e:  ldc.i4.0
        IL_002f:  ret
      } // end of method f1@5::get_CheckClose

      .method public strict virtual instance int32 
              get_LastGenerated() cil managed
      {
        .custom instance void [mscorlib]System.Runtime.CompilerServices.CompilerGeneratedAttribute::.ctor() = ( 01 00 00 00 ) 
        .custom instance void [mscorlib]System.Diagnostics.DebuggerNonUserCodeAttribute::.ctor() = ( 01 00 00 00 ) 
        // Code size       7 (0x7)
        .maxstack  8
        IL_0000:  ldarg.0
        IL_0001:  ldfld      int32 SeqExpressionSteppingTest2/SeqExpressionSteppingTest2/f1@5::current
        IL_0006:  ret
      } // end of method f1@5::get_LastGenerated

      .method public strict virtual instance class [mscorlib]System.Collections.Generic.IEnumerator`1<int32> 
              GetFreshEnumerator() cil managed
      {
        .custom instance void [mscorlib]System.Runtime.CompilerServices.CompilerGeneratedAttribute::.ctor() = ( 01 00 00 00 ) 
        .custom instance void [mscorlib]System.Diagnostics.DebuggerNonUserCodeAttribute::.ctor() = ( 01 00 00 00 ) 
        // Code size       8 (0x8)
        .maxstack  8
        IL_0000:  ldc.i4.0
        IL_0001:  ldc.i4.0
        IL_0002:  newobj     instance void SeqExpressionSteppingTest2/SeqExpressionSteppingTest2/f1@5::.ctor(int32,
                                                                                                             int32)
        IL_0007:  ret
      } // end of method f1@5::GetFreshEnumerator

    } // end of class f1@5

    .method public static class [mscorlib]System.Collections.Generic.IEnumerable`1<int32> 
            f1() cil managed
    {
      // Code size       8 (0x8)
      .maxstack  8
      .line 5,8 : 9,24 ''
      IL_0000:  ldc.i4.0
      IL_0001:  ldc.i4.0
      IL_0002:  newobj     instance void SeqExpressionSteppingTest2/SeqExpressionSteppingTest2/f1@5::.ctor(int32,
                                                                                                           int32)
      IL_0007:  ret
    } // end of method SeqExpressionSteppingTest2::f1

  } // end of class SeqExpressionSteppingTest2

} // end of class SeqExpressionSteppingTest2

.class private abstract auto ansi sealed '<StartupCode$SeqExpressionSteppingTest2>'.$SeqExpressionSteppingTest2
       extends [mscorlib]System.Object
{
  .field static assembly int32 init@
  .custom instance void [mscorlib]System.Diagnostics.DebuggerBrowsableAttribute::.ctor(valuetype [mscorlib]System.Diagnostics.DebuggerBrowsableState) = ( 01 00 00 00 00 00 00 00 ) 
  .custom instance void [mscorlib]System.Runtime.CompilerServices.CompilerGeneratedAttribute::.ctor() = ( 01 00 00 00 ) 
  .custom instance void [mscorlib]System.Diagnostics.DebuggerNonUserCodeAttribute::.ctor() = ( 01 00 00 00 ) 
  .method public static void  main@() cil managed
  {
    .entrypoint
    // Code size       12 (0xc)
    .maxstack  8
    .line 10,10 : 13,30 ''
    IL_0000:  call       class [mscorlib]System.Collections.Generic.IEnumerable`1<int32> SeqExpressionSteppingTest2/SeqExpressionSteppingTest2::f1()
    IL_0005:  call       int32 [FSharp.Core]Microsoft.FSharp.Collections.SeqModule::Length<int32>(class [mscorlib]System.Collections.Generic.IEnumerable`1<!!0>)
    IL_000a:  pop
    IL_000b:  ret
  } // end of method $SeqExpressionSteppingTest2::main@

} // end of class '<StartupCode$SeqExpressionSteppingTest2>'.$SeqExpressionSteppingTest2


// =============================================================

// *********** DISASSEMBLY COMPLETE ***********************<|MERGE_RESOLUTION|>--- conflicted
+++ resolved
@@ -36,21 +36,13 @@
   // Offset: 0x00000268 Length: 0x000000AD
 }
 .module SeqExpressionSteppingTest2.exe
-<<<<<<< HEAD
-// MVID: {60B68B80-2432-951E-A745-0383808BB660}
-=======
-// MVID: {60A8401D-2432-951E-A745-03831D40A860}
->>>>>>> 0cafa211
+// MVID: {60B78A59-2432-951E-A745-0383598AB760}
 .imagebase 0x00400000
 .file alignment 0x00000200
 .stackreserve 0x00100000
 .subsystem 0x0003       // WINDOWS_CUI
 .corflags 0x00000001    //  ILONLY
-<<<<<<< HEAD
-// Image base: 0x07020000
-=======
-// Image base: 0x06E00000
->>>>>>> 0cafa211
+// Image base: 0x06BF0000
 
 
 // =============== CLASS MEMBERS DECLARATION ===================
@@ -124,42 +116,29 @@
         .line 100001,100001 : 0,0 ''
         IL_0024:  nop
         .line 5,5 : 15,30 ''
-<<<<<<< HEAD
         IL_0025:  ldstr      "hello"
         IL_002a:  newobj     instance void class [FSharp.Core]Microsoft.FSharp.Core.PrintfFormat`5<class [FSharp.Core]Microsoft.FSharp.Core.Unit,class [mscorlib]System.IO.TextWriter,class [FSharp.Core]Microsoft.FSharp.Core.Unit,class [FSharp.Core]Microsoft.FSharp.Core.Unit,class [FSharp.Core]Microsoft.FSharp.Core.Unit>::.ctor(string)
         IL_002f:  call       !!0 [FSharp.Core]Microsoft.FSharp.Core.ExtraTopLevelOperators::PrintFormatLine<class [FSharp.Core]Microsoft.FSharp.Core.Unit>(class [FSharp.Core]Microsoft.FSharp.Core.PrintfFormat`4<!!0,class [mscorlib]System.IO.TextWriter,class [FSharp.Core]Microsoft.FSharp.Core.Unit,class [FSharp.Core]Microsoft.FSharp.Core.Unit>)
         IL_0034:  pop
+        .line 6,6 : 15,22 ''
         IL_0035:  ldarg.0
         IL_0036:  ldc.i4.1
         IL_0037:  stfld      int32 SeqExpressionSteppingTest2/SeqExpressionSteppingTest2/f1@5::pc
-        .line 6,6 : 15,22 ''
         IL_003c:  ldarg.0
         IL_003d:  ldc.i4.1
         IL_003e:  stfld      int32 SeqExpressionSteppingTest2/SeqExpressionSteppingTest2/f1@5::current
-=======
-        IL_002b:  ldstr      "hello"
-        IL_0030:  newobj     instance void class [FSharp.Core]Microsoft.FSharp.Core.PrintfFormat`5<class [FSharp.Core]Microsoft.FSharp.Core.Unit,class [mscorlib]System.IO.TextWriter,class [FSharp.Core]Microsoft.FSharp.Core.Unit,class [FSharp.Core]Microsoft.FSharp.Core.Unit,class [FSharp.Core]Microsoft.FSharp.Core.Unit>::.ctor(string)
-        IL_0035:  call       !!0 [FSharp.Core]Microsoft.FSharp.Core.ExtraTopLevelOperators::PrintFormatLine<class [FSharp.Core]Microsoft.FSharp.Core.Unit>(class [FSharp.Core]Microsoft.FSharp.Core.PrintfFormat`4<!!0,class [mscorlib]System.IO.TextWriter,class [FSharp.Core]Microsoft.FSharp.Core.Unit,class [FSharp.Core]Microsoft.FSharp.Core.Unit>)
-        IL_003a:  pop
-        .line 6,6 : 15,22 ''
-        IL_003b:  ldarg.0
-        IL_003c:  ldc.i4.1
-        IL_003d:  stfld      int32 SeqExpressionSteppingTest2/SeqExpressionSteppingTest2/f1@5::pc
-        IL_0042:  ldarg.0
->>>>>>> 0cafa211
         IL_0043:  ldc.i4.1
         IL_0044:  ret
 
         .line 7,7 : 15,32 ''
-<<<<<<< HEAD
         IL_0045:  ldstr      "goodbye"
         IL_004a:  newobj     instance void class [FSharp.Core]Microsoft.FSharp.Core.PrintfFormat`5<class [FSharp.Core]Microsoft.FSharp.Core.Unit,class [mscorlib]System.IO.TextWriter,class [FSharp.Core]Microsoft.FSharp.Core.Unit,class [FSharp.Core]Microsoft.FSharp.Core.Unit,class [FSharp.Core]Microsoft.FSharp.Core.Unit>::.ctor(string)
         IL_004f:  call       !!0 [FSharp.Core]Microsoft.FSharp.Core.ExtraTopLevelOperators::PrintFormatLine<class [FSharp.Core]Microsoft.FSharp.Core.Unit>(class [FSharp.Core]Microsoft.FSharp.Core.PrintfFormat`4<!!0,class [mscorlib]System.IO.TextWriter,class [FSharp.Core]Microsoft.FSharp.Core.Unit,class [FSharp.Core]Microsoft.FSharp.Core.Unit>)
         IL_0054:  pop
+        .line 8,8 : 15,22 ''
         IL_0055:  ldarg.0
         IL_0056:  ldc.i4.2
         IL_0057:  stfld      int32 SeqExpressionSteppingTest2/SeqExpressionSteppingTest2/f1@5::pc
-        .line 8,8 : 15,22 ''
         IL_005c:  ldarg.0
         IL_005d:  ldc.i4.2
         IL_005e:  stfld      int32 SeqExpressionSteppingTest2/SeqExpressionSteppingTest2/f1@5::current
@@ -172,26 +151,6 @@
         IL_006c:  ldarg.0
         IL_006d:  ldc.i4.0
         IL_006e:  stfld      int32 SeqExpressionSteppingTest2/SeqExpressionSteppingTest2/f1@5::current
-=======
-        IL_004b:  ldstr      "goodbye"
-        IL_0050:  newobj     instance void class [FSharp.Core]Microsoft.FSharp.Core.PrintfFormat`5<class [FSharp.Core]Microsoft.FSharp.Core.Unit,class [mscorlib]System.IO.TextWriter,class [FSharp.Core]Microsoft.FSharp.Core.Unit,class [FSharp.Core]Microsoft.FSharp.Core.Unit,class [FSharp.Core]Microsoft.FSharp.Core.Unit>::.ctor(string)
-        IL_0055:  call       !!0 [FSharp.Core]Microsoft.FSharp.Core.ExtraTopLevelOperators::PrintFormatLine<class [FSharp.Core]Microsoft.FSharp.Core.Unit>(class [FSharp.Core]Microsoft.FSharp.Core.PrintfFormat`4<!!0,class [mscorlib]System.IO.TextWriter,class [FSharp.Core]Microsoft.FSharp.Core.Unit,class [FSharp.Core]Microsoft.FSharp.Core.Unit>)
-        IL_005a:  pop
-        .line 8,8 : 15,22 ''
-        IL_005b:  ldarg.0
-        IL_005c:  ldc.i4.2
-        IL_005d:  stfld      int32 SeqExpressionSteppingTest2/SeqExpressionSteppingTest2/f1@5::pc
-        IL_0062:  ldarg.0
-        IL_0063:  ldc.i4.2
-        IL_0064:  stfld      int32 SeqExpressionSteppingTest2/SeqExpressionSteppingTest2/f1@5::current
-        IL_0069:  ldc.i4.1
-        IL_006a:  ret
-
-        IL_006b:  ldarg.0
-        IL_006c:  ldc.i4.3
-        IL_006d:  stfld      int32 SeqExpressionSteppingTest2/SeqExpressionSteppingTest2/f1@5::pc
-        IL_0072:  ldarg.0
->>>>>>> 0cafa211
         IL_0073:  ldc.i4.0
         IL_0074:  ret
       } // end of method f1@5::GenerateNext
