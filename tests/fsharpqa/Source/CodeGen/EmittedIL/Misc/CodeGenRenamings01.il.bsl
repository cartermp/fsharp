
//  Microsoft (R) .NET Framework IL Disassembler.  Version 4.8.3928.0
//  Copyright (c) Microsoft Corporation.  All rights reserved.



// Metadata version: v4.0.30319
.assembly extern mscorlib
{
  .publickeytoken = (B7 7A 5C 56 19 34 E0 89 )                         // .z\V.4..
  .ver 4:0:0:0
}
.assembly extern FSharp.Core
{
  .publickeytoken = (B0 3F 5F 7F 11 D5 0A 3A )                         // .?_....:
  .ver 5:0:0:0
}
.assembly CodeGenRenamings01
{
  .custom instance void [FSharp.Core]Microsoft.FSharp.Core.FSharpInterfaceDataVersionAttribute::.ctor(int32,
                                                                                                      int32,
                                                                                                      int32) = ( 01 00 02 00 00 00 00 00 00 00 00 00 00 00 00 00 ) 

  // --- The following custom attribute is added automatically, do not uncomment -------
  //  .custom instance void [mscorlib]System.Diagnostics.DebuggableAttribute::.ctor(valuetype [mscorlib]System.Diagnostics.DebuggableAttribute/DebuggingModes) = ( 01 00 01 01 00 00 00 00 ) 

  .hash algorithm 0x00008004
  .ver 0:0:0:0
}
.mresource public FSharpSignatureData.CodeGenRenamings01
{
  // Offset: 0x00000000 Length: 0x000003C8
}
.mresource public FSharpOptimizationData.CodeGenRenamings01
{
  // Offset: 0x000003D0 Length: 0x0000011B
}
.module CodeGenRenamings01.exe
<<<<<<< HEAD
// MVID: {60B68B7F-8173-986B-A745-03837F8BB660}
=======
// MVID: {60A8401C-8173-986B-A745-03831C40A860}
>>>>>>> 0cafa211
.imagebase 0x00400000
.file alignment 0x00000200
.stackreserve 0x00100000
.subsystem 0x0003       // WINDOWS_CUI
.corflags 0x00000001    //  ILONLY
<<<<<<< HEAD
// Image base: 0x05350000
=======
// Image base: 0x06650000
>>>>>>> 0cafa211


// =============== CLASS MEMBERS DECLARATION ===================

.class public abstract auto ansi sealed CodeGenRenamings01
       extends [mscorlib]System.Object
{
  .custom instance void [FSharp.Core]Microsoft.FSharp.Core.CompilationMappingAttribute::.ctor(valuetype [FSharp.Core]Microsoft.FSharp.Core.SourceConstructFlags) = ( 01 00 07 00 00 00 00 00 ) 
  .class auto autochar serializable sealed nested assembly beforefieldinit specialname seq1@9
         extends class [FSharp.Core]Microsoft.FSharp.Core.CompilerServices.GeneratedSequenceBase`1<class [mscorlib]System.Tuple`2<int32,int32>>
  {
    .custom instance void [FSharp.Core]Microsoft.FSharp.Core.CompilationMappingAttribute::.ctor(valuetype [FSharp.Core]Microsoft.FSharp.Core.SourceConstructFlags) = ( 01 00 06 00 00 00 00 00 ) 
    .field public int32 pc
    .custom instance void [mscorlib]System.Diagnostics.DebuggerBrowsableAttribute::.ctor(valuetype [mscorlib]System.Diagnostics.DebuggerBrowsableState) = ( 01 00 00 00 00 00 00 00 ) 
    .custom instance void [mscorlib]System.Runtime.CompilerServices.CompilerGeneratedAttribute::.ctor() = ( 01 00 00 00 ) 
    .custom instance void [mscorlib]System.Diagnostics.DebuggerNonUserCodeAttribute::.ctor() = ( 01 00 00 00 ) 
    .field public class [mscorlib]System.Tuple`2<int32,int32> current
    .custom instance void [mscorlib]System.Diagnostics.DebuggerBrowsableAttribute::.ctor(valuetype [mscorlib]System.Diagnostics.DebuggerBrowsableState) = ( 01 00 00 00 00 00 00 00 ) 
    .custom instance void [mscorlib]System.Runtime.CompilerServices.CompilerGeneratedAttribute::.ctor() = ( 01 00 00 00 ) 
    .custom instance void [mscorlib]System.Diagnostics.DebuggerNonUserCodeAttribute::.ctor() = ( 01 00 00 00 ) 
    .method public specialname rtspecialname 
            instance void  .ctor(int32 pc,
                                 class [mscorlib]System.Tuple`2<int32,int32> current) cil managed
    {
      // Code size       21 (0x15)
      .maxstack  8
      IL_0000:  ldarg.0
      IL_0001:  ldarg.1
      IL_0002:  stfld      int32 CodeGenRenamings01/seq1@9::pc
      IL_0007:  ldarg.0
      IL_0008:  ldarg.2
      IL_0009:  stfld      class [mscorlib]System.Tuple`2<int32,int32> CodeGenRenamings01/seq1@9::current
      IL_000e:  ldarg.0
      IL_000f:  call       instance void class [FSharp.Core]Microsoft.FSharp.Core.CompilerServices.GeneratedSequenceBase`1<class [mscorlib]System.Tuple`2<int32,int32>>::.ctor()
      IL_0014:  ret
    } // end of method seq1@9::.ctor

    .method public strict virtual instance int32 
            GenerateNext(class [mscorlib]System.Collections.Generic.IEnumerable`1<class [mscorlib]System.Tuple`2<int32,int32>>& next) cil managed
    {
      // Code size       97 (0x61)
      .maxstack  7
      .language '{AB4F38C9-B6E6-43BA-BE3B-58080B2CCCE3}', '{994B45C4-E6E9-11D2-903F-00C04FA302A1}', '{5A869D0B-6611-11D3-BD2A-0000F80849BD}'
      .line 100001,100001 : 0,0 'C:\\GitHub\\dsyme\\fsharp\\tests\\fsharpqa\\source\\CodeGen\\EmittedIL\\Misc\\CodeGenRenamings01.fs'
      IL_0000:  ldarg.0
      IL_0001:  ldfld      int32 CodeGenRenamings01/seq1@9::pc
      IL_0006:  ldc.i4.1
      IL_0007:  sub
      IL_0008:  switch     ( 
                            IL_001b,
                            IL_001e,
                            IL_0021)
      IL_0019:  br.s       IL_0024

      .line 100001,100001 : 0,0 ''
      IL_001b:  nop
      IL_001c:  br.s       IL_003b

      .line 100001,100001 : 0,0 ''
      IL_001e:  nop
      IL_001f:  br.s       IL_0051

      .line 100001,100001 : 0,0 ''
      IL_0021:  nop
      IL_0022:  br.s       IL_0058

      .line 100001,100001 : 0,0 ''
<<<<<<< HEAD
      IL_0024:  nop
      IL_0025:  ldarg.0
      IL_0026:  ldc.i4.1
      IL_0027:  stfld      int32 CodeGenRenamings01/seq1@9::pc
      .line 9,9 : 18,30 ''
      IL_002c:  ldarg.0
      IL_002d:  ldc.i4.1
      IL_002e:  ldc.i4.1
      IL_002f:  newobj     instance void class [mscorlib]System.Tuple`2<int32,int32>::.ctor(!0,
=======
      IL_002a:  nop
      .line 9,9 : 18,30 ''
      IL_002b:  ldarg.0
      IL_002c:  ldc.i4.1
      IL_002d:  stfld      int32 CodeGenRenamings01/seq1@9::pc
      IL_0032:  ldarg.0
      IL_0033:  ldc.i4.1
      IL_0034:  ldc.i4.1
      IL_0035:  newobj     instance void class [mscorlib]System.Tuple`2<int32,int32>::.ctor(!0,
>>>>>>> 0cafa211
                                                                                            !1)
      IL_0034:  stfld      class [mscorlib]System.Tuple`2<int32,int32> CodeGenRenamings01/seq1@9::current
      IL_0039:  ldc.i4.1
      IL_003a:  ret

<<<<<<< HEAD
      IL_003b:  ldarg.0
      IL_003c:  ldc.i4.2
      IL_003d:  stfld      int32 CodeGenRenamings01/seq1@9::pc
      .line 9,9 : 32,44 ''
      IL_0042:  ldarg.0
      IL_0043:  ldc.i4.2
      IL_0044:  ldc.i4.2
      IL_0045:  newobj     instance void class [mscorlib]System.Tuple`2<int32,int32>::.ctor(!0,
=======
      .line 9,9 : 32,44 ''
      IL_0041:  ldarg.0
      IL_0042:  ldc.i4.2
      IL_0043:  stfld      int32 CodeGenRenamings01/seq1@9::pc
      IL_0048:  ldarg.0
      IL_0049:  ldc.i4.2
      IL_004a:  ldc.i4.2
      IL_004b:  newobj     instance void class [mscorlib]System.Tuple`2<int32,int32>::.ctor(!0,
>>>>>>> 0cafa211
                                                                                            !1)
      IL_004a:  stfld      class [mscorlib]System.Tuple`2<int32,int32> CodeGenRenamings01/seq1@9::current
      IL_004f:  ldc.i4.1
      IL_0050:  ret

      IL_0051:  ldarg.0
      IL_0052:  ldc.i4.3
      IL_0053:  stfld      int32 CodeGenRenamings01/seq1@9::pc
      IL_0058:  ldarg.0
      IL_0059:  ldnull
      IL_005a:  stfld      class [mscorlib]System.Tuple`2<int32,int32> CodeGenRenamings01/seq1@9::current
      IL_005f:  ldc.i4.0
      IL_0060:  ret
    } // end of method seq1@9::GenerateNext

    .method public strict virtual instance void 
            Close() cil managed
    {
      // Code size       8 (0x8)
      .maxstack  8
      IL_0000:  ldarg.0
      IL_0001:  ldc.i4.3
      IL_0002:  stfld      int32 CodeGenRenamings01/seq1@9::pc
      IL_0007:  ret
    } // end of method seq1@9::Close

    .method public strict virtual instance bool 
            get_CheckClose() cil managed
    {
      // Code size       48 (0x30)
      .maxstack  8
      .line 100001,100001 : 0,0 ''
      IL_0000:  ldarg.0
      IL_0001:  ldfld      int32 CodeGenRenamings01/seq1@9::pc
      IL_0006:  switch     ( 
                            IL_001d,
                            IL_0020,
                            IL_0023,
                            IL_0026)
      IL_001b:  br.s       IL_0029

      .line 100001,100001 : 0,0 ''
      IL_001d:  nop
      IL_001e:  br.s       IL_002e

      .line 100001,100001 : 0,0 ''
      IL_0020:  nop
      IL_0021:  br.s       IL_002c

      .line 100001,100001 : 0,0 ''
      IL_0023:  nop
      IL_0024:  br.s       IL_002a

      .line 100001,100001 : 0,0 ''
      IL_0026:  nop
      IL_0027:  br.s       IL_002e

      .line 100001,100001 : 0,0 ''
      IL_0029:  nop
      IL_002a:  ldc.i4.0
      IL_002b:  ret

      IL_002c:  ldc.i4.0
      IL_002d:  ret

      IL_002e:  ldc.i4.0
      IL_002f:  ret
    } // end of method seq1@9::get_CheckClose

    .method public strict virtual instance class [mscorlib]System.Tuple`2<int32,int32> 
            get_LastGenerated() cil managed
    {
      .custom instance void [mscorlib]System.Runtime.CompilerServices.CompilerGeneratedAttribute::.ctor() = ( 01 00 00 00 ) 
      .custom instance void [mscorlib]System.Diagnostics.DebuggerNonUserCodeAttribute::.ctor() = ( 01 00 00 00 ) 
      // Code size       7 (0x7)
      .maxstack  8
      IL_0000:  ldarg.0
      IL_0001:  ldfld      class [mscorlib]System.Tuple`2<int32,int32> CodeGenRenamings01/seq1@9::current
      IL_0006:  ret
    } // end of method seq1@9::get_LastGenerated

    .method public strict virtual instance class [mscorlib]System.Collections.Generic.IEnumerator`1<class [mscorlib]System.Tuple`2<int32,int32>> 
            GetFreshEnumerator() cil managed
    {
      .custom instance void [mscorlib]System.Runtime.CompilerServices.CompilerGeneratedAttribute::.ctor() = ( 01 00 00 00 ) 
      .custom instance void [mscorlib]System.Diagnostics.DebuggerNonUserCodeAttribute::.ctor() = ( 01 00 00 00 ) 
      // Code size       8 (0x8)
      .maxstack  8
      IL_0000:  ldc.i4.0
      IL_0001:  ldnull
      IL_0002:  newobj     instance void CodeGenRenamings01/seq1@9::.ctor(int32,
                                                                          class [mscorlib]System.Tuple`2<int32,int32>)
      IL_0007:  ret
    } // end of method seq1@9::GetFreshEnumerator

  } // end of class seq1@9

  .method public specialname static class [FSharp.Core]Microsoft.FSharp.Collections.FSharpList`1<int32> 
          get_alist() cil managed
  {
    // Code size       6 (0x6)
    .maxstack  8
    IL_0000:  ldsfld     class [FSharp.Core]Microsoft.FSharp.Collections.FSharpList`1<int32> '<StartupCode$CodeGenRenamings01>'.$CodeGenRenamings01::alist@5
    IL_0005:  ret
  } // end of method CodeGenRenamings01::get_alist

  .method public specialname static int32[] 
          get_array() cil managed
  {
    // Code size       6 (0x6)
    .maxstack  8
    IL_0000:  ldsfld     int32[] '<StartupCode$CodeGenRenamings01>'.$CodeGenRenamings01::array@6
    IL_0005:  ret
  } // end of method CodeGenRenamings01::get_array

  .method public specialname static class [mscorlib]System.Collections.Generic.IEnumerable`1<int32> 
          get_aseq() cil managed
  {
    // Code size       6 (0x6)
    .maxstack  8
    IL_0000:  ldsfld     class [mscorlib]System.Collections.Generic.IEnumerable`1<int32> '<StartupCode$CodeGenRenamings01>'.$CodeGenRenamings01::aseq@7
    IL_0005:  ret
  } // end of method CodeGenRenamings01::get_aseq

  .method public specialname static class [FSharp.Core]Microsoft.FSharp.Collections.FSharpList`1<class [mscorlib]System.Tuple`2<int32,int32>> 
          get_list1() cil managed
  {
    // Code size       6 (0x6)
    .maxstack  8
    IL_0000:  ldsfld     class [FSharp.Core]Microsoft.FSharp.Collections.FSharpList`1<class [mscorlib]System.Tuple`2<int32,int32>> '<StartupCode$CodeGenRenamings01>'.$CodeGenRenamings01::list1@8
    IL_0005:  ret
  } // end of method CodeGenRenamings01::get_list1

  .method public specialname static class [mscorlib]System.Collections.Generic.IEnumerable`1<class [mscorlib]System.Tuple`2<int32,int32>> 
          get_seq1() cil managed
  {
    // Code size       6 (0x6)
    .maxstack  8
    IL_0000:  ldsfld     class [mscorlib]System.Collections.Generic.IEnumerable`1<class [mscorlib]System.Tuple`2<int32,int32>> '<StartupCode$CodeGenRenamings01>'.$CodeGenRenamings01::seq1@9
    IL_0005:  ret
  } // end of method CodeGenRenamings01::get_seq1

  .method public specialname static class [mscorlib]System.Tuple`2<int32,int32>[] 
          get_array1() cil managed
  {
    // Code size       6 (0x6)
    .maxstack  8
    IL_0000:  ldsfld     class [mscorlib]System.Tuple`2<int32,int32>[] '<StartupCode$CodeGenRenamings01>'.$CodeGenRenamings01::array1@10
    IL_0005:  ret
  } // end of method CodeGenRenamings01::get_array1

  .method public specialname static int32[0...,0...] 
          get_a3() cil managed
  {
    // Code size       6 (0x6)
    .maxstack  8
    IL_0000:  ldsfld     int32[0...,0...] '<StartupCode$CodeGenRenamings01>'.$CodeGenRenamings01::a3@11
    IL_0005:  ret
  } // end of method CodeGenRenamings01::get_a3

  .method public specialname static int32[0...,0...,0...] 
          get_array3D() cil managed
  {
    // Code size       6 (0x6)
    .maxstack  8
    IL_0000:  ldsfld     int32[0...,0...,0...] '<StartupCode$CodeGenRenamings01>'.$CodeGenRenamings01::array3D@12
    IL_0005:  ret
  } // end of method CodeGenRenamings01::get_array3D

  .method public specialname static int32[0...,0...,0...,0...] 
          get_array4D() cil managed
  {
    // Code size       6 (0x6)
    .maxstack  8
    IL_0000:  ldsfld     int32[0...,0...,0...,0...] '<StartupCode$CodeGenRenamings01>'.$CodeGenRenamings01::array4D@13
    IL_0005:  ret
  } // end of method CodeGenRenamings01::get_array4D

  .method public specialname static int32[] 
          get_a1() cil managed
  {
    // Code size       6 (0x6)
    .maxstack  8
    IL_0000:  ldsfld     int32[] '<StartupCode$CodeGenRenamings01>'.$CodeGenRenamings01::a1@25
    IL_0005:  ret
  } // end of method CodeGenRenamings01::get_a1

  .method public specialname static int32[] 
          get_a2() cil managed
  {
    // Code size       6 (0x6)
    .maxstack  8
    IL_0000:  ldsfld     int32[] '<StartupCode$CodeGenRenamings01>'.$CodeGenRenamings01::a2@26
    IL_0005:  ret
  } // end of method CodeGenRenamings01::get_a2

  .property class [FSharp.Core]Microsoft.FSharp.Collections.FSharpList`1<int32>
          alist()
  {
    .custom instance void [FSharp.Core]Microsoft.FSharp.Core.CompilationMappingAttribute::.ctor(valuetype [FSharp.Core]Microsoft.FSharp.Core.SourceConstructFlags) = ( 01 00 09 00 00 00 00 00 ) 
    .get class [FSharp.Core]Microsoft.FSharp.Collections.FSharpList`1<int32> CodeGenRenamings01::get_alist()
  } // end of property CodeGenRenamings01::alist
  .property int32[] 'array'()
  {
    .custom instance void [FSharp.Core]Microsoft.FSharp.Core.CompilationMappingAttribute::.ctor(valuetype [FSharp.Core]Microsoft.FSharp.Core.SourceConstructFlags) = ( 01 00 09 00 00 00 00 00 ) 
    .get int32[] CodeGenRenamings01::get_array()
  } // end of property CodeGenRenamings01::'array'
  .property class [mscorlib]System.Collections.Generic.IEnumerable`1<int32>
          aseq()
  {
    .custom instance void [FSharp.Core]Microsoft.FSharp.Core.CompilationMappingAttribute::.ctor(valuetype [FSharp.Core]Microsoft.FSharp.Core.SourceConstructFlags) = ( 01 00 09 00 00 00 00 00 ) 
    .get class [mscorlib]System.Collections.Generic.IEnumerable`1<int32> CodeGenRenamings01::get_aseq()
  } // end of property CodeGenRenamings01::aseq
  .property class [FSharp.Core]Microsoft.FSharp.Collections.FSharpList`1<class [mscorlib]System.Tuple`2<int32,int32>>
          list1()
  {
    .custom instance void [FSharp.Core]Microsoft.FSharp.Core.CompilationMappingAttribute::.ctor(valuetype [FSharp.Core]Microsoft.FSharp.Core.SourceConstructFlags) = ( 01 00 09 00 00 00 00 00 ) 
    .get class [FSharp.Core]Microsoft.FSharp.Collections.FSharpList`1<class [mscorlib]System.Tuple`2<int32,int32>> CodeGenRenamings01::get_list1()
  } // end of property CodeGenRenamings01::list1
  .property class [mscorlib]System.Collections.Generic.IEnumerable`1<class [mscorlib]System.Tuple`2<int32,int32>>
          seq1()
  {
    .custom instance void [FSharp.Core]Microsoft.FSharp.Core.CompilationMappingAttribute::.ctor(valuetype [FSharp.Core]Microsoft.FSharp.Core.SourceConstructFlags) = ( 01 00 09 00 00 00 00 00 ) 
    .get class [mscorlib]System.Collections.Generic.IEnumerable`1<class [mscorlib]System.Tuple`2<int32,int32>> CodeGenRenamings01::get_seq1()
  } // end of property CodeGenRenamings01::seq1
  .property class [mscorlib]System.Tuple`2<int32,int32>[]
          array1()
  {
    .custom instance void [FSharp.Core]Microsoft.FSharp.Core.CompilationMappingAttribute::.ctor(valuetype [FSharp.Core]Microsoft.FSharp.Core.SourceConstructFlags) = ( 01 00 09 00 00 00 00 00 ) 
    .get class [mscorlib]System.Tuple`2<int32,int32>[] CodeGenRenamings01::get_array1()
  } // end of property CodeGenRenamings01::array1
  .property int32[0...,0...] a3()
  {
    .custom instance void [FSharp.Core]Microsoft.FSharp.Core.CompilationMappingAttribute::.ctor(valuetype [FSharp.Core]Microsoft.FSharp.Core.SourceConstructFlags) = ( 01 00 09 00 00 00 00 00 ) 
    .get int32[0...,0...] CodeGenRenamings01::get_a3()
  } // end of property CodeGenRenamings01::a3
  .property int32[0...,0...,0...] array3D()
  {
    .custom instance void [FSharp.Core]Microsoft.FSharp.Core.CompilationMappingAttribute::.ctor(valuetype [FSharp.Core]Microsoft.FSharp.Core.SourceConstructFlags) = ( 01 00 09 00 00 00 00 00 ) 
    .get int32[0...,0...,0...] CodeGenRenamings01::get_array3D()
  } // end of property CodeGenRenamings01::array3D
  .property int32[0...,0...,0...,0...] array4D()
  {
    .custom instance void [FSharp.Core]Microsoft.FSharp.Core.CompilationMappingAttribute::.ctor(valuetype [FSharp.Core]Microsoft.FSharp.Core.SourceConstructFlags) = ( 01 00 09 00 00 00 00 00 ) 
    .get int32[0...,0...,0...,0...] CodeGenRenamings01::get_array4D()
  } // end of property CodeGenRenamings01::array4D
  .property int32[] a1()
  {
    .custom instance void [FSharp.Core]Microsoft.FSharp.Core.CompilationMappingAttribute::.ctor(valuetype [FSharp.Core]Microsoft.FSharp.Core.SourceConstructFlags) = ( 01 00 09 00 00 00 00 00 ) 
    .get int32[] CodeGenRenamings01::get_a1()
  } // end of property CodeGenRenamings01::a1
  .property int32[] a2()
  {
    .custom instance void [FSharp.Core]Microsoft.FSharp.Core.CompilationMappingAttribute::.ctor(valuetype [FSharp.Core]Microsoft.FSharp.Core.SourceConstructFlags) = ( 01 00 09 00 00 00 00 00 ) 
    .get int32[] CodeGenRenamings01::get_a2()
  } // end of property CodeGenRenamings01::a2
} // end of class CodeGenRenamings01

.class private abstract auto ansi sealed '<StartupCode$CodeGenRenamings01>'.$CodeGenRenamings01
       extends [mscorlib]System.Object
{
  .field static assembly class [FSharp.Core]Microsoft.FSharp.Collections.FSharpList`1<int32> alist@5
  .custom instance void [mscorlib]System.Diagnostics.DebuggerBrowsableAttribute::.ctor(valuetype [mscorlib]System.Diagnostics.DebuggerBrowsableState) = ( 01 00 00 00 00 00 00 00 ) 
  .field static assembly int32[] array@6
  .custom instance void [mscorlib]System.Diagnostics.DebuggerBrowsableAttribute::.ctor(valuetype [mscorlib]System.Diagnostics.DebuggerBrowsableState) = ( 01 00 00 00 00 00 00 00 ) 
  .field static assembly class [mscorlib]System.Collections.Generic.IEnumerable`1<int32> aseq@7
  .custom instance void [mscorlib]System.Diagnostics.DebuggerBrowsableAttribute::.ctor(valuetype [mscorlib]System.Diagnostics.DebuggerBrowsableState) = ( 01 00 00 00 00 00 00 00 ) 
  .field static assembly class [FSharp.Core]Microsoft.FSharp.Collections.FSharpList`1<class [mscorlib]System.Tuple`2<int32,int32>> list1@8
  .custom instance void [mscorlib]System.Diagnostics.DebuggerBrowsableAttribute::.ctor(valuetype [mscorlib]System.Diagnostics.DebuggerBrowsableState) = ( 01 00 00 00 00 00 00 00 ) 
  .field static assembly class [mscorlib]System.Collections.Generic.IEnumerable`1<class [mscorlib]System.Tuple`2<int32,int32>> seq1@9
  .custom instance void [mscorlib]System.Diagnostics.DebuggerBrowsableAttribute::.ctor(valuetype [mscorlib]System.Diagnostics.DebuggerBrowsableState) = ( 01 00 00 00 00 00 00 00 ) 
  .field static assembly class [mscorlib]System.Tuple`2<int32,int32>[] array1@10
  .custom instance void [mscorlib]System.Diagnostics.DebuggerBrowsableAttribute::.ctor(valuetype [mscorlib]System.Diagnostics.DebuggerBrowsableState) = ( 01 00 00 00 00 00 00 00 ) 
  .field static assembly int32[0...,0...] a3@11
  .custom instance void [mscorlib]System.Diagnostics.DebuggerBrowsableAttribute::.ctor(valuetype [mscorlib]System.Diagnostics.DebuggerBrowsableState) = ( 01 00 00 00 00 00 00 00 ) 
  .field static assembly int32[0...,0...,0...] array3D@12
  .custom instance void [mscorlib]System.Diagnostics.DebuggerBrowsableAttribute::.ctor(valuetype [mscorlib]System.Diagnostics.DebuggerBrowsableState) = ( 01 00 00 00 00 00 00 00 ) 
  .field static assembly int32[0...,0...,0...,0...] array4D@13
  .custom instance void [mscorlib]System.Diagnostics.DebuggerBrowsableAttribute::.ctor(valuetype [mscorlib]System.Diagnostics.DebuggerBrowsableState) = ( 01 00 00 00 00 00 00 00 ) 
  .field static assembly int32[] a1@25
  .custom instance void [mscorlib]System.Diagnostics.DebuggerBrowsableAttribute::.ctor(valuetype [mscorlib]System.Diagnostics.DebuggerBrowsableState) = ( 01 00 00 00 00 00 00 00 ) 
  .field static assembly int32[] a2@26
  .custom instance void [mscorlib]System.Diagnostics.DebuggerBrowsableAttribute::.ctor(valuetype [mscorlib]System.Diagnostics.DebuggerBrowsableState) = ( 01 00 00 00 00 00 00 00 ) 
  .field static assembly int32 init@
  .custom instance void [mscorlib]System.Diagnostics.DebuggerBrowsableAttribute::.ctor(valuetype [mscorlib]System.Diagnostics.DebuggerBrowsableState) = ( 01 00 00 00 00 00 00 00 ) 
  .custom instance void [mscorlib]System.Runtime.CompilerServices.CompilerGeneratedAttribute::.ctor() = ( 01 00 00 00 ) 
  .custom instance void [mscorlib]System.Diagnostics.DebuggerNonUserCodeAttribute::.ctor() = ( 01 00 00 00 ) 
  .method public static void  main@() cil managed
  {
    .entrypoint
    // Code size       567 (0x237)
    .maxstack  12
    .locals init ([0] class [FSharp.Core]Microsoft.FSharp.Collections.FSharpList`1<int32> alist,
             [1] int32[] 'array',
             [2] class [mscorlib]System.Collections.Generic.IEnumerable`1<int32> aseq,
             [3] class [FSharp.Core]Microsoft.FSharp.Collections.FSharpList`1<class [mscorlib]System.Tuple`2<int32,int32>> list1,
             [4] class [mscorlib]System.Collections.Generic.IEnumerable`1<class [mscorlib]System.Tuple`2<int32,int32>> seq1,
             [5] class [mscorlib]System.Tuple`2<int32,int32>[] array1,
             [6] int32[0...,0...] a3,
             [7] int32[0...,0...,0...] array3D,
             [8] int32[0...,0...,0...,0...] array4D,
             [9] int32[] a1,
             [10] int32[] a2,
             [11] class [mscorlib]System.Tuple`4<int32,int32,int32,int32> V_11,
             [12] class [mscorlib]System.Tuple`4<int32,int32,int32,int32> V_12,
             [13] class [mscorlib]System.Tuple`3<int32,int32,int32> V_13,
             [14] class [mscorlib]System.Tuple`3<int32,int32,int32> V_14,
             [15] class [mscorlib]System.Tuple`4<int32,int32,int32,int32> V_15,
             [16] class [mscorlib]System.Tuple`4<int32,int32,int32,int32> V_16)
    .line 5,5 : 1,24 ''
    IL_0000:  ldc.i4.1
    IL_0001:  ldc.i4.1
    IL_0002:  ldc.i4.s   10
    IL_0004:  call       class [mscorlib]System.Collections.Generic.IEnumerable`1<int32> [FSharp.Core]Microsoft.FSharp.Core.Operators/OperatorIntrinsics::RangeInt32(int32,
                                                                                                                                                                     int32,
                                                                                                                                                                     int32)
    IL_0009:  call       class [mscorlib]System.Collections.Generic.IEnumerable`1<!!0> [FSharp.Core]Microsoft.FSharp.Core.Operators::CreateSequence<int32>(class [mscorlib]System.Collections.Generic.IEnumerable`1<!!0>)
    IL_000e:  call       class [FSharp.Core]Microsoft.FSharp.Collections.FSharpList`1<!!0> [FSharp.Core]Microsoft.FSharp.Collections.SeqModule::ToList<int32>(class [mscorlib]System.Collections.Generic.IEnumerable`1<!!0>)
    IL_0013:  dup
    IL_0014:  stsfld     class [FSharp.Core]Microsoft.FSharp.Collections.FSharpList`1<int32> '<StartupCode$CodeGenRenamings01>'.$CodeGenRenamings01::alist@5
    IL_0019:  stloc.0
    .line 6,6 : 1,26 ''
    IL_001a:  ldc.i4.3
    IL_001b:  newarr     [mscorlib]System.Int32
    IL_0020:  dup
    IL_0021:  ldc.i4.0
    IL_0022:  ldc.i4.1
    IL_0023:  stelem     [mscorlib]System.Int32
    IL_0028:  dup
    IL_0029:  ldc.i4.1
    IL_002a:  ldc.i4.2
    IL_002b:  stelem     [mscorlib]System.Int32
    IL_0030:  dup
    IL_0031:  ldc.i4.2
    IL_0032:  ldc.i4.3
    IL_0033:  stelem     [mscorlib]System.Int32
    IL_0038:  dup
    IL_0039:  stsfld     int32[] '<StartupCode$CodeGenRenamings01>'.$CodeGenRenamings01::array@6
    IL_003e:  stloc.1
    .line 7,7 : 1,27 ''
    IL_003f:  ldc.i4.1
    IL_0040:  ldc.i4.1
    IL_0041:  ldc.i4.s   10
    IL_0043:  call       class [mscorlib]System.Collections.Generic.IEnumerable`1<int32> [FSharp.Core]Microsoft.FSharp.Core.Operators/OperatorIntrinsics::RangeInt32(int32,
                                                                                                                                                                     int32,
                                                                                                                                                                     int32)
    IL_0048:  call       class [mscorlib]System.Collections.Generic.IEnumerable`1<!!0> [FSharp.Core]Microsoft.FSharp.Core.Operators::CreateSequence<int32>(class [mscorlib]System.Collections.Generic.IEnumerable`1<!!0>)
    IL_004d:  dup
    IL_004e:  stsfld     class [mscorlib]System.Collections.Generic.IEnumerable`1<int32> '<StartupCode$CodeGenRenamings01>'.$CodeGenRenamings01::aseq@7
    IL_0053:  stloc.2
    .line 8,8 : 1,27 ''
    IL_0054:  ldc.i4.1
    IL_0055:  ldc.i4.1
    IL_0056:  newobj     instance void class [mscorlib]System.Tuple`2<int32,int32>::.ctor(!0,
                                                                                          !1)
    IL_005b:  ldc.i4.2
    IL_005c:  ldc.i4.2
    IL_005d:  newobj     instance void class [mscorlib]System.Tuple`2<int32,int32>::.ctor(!0,
                                                                                          !1)
    IL_0062:  call       class [FSharp.Core]Microsoft.FSharp.Collections.FSharpList`1<!0> class [FSharp.Core]Microsoft.FSharp.Collections.FSharpList`1<class [mscorlib]System.Tuple`2<int32,int32>>::get_Empty()
    IL_0067:  call       class [FSharp.Core]Microsoft.FSharp.Collections.FSharpList`1<!0> class [FSharp.Core]Microsoft.FSharp.Collections.FSharpList`1<class [mscorlib]System.Tuple`2<int32,int32>>::Cons(!0,
                                                                                                                                                                                                          class [FSharp.Core]Microsoft.FSharp.Collections.FSharpList`1<!0>)
    IL_006c:  call       class [FSharp.Core]Microsoft.FSharp.Collections.FSharpList`1<!0> class [FSharp.Core]Microsoft.FSharp.Collections.FSharpList`1<class [mscorlib]System.Tuple`2<int32,int32>>::Cons(!0,
                                                                                                                                                                                                          class [FSharp.Core]Microsoft.FSharp.Collections.FSharpList`1<!0>)
    IL_0071:  dup
    IL_0072:  stsfld     class [FSharp.Core]Microsoft.FSharp.Collections.FSharpList`1<class [mscorlib]System.Tuple`2<int32,int32>> '<StartupCode$CodeGenRenamings01>'.$CodeGenRenamings01::list1@8
    IL_0077:  stloc.3
    IL_0078:  ldc.i4.0
    IL_0079:  ldnull
    IL_007a:  newobj     instance void CodeGenRenamings01/seq1@9::.ctor(int32,
                                                                        class [mscorlib]System.Tuple`2<int32,int32>)
    IL_007f:  dup
    IL_0080:  stsfld     class [mscorlib]System.Collections.Generic.IEnumerable`1<class [mscorlib]System.Tuple`2<int32,int32>> '<StartupCode$CodeGenRenamings01>'.$CodeGenRenamings01::seq1@9
    IL_0085:  stloc.s    seq1
    .line 10,10 : 1,34 ''
    IL_0087:  ldc.i4.2
    IL_0088:  newarr     class [mscorlib]System.Tuple`2<int32,int32>
    IL_008d:  dup
    IL_008e:  ldc.i4.0
    IL_008f:  ldc.i4.1
    IL_0090:  ldc.i4.1
    IL_0091:  newobj     instance void class [mscorlib]System.Tuple`2<int32,int32>::.ctor(!0,
                                                                                          !1)
    IL_0096:  stelem     class [mscorlib]System.Tuple`2<int32,int32>
    IL_009b:  dup
    IL_009c:  ldc.i4.1
    IL_009d:  ldc.i4.2
    IL_009e:  ldc.i4.2
    IL_009f:  newobj     instance void class [mscorlib]System.Tuple`2<int32,int32>::.ctor(!0,
                                                                                          !1)
    IL_00a4:  stelem     class [mscorlib]System.Tuple`2<int32,int32>
    IL_00a9:  dup
    IL_00aa:  stsfld     class [mscorlib]System.Tuple`2<int32,int32>[] '<StartupCode$CodeGenRenamings01>'.$CodeGenRenamings01::array1@10
    IL_00af:  stloc.s    array1
    .line 11,11 : 1,30 ''
    IL_00b1:  ldc.i4.2
    IL_00b2:  ldc.i4.2
    IL_00b3:  ldc.i4.0
    IL_00b4:  call       !!0[0...,0...] [FSharp.Core]Microsoft.FSharp.Collections.Array2DModule::Create<int32>(int32,
                                                                                                               int32,
                                                                                                               !!0)
    IL_00b9:  dup
    IL_00ba:  stsfld     int32[0...,0...] '<StartupCode$CodeGenRenamings01>'.$CodeGenRenamings01::a3@11
    IL_00bf:  stloc.s    a3
    .line 12,12 : 1,37 ''
    IL_00c1:  ldc.i4.3
    IL_00c2:  ldc.i4.3
    IL_00c3:  ldc.i4.3
    IL_00c4:  ldc.i4.0
    IL_00c5:  call       !!0[0...,0...,0...] [FSharp.Core]Microsoft.FSharp.Collections.Array3DModule::Create<int32>(int32,
                                                                                                                    int32,
                                                                                                                    int32,
                                                                                                                    !!0)
    IL_00ca:  dup
    IL_00cb:  stsfld     int32[0...,0...,0...] '<StartupCode$CodeGenRenamings01>'.$CodeGenRenamings01::array3D@12
    IL_00d0:  stloc.s    array3D
    .line 13,13 : 1,39 ''
    IL_00d2:  ldc.i4.4
    IL_00d3:  ldc.i4.4
    IL_00d4:  ldc.i4.4
    IL_00d5:  ldc.i4.4
    IL_00d6:  ldc.i4.0
    IL_00d7:  call       !!0[0...,0...,0...,0...] [FSharp.Core]Microsoft.FSharp.Collections.Array4DModule::Create<int32>(int32,
                                                                                                                         int32,
                                                                                                                         int32,
                                                                                                                         int32,
                                                                                                                         !!0)
    IL_00dc:  dup
    IL_00dd:  stsfld     int32[0...,0...,0...,0...] '<StartupCode$CodeGenRenamings01>'.$CodeGenRenamings01::array4D@13
    IL_00e2:  stloc.s    array4D
    .line 16,16 : 9,27 ''
    IL_00e4:  call       int32[] CodeGenRenamings01::get_array()
    IL_00e9:  call       class [FSharp.Core]Microsoft.FSharp.Collections.FSharpList`1<!!0> [FSharp.Core]Microsoft.FSharp.Collections.ListModule::OfArray<int32>(!!0[])
    IL_00ee:  pop
    .line 17,17 : 9,24 ''
    IL_00ef:  call       class [mscorlib]System.Collections.Generic.IEnumerable`1<int32> CodeGenRenamings01::get_aseq()
    IL_00f4:  call       class [FSharp.Core]Microsoft.FSharp.Collections.FSharpList`1<!!0> [FSharp.Core]Microsoft.FSharp.Collections.ListModule::OfSeq<int32>(class [mscorlib]System.Collections.Generic.IEnumerable`1<!!0>)
    IL_00f9:  pop
    .line 20,20 : 9,27 ''
    IL_00fa:  call       class [mscorlib]System.Tuple`2<int32,int32>[] CodeGenRenamings01::get_array1()
    IL_00ff:  call       class [FSharp.Core]Microsoft.FSharp.Collections.FSharpMap`2<!!0,!!1> [FSharp.Core]Microsoft.FSharp.Collections.MapModule::OfArray<int32,int32>(class [mscorlib]System.Tuple`2<!!0,!!1>[])
    IL_0104:  pop
    .line 21,21 : 9,25 ''
    IL_0105:  call       class [FSharp.Core]Microsoft.FSharp.Collections.FSharpList`1<class [mscorlib]System.Tuple`2<int32,int32>> CodeGenRenamings01::get_list1()
    IL_010a:  call       class [FSharp.Core]Microsoft.FSharp.Collections.FSharpMap`2<!!0,!!1> [FSharp.Core]Microsoft.FSharp.Collections.MapModule::OfList<int32,int32>(class [FSharp.Core]Microsoft.FSharp.Collections.FSharpList`1<class [mscorlib]System.Tuple`2<!!0,!!1>>)
    IL_010f:  pop
    .line 22,22 : 9,23 ''
    IL_0110:  call       class [mscorlib]System.Collections.Generic.IEnumerable`1<class [mscorlib]System.Tuple`2<int32,int32>> CodeGenRenamings01::get_seq1()
    IL_0115:  call       class [FSharp.Core]Microsoft.FSharp.Collections.FSharpMap`2<!!0,!!1> [FSharp.Core]Microsoft.FSharp.Collections.MapModule::OfSeq<int32,int32>(class [mscorlib]System.Collections.Generic.IEnumerable`1<class [mscorlib]System.Tuple`2<!!0,!!1>>)
    IL_011a:  pop
    .line 25,25 : 1,28 ''
    IL_011b:  call       class [FSharp.Core]Microsoft.FSharp.Collections.FSharpList`1<int32> CodeGenRenamings01::get_alist()
    IL_0120:  call       !!0[] [FSharp.Core]Microsoft.FSharp.Collections.ArrayModule::OfList<int32>(class [FSharp.Core]Microsoft.FSharp.Collections.FSharpList`1<!!0>)
    IL_0125:  dup
    IL_0126:  stsfld     int32[] '<StartupCode$CodeGenRenamings01>'.$CodeGenRenamings01::a1@25
    IL_012b:  stloc.s    a1
    .line 26,26 : 1,27 ''
    IL_012d:  call       class [mscorlib]System.Collections.Generic.IEnumerable`1<int32> CodeGenRenamings01::get_aseq()
    IL_0132:  call       !!0[] [FSharp.Core]Microsoft.FSharp.Collections.ArrayModule::OfSeq<int32>(class [mscorlib]System.Collections.Generic.IEnumerable`1<!!0>)
    IL_0137:  dup
    IL_0138:  stsfld     int32[] '<StartupCode$CodeGenRenamings01>'.$CodeGenRenamings01::a2@26
    IL_013d:  stloc.s    a2
    .line 27,27 : 1,33 ''
    IL_013f:  call       int32[] CodeGenRenamings01::get_a2()
    IL_0144:  ldc.i4.0
    IL_0145:  call       int32[] CodeGenRenamings01::get_a1()
    IL_014a:  ldc.i4.0
    IL_014b:  call       !!0 [FSharp.Core]Microsoft.FSharp.Collections.ArrayModule::Get<int32>(!!0[],
                                                                                               int32)
    IL_0150:  call       void [FSharp.Core]Microsoft.FSharp.Collections.ArrayModule::Set<int32>(!!0[],
                                                                                                int32,
                                                                                                !!0)
    IL_0155:  nop
    .line 30,30 : 1,87 ''
    IL_0156:  call       int32[0...,0...] CodeGenRenamings01::get_a3()
    IL_015b:  call       int32 [FSharp.Core]Microsoft.FSharp.Collections.Array2DModule::Length1<int32>(!!0[0...,0...])
    IL_0160:  call       int32[0...,0...] CodeGenRenamings01::get_a3()
    IL_0165:  call       int32 [FSharp.Core]Microsoft.FSharp.Collections.Array2DModule::Length2<int32>(!!0[0...,0...])
    IL_016a:  call       int32[0...,0...] CodeGenRenamings01::get_a3()
    IL_016f:  call       int32 [FSharp.Core]Microsoft.FSharp.Collections.Array2DModule::Base1<int32>(!!0[0...,0...])
    IL_0174:  call       int32[0...,0...] CodeGenRenamings01::get_a3()
    IL_0179:  call       int32 [FSharp.Core]Microsoft.FSharp.Collections.Array2DModule::Base2<int32>(!!0[0...,0...])
    IL_017e:  newobj     instance void class [mscorlib]System.Tuple`4<int32,int32,int32,int32>::.ctor(!0,
                                                                                                      !1,
                                                                                                      !2,
                                                                                                      !3)
    IL_0183:  stloc.s    V_11
    IL_0185:  ldloc.s    V_11
    IL_0187:  stloc.s    V_12
    .line 31,31 : 1,41 ''
    IL_0189:  call       int32[0...,0...] CodeGenRenamings01::get_a3()
    IL_018e:  ldc.i4.0
    IL_018f:  ldc.i4.0
    IL_0190:  call       int32[0...,0...] CodeGenRenamings01::get_a3()
    IL_0195:  ldc.i4.0
    IL_0196:  ldc.i4.0
    IL_0197:  call       !!0 [FSharp.Core]Microsoft.FSharp.Collections.Array2DModule::Get<int32>(!!0[0...,0...],
                                                                                                 int32,
                                                                                                 int32)
    IL_019c:  call       void [FSharp.Core]Microsoft.FSharp.Collections.Array2DModule::Set<int32>(!!0[0...,0...],
                                                                                                  int32,
                                                                                                  int32,
                                                                                                  !!0)
    IL_01a1:  nop
    .line 34,34 : 1,86 ''
    IL_01a2:  call       int32[0...,0...,0...] CodeGenRenamings01::get_array3D()
    IL_01a7:  call       int32 [FSharp.Core]Microsoft.FSharp.Collections.Array3DModule::Length1<int32>(!!0[0...,0...,0...])
    IL_01ac:  call       int32[0...,0...,0...] CodeGenRenamings01::get_array3D()
    IL_01b1:  call       int32 [FSharp.Core]Microsoft.FSharp.Collections.Array3DModule::Length2<int32>(!!0[0...,0...,0...])
    IL_01b6:  call       int32[0...,0...,0...] CodeGenRenamings01::get_array3D()
    IL_01bb:  call       int32 [FSharp.Core]Microsoft.FSharp.Collections.Array3DModule::Length3<int32>(!!0[0...,0...,0...])
    IL_01c0:  newobj     instance void class [mscorlib]System.Tuple`3<int32,int32,int32>::.ctor(!0,
                                                                                                !1,
                                                                                                !2)
    IL_01c5:  stloc.s    V_13
    IL_01c7:  ldloc.s    V_13
    IL_01c9:  stloc.s    V_14
    .line 35,35 : 1,55 ''
    IL_01cb:  call       int32[0...,0...,0...] CodeGenRenamings01::get_array3D()
    IL_01d0:  ldc.i4.0
    IL_01d1:  ldc.i4.0
    IL_01d2:  ldc.i4.0
    IL_01d3:  call       int32[0...,0...,0...] CodeGenRenamings01::get_array3D()
    IL_01d8:  ldc.i4.0
    IL_01d9:  ldc.i4.0
    IL_01da:  ldc.i4.0
    IL_01db:  call       !!0 [FSharp.Core]Microsoft.FSharp.Collections.Array3DModule::Get<int32>(!!0[0...,0...,0...],
                                                                                                 int32,
                                                                                                 int32,
                                                                                                 int32)
    IL_01e0:  call       void [FSharp.Core]Microsoft.FSharp.Collections.Array3DModule::Set<int32>(!!0[0...,0...,0...],
                                                                                                  int32,
                                                                                                  int32,
                                                                                                  int32,
                                                                                                  !!0)
    IL_01e5:  nop
    .line 38,38 : 1,111 ''
    IL_01e6:  call       int32[0...,0...,0...,0...] CodeGenRenamings01::get_array4D()
    IL_01eb:  call       int32 [FSharp.Core]Microsoft.FSharp.Collections.Array4DModule::Length1<int32>(!!0[0...,0...,0...,0...])
    IL_01f0:  call       int32[0...,0...,0...,0...] CodeGenRenamings01::get_array4D()
    IL_01f5:  call       int32 [FSharp.Core]Microsoft.FSharp.Collections.Array4DModule::Length2<int32>(!!0[0...,0...,0...,0...])
    IL_01fa:  call       int32[0...,0...,0...,0...] CodeGenRenamings01::get_array4D()
    IL_01ff:  call       int32 [FSharp.Core]Microsoft.FSharp.Collections.Array4DModule::Length3<int32>(!!0[0...,0...,0...,0...])
    IL_0204:  call       int32[0...,0...,0...,0...] CodeGenRenamings01::get_array4D()
    IL_0209:  call       int32 [FSharp.Core]Microsoft.FSharp.Collections.Array4DModule::Length4<int32>(!!0[0...,0...,0...,0...])
    IL_020e:  newobj     instance void class [mscorlib]System.Tuple`4<int32,int32,int32,int32>::.ctor(!0,
                                                                                                      !1,
                                                                                                      !2,
                                                                                                      !3)
    IL_0213:  stloc.s    V_15
    IL_0215:  ldloc.s    V_15
    IL_0217:  stloc.s    V_16
    .line 39,39 : 1,59 ''
    IL_0219:  call       int32[0...,0...,0...,0...] CodeGenRenamings01::get_array4D()
    IL_021e:  ldc.i4.0
    IL_021f:  ldc.i4.0
    IL_0220:  ldc.i4.0
    IL_0221:  ldc.i4.0
    IL_0222:  call       int32[0...,0...,0...,0...] CodeGenRenamings01::get_array4D()
    IL_0227:  ldc.i4.0
    IL_0228:  ldc.i4.0
    IL_0229:  ldc.i4.0
    IL_022a:  ldc.i4.0
    IL_022b:  call       !!0 [FSharp.Core]Microsoft.FSharp.Collections.Array4DModule::Get<int32>(!!0[0...,0...,0...,0...],
                                                                                                 int32,
                                                                                                 int32,
                                                                                                 int32,
                                                                                                 int32)
    IL_0230:  call       void [FSharp.Core]Microsoft.FSharp.Collections.Array4DModule::Set<int32>(!!0[0...,0...,0...,0...],
                                                                                                  int32,
                                                                                                  int32,
                                                                                                  int32,
                                                                                                  int32,
                                                                                                  !!0)
    IL_0235:  nop
    IL_0236:  ret
  } // end of method $CodeGenRenamings01::main@

} // end of class '<StartupCode$CodeGenRenamings01>'.$CodeGenRenamings01


// =============================================================

// *********** DISASSEMBLY COMPLETE ***********************<|MERGE_RESOLUTION|>--- conflicted
+++ resolved
@@ -36,21 +36,13 @@
   // Offset: 0x000003D0 Length: 0x0000011B
 }
 .module CodeGenRenamings01.exe
-<<<<<<< HEAD
-// MVID: {60B68B7F-8173-986B-A745-03837F8BB660}
-=======
-// MVID: {60A8401C-8173-986B-A745-03831C40A860}
->>>>>>> 0cafa211
+// MVID: {60B78A57-8173-986B-A745-0383578AB760}
 .imagebase 0x00400000
 .file alignment 0x00000200
 .stackreserve 0x00100000
 .subsystem 0x0003       // WINDOWS_CUI
 .corflags 0x00000001    //  ILONLY
-<<<<<<< HEAD
-// Image base: 0x05350000
-=======
-// Image base: 0x06650000
->>>>>>> 0cafa211
+// Image base: 0x06CA0000
 
 
 // =============== CLASS MEMBERS DECLARATION ===================
@@ -118,51 +110,28 @@
       IL_0022:  br.s       IL_0058
 
       .line 100001,100001 : 0,0 ''
-<<<<<<< HEAD
       IL_0024:  nop
+      .line 9,9 : 18,30 ''
       IL_0025:  ldarg.0
       IL_0026:  ldc.i4.1
       IL_0027:  stfld      int32 CodeGenRenamings01/seq1@9::pc
-      .line 9,9 : 18,30 ''
       IL_002c:  ldarg.0
       IL_002d:  ldc.i4.1
       IL_002e:  ldc.i4.1
       IL_002f:  newobj     instance void class [mscorlib]System.Tuple`2<int32,int32>::.ctor(!0,
-=======
-      IL_002a:  nop
-      .line 9,9 : 18,30 ''
-      IL_002b:  ldarg.0
-      IL_002c:  ldc.i4.1
-      IL_002d:  stfld      int32 CodeGenRenamings01/seq1@9::pc
-      IL_0032:  ldarg.0
-      IL_0033:  ldc.i4.1
-      IL_0034:  ldc.i4.1
-      IL_0035:  newobj     instance void class [mscorlib]System.Tuple`2<int32,int32>::.ctor(!0,
->>>>>>> 0cafa211
                                                                                             !1)
       IL_0034:  stfld      class [mscorlib]System.Tuple`2<int32,int32> CodeGenRenamings01/seq1@9::current
       IL_0039:  ldc.i4.1
       IL_003a:  ret
 
-<<<<<<< HEAD
+      .line 9,9 : 32,44 ''
       IL_003b:  ldarg.0
       IL_003c:  ldc.i4.2
       IL_003d:  stfld      int32 CodeGenRenamings01/seq1@9::pc
-      .line 9,9 : 32,44 ''
       IL_0042:  ldarg.0
       IL_0043:  ldc.i4.2
       IL_0044:  ldc.i4.2
       IL_0045:  newobj     instance void class [mscorlib]System.Tuple`2<int32,int32>::.ctor(!0,
-=======
-      .line 9,9 : 32,44 ''
-      IL_0041:  ldarg.0
-      IL_0042:  ldc.i4.2
-      IL_0043:  stfld      int32 CodeGenRenamings01/seq1@9::pc
-      IL_0048:  ldarg.0
-      IL_0049:  ldc.i4.2
-      IL_004a:  ldc.i4.2
-      IL_004b:  newobj     instance void class [mscorlib]System.Tuple`2<int32,int32>::.ctor(!0,
->>>>>>> 0cafa211
                                                                                             !1)
       IL_004a:  stfld      class [mscorlib]System.Tuple`2<int32,int32> CodeGenRenamings01/seq1@9::current
       IL_004f:  ldc.i4.1
