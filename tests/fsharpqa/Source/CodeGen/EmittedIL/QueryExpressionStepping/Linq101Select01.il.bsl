
//  Microsoft (R) .NET Framework IL Disassembler.  Version 4.8.3928.0
//  Copyright (c) Microsoft Corporation.  All rights reserved.



// Metadata version: v4.0.30319
.assembly extern mscorlib
{
  .publickeytoken = (B7 7A 5C 56 19 34 E0 89 )                         // .z\V.4..
  .ver 4:0:0:0
}
.assembly extern FSharp.Core
{
  .publickeytoken = (B0 3F 5F 7F 11 D5 0A 3A )                         // .?_....:
  .ver 5:0:0:0
}
.assembly extern Utils
{
  .ver 0:0:0:0
}
.assembly extern netstandard
{
  .publickeytoken = (CC 7B 13 FF CD 2D DD 51 )                         // .{...-.Q
  .ver 2:0:0:0
}
.assembly Linq101Select01
{
  .custom instance void [FSharp.Core]Microsoft.FSharp.Core.FSharpInterfaceDataVersionAttribute::.ctor(int32,
                                                                                                      int32,
                                                                                                      int32) = ( 01 00 02 00 00 00 00 00 00 00 00 00 00 00 00 00 ) 

  // --- The following custom attribute is added automatically, do not uncomment -------
  //  .custom instance void [mscorlib]System.Diagnostics.DebuggableAttribute::.ctor(valuetype [mscorlib]System.Diagnostics.DebuggableAttribute/DebuggingModes) = ( 01 00 01 01 00 00 00 00 ) 

  .hash algorithm 0x00008004
  .ver 0:0:0:0
}
.mresource public FSharpSignatureData.Linq101Select01
{
  // Offset: 0x00000000 Length: 0x00000643
}
.mresource public FSharpOptimizationData.Linq101Select01
{
  // Offset: 0x00000648 Length: 0x00000204
}
.module Linq101Select01.exe
<<<<<<< HEAD
// MVID: {60B68B80-6057-8F80-A745-0383808BB660}
=======
// MVID: {60A8401D-6057-8F80-A745-03831D40A860}
>>>>>>> 0cafa211
.imagebase 0x00400000
.file alignment 0x00000200
.stackreserve 0x00100000
.subsystem 0x0003       // WINDOWS_CUI
.corflags 0x00000001    //  ILONLY
<<<<<<< HEAD
// Image base: 0x070F0000
=======
// Image base: 0x070C0000
>>>>>>> 0cafa211


// =============== CLASS MEMBERS DECLARATION ===================

.class public abstract auto ansi sealed Linq101Select01
       extends [mscorlib]System.Object
{
  .custom instance void [FSharp.Core]Microsoft.FSharp.Core.CompilationMappingAttribute::.ctor(valuetype [FSharp.Core]Microsoft.FSharp.Core.SourceConstructFlags) = ( 01 00 07 00 00 00 00 00 ) 
  .class auto ansi serializable sealed nested assembly beforefieldinit 'numsPlusOne@12-1'
         extends class [FSharp.Core]Microsoft.FSharp.Core.FSharpFunc`2<int32,class [mscorlib]System.Collections.Generic.IEnumerable`1<int32>>
  {
    .field static assembly initonly class Linq101Select01/'numsPlusOne@12-1' @_instance
    .method assembly specialname rtspecialname 
            instance void  .ctor() cil managed
    {
      .custom instance void [mscorlib]System.Runtime.CompilerServices.CompilerGeneratedAttribute::.ctor() = ( 01 00 00 00 ) 
      .custom instance void [mscorlib]System.Diagnostics.DebuggerNonUserCodeAttribute::.ctor() = ( 01 00 00 00 ) 
      // Code size       7 (0x7)
      .maxstack  8
      IL_0000:  ldarg.0
      IL_0001:  call       instance void class [FSharp.Core]Microsoft.FSharp.Core.FSharpFunc`2<int32,class [mscorlib]System.Collections.Generic.IEnumerable`1<int32>>::.ctor()
      IL_0006:  ret
    } // end of method 'numsPlusOne@12-1'::.ctor

    .method public strict virtual instance class [mscorlib]System.Collections.Generic.IEnumerable`1<int32> 
            Invoke(int32 _arg1) cil managed
    {
      // Code size       11 (0xb)
      .maxstack  5
      .locals init ([0] int32 n)
      .language '{AB4F38C9-B6E6-43BA-BE3B-58080B2CCCE3}', '{994B45C4-E6E9-11D2-903F-00C04FA302A1}', '{5A869D0B-6611-11D3-BD2A-0000F80849BD}'
      .line 12,12 : 9,28 'C:\\GitHub\\dsyme\\fsharp\\tests\\fsharpqa\\source\\CodeGen\\EmittedIL\\QueryExpressionStepping\\Linq101Select01.fs'
      IL_0000:  ldarg.1
      IL_0001:  stloc.0
      .line 13,13 : 9,23 ''
      IL_0002:  ldloc.0
      IL_0003:  tail.
      IL_0005:  call       class [mscorlib]System.Collections.Generic.IEnumerable`1<!!0> [FSharp.Core]Microsoft.FSharp.Collections.SeqModule::Singleton<int32>(!!0)
      IL_000a:  ret
    } // end of method 'numsPlusOne@12-1'::Invoke

    .method private specialname rtspecialname static 
            void  .cctor() cil managed
    {
      // Code size       11 (0xb)
      .maxstack  10
      IL_0000:  newobj     instance void Linq101Select01/'numsPlusOne@12-1'::.ctor()
      IL_0005:  stsfld     class Linq101Select01/'numsPlusOne@12-1' Linq101Select01/'numsPlusOne@12-1'::@_instance
      IL_000a:  ret
    } // end of method 'numsPlusOne@12-1'::.cctor

  } // end of class 'numsPlusOne@12-1'

  .class auto autochar serializable sealed nested assembly beforefieldinit specialname numsPlusOne@13
         extends class [FSharp.Core]Microsoft.FSharp.Core.CompilerServices.GeneratedSequenceBase`1<int32>
  {
    .custom instance void [FSharp.Core]Microsoft.FSharp.Core.CompilationMappingAttribute::.ctor(valuetype [FSharp.Core]Microsoft.FSharp.Core.SourceConstructFlags) = ( 01 00 06 00 00 00 00 00 ) 
    .field public class [mscorlib]System.Collections.Generic.IEnumerator`1<int32> 'enum'
    .custom instance void [mscorlib]System.Diagnostics.DebuggerBrowsableAttribute::.ctor(valuetype [mscorlib]System.Diagnostics.DebuggerBrowsableState) = ( 01 00 00 00 00 00 00 00 ) 
    .custom instance void [mscorlib]System.Runtime.CompilerServices.CompilerGeneratedAttribute::.ctor() = ( 01 00 00 00 ) 
    .custom instance void [mscorlib]System.Diagnostics.DebuggerNonUserCodeAttribute::.ctor() = ( 01 00 00 00 ) 
    .field public int32 pc
    .custom instance void [mscorlib]System.Diagnostics.DebuggerBrowsableAttribute::.ctor(valuetype [mscorlib]System.Diagnostics.DebuggerBrowsableState) = ( 01 00 00 00 00 00 00 00 ) 
    .custom instance void [mscorlib]System.Runtime.CompilerServices.CompilerGeneratedAttribute::.ctor() = ( 01 00 00 00 ) 
    .custom instance void [mscorlib]System.Diagnostics.DebuggerNonUserCodeAttribute::.ctor() = ( 01 00 00 00 ) 
    .field public int32 current
    .custom instance void [mscorlib]System.Diagnostics.DebuggerBrowsableAttribute::.ctor(valuetype [mscorlib]System.Diagnostics.DebuggerBrowsableState) = ( 01 00 00 00 00 00 00 00 ) 
    .custom instance void [mscorlib]System.Runtime.CompilerServices.CompilerGeneratedAttribute::.ctor() = ( 01 00 00 00 ) 
    .custom instance void [mscorlib]System.Diagnostics.DebuggerNonUserCodeAttribute::.ctor() = ( 01 00 00 00 ) 
    .method public specialname rtspecialname 
            instance void  .ctor(class [mscorlib]System.Collections.Generic.IEnumerator`1<int32> 'enum',
                                 int32 pc,
                                 int32 current) cil managed
    {
      // Code size       28 (0x1c)
      .maxstack  8
      IL_0000:  ldarg.0
      IL_0001:  ldarg.1
      IL_0002:  stfld      class [mscorlib]System.Collections.Generic.IEnumerator`1<int32> Linq101Select01/numsPlusOne@13::'enum'
      IL_0007:  ldarg.0
      IL_0008:  ldarg.2
      IL_0009:  stfld      int32 Linq101Select01/numsPlusOne@13::pc
      IL_000e:  ldarg.0
      IL_000f:  ldarg.3
      IL_0010:  stfld      int32 Linq101Select01/numsPlusOne@13::current
      IL_0015:  ldarg.0
      IL_0016:  call       instance void class [FSharp.Core]Microsoft.FSharp.Core.CompilerServices.GeneratedSequenceBase`1<int32>::.ctor()
      IL_001b:  ret
    } // end of method numsPlusOne@13::.ctor

    .method public strict virtual instance int32 
            GenerateNext(class [mscorlib]System.Collections.Generic.IEnumerable`1<int32>& next) cil managed
    {
      // Code size       158 (0x9e)
      .maxstack  7
      .locals init ([0] int32 n)
      .line 100001,100001 : 0,0 ''
      IL_0000:  ldarg.0
      IL_0001:  ldfld      int32 Linq101Select01/numsPlusOne@13::pc
      IL_0006:  ldc.i4.1
      IL_0007:  sub
      IL_0008:  switch     ( 
                            IL_001b,
                            IL_001e,
                            IL_0021)
      IL_0019:  br.s       IL_0024

      .line 100001,100001 : 0,0 ''
      IL_001b:  nop
      IL_001c:  br.s       IL_0074

      .line 100001,100001 : 0,0 ''
      IL_001e:  nop
      IL_001f:  br.s       IL_0071

      .line 100001,100001 : 0,0 ''
      IL_0021:  nop
      IL_0022:  br.s       IL_0095

      .line 100001,100001 : 0,0 ''
      IL_0024:  nop
      .line 13,13 : 9,23 ''
      IL_0025:  ldarg.0
      IL_0026:  ldsfld     class Linq101Select01/'numsPlusOne@12-1' Linq101Select01/'numsPlusOne@12-1'::@_instance
      IL_002b:  call       class [FSharp.Core]Microsoft.FSharp.Collections.FSharpList`1<int32> Linq101Select01::get_numbers()
      IL_0030:  call       class [mscorlib]System.Collections.Generic.IEnumerable`1<!!2> [FSharp.Core]Microsoft.FSharp.Collections.SeqModule::Collect<int32,class [mscorlib]System.Collections.Generic.IEnumerable`1<int32>,int32>(class [FSharp.Core]Microsoft.FSharp.Core.FSharpFunc`2<!!0,!!1>,
                                                                                                                                                                                                                                   class [mscorlib]System.Collections.Generic.IEnumerable`1<!!0>)
      IL_0035:  callvirt   instance class [mscorlib]System.Collections.Generic.IEnumerator`1<!0> class [mscorlib]System.Collections.Generic.IEnumerable`1<int32>::GetEnumerator()
      IL_003a:  stfld      class [mscorlib]System.Collections.Generic.IEnumerator`1<int32> Linq101Select01/numsPlusOne@13::'enum'
      IL_003f:  ldarg.0
      IL_0040:  ldc.i4.1
      IL_0041:  stfld      int32 Linq101Select01/numsPlusOne@13::pc
      .line 13,13 : 9,23 ''
<<<<<<< HEAD
      IL_0046:  ldarg.0
      IL_0047:  ldfld      class [mscorlib]System.Collections.Generic.IEnumerator`1<int32> Linq101Select01/numsPlusOne@13::'enum'
      IL_004c:  callvirt   instance bool [mscorlib]System.Collections.IEnumerator::MoveNext()
      IL_0051:  brfalse.s  IL_0074

      IL_0053:  ldarg.0
      IL_0054:  ldfld      class [mscorlib]System.Collections.Generic.IEnumerator`1<int32> Linq101Select01/numsPlusOne@13::'enum'
      IL_0059:  callvirt   instance !0 class [mscorlib]System.Collections.Generic.IEnumerator`1<int32>::get_Current()
      IL_005e:  stloc.0
      IL_005f:  ldarg.0
      IL_0060:  ldc.i4.2
      IL_0061:  stfld      int32 Linq101Select01/numsPlusOne@13::pc
      .line 13,13 : 17,22 ''
      IL_0066:  ldarg.0
      IL_0067:  ldloc.0
      IL_0068:  ldc.i4.1
      IL_0069:  add
      IL_006a:  stfld      int32 Linq101Select01/numsPlusOne@13::current
      IL_006f:  ldc.i4.1
      IL_0070:  ret
=======
      IL_004c:  ldarg.0
      IL_004d:  ldfld      class [mscorlib]System.Collections.Generic.IEnumerator`1<int32> Linq101Select01/numsPlusOne@13::'enum'
      IL_0052:  callvirt   instance bool [mscorlib]System.Collections.IEnumerator::MoveNext()
      IL_0057:  brfalse.s  IL_007a

      IL_0059:  ldarg.0
      IL_005a:  ldfld      class [mscorlib]System.Collections.Generic.IEnumerator`1<int32> Linq101Select01/numsPlusOne@13::'enum'
      IL_005f:  callvirt   instance !0 class [mscorlib]System.Collections.Generic.IEnumerator`1<int32>::get_Current()
      IL_0064:  stloc.0
      .line 13,13 : 17,22 ''
      IL_0065:  ldarg.0
      IL_0066:  ldc.i4.2
      IL_0067:  stfld      int32 Linq101Select01/numsPlusOne@13::pc
      IL_006c:  ldarg.0
      IL_006d:  ldloc.0
      IL_006e:  ldc.i4.1
      IL_006f:  add
      IL_0070:  stfld      int32 Linq101Select01/numsPlusOne@13::current
      IL_0075:  ldc.i4.1
      IL_0076:  ret
>>>>>>> 0cafa211

      .line 100001,100001 : 0,0 ''
      IL_0071:  nop
      IL_0072:  br.s       IL_0046

      IL_0074:  ldarg.0
      IL_0075:  ldc.i4.3
      IL_0076:  stfld      int32 Linq101Select01/numsPlusOne@13::pc
      .line 13,13 : 9,23 ''
      IL_007b:  ldarg.0
      IL_007c:  ldfld      class [mscorlib]System.Collections.Generic.IEnumerator`1<int32> Linq101Select01/numsPlusOne@13::'enum'
      IL_0081:  call       void [FSharp.Core]Microsoft.FSharp.Core.LanguagePrimitives/IntrinsicFunctions::Dispose<class [mscorlib]System.Collections.Generic.IEnumerator`1<int32>>(!!0)
      IL_0086:  nop
      IL_0087:  ldarg.0
      IL_0088:  ldnull
      IL_0089:  stfld      class [mscorlib]System.Collections.Generic.IEnumerator`1<int32> Linq101Select01/numsPlusOne@13::'enum'
      IL_008e:  ldarg.0
      IL_008f:  ldc.i4.3
      IL_0090:  stfld      int32 Linq101Select01/numsPlusOne@13::pc
      IL_0095:  ldarg.0
      IL_0096:  ldc.i4.0
      IL_0097:  stfld      int32 Linq101Select01/numsPlusOne@13::current
      IL_009c:  ldc.i4.0
      IL_009d:  ret
    } // end of method numsPlusOne@13::GenerateNext

    .method public strict virtual instance void 
            Close() cil managed
    {
      // Code size       133 (0x85)
      .maxstack  6
      .locals init ([0] class [mscorlib]System.Exception V_0,
               [1] class [FSharp.Core]Microsoft.FSharp.Core.Unit V_1,
               [2] class [mscorlib]System.Exception e)
      .line 100001,100001 : 0,0 ''
      IL_0000:  ldarg.0
      IL_0001:  ldfld      int32 Linq101Select01/numsPlusOne@13::pc
      IL_0006:  ldc.i4.3
      IL_0007:  sub
      IL_0008:  switch     ( 
                            IL_0013)
      IL_0011:  br.s       IL_0016

      .line 100001,100001 : 0,0 ''
      IL_0013:  nop
      IL_0014:  br.s       IL_007c

      .line 100001,100001 : 0,0 ''
      IL_0016:  nop
      .try
      {
        IL_0017:  ldarg.0
        IL_0018:  ldfld      int32 Linq101Select01/numsPlusOne@13::pc
        IL_001d:  switch     ( 
                              IL_0034,
                              IL_0037,
                              IL_003a,
                              IL_003d)
        IL_0032:  br.s       IL_0040

        .line 100001,100001 : 0,0 ''
        IL_0034:  nop
        IL_0035:  br.s       IL_0056

        .line 100001,100001 : 0,0 ''
        IL_0037:  nop
        IL_0038:  br.s       IL_0042

        .line 100001,100001 : 0,0 ''
        IL_003a:  nop
        IL_003b:  br.s       IL_0041

        .line 100001,100001 : 0,0 ''
        IL_003d:  nop
        IL_003e:  br.s       IL_0056

        .line 100001,100001 : 0,0 ''
        IL_0040:  nop
        .line 100001,100001 : 0,0 ''
        IL_0041:  nop
        IL_0042:  ldarg.0
        IL_0043:  ldc.i4.3
        IL_0044:  stfld      int32 Linq101Select01/numsPlusOne@13::pc
        IL_0049:  ldarg.0
        IL_004a:  ldfld      class [mscorlib]System.Collections.Generic.IEnumerator`1<int32> Linq101Select01/numsPlusOne@13::'enum'
        IL_004f:  call       void [FSharp.Core]Microsoft.FSharp.Core.LanguagePrimitives/IntrinsicFunctions::Dispose<class [mscorlib]System.Collections.Generic.IEnumerator`1<int32>>(!!0)
        IL_0054:  nop
        .line 100001,100001 : 0,0 ''
        IL_0055:  nop
        IL_0056:  ldarg.0
        IL_0057:  ldc.i4.3
        IL_0058:  stfld      int32 Linq101Select01/numsPlusOne@13::pc
        IL_005d:  ldarg.0
        IL_005e:  ldc.i4.0
        IL_005f:  stfld      int32 Linq101Select01/numsPlusOne@13::current
        IL_0064:  ldnull
        IL_0065:  stloc.1
        IL_0066:  leave.s    IL_0074

      }  // end .try
      catch [mscorlib]System.Object 
      {
        IL_0068:  castclass  [mscorlib]System.Exception
        IL_006d:  stloc.2
        .line 13,13 : 9,23 ''
        IL_006e:  ldloc.2
        IL_006f:  stloc.0
        IL_0070:  ldnull
        IL_0071:  stloc.1
        IL_0072:  leave.s    IL_0074

        .line 100001,100001 : 0,0 ''
      }  // end handler
      IL_0074:  ldloc.1
      IL_0075:  pop
      .line 100001,100001 : 0,0 ''
      IL_0076:  nop
      IL_0077:  br         IL_0000

      IL_007c:  ldloc.0
      IL_007d:  ldnull
      IL_007e:  cgt.un
      IL_0080:  brfalse.s  IL_0084

      .line 100001,100001 : 0,0 ''
      IL_0082:  ldloc.0
      IL_0083:  throw

      .line 100001,100001 : 0,0 ''
      IL_0084:  ret
    } // end of method numsPlusOne@13::Close

    .method public strict virtual instance bool 
            get_CheckClose() cil managed
    {
      // Code size       48 (0x30)
      .maxstack  8
      .line 100001,100001 : 0,0 ''
      IL_0000:  ldarg.0
      IL_0001:  ldfld      int32 Linq101Select01/numsPlusOne@13::pc
      IL_0006:  switch     ( 
                            IL_001d,
                            IL_0020,
                            IL_0023,
                            IL_0026)
      IL_001b:  br.s       IL_0029

      .line 100001,100001 : 0,0 ''
      IL_001d:  nop
      IL_001e:  br.s       IL_002e

      .line 100001,100001 : 0,0 ''
      IL_0020:  nop
      IL_0021:  br.s       IL_002c

      .line 100001,100001 : 0,0 ''
      IL_0023:  nop
      IL_0024:  br.s       IL_002a

      .line 100001,100001 : 0,0 ''
      IL_0026:  nop
      IL_0027:  br.s       IL_002e

      .line 100001,100001 : 0,0 ''
      IL_0029:  nop
      IL_002a:  ldc.i4.1
      IL_002b:  ret

      IL_002c:  ldc.i4.1
      IL_002d:  ret

      IL_002e:  ldc.i4.0
      IL_002f:  ret
    } // end of method numsPlusOne@13::get_CheckClose

    .method public strict virtual instance int32 
            get_LastGenerated() cil managed
    {
      .custom instance void [mscorlib]System.Runtime.CompilerServices.CompilerGeneratedAttribute::.ctor() = ( 01 00 00 00 ) 
      .custom instance void [mscorlib]System.Diagnostics.DebuggerNonUserCodeAttribute::.ctor() = ( 01 00 00 00 ) 
      // Code size       7 (0x7)
      .maxstack  8
      IL_0000:  ldarg.0
      IL_0001:  ldfld      int32 Linq101Select01/numsPlusOne@13::current
      IL_0006:  ret
    } // end of method numsPlusOne@13::get_LastGenerated

    .method public strict virtual instance class [mscorlib]System.Collections.Generic.IEnumerator`1<int32> 
            GetFreshEnumerator() cil managed
    {
      .custom instance void [mscorlib]System.Runtime.CompilerServices.CompilerGeneratedAttribute::.ctor() = ( 01 00 00 00 ) 
      .custom instance void [mscorlib]System.Diagnostics.DebuggerNonUserCodeAttribute::.ctor() = ( 01 00 00 00 ) 
      // Code size       9 (0x9)
      .maxstack  8
      IL_0000:  ldnull
      IL_0001:  ldc.i4.0
      IL_0002:  ldc.i4.0
      IL_0003:  newobj     instance void Linq101Select01/numsPlusOne@13::.ctor(class [mscorlib]System.Collections.Generic.IEnumerator`1<int32>,
                                                                               int32,
                                                                               int32)
      IL_0008:  ret
    } // end of method numsPlusOne@13::GetFreshEnumerator

  } // end of class numsPlusOne@13

  .class auto ansi serializable sealed nested assembly beforefieldinit 'productNames@21-1'
         extends class [FSharp.Core]Microsoft.FSharp.Core.FSharpFunc`2<class [Utils]Utils/Product,class [mscorlib]System.Collections.Generic.IEnumerable`1<class [Utils]Utils/Product>>
  {
    .field static assembly initonly class Linq101Select01/'productNames@21-1' @_instance
    .method assembly specialname rtspecialname 
            instance void  .ctor() cil managed
    {
      .custom instance void [mscorlib]System.Runtime.CompilerServices.CompilerGeneratedAttribute::.ctor() = ( 01 00 00 00 ) 
      .custom instance void [mscorlib]System.Diagnostics.DebuggerNonUserCodeAttribute::.ctor() = ( 01 00 00 00 ) 
      // Code size       7 (0x7)
      .maxstack  8
      IL_0000:  ldarg.0
      IL_0001:  call       instance void class [FSharp.Core]Microsoft.FSharp.Core.FSharpFunc`2<class [Utils]Utils/Product,class [mscorlib]System.Collections.Generic.IEnumerable`1<class [Utils]Utils/Product>>::.ctor()
      IL_0006:  ret
    } // end of method 'productNames@21-1'::.ctor

    .method public strict virtual instance class [mscorlib]System.Collections.Generic.IEnumerable`1<class [Utils]Utils/Product> 
            Invoke(class [Utils]Utils/Product _arg1) cil managed
    {
      // Code size       11 (0xb)
      .maxstack  5
      .locals init ([0] class [Utils]Utils/Product p)
      .line 21,21 : 9,29 ''
      IL_0000:  ldarg.1
      IL_0001:  stloc.0
      .line 22,22 : 9,31 ''
      IL_0002:  ldloc.0
      IL_0003:  tail.
      IL_0005:  call       class [mscorlib]System.Collections.Generic.IEnumerable`1<!!0> [FSharp.Core]Microsoft.FSharp.Collections.SeqModule::Singleton<class [Utils]Utils/Product>(!!0)
      IL_000a:  ret
    } // end of method 'productNames@21-1'::Invoke

    .method private specialname rtspecialname static 
            void  .cctor() cil managed
    {
      // Code size       11 (0xb)
      .maxstack  10
      IL_0000:  newobj     instance void Linq101Select01/'productNames@21-1'::.ctor()
      IL_0005:  stsfld     class Linq101Select01/'productNames@21-1' Linq101Select01/'productNames@21-1'::@_instance
      IL_000a:  ret
    } // end of method 'productNames@21-1'::.cctor

  } // end of class 'productNames@21-1'

  .class auto autochar serializable sealed nested assembly beforefieldinit specialname productNames@22
         extends class [FSharp.Core]Microsoft.FSharp.Core.CompilerServices.GeneratedSequenceBase`1<string>
  {
    .custom instance void [FSharp.Core]Microsoft.FSharp.Core.CompilationMappingAttribute::.ctor(valuetype [FSharp.Core]Microsoft.FSharp.Core.SourceConstructFlags) = ( 01 00 06 00 00 00 00 00 ) 
    .field public class [mscorlib]System.Collections.Generic.IEnumerator`1<class [Utils]Utils/Product> 'enum'
    .custom instance void [mscorlib]System.Diagnostics.DebuggerBrowsableAttribute::.ctor(valuetype [mscorlib]System.Diagnostics.DebuggerBrowsableState) = ( 01 00 00 00 00 00 00 00 ) 
    .custom instance void [mscorlib]System.Runtime.CompilerServices.CompilerGeneratedAttribute::.ctor() = ( 01 00 00 00 ) 
    .custom instance void [mscorlib]System.Diagnostics.DebuggerNonUserCodeAttribute::.ctor() = ( 01 00 00 00 ) 
    .field public int32 pc
    .custom instance void [mscorlib]System.Diagnostics.DebuggerBrowsableAttribute::.ctor(valuetype [mscorlib]System.Diagnostics.DebuggerBrowsableState) = ( 01 00 00 00 00 00 00 00 ) 
    .custom instance void [mscorlib]System.Runtime.CompilerServices.CompilerGeneratedAttribute::.ctor() = ( 01 00 00 00 ) 
    .custom instance void [mscorlib]System.Diagnostics.DebuggerNonUserCodeAttribute::.ctor() = ( 01 00 00 00 ) 
    .field public string current
    .custom instance void [mscorlib]System.Diagnostics.DebuggerBrowsableAttribute::.ctor(valuetype [mscorlib]System.Diagnostics.DebuggerBrowsableState) = ( 01 00 00 00 00 00 00 00 ) 
    .custom instance void [mscorlib]System.Runtime.CompilerServices.CompilerGeneratedAttribute::.ctor() = ( 01 00 00 00 ) 
    .custom instance void [mscorlib]System.Diagnostics.DebuggerNonUserCodeAttribute::.ctor() = ( 01 00 00 00 ) 
    .method public specialname rtspecialname 
            instance void  .ctor(class [mscorlib]System.Collections.Generic.IEnumerator`1<class [Utils]Utils/Product> 'enum',
                                 int32 pc,
                                 string current) cil managed
    {
      // Code size       28 (0x1c)
      .maxstack  8
      IL_0000:  ldarg.0
      IL_0001:  ldarg.1
      IL_0002:  stfld      class [mscorlib]System.Collections.Generic.IEnumerator`1<class [Utils]Utils/Product> Linq101Select01/productNames@22::'enum'
      IL_0007:  ldarg.0
      IL_0008:  ldarg.2
      IL_0009:  stfld      int32 Linq101Select01/productNames@22::pc
      IL_000e:  ldarg.0
      IL_000f:  ldarg.3
      IL_0010:  stfld      string Linq101Select01/productNames@22::current
      IL_0015:  ldarg.0
      IL_0016:  call       instance void class [FSharp.Core]Microsoft.FSharp.Core.CompilerServices.GeneratedSequenceBase`1<string>::.ctor()
      IL_001b:  ret
    } // end of method productNames@22::.ctor

    .method public strict virtual instance int32 
            GenerateNext(class [mscorlib]System.Collections.Generic.IEnumerable`1<string>& next) cil managed
    {
      // Code size       161 (0xa1)
      .maxstack  7
      .locals init ([0] class [Utils]Utils/Product p)
      .line 100001,100001 : 0,0 ''
      IL_0000:  ldarg.0
      IL_0001:  ldfld      int32 Linq101Select01/productNames@22::pc
      IL_0006:  ldc.i4.1
      IL_0007:  sub
      IL_0008:  switch     ( 
                            IL_001b,
                            IL_001e,
                            IL_0021)
      IL_0019:  br.s       IL_0024

      .line 100001,100001 : 0,0 ''
      IL_001b:  nop
      IL_001c:  br.s       IL_0077

      .line 100001,100001 : 0,0 ''
      IL_001e:  nop
      IL_001f:  br.s       IL_0074

      .line 100001,100001 : 0,0 ''
      IL_0021:  nop
      IL_0022:  br.s       IL_0098

      .line 100001,100001 : 0,0 ''
      IL_0024:  nop
      .line 22,22 : 9,31 ''
      IL_0025:  ldarg.0
      IL_0026:  ldsfld     class Linq101Select01/'productNames@21-1' Linq101Select01/'productNames@21-1'::@_instance
      IL_002b:  call       class [FSharp.Core]Microsoft.FSharp.Collections.FSharpList`1<class [Utils]Utils/Product> Linq101Select01::get_products()
      IL_0030:  call       class [mscorlib]System.Collections.Generic.IEnumerable`1<!!2> [FSharp.Core]Microsoft.FSharp.Collections.SeqModule::Collect<class [Utils]Utils/Product,class [mscorlib]System.Collections.Generic.IEnumerable`1<class [Utils]Utils/Product>,class [Utils]Utils/Product>(class [FSharp.Core]Microsoft.FSharp.Core.FSharpFunc`2<!!0,!!1>,
                                                                                                                                                                                                                                                                                                  class [mscorlib]System.Collections.Generic.IEnumerable`1<!!0>)
      IL_0035:  callvirt   instance class [mscorlib]System.Collections.Generic.IEnumerator`1<!0> class [mscorlib]System.Collections.Generic.IEnumerable`1<class [Utils]Utils/Product>::GetEnumerator()
      IL_003a:  stfld      class [mscorlib]System.Collections.Generic.IEnumerator`1<class [Utils]Utils/Product> Linq101Select01/productNames@22::'enum'
      IL_003f:  ldarg.0
      IL_0040:  ldc.i4.1
      IL_0041:  stfld      int32 Linq101Select01/productNames@22::pc
      .line 22,22 : 9,31 ''
<<<<<<< HEAD
      IL_0046:  ldarg.0
      IL_0047:  ldfld      class [mscorlib]System.Collections.Generic.IEnumerator`1<class [Utils]Utils/Product> Linq101Select01/productNames@22::'enum'
      IL_004c:  callvirt   instance bool [mscorlib]System.Collections.IEnumerator::MoveNext()
      IL_0051:  brfalse.s  IL_0077

      IL_0053:  ldarg.0
      IL_0054:  ldfld      class [mscorlib]System.Collections.Generic.IEnumerator`1<class [Utils]Utils/Product> Linq101Select01/productNames@22::'enum'
      IL_0059:  callvirt   instance !0 class [mscorlib]System.Collections.Generic.IEnumerator`1<class [Utils]Utils/Product>::get_Current()
      IL_005e:  stloc.0
      IL_005f:  ldarg.0
      IL_0060:  ldc.i4.2
      IL_0061:  stfld      int32 Linq101Select01/productNames@22::pc
      .line 22,22 : 17,30 ''
      IL_0066:  ldarg.0
      IL_0067:  ldloc.0
      IL_0068:  callvirt   instance string [Utils]Utils/Product::get_ProductName()
      IL_006d:  stfld      string Linq101Select01/productNames@22::current
      IL_0072:  ldc.i4.1
      IL_0073:  ret
=======
      IL_004c:  ldarg.0
      IL_004d:  ldfld      class [mscorlib]System.Collections.Generic.IEnumerator`1<class [Utils]Utils/Product> Linq101Select01/productNames@22::'enum'
      IL_0052:  callvirt   instance bool [mscorlib]System.Collections.IEnumerator::MoveNext()
      IL_0057:  brfalse.s  IL_007d

      IL_0059:  ldarg.0
      IL_005a:  ldfld      class [mscorlib]System.Collections.Generic.IEnumerator`1<class [Utils]Utils/Product> Linq101Select01/productNames@22::'enum'
      IL_005f:  callvirt   instance !0 class [mscorlib]System.Collections.Generic.IEnumerator`1<class [Utils]Utils/Product>::get_Current()
      IL_0064:  stloc.0
      .line 22,22 : 17,30 ''
      IL_0065:  ldarg.0
      IL_0066:  ldc.i4.2
      IL_0067:  stfld      int32 Linq101Select01/productNames@22::pc
      IL_006c:  ldarg.0
      IL_006d:  ldloc.0
      IL_006e:  callvirt   instance string [Utils]Utils/Product::get_ProductName()
      IL_0073:  stfld      string Linq101Select01/productNames@22::current
      IL_0078:  ldc.i4.1
      IL_0079:  ret
>>>>>>> 0cafa211

      .line 100001,100001 : 0,0 ''
      IL_0074:  nop
      IL_0075:  br.s       IL_0046

      IL_0077:  ldarg.0
      IL_0078:  ldc.i4.3
      IL_0079:  stfld      int32 Linq101Select01/productNames@22::pc
      .line 22,22 : 9,31 ''
      IL_007e:  ldarg.0
      IL_007f:  ldfld      class [mscorlib]System.Collections.Generic.IEnumerator`1<class [Utils]Utils/Product> Linq101Select01/productNames@22::'enum'
      IL_0084:  call       void [FSharp.Core]Microsoft.FSharp.Core.LanguagePrimitives/IntrinsicFunctions::Dispose<class [mscorlib]System.Collections.Generic.IEnumerator`1<class [Utils]Utils/Product>>(!!0)
      IL_0089:  nop
      IL_008a:  ldarg.0
      IL_008b:  ldnull
      IL_008c:  stfld      class [mscorlib]System.Collections.Generic.IEnumerator`1<class [Utils]Utils/Product> Linq101Select01/productNames@22::'enum'
      IL_0091:  ldarg.0
      IL_0092:  ldc.i4.3
      IL_0093:  stfld      int32 Linq101Select01/productNames@22::pc
      IL_0098:  ldarg.0
      IL_0099:  ldnull
      IL_009a:  stfld      string Linq101Select01/productNames@22::current
      IL_009f:  ldc.i4.0
      IL_00a0:  ret
    } // end of method productNames@22::GenerateNext

    .method public strict virtual instance void 
            Close() cil managed
    {
      // Code size       133 (0x85)
      .maxstack  6
      .locals init ([0] class [mscorlib]System.Exception V_0,
               [1] class [FSharp.Core]Microsoft.FSharp.Core.Unit V_1,
               [2] class [mscorlib]System.Exception e)
      .line 100001,100001 : 0,0 ''
      IL_0000:  ldarg.0
      IL_0001:  ldfld      int32 Linq101Select01/productNames@22::pc
      IL_0006:  ldc.i4.3
      IL_0007:  sub
      IL_0008:  switch     ( 
                            IL_0013)
      IL_0011:  br.s       IL_0016

      .line 100001,100001 : 0,0 ''
      IL_0013:  nop
      IL_0014:  br.s       IL_007c

      .line 100001,100001 : 0,0 ''
      IL_0016:  nop
      .try
      {
        IL_0017:  ldarg.0
        IL_0018:  ldfld      int32 Linq101Select01/productNames@22::pc
        IL_001d:  switch     ( 
                              IL_0034,
                              IL_0037,
                              IL_003a,
                              IL_003d)
        IL_0032:  br.s       IL_0040

        .line 100001,100001 : 0,0 ''
        IL_0034:  nop
        IL_0035:  br.s       IL_0056

        .line 100001,100001 : 0,0 ''
        IL_0037:  nop
        IL_0038:  br.s       IL_0042

        .line 100001,100001 : 0,0 ''
        IL_003a:  nop
        IL_003b:  br.s       IL_0041

        .line 100001,100001 : 0,0 ''
        IL_003d:  nop
        IL_003e:  br.s       IL_0056

        .line 100001,100001 : 0,0 ''
        IL_0040:  nop
        .line 100001,100001 : 0,0 ''
        IL_0041:  nop
        IL_0042:  ldarg.0
        IL_0043:  ldc.i4.3
        IL_0044:  stfld      int32 Linq101Select01/productNames@22::pc
        IL_0049:  ldarg.0
        IL_004a:  ldfld      class [mscorlib]System.Collections.Generic.IEnumerator`1<class [Utils]Utils/Product> Linq101Select01/productNames@22::'enum'
        IL_004f:  call       void [FSharp.Core]Microsoft.FSharp.Core.LanguagePrimitives/IntrinsicFunctions::Dispose<class [mscorlib]System.Collections.Generic.IEnumerator`1<class [Utils]Utils/Product>>(!!0)
        IL_0054:  nop
        .line 100001,100001 : 0,0 ''
        IL_0055:  nop
        IL_0056:  ldarg.0
        IL_0057:  ldc.i4.3
        IL_0058:  stfld      int32 Linq101Select01/productNames@22::pc
        IL_005d:  ldarg.0
        IL_005e:  ldnull
        IL_005f:  stfld      string Linq101Select01/productNames@22::current
        IL_0064:  ldnull
        IL_0065:  stloc.1
        IL_0066:  leave.s    IL_0074

      }  // end .try
      catch [mscorlib]System.Object 
      {
        IL_0068:  castclass  [mscorlib]System.Exception
        IL_006d:  stloc.2
        .line 22,22 : 9,31 ''
        IL_006e:  ldloc.2
        IL_006f:  stloc.0
        IL_0070:  ldnull
        IL_0071:  stloc.1
        IL_0072:  leave.s    IL_0074

        .line 100001,100001 : 0,0 ''
      }  // end handler
      IL_0074:  ldloc.1
      IL_0075:  pop
      .line 100001,100001 : 0,0 ''
      IL_0076:  nop
      IL_0077:  br         IL_0000

      IL_007c:  ldloc.0
      IL_007d:  ldnull
      IL_007e:  cgt.un
      IL_0080:  brfalse.s  IL_0084

      .line 100001,100001 : 0,0 ''
      IL_0082:  ldloc.0
      IL_0083:  throw

      .line 100001,100001 : 0,0 ''
      IL_0084:  ret
    } // end of method productNames@22::Close

    .method public strict virtual instance bool 
            get_CheckClose() cil managed
    {
      // Code size       48 (0x30)
      .maxstack  8
      .line 100001,100001 : 0,0 ''
      IL_0000:  ldarg.0
      IL_0001:  ldfld      int32 Linq101Select01/productNames@22::pc
      IL_0006:  switch     ( 
                            IL_001d,
                            IL_0020,
                            IL_0023,
                            IL_0026)
      IL_001b:  br.s       IL_0029

      .line 100001,100001 : 0,0 ''
      IL_001d:  nop
      IL_001e:  br.s       IL_002e

      .line 100001,100001 : 0,0 ''
      IL_0020:  nop
      IL_0021:  br.s       IL_002c

      .line 100001,100001 : 0,0 ''
      IL_0023:  nop
      IL_0024:  br.s       IL_002a

      .line 100001,100001 : 0,0 ''
      IL_0026:  nop
      IL_0027:  br.s       IL_002e

      .line 100001,100001 : 0,0 ''
      IL_0029:  nop
      IL_002a:  ldc.i4.1
      IL_002b:  ret

      IL_002c:  ldc.i4.1
      IL_002d:  ret

      IL_002e:  ldc.i4.0
      IL_002f:  ret
    } // end of method productNames@22::get_CheckClose

    .method public strict virtual instance string 
            get_LastGenerated() cil managed
    {
      .custom instance void [mscorlib]System.Runtime.CompilerServices.CompilerGeneratedAttribute::.ctor() = ( 01 00 00 00 ) 
      .custom instance void [mscorlib]System.Diagnostics.DebuggerNonUserCodeAttribute::.ctor() = ( 01 00 00 00 ) 
      // Code size       7 (0x7)
      .maxstack  8
      IL_0000:  ldarg.0
      IL_0001:  ldfld      string Linq101Select01/productNames@22::current
      IL_0006:  ret
    } // end of method productNames@22::get_LastGenerated

    .method public strict virtual instance class [mscorlib]System.Collections.Generic.IEnumerator`1<string> 
            GetFreshEnumerator() cil managed
    {
      .custom instance void [mscorlib]System.Runtime.CompilerServices.CompilerGeneratedAttribute::.ctor() = ( 01 00 00 00 ) 
      .custom instance void [mscorlib]System.Diagnostics.DebuggerNonUserCodeAttribute::.ctor() = ( 01 00 00 00 ) 
      // Code size       9 (0x9)
      .maxstack  8
      IL_0000:  ldnull
      IL_0001:  ldc.i4.0
      IL_0002:  ldnull
      IL_0003:  newobj     instance void Linq101Select01/productNames@22::.ctor(class [mscorlib]System.Collections.Generic.IEnumerator`1<class [Utils]Utils/Product>,
                                                                                int32,
                                                                                string)
      IL_0008:  ret
    } // end of method productNames@22::GetFreshEnumerator

  } // end of class productNames@22

  .class auto ansi serializable sealed nested assembly beforefieldinit 'textNums@29-1'
         extends class [FSharp.Core]Microsoft.FSharp.Core.FSharpFunc`2<int32,class [mscorlib]System.Collections.Generic.IEnumerable`1<int32>>
  {
    .field static assembly initonly class Linq101Select01/'textNums@29-1' @_instance
    .method assembly specialname rtspecialname 
            instance void  .ctor() cil managed
    {
      .custom instance void [mscorlib]System.Runtime.CompilerServices.CompilerGeneratedAttribute::.ctor() = ( 01 00 00 00 ) 
      .custom instance void [mscorlib]System.Diagnostics.DebuggerNonUserCodeAttribute::.ctor() = ( 01 00 00 00 ) 
      // Code size       7 (0x7)
      .maxstack  8
      IL_0000:  ldarg.0
      IL_0001:  call       instance void class [FSharp.Core]Microsoft.FSharp.Core.FSharpFunc`2<int32,class [mscorlib]System.Collections.Generic.IEnumerable`1<int32>>::.ctor()
      IL_0006:  ret
    } // end of method 'textNums@29-1'::.ctor

    .method public strict virtual instance class [mscorlib]System.Collections.Generic.IEnumerable`1<int32> 
            Invoke(int32 _arg1) cil managed
    {
      // Code size       11 (0xb)
      .maxstack  5
      .locals init ([0] int32 n)
      .line 29,29 : 9,28 ''
      IL_0000:  ldarg.1
      IL_0001:  stloc.0
      .line 30,30 : 9,29 ''
      IL_0002:  ldloc.0
      IL_0003:  tail.
      IL_0005:  call       class [mscorlib]System.Collections.Generic.IEnumerable`1<!!0> [FSharp.Core]Microsoft.FSharp.Collections.SeqModule::Singleton<int32>(!!0)
      IL_000a:  ret
    } // end of method 'textNums@29-1'::Invoke

    .method private specialname rtspecialname static 
            void  .cctor() cil managed
    {
      // Code size       11 (0xb)
      .maxstack  10
      IL_0000:  newobj     instance void Linq101Select01/'textNums@29-1'::.ctor()
      IL_0005:  stsfld     class Linq101Select01/'textNums@29-1' Linq101Select01/'textNums@29-1'::@_instance
      IL_000a:  ret
    } // end of method 'textNums@29-1'::.cctor

  } // end of class 'textNums@29-1'

  .class auto autochar serializable sealed nested assembly beforefieldinit specialname textNums@30
         extends class [FSharp.Core]Microsoft.FSharp.Core.CompilerServices.GeneratedSequenceBase`1<string>
  {
    .custom instance void [FSharp.Core]Microsoft.FSharp.Core.CompilationMappingAttribute::.ctor(valuetype [FSharp.Core]Microsoft.FSharp.Core.SourceConstructFlags) = ( 01 00 06 00 00 00 00 00 ) 
    .field public class [mscorlib]System.Collections.Generic.IEnumerator`1<int32> 'enum'
    .custom instance void [mscorlib]System.Diagnostics.DebuggerBrowsableAttribute::.ctor(valuetype [mscorlib]System.Diagnostics.DebuggerBrowsableState) = ( 01 00 00 00 00 00 00 00 ) 
    .custom instance void [mscorlib]System.Runtime.CompilerServices.CompilerGeneratedAttribute::.ctor() = ( 01 00 00 00 ) 
    .custom instance void [mscorlib]System.Diagnostics.DebuggerNonUserCodeAttribute::.ctor() = ( 01 00 00 00 ) 
    .field public int32 pc
    .custom instance void [mscorlib]System.Diagnostics.DebuggerBrowsableAttribute::.ctor(valuetype [mscorlib]System.Diagnostics.DebuggerBrowsableState) = ( 01 00 00 00 00 00 00 00 ) 
    .custom instance void [mscorlib]System.Runtime.CompilerServices.CompilerGeneratedAttribute::.ctor() = ( 01 00 00 00 ) 
    .custom instance void [mscorlib]System.Diagnostics.DebuggerNonUserCodeAttribute::.ctor() = ( 01 00 00 00 ) 
    .field public string current
    .custom instance void [mscorlib]System.Diagnostics.DebuggerBrowsableAttribute::.ctor(valuetype [mscorlib]System.Diagnostics.DebuggerBrowsableState) = ( 01 00 00 00 00 00 00 00 ) 
    .custom instance void [mscorlib]System.Runtime.CompilerServices.CompilerGeneratedAttribute::.ctor() = ( 01 00 00 00 ) 
    .custom instance void [mscorlib]System.Diagnostics.DebuggerNonUserCodeAttribute::.ctor() = ( 01 00 00 00 ) 
    .method public specialname rtspecialname 
            instance void  .ctor(class [mscorlib]System.Collections.Generic.IEnumerator`1<int32> 'enum',
                                 int32 pc,
                                 string current) cil managed
    {
      // Code size       28 (0x1c)
      .maxstack  8
      IL_0000:  ldarg.0
      IL_0001:  ldarg.1
      IL_0002:  stfld      class [mscorlib]System.Collections.Generic.IEnumerator`1<int32> Linq101Select01/textNums@30::'enum'
      IL_0007:  ldarg.0
      IL_0008:  ldarg.2
      IL_0009:  stfld      int32 Linq101Select01/textNums@30::pc
      IL_000e:  ldarg.0
      IL_000f:  ldarg.3
      IL_0010:  stfld      string Linq101Select01/textNums@30::current
      IL_0015:  ldarg.0
      IL_0016:  call       instance void class [FSharp.Core]Microsoft.FSharp.Core.CompilerServices.GeneratedSequenceBase`1<string>::.ctor()
      IL_001b:  ret
    } // end of method textNums@30::.ctor

    .method public strict virtual instance int32 
            GenerateNext(class [mscorlib]System.Collections.Generic.IEnumerable`1<string>& next) cil managed
    {
      // Code size       166 (0xa6)
      .maxstack  7
      .locals init ([0] int32 n)
      .line 100001,100001 : 0,0 ''
      IL_0000:  ldarg.0
      IL_0001:  ldfld      int32 Linq101Select01/textNums@30::pc
      IL_0006:  ldc.i4.1
      IL_0007:  sub
      IL_0008:  switch     ( 
                            IL_001b,
                            IL_001e,
                            IL_0021)
      IL_0019:  br.s       IL_0024

      .line 100001,100001 : 0,0 ''
      IL_001b:  nop
      IL_001c:  br.s       IL_007c

      .line 100001,100001 : 0,0 ''
      IL_001e:  nop
      IL_001f:  br.s       IL_0079

      .line 100001,100001 : 0,0 ''
      IL_0021:  nop
      IL_0022:  br.s       IL_009d

      .line 100001,100001 : 0,0 ''
      IL_0024:  nop
      .line 30,30 : 9,29 ''
      IL_0025:  ldarg.0
      IL_0026:  ldsfld     class Linq101Select01/'textNums@29-1' Linq101Select01/'textNums@29-1'::@_instance
      IL_002b:  call       class [FSharp.Core]Microsoft.FSharp.Collections.FSharpList`1<int32> Linq101Select01::get_numbers()
      IL_0030:  call       class [mscorlib]System.Collections.Generic.IEnumerable`1<!!2> [FSharp.Core]Microsoft.FSharp.Collections.SeqModule::Collect<int32,class [mscorlib]System.Collections.Generic.IEnumerable`1<int32>,int32>(class [FSharp.Core]Microsoft.FSharp.Core.FSharpFunc`2<!!0,!!1>,
                                                                                                                                                                                                                                   class [mscorlib]System.Collections.Generic.IEnumerable`1<!!0>)
      IL_0035:  callvirt   instance class [mscorlib]System.Collections.Generic.IEnumerator`1<!0> class [mscorlib]System.Collections.Generic.IEnumerable`1<int32>::GetEnumerator()
      IL_003a:  stfld      class [mscorlib]System.Collections.Generic.IEnumerator`1<int32> Linq101Select01/textNums@30::'enum'
      IL_003f:  ldarg.0
      IL_0040:  ldc.i4.1
      IL_0041:  stfld      int32 Linq101Select01/textNums@30::pc
      .line 30,30 : 9,29 ''
<<<<<<< HEAD
      IL_0046:  ldarg.0
      IL_0047:  ldfld      class [mscorlib]System.Collections.Generic.IEnumerator`1<int32> Linq101Select01/textNums@30::'enum'
      IL_004c:  callvirt   instance bool [mscorlib]System.Collections.IEnumerator::MoveNext()
      IL_0051:  brfalse.s  IL_007c

      IL_0053:  ldarg.0
      IL_0054:  ldfld      class [mscorlib]System.Collections.Generic.IEnumerator`1<int32> Linq101Select01/textNums@30::'enum'
      IL_0059:  callvirt   instance !0 class [mscorlib]System.Collections.Generic.IEnumerator`1<int32>::get_Current()
      IL_005e:  stloc.0
      IL_005f:  ldarg.0
      IL_0060:  ldc.i4.2
      IL_0061:  stfld      int32 Linq101Select01/textNums@30::pc
      .line 30,30 : 17,28 ''
      IL_0066:  ldarg.0
      IL_0067:  call       class [FSharp.Core]Microsoft.FSharp.Collections.FSharpList`1<string> Linq101Select01::get_strings()
      IL_006c:  ldloc.0
      IL_006d:  callvirt   instance !0 class [FSharp.Core]Microsoft.FSharp.Collections.FSharpList`1<string>::get_Item(int32)
      IL_0072:  stfld      string Linq101Select01/textNums@30::current
      IL_0077:  ldc.i4.1
      IL_0078:  ret
=======
      IL_004c:  ldarg.0
      IL_004d:  ldfld      class [mscorlib]System.Collections.Generic.IEnumerator`1<int32> Linq101Select01/textNums@30::'enum'
      IL_0052:  callvirt   instance bool [mscorlib]System.Collections.IEnumerator::MoveNext()
      IL_0057:  brfalse.s  IL_0082

      IL_0059:  ldarg.0
      IL_005a:  ldfld      class [mscorlib]System.Collections.Generic.IEnumerator`1<int32> Linq101Select01/textNums@30::'enum'
      IL_005f:  callvirt   instance !0 class [mscorlib]System.Collections.Generic.IEnumerator`1<int32>::get_Current()
      IL_0064:  stloc.0
      .line 30,30 : 17,28 ''
      IL_0065:  ldarg.0
      IL_0066:  ldc.i4.2
      IL_0067:  stfld      int32 Linq101Select01/textNums@30::pc
      IL_006c:  ldarg.0
      IL_006d:  call       class [FSharp.Core]Microsoft.FSharp.Collections.FSharpList`1<string> Linq101Select01::get_strings()
      IL_0072:  ldloc.0
      IL_0073:  callvirt   instance !0 class [FSharp.Core]Microsoft.FSharp.Collections.FSharpList`1<string>::get_Item(int32)
      IL_0078:  stfld      string Linq101Select01/textNums@30::current
      IL_007d:  ldc.i4.1
      IL_007e:  ret
>>>>>>> 0cafa211

      .line 100001,100001 : 0,0 ''
      IL_0079:  nop
      IL_007a:  br.s       IL_0046

      IL_007c:  ldarg.0
      IL_007d:  ldc.i4.3
      IL_007e:  stfld      int32 Linq101Select01/textNums@30::pc
      .line 30,30 : 9,29 ''
      IL_0083:  ldarg.0
      IL_0084:  ldfld      class [mscorlib]System.Collections.Generic.IEnumerator`1<int32> Linq101Select01/textNums@30::'enum'
      IL_0089:  call       void [FSharp.Core]Microsoft.FSharp.Core.LanguagePrimitives/IntrinsicFunctions::Dispose<class [mscorlib]System.Collections.Generic.IEnumerator`1<int32>>(!!0)
      IL_008e:  nop
      IL_008f:  ldarg.0
      IL_0090:  ldnull
      IL_0091:  stfld      class [mscorlib]System.Collections.Generic.IEnumerator`1<int32> Linq101Select01/textNums@30::'enum'
      IL_0096:  ldarg.0
      IL_0097:  ldc.i4.3
      IL_0098:  stfld      int32 Linq101Select01/textNums@30::pc
      IL_009d:  ldarg.0
      IL_009e:  ldnull
      IL_009f:  stfld      string Linq101Select01/textNums@30::current
      IL_00a4:  ldc.i4.0
      IL_00a5:  ret
    } // end of method textNums@30::GenerateNext

    .method public strict virtual instance void 
            Close() cil managed
    {
      // Code size       133 (0x85)
      .maxstack  6
      .locals init ([0] class [mscorlib]System.Exception V_0,
               [1] class [FSharp.Core]Microsoft.FSharp.Core.Unit V_1,
               [2] class [mscorlib]System.Exception e)
      .line 100001,100001 : 0,0 ''
      IL_0000:  ldarg.0
      IL_0001:  ldfld      int32 Linq101Select01/textNums@30::pc
      IL_0006:  ldc.i4.3
      IL_0007:  sub
      IL_0008:  switch     ( 
                            IL_0013)
      IL_0011:  br.s       IL_0016

      .line 100001,100001 : 0,0 ''
      IL_0013:  nop
      IL_0014:  br.s       IL_007c

      .line 100001,100001 : 0,0 ''
      IL_0016:  nop
      .try
      {
        IL_0017:  ldarg.0
        IL_0018:  ldfld      int32 Linq101Select01/textNums@30::pc
        IL_001d:  switch     ( 
                              IL_0034,
                              IL_0037,
                              IL_003a,
                              IL_003d)
        IL_0032:  br.s       IL_0040

        .line 100001,100001 : 0,0 ''
        IL_0034:  nop
        IL_0035:  br.s       IL_0056

        .line 100001,100001 : 0,0 ''
        IL_0037:  nop
        IL_0038:  br.s       IL_0042

        .line 100001,100001 : 0,0 ''
        IL_003a:  nop
        IL_003b:  br.s       IL_0041

        .line 100001,100001 : 0,0 ''
        IL_003d:  nop
        IL_003e:  br.s       IL_0056

        .line 100001,100001 : 0,0 ''
        IL_0040:  nop
        .line 100001,100001 : 0,0 ''
        IL_0041:  nop
        IL_0042:  ldarg.0
        IL_0043:  ldc.i4.3
        IL_0044:  stfld      int32 Linq101Select01/textNums@30::pc
        IL_0049:  ldarg.0
        IL_004a:  ldfld      class [mscorlib]System.Collections.Generic.IEnumerator`1<int32> Linq101Select01/textNums@30::'enum'
        IL_004f:  call       void [FSharp.Core]Microsoft.FSharp.Core.LanguagePrimitives/IntrinsicFunctions::Dispose<class [mscorlib]System.Collections.Generic.IEnumerator`1<int32>>(!!0)
        IL_0054:  nop
        .line 100001,100001 : 0,0 ''
        IL_0055:  nop
        IL_0056:  ldarg.0
        IL_0057:  ldc.i4.3
        IL_0058:  stfld      int32 Linq101Select01/textNums@30::pc
        IL_005d:  ldarg.0
        IL_005e:  ldnull
        IL_005f:  stfld      string Linq101Select01/textNums@30::current
        IL_0064:  ldnull
        IL_0065:  stloc.1
        IL_0066:  leave.s    IL_0074

      }  // end .try
      catch [mscorlib]System.Object 
      {
        IL_0068:  castclass  [mscorlib]System.Exception
        IL_006d:  stloc.2
        .line 30,30 : 9,29 ''
        IL_006e:  ldloc.2
        IL_006f:  stloc.0
        IL_0070:  ldnull
        IL_0071:  stloc.1
        IL_0072:  leave.s    IL_0074

        .line 100001,100001 : 0,0 ''
      }  // end handler
      IL_0074:  ldloc.1
      IL_0075:  pop
      .line 100001,100001 : 0,0 ''
      IL_0076:  nop
      IL_0077:  br         IL_0000

      IL_007c:  ldloc.0
      IL_007d:  ldnull
      IL_007e:  cgt.un
      IL_0080:  brfalse.s  IL_0084

      .line 100001,100001 : 0,0 ''
      IL_0082:  ldloc.0
      IL_0083:  throw

      .line 100001,100001 : 0,0 ''
      IL_0084:  ret
    } // end of method textNums@30::Close

    .method public strict virtual instance bool 
            get_CheckClose() cil managed
    {
      // Code size       48 (0x30)
      .maxstack  8
      .line 100001,100001 : 0,0 ''
      IL_0000:  ldarg.0
      IL_0001:  ldfld      int32 Linq101Select01/textNums@30::pc
      IL_0006:  switch     ( 
                            IL_001d,
                            IL_0020,
                            IL_0023,
                            IL_0026)
      IL_001b:  br.s       IL_0029

      .line 100001,100001 : 0,0 ''
      IL_001d:  nop
      IL_001e:  br.s       IL_002e

      .line 100001,100001 : 0,0 ''
      IL_0020:  nop
      IL_0021:  br.s       IL_002c

      .line 100001,100001 : 0,0 ''
      IL_0023:  nop
      IL_0024:  br.s       IL_002a

      .line 100001,100001 : 0,0 ''
      IL_0026:  nop
      IL_0027:  br.s       IL_002e

      .line 100001,100001 : 0,0 ''
      IL_0029:  nop
      IL_002a:  ldc.i4.1
      IL_002b:  ret

      IL_002c:  ldc.i4.1
      IL_002d:  ret

      IL_002e:  ldc.i4.0
      IL_002f:  ret
    } // end of method textNums@30::get_CheckClose

    .method public strict virtual instance string 
            get_LastGenerated() cil managed
    {
      .custom instance void [mscorlib]System.Runtime.CompilerServices.CompilerGeneratedAttribute::.ctor() = ( 01 00 00 00 ) 
      .custom instance void [mscorlib]System.Diagnostics.DebuggerNonUserCodeAttribute::.ctor() = ( 01 00 00 00 ) 
      // Code size       7 (0x7)
      .maxstack  8
      IL_0000:  ldarg.0
      IL_0001:  ldfld      string Linq101Select01/textNums@30::current
      IL_0006:  ret
    } // end of method textNums@30::get_LastGenerated

    .method public strict virtual instance class [mscorlib]System.Collections.Generic.IEnumerator`1<string> 
            GetFreshEnumerator() cil managed
    {
      .custom instance void [mscorlib]System.Runtime.CompilerServices.CompilerGeneratedAttribute::.ctor() = ( 01 00 00 00 ) 
      .custom instance void [mscorlib]System.Diagnostics.DebuggerNonUserCodeAttribute::.ctor() = ( 01 00 00 00 ) 
      // Code size       9 (0x9)
      .maxstack  8
      IL_0000:  ldnull
      IL_0001:  ldc.i4.0
      IL_0002:  ldnull
      IL_0003:  newobj     instance void Linq101Select01/textNums@30::.ctor(class [mscorlib]System.Collections.Generic.IEnumerator`1<int32>,
                                                                            int32,
                                                                            string)
      IL_0008:  ret
    } // end of method textNums@30::GetFreshEnumerator

  } // end of class textNums@30

  .class auto ansi serializable sealed nested assembly beforefieldinit 'upperLowerWords@38-1'
         extends class [FSharp.Core]Microsoft.FSharp.Core.FSharpFunc`2<string,class [mscorlib]System.Collections.Generic.IEnumerable`1<string>>
  {
    .field static assembly initonly class Linq101Select01/'upperLowerWords@38-1' @_instance
    .method assembly specialname rtspecialname 
            instance void  .ctor() cil managed
    {
      .custom instance void [mscorlib]System.Runtime.CompilerServices.CompilerGeneratedAttribute::.ctor() = ( 01 00 00 00 ) 
      .custom instance void [mscorlib]System.Diagnostics.DebuggerNonUserCodeAttribute::.ctor() = ( 01 00 00 00 ) 
      // Code size       7 (0x7)
      .maxstack  8
      IL_0000:  ldarg.0
      IL_0001:  call       instance void class [FSharp.Core]Microsoft.FSharp.Core.FSharpFunc`2<string,class [mscorlib]System.Collections.Generic.IEnumerable`1<string>>::.ctor()
      IL_0006:  ret
    } // end of method 'upperLowerWords@38-1'::.ctor

    .method public strict virtual instance class [mscorlib]System.Collections.Generic.IEnumerable`1<string> 
            Invoke(string _arg1) cil managed
    {
      // Code size       11 (0xb)
      .maxstack  5
      .locals init ([0] string w)
      .line 38,38 : 8,25 ''
      IL_0000:  ldarg.1
      IL_0001:  stloc.0
      .line 39,39 : 8,41 ''
      IL_0002:  ldloc.0
      IL_0003:  tail.
      IL_0005:  call       class [mscorlib]System.Collections.Generic.IEnumerable`1<!!0> [FSharp.Core]Microsoft.FSharp.Collections.SeqModule::Singleton<string>(!!0)
      IL_000a:  ret
    } // end of method 'upperLowerWords@38-1'::Invoke

    .method private specialname rtspecialname static 
            void  .cctor() cil managed
    {
      // Code size       11 (0xb)
      .maxstack  10
      IL_0000:  newobj     instance void Linq101Select01/'upperLowerWords@38-1'::.ctor()
      IL_0005:  stsfld     class Linq101Select01/'upperLowerWords@38-1' Linq101Select01/'upperLowerWords@38-1'::@_instance
      IL_000a:  ret
    } // end of method 'upperLowerWords@38-1'::.cctor

  } // end of class 'upperLowerWords@38-1'

  .class auto autochar serializable sealed nested assembly beforefieldinit specialname upperLowerWords@39
         extends class [FSharp.Core]Microsoft.FSharp.Core.CompilerServices.GeneratedSequenceBase`1<class [mscorlib]System.Tuple`2<string,string>>
  {
    .custom instance void [FSharp.Core]Microsoft.FSharp.Core.CompilationMappingAttribute::.ctor(valuetype [FSharp.Core]Microsoft.FSharp.Core.SourceConstructFlags) = ( 01 00 06 00 00 00 00 00 ) 
    .field public class [mscorlib]System.Collections.Generic.IEnumerator`1<string> 'enum'
    .custom instance void [mscorlib]System.Diagnostics.DebuggerBrowsableAttribute::.ctor(valuetype [mscorlib]System.Diagnostics.DebuggerBrowsableState) = ( 01 00 00 00 00 00 00 00 ) 
    .custom instance void [mscorlib]System.Runtime.CompilerServices.CompilerGeneratedAttribute::.ctor() = ( 01 00 00 00 ) 
    .custom instance void [mscorlib]System.Diagnostics.DebuggerNonUserCodeAttribute::.ctor() = ( 01 00 00 00 ) 
    .field public int32 pc
    .custom instance void [mscorlib]System.Diagnostics.DebuggerBrowsableAttribute::.ctor(valuetype [mscorlib]System.Diagnostics.DebuggerBrowsableState) = ( 01 00 00 00 00 00 00 00 ) 
    .custom instance void [mscorlib]System.Runtime.CompilerServices.CompilerGeneratedAttribute::.ctor() = ( 01 00 00 00 ) 
    .custom instance void [mscorlib]System.Diagnostics.DebuggerNonUserCodeAttribute::.ctor() = ( 01 00 00 00 ) 
    .field public class [mscorlib]System.Tuple`2<string,string> current
    .custom instance void [mscorlib]System.Diagnostics.DebuggerBrowsableAttribute::.ctor(valuetype [mscorlib]System.Diagnostics.DebuggerBrowsableState) = ( 01 00 00 00 00 00 00 00 ) 
    .custom instance void [mscorlib]System.Runtime.CompilerServices.CompilerGeneratedAttribute::.ctor() = ( 01 00 00 00 ) 
    .custom instance void [mscorlib]System.Diagnostics.DebuggerNonUserCodeAttribute::.ctor() = ( 01 00 00 00 ) 
    .method public specialname rtspecialname 
            instance void  .ctor(class [mscorlib]System.Collections.Generic.IEnumerator`1<string> 'enum',
                                 int32 pc,
                                 class [mscorlib]System.Tuple`2<string,string> current) cil managed
    {
      // Code size       28 (0x1c)
      .maxstack  8
      IL_0000:  ldarg.0
      IL_0001:  ldarg.1
      IL_0002:  stfld      class [mscorlib]System.Collections.Generic.IEnumerator`1<string> Linq101Select01/upperLowerWords@39::'enum'
      IL_0007:  ldarg.0
      IL_0008:  ldarg.2
      IL_0009:  stfld      int32 Linq101Select01/upperLowerWords@39::pc
      IL_000e:  ldarg.0
      IL_000f:  ldarg.3
      IL_0010:  stfld      class [mscorlib]System.Tuple`2<string,string> Linq101Select01/upperLowerWords@39::current
      IL_0015:  ldarg.0
      IL_0016:  call       instance void class [FSharp.Core]Microsoft.FSharp.Core.CompilerServices.GeneratedSequenceBase`1<class [mscorlib]System.Tuple`2<string,string>>::.ctor()
      IL_001b:  ret
    } // end of method upperLowerWords@39::.ctor

    .method public strict virtual instance int32 
            GenerateNext(class [mscorlib]System.Collections.Generic.IEnumerable`1<class [mscorlib]System.Tuple`2<string,string>>& next) cil managed
    {
      // Code size       175 (0xaf)
      .maxstack  7
      .locals init ([0] string w)
      .line 100001,100001 : 0,0 ''
      IL_0000:  ldarg.0
      IL_0001:  ldfld      int32 Linq101Select01/upperLowerWords@39::pc
      IL_0006:  ldc.i4.1
      IL_0007:  sub
      IL_0008:  switch     ( 
                            IL_001b,
                            IL_001e,
                            IL_0021)
      IL_0019:  br.s       IL_0027

      .line 100001,100001 : 0,0 ''
      IL_001b:  nop
      IL_001c:  br.s       IL_0085

      .line 100001,100001 : 0,0 ''
      IL_001e:  nop
      IL_001f:  br.s       IL_0082

      .line 100001,100001 : 0,0 ''
      IL_0021:  nop
      IL_0022:  br         IL_00a6

      .line 100001,100001 : 0,0 ''
      IL_0027:  nop
      .line 39,39 : 8,41 ''
      IL_0028:  ldarg.0
      IL_0029:  ldsfld     class Linq101Select01/'upperLowerWords@38-1' Linq101Select01/'upperLowerWords@38-1'::@_instance
      IL_002e:  call       class [FSharp.Core]Microsoft.FSharp.Collections.FSharpList`1<string> Linq101Select01::get_words()
      IL_0033:  call       class [mscorlib]System.Collections.Generic.IEnumerable`1<!!2> [FSharp.Core]Microsoft.FSharp.Collections.SeqModule::Collect<string,class [mscorlib]System.Collections.Generic.IEnumerable`1<string>,string>(class [FSharp.Core]Microsoft.FSharp.Core.FSharpFunc`2<!!0,!!1>,
                                                                                                                                                                                                                                      class [mscorlib]System.Collections.Generic.IEnumerable`1<!!0>)
      IL_0038:  callvirt   instance class [mscorlib]System.Collections.Generic.IEnumerator`1<!0> class [mscorlib]System.Collections.Generic.IEnumerable`1<string>::GetEnumerator()
      IL_003d:  stfld      class [mscorlib]System.Collections.Generic.IEnumerator`1<string> Linq101Select01/upperLowerWords@39::'enum'
      IL_0042:  ldarg.0
      IL_0043:  ldc.i4.1
      IL_0044:  stfld      int32 Linq101Select01/upperLowerWords@39::pc
      .line 39,39 : 8,41 ''
<<<<<<< HEAD
      IL_0049:  ldarg.0
      IL_004a:  ldfld      class [mscorlib]System.Collections.Generic.IEnumerator`1<string> Linq101Select01/upperLowerWords@39::'enum'
      IL_004f:  callvirt   instance bool [mscorlib]System.Collections.IEnumerator::MoveNext()
      IL_0054:  brfalse.s  IL_0085

      IL_0056:  ldarg.0
      IL_0057:  ldfld      class [mscorlib]System.Collections.Generic.IEnumerator`1<string> Linq101Select01/upperLowerWords@39::'enum'
      IL_005c:  callvirt   instance !0 class [mscorlib]System.Collections.Generic.IEnumerator`1<string>::get_Current()
      IL_0061:  stloc.0
      IL_0062:  ldarg.0
      IL_0063:  ldc.i4.2
      IL_0064:  stfld      int32 Linq101Select01/upperLowerWords@39::pc
      .line 39,39 : 16,40 ''
      IL_0069:  ldarg.0
      IL_006a:  ldloc.0
      IL_006b:  callvirt   instance string [mscorlib]System.String::ToUpper()
=======
      IL_004f:  ldarg.0
      IL_0050:  ldfld      class [mscorlib]System.Collections.Generic.IEnumerator`1<string> Linq101Select01/upperLowerWords@39::'enum'
      IL_0055:  callvirt   instance bool [mscorlib]System.Collections.IEnumerator::MoveNext()
      IL_005a:  brfalse.s  IL_008b

      IL_005c:  ldarg.0
      IL_005d:  ldfld      class [mscorlib]System.Collections.Generic.IEnumerator`1<string> Linq101Select01/upperLowerWords@39::'enum'
      IL_0062:  callvirt   instance !0 class [mscorlib]System.Collections.Generic.IEnumerator`1<string>::get_Current()
      IL_0067:  stloc.0
      .line 39,39 : 16,40 ''
      IL_0068:  ldarg.0
      IL_0069:  ldc.i4.2
      IL_006a:  stfld      int32 Linq101Select01/upperLowerWords@39::pc
      IL_006f:  ldarg.0
>>>>>>> 0cafa211
      IL_0070:  ldloc.0
      IL_0071:  callvirt   instance string [mscorlib]System.String::ToLower()
      IL_0076:  newobj     instance void class [mscorlib]System.Tuple`2<string,string>::.ctor(!0,
                                                                                              !1)
      IL_007b:  stfld      class [mscorlib]System.Tuple`2<string,string> Linq101Select01/upperLowerWords@39::current
      IL_0080:  ldc.i4.1
      IL_0081:  ret

      .line 100001,100001 : 0,0 ''
      IL_0082:  nop
      IL_0083:  br.s       IL_0049

      IL_0085:  ldarg.0
      IL_0086:  ldc.i4.3
      IL_0087:  stfld      int32 Linq101Select01/upperLowerWords@39::pc
      .line 39,39 : 8,41 ''
      IL_008c:  ldarg.0
      IL_008d:  ldfld      class [mscorlib]System.Collections.Generic.IEnumerator`1<string> Linq101Select01/upperLowerWords@39::'enum'
      IL_0092:  call       void [FSharp.Core]Microsoft.FSharp.Core.LanguagePrimitives/IntrinsicFunctions::Dispose<class [mscorlib]System.Collections.Generic.IEnumerator`1<string>>(!!0)
      IL_0097:  nop
      IL_0098:  ldarg.0
      IL_0099:  ldnull
      IL_009a:  stfld      class [mscorlib]System.Collections.Generic.IEnumerator`1<string> Linq101Select01/upperLowerWords@39::'enum'
      IL_009f:  ldarg.0
      IL_00a0:  ldc.i4.3
      IL_00a1:  stfld      int32 Linq101Select01/upperLowerWords@39::pc
      IL_00a6:  ldarg.0
      IL_00a7:  ldnull
      IL_00a8:  stfld      class [mscorlib]System.Tuple`2<string,string> Linq101Select01/upperLowerWords@39::current
      IL_00ad:  ldc.i4.0
      IL_00ae:  ret
    } // end of method upperLowerWords@39::GenerateNext

    .method public strict virtual instance void 
            Close() cil managed
    {
      // Code size       133 (0x85)
      .maxstack  6
      .locals init ([0] class [mscorlib]System.Exception V_0,
               [1] class [FSharp.Core]Microsoft.FSharp.Core.Unit V_1,
               [2] class [mscorlib]System.Exception e)
      .line 100001,100001 : 0,0 ''
      IL_0000:  ldarg.0
      IL_0001:  ldfld      int32 Linq101Select01/upperLowerWords@39::pc
      IL_0006:  ldc.i4.3
      IL_0007:  sub
      IL_0008:  switch     ( 
                            IL_0013)
      IL_0011:  br.s       IL_0016

      .line 100001,100001 : 0,0 ''
      IL_0013:  nop
      IL_0014:  br.s       IL_007c

      .line 100001,100001 : 0,0 ''
      IL_0016:  nop
      .try
      {
        IL_0017:  ldarg.0
        IL_0018:  ldfld      int32 Linq101Select01/upperLowerWords@39::pc
        IL_001d:  switch     ( 
                              IL_0034,
                              IL_0037,
                              IL_003a,
                              IL_003d)
        IL_0032:  br.s       IL_0040

        .line 100001,100001 : 0,0 ''
        IL_0034:  nop
        IL_0035:  br.s       IL_0056

        .line 100001,100001 : 0,0 ''
        IL_0037:  nop
        IL_0038:  br.s       IL_0042

        .line 100001,100001 : 0,0 ''
        IL_003a:  nop
        IL_003b:  br.s       IL_0041

        .line 100001,100001 : 0,0 ''
        IL_003d:  nop
        IL_003e:  br.s       IL_0056

        .line 100001,100001 : 0,0 ''
        IL_0040:  nop
        .line 100001,100001 : 0,0 ''
        IL_0041:  nop
        IL_0042:  ldarg.0
        IL_0043:  ldc.i4.3
        IL_0044:  stfld      int32 Linq101Select01/upperLowerWords@39::pc
        IL_0049:  ldarg.0
        IL_004a:  ldfld      class [mscorlib]System.Collections.Generic.IEnumerator`1<string> Linq101Select01/upperLowerWords@39::'enum'
        IL_004f:  call       void [FSharp.Core]Microsoft.FSharp.Core.LanguagePrimitives/IntrinsicFunctions::Dispose<class [mscorlib]System.Collections.Generic.IEnumerator`1<string>>(!!0)
        IL_0054:  nop
        .line 100001,100001 : 0,0 ''
        IL_0055:  nop
        IL_0056:  ldarg.0
        IL_0057:  ldc.i4.3
        IL_0058:  stfld      int32 Linq101Select01/upperLowerWords@39::pc
        IL_005d:  ldarg.0
        IL_005e:  ldnull
        IL_005f:  stfld      class [mscorlib]System.Tuple`2<string,string> Linq101Select01/upperLowerWords@39::current
        IL_0064:  ldnull
        IL_0065:  stloc.1
        IL_0066:  leave.s    IL_0074

      }  // end .try
      catch [mscorlib]System.Object 
      {
        IL_0068:  castclass  [mscorlib]System.Exception
        IL_006d:  stloc.2
        .line 39,39 : 8,41 ''
        IL_006e:  ldloc.2
        IL_006f:  stloc.0
        IL_0070:  ldnull
        IL_0071:  stloc.1
        IL_0072:  leave.s    IL_0074

        .line 100001,100001 : 0,0 ''
      }  // end handler
      IL_0074:  ldloc.1
      IL_0075:  pop
      .line 100001,100001 : 0,0 ''
      IL_0076:  nop
      IL_0077:  br         IL_0000

      IL_007c:  ldloc.0
      IL_007d:  ldnull
      IL_007e:  cgt.un
      IL_0080:  brfalse.s  IL_0084

      .line 100001,100001 : 0,0 ''
      IL_0082:  ldloc.0
      IL_0083:  throw

      .line 100001,100001 : 0,0 ''
      IL_0084:  ret
    } // end of method upperLowerWords@39::Close

    .method public strict virtual instance bool 
            get_CheckClose() cil managed
    {
      // Code size       48 (0x30)
      .maxstack  8
      .line 100001,100001 : 0,0 ''
      IL_0000:  ldarg.0
      IL_0001:  ldfld      int32 Linq101Select01/upperLowerWords@39::pc
      IL_0006:  switch     ( 
                            IL_001d,
                            IL_0020,
                            IL_0023,
                            IL_0026)
      IL_001b:  br.s       IL_0029

      .line 100001,100001 : 0,0 ''
      IL_001d:  nop
      IL_001e:  br.s       IL_002e

      .line 100001,100001 : 0,0 ''
      IL_0020:  nop
      IL_0021:  br.s       IL_002c

      .line 100001,100001 : 0,0 ''
      IL_0023:  nop
      IL_0024:  br.s       IL_002a

      .line 100001,100001 : 0,0 ''
      IL_0026:  nop
      IL_0027:  br.s       IL_002e

      .line 100001,100001 : 0,0 ''
      IL_0029:  nop
      IL_002a:  ldc.i4.1
      IL_002b:  ret

      IL_002c:  ldc.i4.1
      IL_002d:  ret

      IL_002e:  ldc.i4.0
      IL_002f:  ret
    } // end of method upperLowerWords@39::get_CheckClose

    .method public strict virtual instance class [mscorlib]System.Tuple`2<string,string> 
            get_LastGenerated() cil managed
    {
      .custom instance void [mscorlib]System.Runtime.CompilerServices.CompilerGeneratedAttribute::.ctor() = ( 01 00 00 00 ) 
      .custom instance void [mscorlib]System.Diagnostics.DebuggerNonUserCodeAttribute::.ctor() = ( 01 00 00 00 ) 
      // Code size       7 (0x7)
      .maxstack  8
      IL_0000:  ldarg.0
      IL_0001:  ldfld      class [mscorlib]System.Tuple`2<string,string> Linq101Select01/upperLowerWords@39::current
      IL_0006:  ret
    } // end of method upperLowerWords@39::get_LastGenerated

    .method public strict virtual instance class [mscorlib]System.Collections.Generic.IEnumerator`1<class [mscorlib]System.Tuple`2<string,string>> 
            GetFreshEnumerator() cil managed
    {
      .custom instance void [mscorlib]System.Runtime.CompilerServices.CompilerGeneratedAttribute::.ctor() = ( 01 00 00 00 ) 
      .custom instance void [mscorlib]System.Diagnostics.DebuggerNonUserCodeAttribute::.ctor() = ( 01 00 00 00 ) 
      // Code size       9 (0x9)
      .maxstack  8
      IL_0000:  ldnull
      IL_0001:  ldc.i4.0
      IL_0002:  ldnull
      IL_0003:  newobj     instance void Linq101Select01/upperLowerWords@39::.ctor(class [mscorlib]System.Collections.Generic.IEnumerator`1<string>,
                                                                                   int32,
                                                                                   class [mscorlib]System.Tuple`2<string,string>)
      IL_0008:  ret
    } // end of method upperLowerWords@39::GetFreshEnumerator

  } // end of class upperLowerWords@39

  .class auto ansi serializable sealed nested assembly beforefieldinit 'digitOddEvens@45-1'
         extends class [FSharp.Core]Microsoft.FSharp.Core.FSharpFunc`2<int32,class [mscorlib]System.Collections.Generic.IEnumerable`1<int32>>
  {
    .field static assembly initonly class Linq101Select01/'digitOddEvens@45-1' @_instance
    .method assembly specialname rtspecialname 
            instance void  .ctor() cil managed
    {
      .custom instance void [mscorlib]System.Runtime.CompilerServices.CompilerGeneratedAttribute::.ctor() = ( 01 00 00 00 ) 
      .custom instance void [mscorlib]System.Diagnostics.DebuggerNonUserCodeAttribute::.ctor() = ( 01 00 00 00 ) 
      // Code size       7 (0x7)
      .maxstack  8
      IL_0000:  ldarg.0
      IL_0001:  call       instance void class [FSharp.Core]Microsoft.FSharp.Core.FSharpFunc`2<int32,class [mscorlib]System.Collections.Generic.IEnumerable`1<int32>>::.ctor()
      IL_0006:  ret
    } // end of method 'digitOddEvens@45-1'::.ctor

    .method public strict virtual instance class [mscorlib]System.Collections.Generic.IEnumerable`1<int32> 
            Invoke(int32 _arg1) cil managed
    {
      // Code size       11 (0xb)
      .maxstack  5
      .locals init ([0] int32 n)
      .line 45,45 : 9,28 ''
      IL_0000:  ldarg.1
      IL_0001:  stloc.0
      .line 46,46 : 9,42 ''
      IL_0002:  ldloc.0
      IL_0003:  tail.
      IL_0005:  call       class [mscorlib]System.Collections.Generic.IEnumerable`1<!!0> [FSharp.Core]Microsoft.FSharp.Collections.SeqModule::Singleton<int32>(!!0)
      IL_000a:  ret
    } // end of method 'digitOddEvens@45-1'::Invoke

    .method private specialname rtspecialname static 
            void  .cctor() cil managed
    {
      // Code size       11 (0xb)
      .maxstack  10
      IL_0000:  newobj     instance void Linq101Select01/'digitOddEvens@45-1'::.ctor()
      IL_0005:  stsfld     class Linq101Select01/'digitOddEvens@45-1' Linq101Select01/'digitOddEvens@45-1'::@_instance
      IL_000a:  ret
    } // end of method 'digitOddEvens@45-1'::.cctor

  } // end of class 'digitOddEvens@45-1'

  .class auto autochar serializable sealed nested assembly beforefieldinit specialname digitOddEvens@46
         extends class [FSharp.Core]Microsoft.FSharp.Core.CompilerServices.GeneratedSequenceBase`1<class [mscorlib]System.Tuple`2<string,bool>>
  {
    .custom instance void [FSharp.Core]Microsoft.FSharp.Core.CompilationMappingAttribute::.ctor(valuetype [FSharp.Core]Microsoft.FSharp.Core.SourceConstructFlags) = ( 01 00 06 00 00 00 00 00 ) 
    .field public class [mscorlib]System.Collections.Generic.IEnumerator`1<int32> 'enum'
    .custom instance void [mscorlib]System.Diagnostics.DebuggerBrowsableAttribute::.ctor(valuetype [mscorlib]System.Diagnostics.DebuggerBrowsableState) = ( 01 00 00 00 00 00 00 00 ) 
    .custom instance void [mscorlib]System.Runtime.CompilerServices.CompilerGeneratedAttribute::.ctor() = ( 01 00 00 00 ) 
    .custom instance void [mscorlib]System.Diagnostics.DebuggerNonUserCodeAttribute::.ctor() = ( 01 00 00 00 ) 
    .field public int32 pc
    .custom instance void [mscorlib]System.Diagnostics.DebuggerBrowsableAttribute::.ctor(valuetype [mscorlib]System.Diagnostics.DebuggerBrowsableState) = ( 01 00 00 00 00 00 00 00 ) 
    .custom instance void [mscorlib]System.Runtime.CompilerServices.CompilerGeneratedAttribute::.ctor() = ( 01 00 00 00 ) 
    .custom instance void [mscorlib]System.Diagnostics.DebuggerNonUserCodeAttribute::.ctor() = ( 01 00 00 00 ) 
    .field public class [mscorlib]System.Tuple`2<string,bool> current
    .custom instance void [mscorlib]System.Diagnostics.DebuggerBrowsableAttribute::.ctor(valuetype [mscorlib]System.Diagnostics.DebuggerBrowsableState) = ( 01 00 00 00 00 00 00 00 ) 
    .custom instance void [mscorlib]System.Runtime.CompilerServices.CompilerGeneratedAttribute::.ctor() = ( 01 00 00 00 ) 
    .custom instance void [mscorlib]System.Diagnostics.DebuggerNonUserCodeAttribute::.ctor() = ( 01 00 00 00 ) 
    .method public specialname rtspecialname 
            instance void  .ctor(class [mscorlib]System.Collections.Generic.IEnumerator`1<int32> 'enum',
                                 int32 pc,
                                 class [mscorlib]System.Tuple`2<string,bool> current) cil managed
    {
      // Code size       28 (0x1c)
      .maxstack  8
      IL_0000:  ldarg.0
      IL_0001:  ldarg.1
      IL_0002:  stfld      class [mscorlib]System.Collections.Generic.IEnumerator`1<int32> Linq101Select01/digitOddEvens@46::'enum'
      IL_0007:  ldarg.0
      IL_0008:  ldarg.2
      IL_0009:  stfld      int32 Linq101Select01/digitOddEvens@46::pc
      IL_000e:  ldarg.0
      IL_000f:  ldarg.3
      IL_0010:  stfld      class [mscorlib]System.Tuple`2<string,bool> Linq101Select01/digitOddEvens@46::current
      IL_0015:  ldarg.0
      IL_0016:  call       instance void class [FSharp.Core]Microsoft.FSharp.Core.CompilerServices.GeneratedSequenceBase`1<class [mscorlib]System.Tuple`2<string,bool>>::.ctor()
      IL_001b:  ret
    } // end of method digitOddEvens@46::.ctor

    .method public strict virtual instance int32 
            GenerateNext(class [mscorlib]System.Collections.Generic.IEnumerable`1<class [mscorlib]System.Tuple`2<string,bool>>& next) cil managed
    {
      // Code size       180 (0xb4)
      .maxstack  8
      .locals init ([0] int32 n)
      .line 100001,100001 : 0,0 ''
      IL_0000:  ldarg.0
      IL_0001:  ldfld      int32 Linq101Select01/digitOddEvens@46::pc
      IL_0006:  ldc.i4.1
      IL_0007:  sub
      IL_0008:  switch     ( 
                            IL_001b,
                            IL_001e,
                            IL_0021)
      IL_0019:  br.s       IL_0027

      .line 100001,100001 : 0,0 ''
      IL_001b:  nop
      IL_001c:  br.s       IL_008a

      .line 100001,100001 : 0,0 ''
      IL_001e:  nop
      IL_001f:  br.s       IL_0087

      .line 100001,100001 : 0,0 ''
      IL_0021:  nop
      IL_0022:  br         IL_00ab

      .line 100001,100001 : 0,0 ''
      IL_0027:  nop
      .line 46,46 : 9,42 ''
      IL_0028:  ldarg.0
      IL_0029:  ldsfld     class Linq101Select01/'digitOddEvens@45-1' Linq101Select01/'digitOddEvens@45-1'::@_instance
      IL_002e:  call       class [FSharp.Core]Microsoft.FSharp.Collections.FSharpList`1<int32> Linq101Select01::get_numbers()
      IL_0033:  call       class [mscorlib]System.Collections.Generic.IEnumerable`1<!!2> [FSharp.Core]Microsoft.FSharp.Collections.SeqModule::Collect<int32,class [mscorlib]System.Collections.Generic.IEnumerable`1<int32>,int32>(class [FSharp.Core]Microsoft.FSharp.Core.FSharpFunc`2<!!0,!!1>,
                                                                                                                                                                                                                                   class [mscorlib]System.Collections.Generic.IEnumerable`1<!!0>)
      IL_0038:  callvirt   instance class [mscorlib]System.Collections.Generic.IEnumerator`1<!0> class [mscorlib]System.Collections.Generic.IEnumerable`1<int32>::GetEnumerator()
      IL_003d:  stfld      class [mscorlib]System.Collections.Generic.IEnumerator`1<int32> Linq101Select01/digitOddEvens@46::'enum'
      IL_0042:  ldarg.0
      IL_0043:  ldc.i4.1
      IL_0044:  stfld      int32 Linq101Select01/digitOddEvens@46::pc
      .line 46,46 : 9,42 ''
<<<<<<< HEAD
      IL_0049:  ldarg.0
      IL_004a:  ldfld      class [mscorlib]System.Collections.Generic.IEnumerator`1<int32> Linq101Select01/digitOddEvens@46::'enum'
      IL_004f:  callvirt   instance bool [mscorlib]System.Collections.IEnumerator::MoveNext()
      IL_0054:  brfalse.s  IL_008a

      IL_0056:  ldarg.0
      IL_0057:  ldfld      class [mscorlib]System.Collections.Generic.IEnumerator`1<int32> Linq101Select01/digitOddEvens@46::'enum'
      IL_005c:  callvirt   instance !0 class [mscorlib]System.Collections.Generic.IEnumerator`1<int32>::get_Current()
      IL_0061:  stloc.0
      IL_0062:  ldarg.0
      IL_0063:  ldc.i4.2
      IL_0064:  stfld      int32 Linq101Select01/digitOddEvens@46::pc
      .line 46,46 : 17,41 ''
      IL_0069:  ldarg.0
      IL_006a:  call       class [FSharp.Core]Microsoft.FSharp.Collections.FSharpList`1<string> Linq101Select01::get_strings()
      IL_006f:  ldloc.0
      IL_0070:  callvirt   instance !0 class [FSharp.Core]Microsoft.FSharp.Collections.FSharpList`1<string>::get_Item(int32)
=======
      IL_004f:  ldarg.0
      IL_0050:  ldfld      class [mscorlib]System.Collections.Generic.IEnumerator`1<int32> Linq101Select01/digitOddEvens@46::'enum'
      IL_0055:  callvirt   instance bool [mscorlib]System.Collections.IEnumerator::MoveNext()
      IL_005a:  brfalse.s  IL_0090

      IL_005c:  ldarg.0
      IL_005d:  ldfld      class [mscorlib]System.Collections.Generic.IEnumerator`1<int32> Linq101Select01/digitOddEvens@46::'enum'
      IL_0062:  callvirt   instance !0 class [mscorlib]System.Collections.Generic.IEnumerator`1<int32>::get_Current()
      IL_0067:  stloc.0
      .line 46,46 : 17,41 ''
      IL_0068:  ldarg.0
      IL_0069:  ldc.i4.2
      IL_006a:  stfld      int32 Linq101Select01/digitOddEvens@46::pc
      IL_006f:  ldarg.0
      IL_0070:  call       class [FSharp.Core]Microsoft.FSharp.Collections.FSharpList`1<string> Linq101Select01::get_strings()
>>>>>>> 0cafa211
      IL_0075:  ldloc.0
      IL_0076:  ldc.i4.2
      IL_0077:  rem
      IL_0078:  ldc.i4.0
      IL_0079:  ceq
      IL_007b:  newobj     instance void class [mscorlib]System.Tuple`2<string,bool>::.ctor(!0,
                                                                                            !1)
      IL_0080:  stfld      class [mscorlib]System.Tuple`2<string,bool> Linq101Select01/digitOddEvens@46::current
      IL_0085:  ldc.i4.1
      IL_0086:  ret

      .line 100001,100001 : 0,0 ''
      IL_0087:  nop
      IL_0088:  br.s       IL_0049

      IL_008a:  ldarg.0
      IL_008b:  ldc.i4.3
      IL_008c:  stfld      int32 Linq101Select01/digitOddEvens@46::pc
      .line 46,46 : 9,42 ''
      IL_0091:  ldarg.0
      IL_0092:  ldfld      class [mscorlib]System.Collections.Generic.IEnumerator`1<int32> Linq101Select01/digitOddEvens@46::'enum'
      IL_0097:  call       void [FSharp.Core]Microsoft.FSharp.Core.LanguagePrimitives/IntrinsicFunctions::Dispose<class [mscorlib]System.Collections.Generic.IEnumerator`1<int32>>(!!0)
      IL_009c:  nop
      IL_009d:  ldarg.0
      IL_009e:  ldnull
      IL_009f:  stfld      class [mscorlib]System.Collections.Generic.IEnumerator`1<int32> Linq101Select01/digitOddEvens@46::'enum'
      IL_00a4:  ldarg.0
      IL_00a5:  ldc.i4.3
      IL_00a6:  stfld      int32 Linq101Select01/digitOddEvens@46::pc
      IL_00ab:  ldarg.0
      IL_00ac:  ldnull
      IL_00ad:  stfld      class [mscorlib]System.Tuple`2<string,bool> Linq101Select01/digitOddEvens@46::current
      IL_00b2:  ldc.i4.0
      IL_00b3:  ret
    } // end of method digitOddEvens@46::GenerateNext

    .method public strict virtual instance void 
            Close() cil managed
    {
      // Code size       133 (0x85)
      .maxstack  6
      .locals init ([0] class [mscorlib]System.Exception V_0,
               [1] class [FSharp.Core]Microsoft.FSharp.Core.Unit V_1,
               [2] class [mscorlib]System.Exception e)
      .line 100001,100001 : 0,0 ''
      IL_0000:  ldarg.0
      IL_0001:  ldfld      int32 Linq101Select01/digitOddEvens@46::pc
      IL_0006:  ldc.i4.3
      IL_0007:  sub
      IL_0008:  switch     ( 
                            IL_0013)
      IL_0011:  br.s       IL_0016

      .line 100001,100001 : 0,0 ''
      IL_0013:  nop
      IL_0014:  br.s       IL_007c

      .line 100001,100001 : 0,0 ''
      IL_0016:  nop
      .try
      {
        IL_0017:  ldarg.0
        IL_0018:  ldfld      int32 Linq101Select01/digitOddEvens@46::pc
        IL_001d:  switch     ( 
                              IL_0034,
                              IL_0037,
                              IL_003a,
                              IL_003d)
        IL_0032:  br.s       IL_0040

        .line 100001,100001 : 0,0 ''
        IL_0034:  nop
        IL_0035:  br.s       IL_0056

        .line 100001,100001 : 0,0 ''
        IL_0037:  nop
        IL_0038:  br.s       IL_0042

        .line 100001,100001 : 0,0 ''
        IL_003a:  nop
        IL_003b:  br.s       IL_0041

        .line 100001,100001 : 0,0 ''
        IL_003d:  nop
        IL_003e:  br.s       IL_0056

        .line 100001,100001 : 0,0 ''
        IL_0040:  nop
        .line 100001,100001 : 0,0 ''
        IL_0041:  nop
        IL_0042:  ldarg.0
        IL_0043:  ldc.i4.3
        IL_0044:  stfld      int32 Linq101Select01/digitOddEvens@46::pc
        IL_0049:  ldarg.0
        IL_004a:  ldfld      class [mscorlib]System.Collections.Generic.IEnumerator`1<int32> Linq101Select01/digitOddEvens@46::'enum'
        IL_004f:  call       void [FSharp.Core]Microsoft.FSharp.Core.LanguagePrimitives/IntrinsicFunctions::Dispose<class [mscorlib]System.Collections.Generic.IEnumerator`1<int32>>(!!0)
        IL_0054:  nop
        .line 100001,100001 : 0,0 ''
        IL_0055:  nop
        IL_0056:  ldarg.0
        IL_0057:  ldc.i4.3
        IL_0058:  stfld      int32 Linq101Select01/digitOddEvens@46::pc
        IL_005d:  ldarg.0
        IL_005e:  ldnull
        IL_005f:  stfld      class [mscorlib]System.Tuple`2<string,bool> Linq101Select01/digitOddEvens@46::current
        IL_0064:  ldnull
        IL_0065:  stloc.1
        IL_0066:  leave.s    IL_0074

      }  // end .try
      catch [mscorlib]System.Object 
      {
        IL_0068:  castclass  [mscorlib]System.Exception
        IL_006d:  stloc.2
        .line 46,46 : 9,42 ''
        IL_006e:  ldloc.2
        IL_006f:  stloc.0
        IL_0070:  ldnull
        IL_0071:  stloc.1
        IL_0072:  leave.s    IL_0074

        .line 100001,100001 : 0,0 ''
      }  // end handler
      IL_0074:  ldloc.1
      IL_0075:  pop
      .line 100001,100001 : 0,0 ''
      IL_0076:  nop
      IL_0077:  br         IL_0000

      IL_007c:  ldloc.0
      IL_007d:  ldnull
      IL_007e:  cgt.un
      IL_0080:  brfalse.s  IL_0084

      .line 100001,100001 : 0,0 ''
      IL_0082:  ldloc.0
      IL_0083:  throw

      .line 100001,100001 : 0,0 ''
      IL_0084:  ret
    } // end of method digitOddEvens@46::Close

    .method public strict virtual instance bool 
            get_CheckClose() cil managed
    {
      // Code size       48 (0x30)
      .maxstack  8
      .line 100001,100001 : 0,0 ''
      IL_0000:  ldarg.0
      IL_0001:  ldfld      int32 Linq101Select01/digitOddEvens@46::pc
      IL_0006:  switch     ( 
                            IL_001d,
                            IL_0020,
                            IL_0023,
                            IL_0026)
      IL_001b:  br.s       IL_0029

      .line 100001,100001 : 0,0 ''
      IL_001d:  nop
      IL_001e:  br.s       IL_002e

      .line 100001,100001 : 0,0 ''
      IL_0020:  nop
      IL_0021:  br.s       IL_002c

      .line 100001,100001 : 0,0 ''
      IL_0023:  nop
      IL_0024:  br.s       IL_002a

      .line 100001,100001 : 0,0 ''
      IL_0026:  nop
      IL_0027:  br.s       IL_002e

      .line 100001,100001 : 0,0 ''
      IL_0029:  nop
      IL_002a:  ldc.i4.1
      IL_002b:  ret

      IL_002c:  ldc.i4.1
      IL_002d:  ret

      IL_002e:  ldc.i4.0
      IL_002f:  ret
    } // end of method digitOddEvens@46::get_CheckClose

    .method public strict virtual instance class [mscorlib]System.Tuple`2<string,bool> 
            get_LastGenerated() cil managed
    {
      .custom instance void [mscorlib]System.Runtime.CompilerServices.CompilerGeneratedAttribute::.ctor() = ( 01 00 00 00 ) 
      .custom instance void [mscorlib]System.Diagnostics.DebuggerNonUserCodeAttribute::.ctor() = ( 01 00 00 00 ) 
      // Code size       7 (0x7)
      .maxstack  8
      IL_0000:  ldarg.0
      IL_0001:  ldfld      class [mscorlib]System.Tuple`2<string,bool> Linq101Select01/digitOddEvens@46::current
      IL_0006:  ret
    } // end of method digitOddEvens@46::get_LastGenerated

    .method public strict virtual instance class [mscorlib]System.Collections.Generic.IEnumerator`1<class [mscorlib]System.Tuple`2<string,bool>> 
            GetFreshEnumerator() cil managed
    {
      .custom instance void [mscorlib]System.Runtime.CompilerServices.CompilerGeneratedAttribute::.ctor() = ( 01 00 00 00 ) 
      .custom instance void [mscorlib]System.Diagnostics.DebuggerNonUserCodeAttribute::.ctor() = ( 01 00 00 00 ) 
      // Code size       9 (0x9)
      .maxstack  8
      IL_0000:  ldnull
      IL_0001:  ldc.i4.0
      IL_0002:  ldnull
      IL_0003:  newobj     instance void Linq101Select01/digitOddEvens@46::.ctor(class [mscorlib]System.Collections.Generic.IEnumerator`1<int32>,
                                                                                 int32,
                                                                                 class [mscorlib]System.Tuple`2<string,bool>)
      IL_0008:  ret
    } // end of method digitOddEvens@46::GetFreshEnumerator

  } // end of class digitOddEvens@46

  .class auto ansi serializable sealed nested assembly beforefieldinit 'productInfos@52-1'
         extends class [FSharp.Core]Microsoft.FSharp.Core.FSharpFunc`2<class [Utils]Utils/Product,class [mscorlib]System.Collections.Generic.IEnumerable`1<class [Utils]Utils/Product>>
  {
    .field static assembly initonly class Linq101Select01/'productInfos@52-1' @_instance
    .method assembly specialname rtspecialname 
            instance void  .ctor() cil managed
    {
      .custom instance void [mscorlib]System.Runtime.CompilerServices.CompilerGeneratedAttribute::.ctor() = ( 01 00 00 00 ) 
      .custom instance void [mscorlib]System.Diagnostics.DebuggerNonUserCodeAttribute::.ctor() = ( 01 00 00 00 ) 
      // Code size       7 (0x7)
      .maxstack  8
      IL_0000:  ldarg.0
      IL_0001:  call       instance void class [FSharp.Core]Microsoft.FSharp.Core.FSharpFunc`2<class [Utils]Utils/Product,class [mscorlib]System.Collections.Generic.IEnumerable`1<class [Utils]Utils/Product>>::.ctor()
      IL_0006:  ret
    } // end of method 'productInfos@52-1'::.ctor

    .method public strict virtual instance class [mscorlib]System.Collections.Generic.IEnumerable`1<class [Utils]Utils/Product> 
            Invoke(class [Utils]Utils/Product _arg1) cil managed
    {
      // Code size       11 (0xb)
      .maxstack  5
      .locals init ([0] class [Utils]Utils/Product p)
      .line 52,52 : 9,29 ''
      IL_0000:  ldarg.1
      IL_0001:  stloc.0
      .line 53,53 : 9,56 ''
      IL_0002:  ldloc.0
      IL_0003:  tail.
      IL_0005:  call       class [mscorlib]System.Collections.Generic.IEnumerable`1<!!0> [FSharp.Core]Microsoft.FSharp.Collections.SeqModule::Singleton<class [Utils]Utils/Product>(!!0)
      IL_000a:  ret
    } // end of method 'productInfos@52-1'::Invoke

    .method private specialname rtspecialname static 
            void  .cctor() cil managed
    {
      // Code size       11 (0xb)
      .maxstack  10
      IL_0000:  newobj     instance void Linq101Select01/'productInfos@52-1'::.ctor()
      IL_0005:  stsfld     class Linq101Select01/'productInfos@52-1' Linq101Select01/'productInfos@52-1'::@_instance
      IL_000a:  ret
    } // end of method 'productInfos@52-1'::.cctor

  } // end of class 'productInfos@52-1'

  .class auto autochar serializable sealed nested assembly beforefieldinit specialname productInfos@53
         extends class [FSharp.Core]Microsoft.FSharp.Core.CompilerServices.GeneratedSequenceBase`1<class [mscorlib]System.Tuple`3<string,string,valuetype [mscorlib]System.Decimal>>
  {
    .custom instance void [FSharp.Core]Microsoft.FSharp.Core.CompilationMappingAttribute::.ctor(valuetype [FSharp.Core]Microsoft.FSharp.Core.SourceConstructFlags) = ( 01 00 06 00 00 00 00 00 ) 
    .field public class [mscorlib]System.Collections.Generic.IEnumerator`1<class [Utils]Utils/Product> 'enum'
    .custom instance void [mscorlib]System.Diagnostics.DebuggerBrowsableAttribute::.ctor(valuetype [mscorlib]System.Diagnostics.DebuggerBrowsableState) = ( 01 00 00 00 00 00 00 00 ) 
    .custom instance void [mscorlib]System.Runtime.CompilerServices.CompilerGeneratedAttribute::.ctor() = ( 01 00 00 00 ) 
    .custom instance void [mscorlib]System.Diagnostics.DebuggerNonUserCodeAttribute::.ctor() = ( 01 00 00 00 ) 
    .field public int32 pc
    .custom instance void [mscorlib]System.Diagnostics.DebuggerBrowsableAttribute::.ctor(valuetype [mscorlib]System.Diagnostics.DebuggerBrowsableState) = ( 01 00 00 00 00 00 00 00 ) 
    .custom instance void [mscorlib]System.Runtime.CompilerServices.CompilerGeneratedAttribute::.ctor() = ( 01 00 00 00 ) 
    .custom instance void [mscorlib]System.Diagnostics.DebuggerNonUserCodeAttribute::.ctor() = ( 01 00 00 00 ) 
    .field public class [mscorlib]System.Tuple`3<string,string,valuetype [mscorlib]System.Decimal> current
    .custom instance void [mscorlib]System.Diagnostics.DebuggerBrowsableAttribute::.ctor(valuetype [mscorlib]System.Diagnostics.DebuggerBrowsableState) = ( 01 00 00 00 00 00 00 00 ) 
    .custom instance void [mscorlib]System.Runtime.CompilerServices.CompilerGeneratedAttribute::.ctor() = ( 01 00 00 00 ) 
    .custom instance void [mscorlib]System.Diagnostics.DebuggerNonUserCodeAttribute::.ctor() = ( 01 00 00 00 ) 
    .method public specialname rtspecialname 
            instance void  .ctor(class [mscorlib]System.Collections.Generic.IEnumerator`1<class [Utils]Utils/Product> 'enum',
                                 int32 pc,
                                 class [mscorlib]System.Tuple`3<string,string,valuetype [mscorlib]System.Decimal> current) cil managed
    {
      // Code size       28 (0x1c)
      .maxstack  8
      IL_0000:  ldarg.0
      IL_0001:  ldarg.1
      IL_0002:  stfld      class [mscorlib]System.Collections.Generic.IEnumerator`1<class [Utils]Utils/Product> Linq101Select01/productInfos@53::'enum'
      IL_0007:  ldarg.0
      IL_0008:  ldarg.2
      IL_0009:  stfld      int32 Linq101Select01/productInfos@53::pc
      IL_000e:  ldarg.0
      IL_000f:  ldarg.3
      IL_0010:  stfld      class [mscorlib]System.Tuple`3<string,string,valuetype [mscorlib]System.Decimal> Linq101Select01/productInfos@53::current
      IL_0015:  ldarg.0
      IL_0016:  call       instance void class [FSharp.Core]Microsoft.FSharp.Core.CompilerServices.GeneratedSequenceBase`1<class [mscorlib]System.Tuple`3<string,string,valuetype [mscorlib]System.Decimal>>::.ctor()
      IL_001b:  ret
    } // end of method productInfos@53::.ctor

    .method public strict virtual instance int32 
            GenerateNext(class [mscorlib]System.Collections.Generic.IEnumerable`1<class [mscorlib]System.Tuple`3<string,string,valuetype [mscorlib]System.Decimal>>& next) cil managed
    {
      // Code size       181 (0xb5)
      .maxstack  8
      .locals init ([0] class [Utils]Utils/Product p)
      .line 100001,100001 : 0,0 ''
      IL_0000:  ldarg.0
      IL_0001:  ldfld      int32 Linq101Select01/productInfos@53::pc
      IL_0006:  ldc.i4.1
      IL_0007:  sub
      IL_0008:  switch     ( 
                            IL_001b,
                            IL_001e,
                            IL_0021)
      IL_0019:  br.s       IL_0027

      .line 100001,100001 : 0,0 ''
      IL_001b:  nop
      IL_001c:  br.s       IL_008b

      .line 100001,100001 : 0,0 ''
      IL_001e:  nop
      IL_001f:  br.s       IL_0088

      .line 100001,100001 : 0,0 ''
      IL_0021:  nop
      IL_0022:  br         IL_00ac

      .line 100001,100001 : 0,0 ''
      IL_0027:  nop
      .line 53,53 : 9,56 ''
      IL_0028:  ldarg.0
      IL_0029:  ldsfld     class Linq101Select01/'productInfos@52-1' Linq101Select01/'productInfos@52-1'::@_instance
      IL_002e:  call       class [FSharp.Core]Microsoft.FSharp.Collections.FSharpList`1<class [Utils]Utils/Product> Linq101Select01::get_products()
      IL_0033:  call       class [mscorlib]System.Collections.Generic.IEnumerable`1<!!2> [FSharp.Core]Microsoft.FSharp.Collections.SeqModule::Collect<class [Utils]Utils/Product,class [mscorlib]System.Collections.Generic.IEnumerable`1<class [Utils]Utils/Product>,class [Utils]Utils/Product>(class [FSharp.Core]Microsoft.FSharp.Core.FSharpFunc`2<!!0,!!1>,
                                                                                                                                                                                                                                                                                                  class [mscorlib]System.Collections.Generic.IEnumerable`1<!!0>)
      IL_0038:  callvirt   instance class [mscorlib]System.Collections.Generic.IEnumerator`1<!0> class [mscorlib]System.Collections.Generic.IEnumerable`1<class [Utils]Utils/Product>::GetEnumerator()
      IL_003d:  stfld      class [mscorlib]System.Collections.Generic.IEnumerator`1<class [Utils]Utils/Product> Linq101Select01/productInfos@53::'enum'
      IL_0042:  ldarg.0
      IL_0043:  ldc.i4.1
      IL_0044:  stfld      int32 Linq101Select01/productInfos@53::pc
      .line 53,53 : 9,56 ''
<<<<<<< HEAD
      IL_0049:  ldarg.0
      IL_004a:  ldfld      class [mscorlib]System.Collections.Generic.IEnumerator`1<class [Utils]Utils/Product> Linq101Select01/productInfos@53::'enum'
      IL_004f:  callvirt   instance bool [mscorlib]System.Collections.IEnumerator::MoveNext()
      IL_0054:  brfalse.s  IL_008b

      IL_0056:  ldarg.0
      IL_0057:  ldfld      class [mscorlib]System.Collections.Generic.IEnumerator`1<class [Utils]Utils/Product> Linq101Select01/productInfos@53::'enum'
      IL_005c:  callvirt   instance !0 class [mscorlib]System.Collections.Generic.IEnumerator`1<class [Utils]Utils/Product>::get_Current()
      IL_0061:  stloc.0
      IL_0062:  ldarg.0
      IL_0063:  ldc.i4.2
      IL_0064:  stfld      int32 Linq101Select01/productInfos@53::pc
      .line 53,53 : 17,55 ''
      IL_0069:  ldarg.0
      IL_006a:  ldloc.0
      IL_006b:  callvirt   instance string [Utils]Utils/Product::get_ProductName()
=======
      IL_004f:  ldarg.0
      IL_0050:  ldfld      class [mscorlib]System.Collections.Generic.IEnumerator`1<class [Utils]Utils/Product> Linq101Select01/productInfos@53::'enum'
      IL_0055:  callvirt   instance bool [mscorlib]System.Collections.IEnumerator::MoveNext()
      IL_005a:  brfalse.s  IL_0091

      IL_005c:  ldarg.0
      IL_005d:  ldfld      class [mscorlib]System.Collections.Generic.IEnumerator`1<class [Utils]Utils/Product> Linq101Select01/productInfos@53::'enum'
      IL_0062:  callvirt   instance !0 class [mscorlib]System.Collections.Generic.IEnumerator`1<class [Utils]Utils/Product>::get_Current()
      IL_0067:  stloc.0
      .line 53,53 : 17,55 ''
      IL_0068:  ldarg.0
      IL_0069:  ldc.i4.2
      IL_006a:  stfld      int32 Linq101Select01/productInfos@53::pc
      IL_006f:  ldarg.0
>>>>>>> 0cafa211
      IL_0070:  ldloc.0
      IL_0071:  callvirt   instance string [Utils]Utils/Product::get_Category()
      IL_0076:  ldloc.0
      IL_0077:  callvirt   instance valuetype [mscorlib]System.Decimal [Utils]Utils/Product::get_UnitPrice()
      IL_007c:  newobj     instance void class [mscorlib]System.Tuple`3<string,string,valuetype [mscorlib]System.Decimal>::.ctor(!0,
                                                                                                                                 !1,
                                                                                                                                 !2)
      IL_0081:  stfld      class [mscorlib]System.Tuple`3<string,string,valuetype [mscorlib]System.Decimal> Linq101Select01/productInfos@53::current
      IL_0086:  ldc.i4.1
      IL_0087:  ret

      .line 100001,100001 : 0,0 ''
      IL_0088:  nop
      IL_0089:  br.s       IL_0049

      IL_008b:  ldarg.0
      IL_008c:  ldc.i4.3
      IL_008d:  stfld      int32 Linq101Select01/productInfos@53::pc
      .line 53,53 : 9,56 ''
      IL_0092:  ldarg.0
      IL_0093:  ldfld      class [mscorlib]System.Collections.Generic.IEnumerator`1<class [Utils]Utils/Product> Linq101Select01/productInfos@53::'enum'
      IL_0098:  call       void [FSharp.Core]Microsoft.FSharp.Core.LanguagePrimitives/IntrinsicFunctions::Dispose<class [mscorlib]System.Collections.Generic.IEnumerator`1<class [Utils]Utils/Product>>(!!0)
      IL_009d:  nop
      IL_009e:  ldarg.0
      IL_009f:  ldnull
      IL_00a0:  stfld      class [mscorlib]System.Collections.Generic.IEnumerator`1<class [Utils]Utils/Product> Linq101Select01/productInfos@53::'enum'
      IL_00a5:  ldarg.0
      IL_00a6:  ldc.i4.3
      IL_00a7:  stfld      int32 Linq101Select01/productInfos@53::pc
      IL_00ac:  ldarg.0
      IL_00ad:  ldnull
      IL_00ae:  stfld      class [mscorlib]System.Tuple`3<string,string,valuetype [mscorlib]System.Decimal> Linq101Select01/productInfos@53::current
      IL_00b3:  ldc.i4.0
      IL_00b4:  ret
    } // end of method productInfos@53::GenerateNext

    .method public strict virtual instance void 
            Close() cil managed
    {
      // Code size       133 (0x85)
      .maxstack  6
      .locals init ([0] class [mscorlib]System.Exception V_0,
               [1] class [FSharp.Core]Microsoft.FSharp.Core.Unit V_1,
               [2] class [mscorlib]System.Exception e)
      .line 100001,100001 : 0,0 ''
      IL_0000:  ldarg.0
      IL_0001:  ldfld      int32 Linq101Select01/productInfos@53::pc
      IL_0006:  ldc.i4.3
      IL_0007:  sub
      IL_0008:  switch     ( 
                            IL_0013)
      IL_0011:  br.s       IL_0016

      .line 100001,100001 : 0,0 ''
      IL_0013:  nop
      IL_0014:  br.s       IL_007c

      .line 100001,100001 : 0,0 ''
      IL_0016:  nop
      .try
      {
        IL_0017:  ldarg.0
        IL_0018:  ldfld      int32 Linq101Select01/productInfos@53::pc
        IL_001d:  switch     ( 
                              IL_0034,
                              IL_0037,
                              IL_003a,
                              IL_003d)
        IL_0032:  br.s       IL_0040

        .line 100001,100001 : 0,0 ''
        IL_0034:  nop
        IL_0035:  br.s       IL_0056

        .line 100001,100001 : 0,0 ''
        IL_0037:  nop
        IL_0038:  br.s       IL_0042

        .line 100001,100001 : 0,0 ''
        IL_003a:  nop
        IL_003b:  br.s       IL_0041

        .line 100001,100001 : 0,0 ''
        IL_003d:  nop
        IL_003e:  br.s       IL_0056

        .line 100001,100001 : 0,0 ''
        IL_0040:  nop
        .line 100001,100001 : 0,0 ''
        IL_0041:  nop
        IL_0042:  ldarg.0
        IL_0043:  ldc.i4.3
        IL_0044:  stfld      int32 Linq101Select01/productInfos@53::pc
        IL_0049:  ldarg.0
        IL_004a:  ldfld      class [mscorlib]System.Collections.Generic.IEnumerator`1<class [Utils]Utils/Product> Linq101Select01/productInfos@53::'enum'
        IL_004f:  call       void [FSharp.Core]Microsoft.FSharp.Core.LanguagePrimitives/IntrinsicFunctions::Dispose<class [mscorlib]System.Collections.Generic.IEnumerator`1<class [Utils]Utils/Product>>(!!0)
        IL_0054:  nop
        .line 100001,100001 : 0,0 ''
        IL_0055:  nop
        IL_0056:  ldarg.0
        IL_0057:  ldc.i4.3
        IL_0058:  stfld      int32 Linq101Select01/productInfos@53::pc
        IL_005d:  ldarg.0
        IL_005e:  ldnull
        IL_005f:  stfld      class [mscorlib]System.Tuple`3<string,string,valuetype [mscorlib]System.Decimal> Linq101Select01/productInfos@53::current
        IL_0064:  ldnull
        IL_0065:  stloc.1
        IL_0066:  leave.s    IL_0074

      }  // end .try
      catch [mscorlib]System.Object 
      {
        IL_0068:  castclass  [mscorlib]System.Exception
        IL_006d:  stloc.2
        .line 53,53 : 9,56 ''
        IL_006e:  ldloc.2
        IL_006f:  stloc.0
        IL_0070:  ldnull
        IL_0071:  stloc.1
        IL_0072:  leave.s    IL_0074

        .line 100001,100001 : 0,0 ''
      }  // end handler
      IL_0074:  ldloc.1
      IL_0075:  pop
      .line 100001,100001 : 0,0 ''
      IL_0076:  nop
      IL_0077:  br         IL_0000

      IL_007c:  ldloc.0
      IL_007d:  ldnull
      IL_007e:  cgt.un
      IL_0080:  brfalse.s  IL_0084

      .line 100001,100001 : 0,0 ''
      IL_0082:  ldloc.0
      IL_0083:  throw

      .line 100001,100001 : 0,0 ''
      IL_0084:  ret
    } // end of method productInfos@53::Close

    .method public strict virtual instance bool 
            get_CheckClose() cil managed
    {
      // Code size       48 (0x30)
      .maxstack  8
      .line 100001,100001 : 0,0 ''
      IL_0000:  ldarg.0
      IL_0001:  ldfld      int32 Linq101Select01/productInfos@53::pc
      IL_0006:  switch     ( 
                            IL_001d,
                            IL_0020,
                            IL_0023,
                            IL_0026)
      IL_001b:  br.s       IL_0029

      .line 100001,100001 : 0,0 ''
      IL_001d:  nop
      IL_001e:  br.s       IL_002e

      .line 100001,100001 : 0,0 ''
      IL_0020:  nop
      IL_0021:  br.s       IL_002c

      .line 100001,100001 : 0,0 ''
      IL_0023:  nop
      IL_0024:  br.s       IL_002a

      .line 100001,100001 : 0,0 ''
      IL_0026:  nop
      IL_0027:  br.s       IL_002e

      .line 100001,100001 : 0,0 ''
      IL_0029:  nop
      IL_002a:  ldc.i4.1
      IL_002b:  ret

      IL_002c:  ldc.i4.1
      IL_002d:  ret

      IL_002e:  ldc.i4.0
      IL_002f:  ret
    } // end of method productInfos@53::get_CheckClose

    .method public strict virtual instance class [mscorlib]System.Tuple`3<string,string,valuetype [mscorlib]System.Decimal> 
            get_LastGenerated() cil managed
    {
      .custom instance void [mscorlib]System.Runtime.CompilerServices.CompilerGeneratedAttribute::.ctor() = ( 01 00 00 00 ) 
      .custom instance void [mscorlib]System.Diagnostics.DebuggerNonUserCodeAttribute::.ctor() = ( 01 00 00 00 ) 
      // Code size       7 (0x7)
      .maxstack  8
      IL_0000:  ldarg.0
      IL_0001:  ldfld      class [mscorlib]System.Tuple`3<string,string,valuetype [mscorlib]System.Decimal> Linq101Select01/productInfos@53::current
      IL_0006:  ret
    } // end of method productInfos@53::get_LastGenerated

    .method public strict virtual instance class [mscorlib]System.Collections.Generic.IEnumerator`1<class [mscorlib]System.Tuple`3<string,string,valuetype [mscorlib]System.Decimal>> 
            GetFreshEnumerator() cil managed
    {
      .custom instance void [mscorlib]System.Runtime.CompilerServices.CompilerGeneratedAttribute::.ctor() = ( 01 00 00 00 ) 
      .custom instance void [mscorlib]System.Diagnostics.DebuggerNonUserCodeAttribute::.ctor() = ( 01 00 00 00 ) 
      // Code size       9 (0x9)
      .maxstack  8
      IL_0000:  ldnull
      IL_0001:  ldc.i4.0
      IL_0002:  ldnull
      IL_0003:  newobj     instance void Linq101Select01/productInfos@53::.ctor(class [mscorlib]System.Collections.Generic.IEnumerator`1<class [Utils]Utils/Product>,
                                                                                int32,
                                                                                class [mscorlib]System.Tuple`3<string,string,valuetype [mscorlib]System.Decimal>)
      IL_0008:  ret
    } // end of method productInfos@53::GetFreshEnumerator

  } // end of class productInfos@53

  .class auto ansi serializable sealed nested assembly beforefieldinit lowNums@60
         extends class [FSharp.Core]Microsoft.FSharp.Core.FSharpFunc`2<int32,class [FSharp.Core]Microsoft.FSharp.Linq.QuerySource`2<int32,object>>
  {
    .field public class [FSharp.Core]Microsoft.FSharp.Linq.QueryBuilder builder@
    .custom instance void [mscorlib]System.Diagnostics.DebuggerBrowsableAttribute::.ctor(valuetype [mscorlib]System.Diagnostics.DebuggerBrowsableState) = ( 01 00 00 00 00 00 00 00 ) 
    .custom instance void [mscorlib]System.Runtime.CompilerServices.CompilerGeneratedAttribute::.ctor() = ( 01 00 00 00 ) 
    .custom instance void [mscorlib]System.Diagnostics.DebuggerNonUserCodeAttribute::.ctor() = ( 01 00 00 00 ) 
    .method assembly specialname rtspecialname 
            instance void  .ctor(class [FSharp.Core]Microsoft.FSharp.Linq.QueryBuilder builder@) cil managed
    {
      .custom instance void [mscorlib]System.Runtime.CompilerServices.CompilerGeneratedAttribute::.ctor() = ( 01 00 00 00 ) 
      .custom instance void [mscorlib]System.Diagnostics.DebuggerNonUserCodeAttribute::.ctor() = ( 01 00 00 00 ) 
      // Code size       14 (0xe)
      .maxstack  8
      IL_0000:  ldarg.0
      IL_0001:  call       instance void class [FSharp.Core]Microsoft.FSharp.Core.FSharpFunc`2<int32,class [FSharp.Core]Microsoft.FSharp.Linq.QuerySource`2<int32,object>>::.ctor()
      IL_0006:  ldarg.0
      IL_0007:  ldarg.1
      IL_0008:  stfld      class [FSharp.Core]Microsoft.FSharp.Linq.QueryBuilder Linq101Select01/lowNums@60::builder@
      IL_000d:  ret
    } // end of method lowNums@60::.ctor

    .method public strict virtual instance class [FSharp.Core]Microsoft.FSharp.Linq.QuerySource`2<int32,object> 
            Invoke(int32 _arg1) cil managed
    {
      // Code size       17 (0x11)
      .maxstack  6
      .locals init ([0] int32 n)
      .line 60,60 : 9,28 ''
      IL_0000:  ldarg.1
      IL_0001:  stloc.0
      .line 61,61 : 9,22 ''
      IL_0002:  ldarg.0
      IL_0003:  ldfld      class [FSharp.Core]Microsoft.FSharp.Linq.QueryBuilder Linq101Select01/lowNums@60::builder@
      IL_0008:  ldloc.0
      IL_0009:  tail.
      IL_000b:  callvirt   instance class [FSharp.Core]Microsoft.FSharp.Linq.QuerySource`2<!!0,!!1> [FSharp.Core]Microsoft.FSharp.Linq.QueryBuilder::Yield<int32,object>(!!0)
      IL_0010:  ret
    } // end of method lowNums@60::Invoke

  } // end of class lowNums@60

  .class auto ansi serializable sealed nested assembly beforefieldinit 'lowNums@61-1'
         extends class [FSharp.Core]Microsoft.FSharp.Core.FSharpFunc`2<int32,bool>
  {
    .field static assembly initonly class Linq101Select01/'lowNums@61-1' @_instance
    .method assembly specialname rtspecialname 
            instance void  .ctor() cil managed
    {
      .custom instance void [mscorlib]System.Runtime.CompilerServices.CompilerGeneratedAttribute::.ctor() = ( 01 00 00 00 ) 
      .custom instance void [mscorlib]System.Diagnostics.DebuggerNonUserCodeAttribute::.ctor() = ( 01 00 00 00 ) 
      // Code size       7 (0x7)
      .maxstack  8
      IL_0000:  ldarg.0
      IL_0001:  call       instance void class [FSharp.Core]Microsoft.FSharp.Core.FSharpFunc`2<int32,bool>::.ctor()
      IL_0006:  ret
    } // end of method 'lowNums@61-1'::.ctor

    .method public strict virtual instance bool 
            Invoke(int32 n) cil managed
    {
      // Code size       5 (0x5)
      .maxstack  8
      .line 61,61 : 16,21 ''
      IL_0000:  ldarg.1
      IL_0001:  ldc.i4.5
      IL_0002:  clt
      IL_0004:  ret
    } // end of method 'lowNums@61-1'::Invoke

    .method private specialname rtspecialname static 
            void  .cctor() cil managed
    {
      // Code size       11 (0xb)
      .maxstack  10
      IL_0000:  newobj     instance void Linq101Select01/'lowNums@61-1'::.ctor()
      IL_0005:  stsfld     class Linq101Select01/'lowNums@61-1' Linq101Select01/'lowNums@61-1'::@_instance
      IL_000a:  ret
    } // end of method 'lowNums@61-1'::.cctor

  } // end of class 'lowNums@61-1'

  .class auto ansi serializable sealed nested assembly beforefieldinit 'lowNums@62-2'
         extends class [FSharp.Core]Microsoft.FSharp.Core.FSharpFunc`2<int32,string>
  {
    .field static assembly initonly class Linq101Select01/'lowNums@62-2' @_instance
    .method assembly specialname rtspecialname 
            instance void  .ctor() cil managed
    {
      .custom instance void [mscorlib]System.Runtime.CompilerServices.CompilerGeneratedAttribute::.ctor() = ( 01 00 00 00 ) 
      .custom instance void [mscorlib]System.Diagnostics.DebuggerNonUserCodeAttribute::.ctor() = ( 01 00 00 00 ) 
      // Code size       7 (0x7)
      .maxstack  8
      IL_0000:  ldarg.0
      IL_0001:  call       instance void class [FSharp.Core]Microsoft.FSharp.Core.FSharpFunc`2<int32,string>::.ctor()
      IL_0006:  ret
    } // end of method 'lowNums@62-2'::.ctor

    .method public strict virtual instance string 
            Invoke(int32 n) cil managed
    {
      // Code size       14 (0xe)
      .maxstack  8
      .line 62,62 : 16,26 ''
      IL_0000:  call       class [FSharp.Core]Microsoft.FSharp.Collections.FSharpList`1<string> Linq101Select01::get_digits()
      IL_0005:  ldarg.1
      IL_0006:  tail.
      IL_0008:  callvirt   instance !0 class [FSharp.Core]Microsoft.FSharp.Collections.FSharpList`1<string>::get_Item(int32)
      IL_000d:  ret
    } // end of method 'lowNums@62-2'::Invoke

    .method private specialname rtspecialname static 
            void  .cctor() cil managed
    {
      // Code size       11 (0xb)
      .maxstack  10
      IL_0000:  newobj     instance void Linq101Select01/'lowNums@62-2'::.ctor()
      IL_0005:  stsfld     class Linq101Select01/'lowNums@62-2' Linq101Select01/'lowNums@62-2'::@_instance
      IL_000a:  ret
    } // end of method 'lowNums@62-2'::.cctor

  } // end of class 'lowNums@62-2'

  .class auto ansi serializable sealed nested assembly beforefieldinit 'pairs@73-1'
         extends class [FSharp.Core]Microsoft.FSharp.Core.FSharpFunc`2<int32,class [FSharp.Core]Microsoft.FSharp.Linq.QuerySource`2<class [mscorlib]System.Tuple`2<int32,int32>,object>>
  {
    .field public class [FSharp.Core]Microsoft.FSharp.Linq.QueryBuilder builder@
    .custom instance void [mscorlib]System.Diagnostics.DebuggerBrowsableAttribute::.ctor(valuetype [mscorlib]System.Diagnostics.DebuggerBrowsableState) = ( 01 00 00 00 00 00 00 00 ) 
    .custom instance void [mscorlib]System.Runtime.CompilerServices.CompilerGeneratedAttribute::.ctor() = ( 01 00 00 00 ) 
    .custom instance void [mscorlib]System.Diagnostics.DebuggerNonUserCodeAttribute::.ctor() = ( 01 00 00 00 ) 
    .field public int32 a
    .method assembly specialname rtspecialname 
            instance void  .ctor(class [FSharp.Core]Microsoft.FSharp.Linq.QueryBuilder builder@,
                                 int32 a) cil managed
    {
      .custom instance void [mscorlib]System.Runtime.CompilerServices.CompilerGeneratedAttribute::.ctor() = ( 01 00 00 00 ) 
      .custom instance void [mscorlib]System.Diagnostics.DebuggerNonUserCodeAttribute::.ctor() = ( 01 00 00 00 ) 
      // Code size       21 (0x15)
      .maxstack  8
      IL_0000:  ldarg.0
      IL_0001:  call       instance void class [FSharp.Core]Microsoft.FSharp.Core.FSharpFunc`2<int32,class [FSharp.Core]Microsoft.FSharp.Linq.QuerySource`2<class [mscorlib]System.Tuple`2<int32,int32>,object>>::.ctor()
      IL_0006:  ldarg.0
      IL_0007:  ldarg.1
      IL_0008:  stfld      class [FSharp.Core]Microsoft.FSharp.Linq.QueryBuilder Linq101Select01/'pairs@73-1'::builder@
      IL_000d:  ldarg.0
      IL_000e:  ldarg.2
      IL_000f:  stfld      int32 Linq101Select01/'pairs@73-1'::a
      IL_0014:  ret
    } // end of method 'pairs@73-1'::.ctor

    .method public strict virtual instance class [FSharp.Core]Microsoft.FSharp.Linq.QuerySource`2<class [mscorlib]System.Tuple`2<int32,int32>,object> 
            Invoke(int32 _arg2) cil managed
    {
      // Code size       28 (0x1c)
      .maxstack  7
      .locals init ([0] int32 b)
      .line 73,73 : 9,29 ''
      IL_0000:  ldarg.1
      IL_0001:  stloc.0
      .line 74,74 : 9,22 ''
      IL_0002:  ldarg.0
      IL_0003:  ldfld      class [FSharp.Core]Microsoft.FSharp.Linq.QueryBuilder Linq101Select01/'pairs@73-1'::builder@
      IL_0008:  ldarg.0
      IL_0009:  ldfld      int32 Linq101Select01/'pairs@73-1'::a
      IL_000e:  ldloc.0
      IL_000f:  newobj     instance void class [mscorlib]System.Tuple`2<int32,int32>::.ctor(!0,
                                                                                            !1)
      IL_0014:  tail.
      IL_0016:  callvirt   instance class [FSharp.Core]Microsoft.FSharp.Linq.QuerySource`2<!!0,!!1> [FSharp.Core]Microsoft.FSharp.Linq.QueryBuilder::Yield<class [mscorlib]System.Tuple`2<int32,int32>,object>(!!0)
      IL_001b:  ret
    } // end of method 'pairs@73-1'::Invoke

  } // end of class 'pairs@73-1'

  .class auto ansi serializable sealed nested assembly beforefieldinit pairs@72
         extends class [FSharp.Core]Microsoft.FSharp.Core.FSharpFunc`2<int32,class [FSharp.Core]Microsoft.FSharp.Linq.QuerySource`2<class [mscorlib]System.Tuple`2<int32,int32>,class [mscorlib]System.Collections.IEnumerable>>
  {
    .field public class [FSharp.Core]Microsoft.FSharp.Linq.QueryBuilder builder@
    .custom instance void [mscorlib]System.Diagnostics.DebuggerBrowsableAttribute::.ctor(valuetype [mscorlib]System.Diagnostics.DebuggerBrowsableState) = ( 01 00 00 00 00 00 00 00 ) 
    .custom instance void [mscorlib]System.Runtime.CompilerServices.CompilerGeneratedAttribute::.ctor() = ( 01 00 00 00 ) 
    .custom instance void [mscorlib]System.Diagnostics.DebuggerNonUserCodeAttribute::.ctor() = ( 01 00 00 00 ) 
    .method assembly specialname rtspecialname 
            instance void  .ctor(class [FSharp.Core]Microsoft.FSharp.Linq.QueryBuilder builder@) cil managed
    {
      .custom instance void [mscorlib]System.Runtime.CompilerServices.CompilerGeneratedAttribute::.ctor() = ( 01 00 00 00 ) 
      .custom instance void [mscorlib]System.Diagnostics.DebuggerNonUserCodeAttribute::.ctor() = ( 01 00 00 00 ) 
      // Code size       14 (0xe)
      .maxstack  8
      IL_0000:  ldarg.0
      IL_0001:  call       instance void class [FSharp.Core]Microsoft.FSharp.Core.FSharpFunc`2<int32,class [FSharp.Core]Microsoft.FSharp.Linq.QuerySource`2<class [mscorlib]System.Tuple`2<int32,int32>,class [mscorlib]System.Collections.IEnumerable>>::.ctor()
      IL_0006:  ldarg.0
      IL_0007:  ldarg.1
      IL_0008:  stfld      class [FSharp.Core]Microsoft.FSharp.Linq.QueryBuilder Linq101Select01/pairs@72::builder@
      IL_000d:  ret
    } // end of method pairs@72::.ctor

    .method public strict virtual instance class [FSharp.Core]Microsoft.FSharp.Linq.QuerySource`2<class [mscorlib]System.Tuple`2<int32,int32>,class [mscorlib]System.Collections.IEnumerable> 
            Invoke(int32 _arg1) cil managed
    {
      // Code size       44 (0x2c)
      .maxstack  8
      .locals init ([0] int32 a)
      .line 72,72 : 9,29 ''
      IL_0000:  ldarg.1
      IL_0001:  stloc.0
      .line 73,73 : 9,29 ''
      IL_0002:  ldarg.0
      IL_0003:  ldfld      class [FSharp.Core]Microsoft.FSharp.Linq.QueryBuilder Linq101Select01/pairs@72::builder@
      IL_0008:  ldarg.0
      IL_0009:  ldfld      class [FSharp.Core]Microsoft.FSharp.Linq.QueryBuilder Linq101Select01/pairs@72::builder@
      IL_000e:  call       class [FSharp.Core]Microsoft.FSharp.Collections.FSharpList`1<int32> Linq101Select01::get_numbersB()
      IL_0013:  callvirt   instance class [FSharp.Core]Microsoft.FSharp.Linq.QuerySource`2<!!0,class [mscorlib]System.Collections.IEnumerable> [FSharp.Core]Microsoft.FSharp.Linq.QueryBuilder::Source<int32>(class [mscorlib]System.Collections.Generic.IEnumerable`1<!!0>)
      IL_0018:  ldarg.0
      IL_0019:  ldfld      class [FSharp.Core]Microsoft.FSharp.Linq.QueryBuilder Linq101Select01/pairs@72::builder@
      IL_001e:  ldloc.0
      IL_001f:  newobj     instance void Linq101Select01/'pairs@73-1'::.ctor(class [FSharp.Core]Microsoft.FSharp.Linq.QueryBuilder,
                                                                             int32)
      IL_0024:  tail.
      IL_0026:  callvirt   instance class [FSharp.Core]Microsoft.FSharp.Linq.QuerySource`2<!!2,!!1> [FSharp.Core]Microsoft.FSharp.Linq.QueryBuilder::For<int32,class [mscorlib]System.Collections.IEnumerable,class [mscorlib]System.Tuple`2<int32,int32>,object>(class [FSharp.Core]Microsoft.FSharp.Linq.QuerySource`2<!!0,!!1>,
                                                                                                                                                                                                                                                                  class [FSharp.Core]Microsoft.FSharp.Core.FSharpFunc`2<!!0,class [FSharp.Core]Microsoft.FSharp.Linq.QuerySource`2<!!2,!!3>>)
      IL_002b:  ret
    } // end of method pairs@72::Invoke

  } // end of class pairs@72

  .class auto ansi serializable sealed nested assembly beforefieldinit 'pairs@74-2'
         extends class [FSharp.Core]Microsoft.FSharp.Core.FSharpFunc`2<class [mscorlib]System.Tuple`2<int32,int32>,bool>
  {
    .field static assembly initonly class Linq101Select01/'pairs@74-2' @_instance
    .method assembly specialname rtspecialname 
            instance void  .ctor() cil managed
    {
      .custom instance void [mscorlib]System.Runtime.CompilerServices.CompilerGeneratedAttribute::.ctor() = ( 01 00 00 00 ) 
      .custom instance void [mscorlib]System.Diagnostics.DebuggerNonUserCodeAttribute::.ctor() = ( 01 00 00 00 ) 
      // Code size       7 (0x7)
      .maxstack  8
      IL_0000:  ldarg.0
      IL_0001:  call       instance void class [FSharp.Core]Microsoft.FSharp.Core.FSharpFunc`2<class [mscorlib]System.Tuple`2<int32,int32>,bool>::.ctor()
      IL_0006:  ret
    } // end of method 'pairs@74-2'::.ctor

    .method public strict virtual instance bool 
            Invoke(class [mscorlib]System.Tuple`2<int32,int32> tupledArg) cil managed
    {
      // Code size       19 (0x13)
      .maxstack  6
      .locals init ([0] int32 a,
               [1] int32 b)
      .line 100001,100001 : 0,0 ''
      IL_0000:  ldarg.1
      IL_0001:  call       instance !0 class [mscorlib]System.Tuple`2<int32,int32>::get_Item1()
      IL_0006:  stloc.0
      IL_0007:  ldarg.1
      IL_0008:  call       instance !1 class [mscorlib]System.Tuple`2<int32,int32>::get_Item2()
      IL_000d:  stloc.1
      .line 74,74 : 16,21 ''
      IL_000e:  ldloc.0
      IL_000f:  ldloc.1
      IL_0010:  clt
      IL_0012:  ret
    } // end of method 'pairs@74-2'::Invoke

    .method private specialname rtspecialname static 
            void  .cctor() cil managed
    {
      // Code size       11 (0xb)
      .maxstack  10
      IL_0000:  newobj     instance void Linq101Select01/'pairs@74-2'::.ctor()
      IL_0005:  stsfld     class Linq101Select01/'pairs@74-2' Linq101Select01/'pairs@74-2'::@_instance
      IL_000a:  ret
    } // end of method 'pairs@74-2'::.cctor

  } // end of class 'pairs@74-2'

  .class auto ansi serializable sealed nested assembly beforefieldinit 'pairs@75-3'
         extends class [FSharp.Core]Microsoft.FSharp.Core.FSharpFunc`2<class [mscorlib]System.Tuple`2<int32,int32>,class [mscorlib]System.Tuple`2<int32,int32>>
  {
    .field static assembly initonly class Linq101Select01/'pairs@75-3' @_instance
    .method assembly specialname rtspecialname 
            instance void  .ctor() cil managed
    {
      .custom instance void [mscorlib]System.Runtime.CompilerServices.CompilerGeneratedAttribute::.ctor() = ( 01 00 00 00 ) 
      .custom instance void [mscorlib]System.Diagnostics.DebuggerNonUserCodeAttribute::.ctor() = ( 01 00 00 00 ) 
      // Code size       7 (0x7)
      .maxstack  8
      IL_0000:  ldarg.0
      IL_0001:  call       instance void class [FSharp.Core]Microsoft.FSharp.Core.FSharpFunc`2<class [mscorlib]System.Tuple`2<int32,int32>,class [mscorlib]System.Tuple`2<int32,int32>>::.ctor()
      IL_0006:  ret
    } // end of method 'pairs@75-3'::.ctor

    .method public strict virtual instance class [mscorlib]System.Tuple`2<int32,int32> 
            Invoke(class [mscorlib]System.Tuple`2<int32,int32> tupledArg) cil managed
    {
      // Code size       22 (0x16)
      .maxstack  6
      .locals init ([0] int32 a,
               [1] int32 b)
      .line 100001,100001 : 0,0 ''
      IL_0000:  ldarg.1
      IL_0001:  call       instance !0 class [mscorlib]System.Tuple`2<int32,int32>::get_Item1()
      IL_0006:  stloc.0
      IL_0007:  ldarg.1
      IL_0008:  call       instance !1 class [mscorlib]System.Tuple`2<int32,int32>::get_Item2()
      IL_000d:  stloc.1
      .line 75,75 : 17,20 ''
      IL_000e:  ldloc.0
      IL_000f:  ldloc.1
      IL_0010:  newobj     instance void class [mscorlib]System.Tuple`2<int32,int32>::.ctor(!0,
                                                                                            !1)
      IL_0015:  ret
    } // end of method 'pairs@75-3'::Invoke

    .method private specialname rtspecialname static 
            void  .cctor() cil managed
    {
      // Code size       11 (0xb)
      .maxstack  10
      IL_0000:  newobj     instance void Linq101Select01/'pairs@75-3'::.ctor()
      IL_0005:  stsfld     class Linq101Select01/'pairs@75-3' Linq101Select01/'pairs@75-3'::@_instance
      IL_000a:  ret
    } // end of method 'pairs@75-3'::.cctor

  } // end of class 'pairs@75-3'

  .class auto ansi serializable sealed nested assembly beforefieldinit 'orders@83-1'
         extends class [FSharp.Core]Microsoft.FSharp.Core.FSharpFunc`2<class [Utils]Utils/Order,class [FSharp.Core]Microsoft.FSharp.Linq.QuerySource`2<class [mscorlib]System.Tuple`2<class [Utils]Utils/Customer,class [Utils]Utils/Order>,object>>
  {
    .field public class [FSharp.Core]Microsoft.FSharp.Linq.QueryBuilder builder@
    .custom instance void [mscorlib]System.Diagnostics.DebuggerBrowsableAttribute::.ctor(valuetype [mscorlib]System.Diagnostics.DebuggerBrowsableState) = ( 01 00 00 00 00 00 00 00 ) 
    .custom instance void [mscorlib]System.Runtime.CompilerServices.CompilerGeneratedAttribute::.ctor() = ( 01 00 00 00 ) 
    .custom instance void [mscorlib]System.Diagnostics.DebuggerNonUserCodeAttribute::.ctor() = ( 01 00 00 00 ) 
    .field public class [Utils]Utils/Customer c
    .method assembly specialname rtspecialname 
            instance void  .ctor(class [FSharp.Core]Microsoft.FSharp.Linq.QueryBuilder builder@,
                                 class [Utils]Utils/Customer c) cil managed
    {
      .custom instance void [mscorlib]System.Runtime.CompilerServices.CompilerGeneratedAttribute::.ctor() = ( 01 00 00 00 ) 
      .custom instance void [mscorlib]System.Diagnostics.DebuggerNonUserCodeAttribute::.ctor() = ( 01 00 00 00 ) 
      // Code size       21 (0x15)
      .maxstack  8
      IL_0000:  ldarg.0
      IL_0001:  call       instance void class [FSharp.Core]Microsoft.FSharp.Core.FSharpFunc`2<class [Utils]Utils/Order,class [FSharp.Core]Microsoft.FSharp.Linq.QuerySource`2<class [mscorlib]System.Tuple`2<class [Utils]Utils/Customer,class [Utils]Utils/Order>,object>>::.ctor()
      IL_0006:  ldarg.0
      IL_0007:  ldarg.1
      IL_0008:  stfld      class [FSharp.Core]Microsoft.FSharp.Linq.QueryBuilder Linq101Select01/'orders@83-1'::builder@
      IL_000d:  ldarg.0
      IL_000e:  ldarg.2
      IL_000f:  stfld      class [Utils]Utils/Customer Linq101Select01/'orders@83-1'::c
      IL_0014:  ret
    } // end of method 'orders@83-1'::.ctor

    .method public strict virtual instance class [FSharp.Core]Microsoft.FSharp.Linq.QuerySource`2<class [mscorlib]System.Tuple`2<class [Utils]Utils/Customer,class [Utils]Utils/Order>,object> 
            Invoke(class [Utils]Utils/Order _arg2) cil managed
    {
      // Code size       28 (0x1c)
      .maxstack  7
      .locals init ([0] class [Utils]Utils/Order o)
      .line 83,83 : 9,29 ''
      IL_0000:  ldarg.1
      IL_0001:  stloc.0
      .line 84,84 : 9,34 ''
      IL_0002:  ldarg.0
      IL_0003:  ldfld      class [FSharp.Core]Microsoft.FSharp.Linq.QueryBuilder Linq101Select01/'orders@83-1'::builder@
      IL_0008:  ldarg.0
      IL_0009:  ldfld      class [Utils]Utils/Customer Linq101Select01/'orders@83-1'::c
      IL_000e:  ldloc.0
      IL_000f:  newobj     instance void class [mscorlib]System.Tuple`2<class [Utils]Utils/Customer,class [Utils]Utils/Order>::.ctor(!0,
                                                                                                                                     !1)
      IL_0014:  tail.
      IL_0016:  callvirt   instance class [FSharp.Core]Microsoft.FSharp.Linq.QuerySource`2<!!0,!!1> [FSharp.Core]Microsoft.FSharp.Linq.QueryBuilder::Yield<class [mscorlib]System.Tuple`2<class [Utils]Utils/Customer,class [Utils]Utils/Order>,object>(!!0)
      IL_001b:  ret
    } // end of method 'orders@83-1'::Invoke

  } // end of class 'orders@83-1'

  .class auto ansi serializable sealed nested assembly beforefieldinit orders@82
         extends class [FSharp.Core]Microsoft.FSharp.Core.FSharpFunc`2<class [Utils]Utils/Customer,class [FSharp.Core]Microsoft.FSharp.Linq.QuerySource`2<class [mscorlib]System.Tuple`2<class [Utils]Utils/Customer,class [Utils]Utils/Order>,class [mscorlib]System.Collections.IEnumerable>>
  {
    .field public class [FSharp.Core]Microsoft.FSharp.Linq.QueryBuilder builder@
    .custom instance void [mscorlib]System.Diagnostics.DebuggerBrowsableAttribute::.ctor(valuetype [mscorlib]System.Diagnostics.DebuggerBrowsableState) = ( 01 00 00 00 00 00 00 00 ) 
    .custom instance void [mscorlib]System.Runtime.CompilerServices.CompilerGeneratedAttribute::.ctor() = ( 01 00 00 00 ) 
    .custom instance void [mscorlib]System.Diagnostics.DebuggerNonUserCodeAttribute::.ctor() = ( 01 00 00 00 ) 
    .method assembly specialname rtspecialname 
            instance void  .ctor(class [FSharp.Core]Microsoft.FSharp.Linq.QueryBuilder builder@) cil managed
    {
      .custom instance void [mscorlib]System.Runtime.CompilerServices.CompilerGeneratedAttribute::.ctor() = ( 01 00 00 00 ) 
      .custom instance void [mscorlib]System.Diagnostics.DebuggerNonUserCodeAttribute::.ctor() = ( 01 00 00 00 ) 
      // Code size       14 (0xe)
      .maxstack  8
      IL_0000:  ldarg.0
      IL_0001:  call       instance void class [FSharp.Core]Microsoft.FSharp.Core.FSharpFunc`2<class [Utils]Utils/Customer,class [FSharp.Core]Microsoft.FSharp.Linq.QuerySource`2<class [mscorlib]System.Tuple`2<class [Utils]Utils/Customer,class [Utils]Utils/Order>,class [mscorlib]System.Collections.IEnumerable>>::.ctor()
      IL_0006:  ldarg.0
      IL_0007:  ldarg.1
      IL_0008:  stfld      class [FSharp.Core]Microsoft.FSharp.Linq.QueryBuilder Linq101Select01/orders@82::builder@
      IL_000d:  ret
    } // end of method orders@82::.ctor

    .method public strict virtual instance class [FSharp.Core]Microsoft.FSharp.Linq.QuerySource`2<class [mscorlib]System.Tuple`2<class [Utils]Utils/Customer,class [Utils]Utils/Order>,class [mscorlib]System.Collections.IEnumerable> 
            Invoke(class [Utils]Utils/Customer _arg1) cil managed
    {
      // Code size       45 (0x2d)
      .maxstack  8
      .locals init ([0] class [Utils]Utils/Customer c)
      .line 82,82 : 9,30 ''
      IL_0000:  ldarg.1
      IL_0001:  stloc.0
      .line 83,83 : 9,29 ''
      IL_0002:  ldarg.0
      IL_0003:  ldfld      class [FSharp.Core]Microsoft.FSharp.Linq.QueryBuilder Linq101Select01/orders@82::builder@
      IL_0008:  ldarg.0
      IL_0009:  ldfld      class [FSharp.Core]Microsoft.FSharp.Linq.QueryBuilder Linq101Select01/orders@82::builder@
      IL_000e:  ldloc.0
      IL_000f:  callvirt   instance class [Utils]Utils/Order[] [Utils]Utils/Customer::get_Orders()
      IL_0014:  callvirt   instance class [FSharp.Core]Microsoft.FSharp.Linq.QuerySource`2<!!0,class [mscorlib]System.Collections.IEnumerable> [FSharp.Core]Microsoft.FSharp.Linq.QueryBuilder::Source<class [Utils]Utils/Order>(class [mscorlib]System.Collections.Generic.IEnumerable`1<!!0>)
      IL_0019:  ldarg.0
      IL_001a:  ldfld      class [FSharp.Core]Microsoft.FSharp.Linq.QueryBuilder Linq101Select01/orders@82::builder@
      IL_001f:  ldloc.0
      IL_0020:  newobj     instance void Linq101Select01/'orders@83-1'::.ctor(class [FSharp.Core]Microsoft.FSharp.Linq.QueryBuilder,
                                                                              class [Utils]Utils/Customer)
      IL_0025:  tail.
      IL_0027:  callvirt   instance class [FSharp.Core]Microsoft.FSharp.Linq.QuerySource`2<!!2,!!1> [FSharp.Core]Microsoft.FSharp.Linq.QueryBuilder::For<class [Utils]Utils/Order,class [mscorlib]System.Collections.IEnumerable,class [mscorlib]System.Tuple`2<class [Utils]Utils/Customer,class [Utils]Utils/Order>,object>(class [FSharp.Core]Microsoft.FSharp.Linq.QuerySource`2<!!0,!!1>,
                                                                                                                                                                                                                                                                                                                              class [FSharp.Core]Microsoft.FSharp.Core.FSharpFunc`2<!!0,class [FSharp.Core]Microsoft.FSharp.Linq.QuerySource`2<!!2,!!3>>)
      IL_002c:  ret
    } // end of method orders@82::Invoke

  } // end of class orders@82

  .class auto ansi serializable sealed nested assembly beforefieldinit 'orders@84-2'
         extends class [FSharp.Core]Microsoft.FSharp.Core.FSharpFunc`2<class [mscorlib]System.Tuple`2<class [Utils]Utils/Customer,class [Utils]Utils/Order>,bool>
  {
    .field static assembly initonly class Linq101Select01/'orders@84-2' @_instance
    .method assembly specialname rtspecialname 
            instance void  .ctor() cil managed
    {
      .custom instance void [mscorlib]System.Runtime.CompilerServices.CompilerGeneratedAttribute::.ctor() = ( 01 00 00 00 ) 
      .custom instance void [mscorlib]System.Diagnostics.DebuggerNonUserCodeAttribute::.ctor() = ( 01 00 00 00 ) 
      // Code size       7 (0x7)
      .maxstack  8
      IL_0000:  ldarg.0
      IL_0001:  call       instance void class [FSharp.Core]Microsoft.FSharp.Core.FSharpFunc`2<class [mscorlib]System.Tuple`2<class [Utils]Utils/Customer,class [Utils]Utils/Order>,bool>::.ctor()
      IL_0006:  ret
    } // end of method 'orders@84-2'::.ctor

    .method public strict virtual instance bool 
            Invoke(class [mscorlib]System.Tuple`2<class [Utils]Utils/Customer,class [Utils]Utils/Order> tupledArg) cil managed
    {
      // Code size       40 (0x28)
      .maxstack  10
      .locals init ([0] class [Utils]Utils/Customer c,
               [1] class [Utils]Utils/Order o)
      .line 100001,100001 : 0,0 ''
      IL_0000:  ldarg.1
      IL_0001:  call       instance !0 class [mscorlib]System.Tuple`2<class [Utils]Utils/Customer,class [Utils]Utils/Order>::get_Item1()
      IL_0006:  stloc.0
      IL_0007:  ldarg.1
      IL_0008:  call       instance !1 class [mscorlib]System.Tuple`2<class [Utils]Utils/Customer,class [Utils]Utils/Order>::get_Item2()
      IL_000d:  stloc.1
      .line 84,84 : 16,33 ''
      IL_000e:  ldloc.1
      IL_000f:  callvirt   instance valuetype [mscorlib]System.Decimal [Utils]Utils/Order::get_Total()
      IL_0014:  ldc.i4     0xc350
      IL_0019:  ldc.i4.0
      IL_001a:  ldc.i4.0
      IL_001b:  ldc.i4.0
      IL_001c:  ldc.i4.2
      IL_001d:  newobj     instance void [netstandard]System.Decimal::.ctor(int32,
                                                                            int32,
                                                                            int32,
                                                                            bool,
                                                                            uint8)
      IL_0022:  call       bool [netstandard]System.Decimal::op_LessThan(valuetype [netstandard]System.Decimal,
                                                                         valuetype [netstandard]System.Decimal)
      IL_0027:  ret
    } // end of method 'orders@84-2'::Invoke

    .method private specialname rtspecialname static 
            void  .cctor() cil managed
    {
      // Code size       11 (0xb)
      .maxstack  10
      IL_0000:  newobj     instance void Linq101Select01/'orders@84-2'::.ctor()
      IL_0005:  stsfld     class Linq101Select01/'orders@84-2' Linq101Select01/'orders@84-2'::@_instance
      IL_000a:  ret
    } // end of method 'orders@84-2'::.cctor

  } // end of class 'orders@84-2'

  .class auto ansi serializable sealed nested assembly beforefieldinit 'orders@85-3'
         extends class [FSharp.Core]Microsoft.FSharp.Core.FSharpFunc`2<class [mscorlib]System.Tuple`2<class [Utils]Utils/Customer,class [Utils]Utils/Order>,class [mscorlib]System.Tuple`3<string,int32,valuetype [mscorlib]System.Decimal>>
  {
    .field static assembly initonly class Linq101Select01/'orders@85-3' @_instance
    .method assembly specialname rtspecialname 
            instance void  .ctor() cil managed
    {
      .custom instance void [mscorlib]System.Runtime.CompilerServices.CompilerGeneratedAttribute::.ctor() = ( 01 00 00 00 ) 
      .custom instance void [mscorlib]System.Diagnostics.DebuggerNonUserCodeAttribute::.ctor() = ( 01 00 00 00 ) 
      // Code size       7 (0x7)
      .maxstack  8
      IL_0000:  ldarg.0
      IL_0001:  call       instance void class [FSharp.Core]Microsoft.FSharp.Core.FSharpFunc`2<class [mscorlib]System.Tuple`2<class [Utils]Utils/Customer,class [Utils]Utils/Order>,class [mscorlib]System.Tuple`3<string,int32,valuetype [mscorlib]System.Decimal>>::.ctor()
      IL_0006:  ret
    } // end of method 'orders@85-3'::.ctor

    .method public strict virtual instance class [mscorlib]System.Tuple`3<string,int32,valuetype [mscorlib]System.Decimal> 
            Invoke(class [mscorlib]System.Tuple`2<class [Utils]Utils/Customer,class [Utils]Utils/Order> tupledArg) cil managed
    {
      // Code size       38 (0x26)
      .maxstack  7
      .locals init ([0] class [Utils]Utils/Customer c,
               [1] class [Utils]Utils/Order o)
      .line 100001,100001 : 0,0 ''
      IL_0000:  ldarg.1
      IL_0001:  call       instance !0 class [mscorlib]System.Tuple`2<class [Utils]Utils/Customer,class [Utils]Utils/Order>::get_Item1()
      IL_0006:  stloc.0
      IL_0007:  ldarg.1
      IL_0008:  call       instance !1 class [mscorlib]System.Tuple`2<class [Utils]Utils/Customer,class [Utils]Utils/Order>::get_Item2()
      IL_000d:  stloc.1
      .line 85,85 : 17,49 ''
      IL_000e:  ldloc.0
      IL_000f:  callvirt   instance string [Utils]Utils/Customer::get_CustomerID()
      IL_0014:  ldloc.1
      IL_0015:  callvirt   instance int32 [Utils]Utils/Order::get_OrderID()
      IL_001a:  ldloc.1
      IL_001b:  callvirt   instance valuetype [mscorlib]System.Decimal [Utils]Utils/Order::get_Total()
      IL_0020:  newobj     instance void class [mscorlib]System.Tuple`3<string,int32,valuetype [mscorlib]System.Decimal>::.ctor(!0,
                                                                                                                                !1,
                                                                                                                                !2)
      IL_0025:  ret
    } // end of method 'orders@85-3'::Invoke

    .method private specialname rtspecialname static 
            void  .cctor() cil managed
    {
      // Code size       11 (0xb)
      .maxstack  10
      IL_0000:  newobj     instance void Linq101Select01/'orders@85-3'::.ctor()
      IL_0005:  stsfld     class Linq101Select01/'orders@85-3' Linq101Select01/'orders@85-3'::@_instance
      IL_000a:  ret
    } // end of method 'orders@85-3'::.cctor

  } // end of class 'orders@85-3'

  .class auto ansi serializable sealed nested assembly beforefieldinit 'orders2@92-1'
         extends class [FSharp.Core]Microsoft.FSharp.Core.FSharpFunc`2<class [Utils]Utils/Order,class [FSharp.Core]Microsoft.FSharp.Linq.QuerySource`2<class [mscorlib]System.Tuple`2<class [Utils]Utils/Customer,class [Utils]Utils/Order>,object>>
  {
    .field public class [FSharp.Core]Microsoft.FSharp.Linq.QueryBuilder builder@
    .custom instance void [mscorlib]System.Diagnostics.DebuggerBrowsableAttribute::.ctor(valuetype [mscorlib]System.Diagnostics.DebuggerBrowsableState) = ( 01 00 00 00 00 00 00 00 ) 
    .custom instance void [mscorlib]System.Runtime.CompilerServices.CompilerGeneratedAttribute::.ctor() = ( 01 00 00 00 ) 
    .custom instance void [mscorlib]System.Diagnostics.DebuggerNonUserCodeAttribute::.ctor() = ( 01 00 00 00 ) 
    .field public class [Utils]Utils/Customer c
    .method assembly specialname rtspecialname 
            instance void  .ctor(class [FSharp.Core]Microsoft.FSharp.Linq.QueryBuilder builder@,
                                 class [Utils]Utils/Customer c) cil managed
    {
      .custom instance void [mscorlib]System.Runtime.CompilerServices.CompilerGeneratedAttribute::.ctor() = ( 01 00 00 00 ) 
      .custom instance void [mscorlib]System.Diagnostics.DebuggerNonUserCodeAttribute::.ctor() = ( 01 00 00 00 ) 
      // Code size       21 (0x15)
      .maxstack  8
      IL_0000:  ldarg.0
      IL_0001:  call       instance void class [FSharp.Core]Microsoft.FSharp.Core.FSharpFunc`2<class [Utils]Utils/Order,class [FSharp.Core]Microsoft.FSharp.Linq.QuerySource`2<class [mscorlib]System.Tuple`2<class [Utils]Utils/Customer,class [Utils]Utils/Order>,object>>::.ctor()
      IL_0006:  ldarg.0
      IL_0007:  ldarg.1
      IL_0008:  stfld      class [FSharp.Core]Microsoft.FSharp.Linq.QueryBuilder Linq101Select01/'orders2@92-1'::builder@
      IL_000d:  ldarg.0
      IL_000e:  ldarg.2
      IL_000f:  stfld      class [Utils]Utils/Customer Linq101Select01/'orders2@92-1'::c
      IL_0014:  ret
    } // end of method 'orders2@92-1'::.ctor

    .method public strict virtual instance class [FSharp.Core]Microsoft.FSharp.Linq.QuerySource`2<class [mscorlib]System.Tuple`2<class [Utils]Utils/Customer,class [Utils]Utils/Order>,object> 
            Invoke(class [Utils]Utils/Order _arg2) cil managed
    {
      // Code size       28 (0x1c)
      .maxstack  7
      .locals init ([0] class [Utils]Utils/Order o)
      .line 92,92 : 9,29 ''
      IL_0000:  ldarg.1
      IL_0001:  stloc.0
      .line 93,93 : 9,51 ''
      IL_0002:  ldarg.0
      IL_0003:  ldfld      class [FSharp.Core]Microsoft.FSharp.Linq.QueryBuilder Linq101Select01/'orders2@92-1'::builder@
      IL_0008:  ldarg.0
      IL_0009:  ldfld      class [Utils]Utils/Customer Linq101Select01/'orders2@92-1'::c
      IL_000e:  ldloc.0
      IL_000f:  newobj     instance void class [mscorlib]System.Tuple`2<class [Utils]Utils/Customer,class [Utils]Utils/Order>::.ctor(!0,
                                                                                                                                     !1)
      IL_0014:  tail.
      IL_0016:  callvirt   instance class [FSharp.Core]Microsoft.FSharp.Linq.QuerySource`2<!!0,!!1> [FSharp.Core]Microsoft.FSharp.Linq.QueryBuilder::Yield<class [mscorlib]System.Tuple`2<class [Utils]Utils/Customer,class [Utils]Utils/Order>,object>(!!0)
      IL_001b:  ret
    } // end of method 'orders2@92-1'::Invoke

  } // end of class 'orders2@92-1'

  .class auto ansi serializable sealed nested assembly beforefieldinit orders2@91
         extends class [FSharp.Core]Microsoft.FSharp.Core.FSharpFunc`2<class [Utils]Utils/Customer,class [FSharp.Core]Microsoft.FSharp.Linq.QuerySource`2<class [mscorlib]System.Tuple`2<class [Utils]Utils/Customer,class [Utils]Utils/Order>,class [mscorlib]System.Collections.IEnumerable>>
  {
    .field public class [FSharp.Core]Microsoft.FSharp.Linq.QueryBuilder builder@
    .custom instance void [mscorlib]System.Diagnostics.DebuggerBrowsableAttribute::.ctor(valuetype [mscorlib]System.Diagnostics.DebuggerBrowsableState) = ( 01 00 00 00 00 00 00 00 ) 
    .custom instance void [mscorlib]System.Runtime.CompilerServices.CompilerGeneratedAttribute::.ctor() = ( 01 00 00 00 ) 
    .custom instance void [mscorlib]System.Diagnostics.DebuggerNonUserCodeAttribute::.ctor() = ( 01 00 00 00 ) 
    .method assembly specialname rtspecialname 
            instance void  .ctor(class [FSharp.Core]Microsoft.FSharp.Linq.QueryBuilder builder@) cil managed
    {
      .custom instance void [mscorlib]System.Runtime.CompilerServices.CompilerGeneratedAttribute::.ctor() = ( 01 00 00 00 ) 
      .custom instance void [mscorlib]System.Diagnostics.DebuggerNonUserCodeAttribute::.ctor() = ( 01 00 00 00 ) 
      // Code size       14 (0xe)
      .maxstack  8
      IL_0000:  ldarg.0
      IL_0001:  call       instance void class [FSharp.Core]Microsoft.FSharp.Core.FSharpFunc`2<class [Utils]Utils/Customer,class [FSharp.Core]Microsoft.FSharp.Linq.QuerySource`2<class [mscorlib]System.Tuple`2<class [Utils]Utils/Customer,class [Utils]Utils/Order>,class [mscorlib]System.Collections.IEnumerable>>::.ctor()
      IL_0006:  ldarg.0
      IL_0007:  ldarg.1
      IL_0008:  stfld      class [FSharp.Core]Microsoft.FSharp.Linq.QueryBuilder Linq101Select01/orders2@91::builder@
      IL_000d:  ret
    } // end of method orders2@91::.ctor

    .method public strict virtual instance class [FSharp.Core]Microsoft.FSharp.Linq.QuerySource`2<class [mscorlib]System.Tuple`2<class [Utils]Utils/Customer,class [Utils]Utils/Order>,class [mscorlib]System.Collections.IEnumerable> 
            Invoke(class [Utils]Utils/Customer _arg1) cil managed
    {
      // Code size       45 (0x2d)
      .maxstack  8
      .locals init ([0] class [Utils]Utils/Customer c)
      .line 91,91 : 9,30 ''
      IL_0000:  ldarg.1
      IL_0001:  stloc.0
      .line 92,92 : 9,29 ''
      IL_0002:  ldarg.0
      IL_0003:  ldfld      class [FSharp.Core]Microsoft.FSharp.Linq.QueryBuilder Linq101Select01/orders2@91::builder@
      IL_0008:  ldarg.0
      IL_0009:  ldfld      class [FSharp.Core]Microsoft.FSharp.Linq.QueryBuilder Linq101Select01/orders2@91::builder@
      IL_000e:  ldloc.0
      IL_000f:  callvirt   instance class [Utils]Utils/Order[] [Utils]Utils/Customer::get_Orders()
      IL_0014:  callvirt   instance class [FSharp.Core]Microsoft.FSharp.Linq.QuerySource`2<!!0,class [mscorlib]System.Collections.IEnumerable> [FSharp.Core]Microsoft.FSharp.Linq.QueryBuilder::Source<class [Utils]Utils/Order>(class [mscorlib]System.Collections.Generic.IEnumerable`1<!!0>)
      IL_0019:  ldarg.0
      IL_001a:  ldfld      class [FSharp.Core]Microsoft.FSharp.Linq.QueryBuilder Linq101Select01/orders2@91::builder@
      IL_001f:  ldloc.0
      IL_0020:  newobj     instance void Linq101Select01/'orders2@92-1'::.ctor(class [FSharp.Core]Microsoft.FSharp.Linq.QueryBuilder,
                                                                               class [Utils]Utils/Customer)
      IL_0025:  tail.
      IL_0027:  callvirt   instance class [FSharp.Core]Microsoft.FSharp.Linq.QuerySource`2<!!2,!!1> [FSharp.Core]Microsoft.FSharp.Linq.QueryBuilder::For<class [Utils]Utils/Order,class [mscorlib]System.Collections.IEnumerable,class [mscorlib]System.Tuple`2<class [Utils]Utils/Customer,class [Utils]Utils/Order>,object>(class [FSharp.Core]Microsoft.FSharp.Linq.QuerySource`2<!!0,!!1>,
                                                                                                                                                                                                                                                                                                                              class [FSharp.Core]Microsoft.FSharp.Core.FSharpFunc`2<!!0,class [FSharp.Core]Microsoft.FSharp.Linq.QuerySource`2<!!2,!!3>>)
      IL_002c:  ret
    } // end of method orders2@91::Invoke

  } // end of class orders2@91

  .class auto ansi serializable sealed nested assembly beforefieldinit 'orders2@93-2'
         extends class [FSharp.Core]Microsoft.FSharp.Core.FSharpFunc`2<class [mscorlib]System.Tuple`2<class [Utils]Utils/Customer,class [Utils]Utils/Order>,bool>
  {
    .field static assembly initonly class Linq101Select01/'orders2@93-2' @_instance
    .method assembly specialname rtspecialname 
            instance void  .ctor() cil managed
    {
      .custom instance void [mscorlib]System.Runtime.CompilerServices.CompilerGeneratedAttribute::.ctor() = ( 01 00 00 00 ) 
      .custom instance void [mscorlib]System.Diagnostics.DebuggerNonUserCodeAttribute::.ctor() = ( 01 00 00 00 ) 
      // Code size       7 (0x7)
      .maxstack  8
      IL_0000:  ldarg.0
      IL_0001:  call       instance void class [FSharp.Core]Microsoft.FSharp.Core.FSharpFunc`2<class [mscorlib]System.Tuple`2<class [Utils]Utils/Customer,class [Utils]Utils/Order>,bool>::.ctor()
      IL_0006:  ret
    } // end of method 'orders2@93-2'::.ctor

    .method public strict virtual instance bool 
            Invoke(class [mscorlib]System.Tuple`2<class [Utils]Utils/Customer,class [Utils]Utils/Order> tupledArg) cil managed
    {
      // Code size       48 (0x30)
      .maxstack  7
      .locals init ([0] class [Utils]Utils/Customer c,
               [1] class [Utils]Utils/Order o,
               [2] valuetype [mscorlib]System.DateTime V_2,
               [3] valuetype [mscorlib]System.DateTime V_3)
      .line 100001,100001 : 0,0 ''
      IL_0000:  ldarg.1
      IL_0001:  call       instance !0 class [mscorlib]System.Tuple`2<class [Utils]Utils/Customer,class [Utils]Utils/Order>::get_Item1()
      IL_0006:  stloc.0
      IL_0007:  ldarg.1
      IL_0008:  call       instance !1 class [mscorlib]System.Tuple`2<class [Utils]Utils/Customer,class [Utils]Utils/Order>::get_Item2()
      IL_000d:  stloc.1
      .line 93,93 : 16,50 ''
      IL_000e:  ldloc.1
      IL_000f:  callvirt   instance valuetype [mscorlib]System.DateTime [Utils]Utils/Order::get_OrderDate()
      IL_0014:  stloc.2
      IL_0015:  ldc.i4     0x7ce
      IL_001a:  ldc.i4.1
      IL_001b:  ldc.i4.1
      IL_001c:  newobj     instance void [mscorlib]System.DateTime::.ctor(int32,
                                                                          int32,
                                                                          int32)
      IL_0021:  stloc.3
      IL_0022:  ldloc.2
      IL_0023:  ldloc.3
      IL_0024:  call       int32 [netstandard]System.DateTime::Compare(valuetype [netstandard]System.DateTime,
                                                                       valuetype [netstandard]System.DateTime)
      IL_0029:  ldc.i4.0
      IL_002a:  clt
      IL_002c:  ldc.i4.0
      IL_002d:  ceq
      IL_002f:  ret
    } // end of method 'orders2@93-2'::Invoke

    .method private specialname rtspecialname static 
            void  .cctor() cil managed
    {
      // Code size       11 (0xb)
      .maxstack  10
      IL_0000:  newobj     instance void Linq101Select01/'orders2@93-2'::.ctor()
      IL_0005:  stsfld     class Linq101Select01/'orders2@93-2' Linq101Select01/'orders2@93-2'::@_instance
      IL_000a:  ret
    } // end of method 'orders2@93-2'::.cctor

  } // end of class 'orders2@93-2'

  .class auto ansi serializable sealed nested assembly beforefieldinit 'orders2@94-3'
         extends class [FSharp.Core]Microsoft.FSharp.Core.FSharpFunc`2<class [mscorlib]System.Tuple`2<class [Utils]Utils/Customer,class [Utils]Utils/Order>,class [mscorlib]System.Tuple`3<string,int32,valuetype [mscorlib]System.DateTime>>
  {
    .field static assembly initonly class Linq101Select01/'orders2@94-3' @_instance
    .method assembly specialname rtspecialname 
            instance void  .ctor() cil managed
    {
      .custom instance void [mscorlib]System.Runtime.CompilerServices.CompilerGeneratedAttribute::.ctor() = ( 01 00 00 00 ) 
      .custom instance void [mscorlib]System.Diagnostics.DebuggerNonUserCodeAttribute::.ctor() = ( 01 00 00 00 ) 
      // Code size       7 (0x7)
      .maxstack  8
      IL_0000:  ldarg.0
      IL_0001:  call       instance void class [FSharp.Core]Microsoft.FSharp.Core.FSharpFunc`2<class [mscorlib]System.Tuple`2<class [Utils]Utils/Customer,class [Utils]Utils/Order>,class [mscorlib]System.Tuple`3<string,int32,valuetype [mscorlib]System.DateTime>>::.ctor()
      IL_0006:  ret
    } // end of method 'orders2@94-3'::.ctor

    .method public strict virtual instance class [mscorlib]System.Tuple`3<string,int32,valuetype [mscorlib]System.DateTime> 
            Invoke(class [mscorlib]System.Tuple`2<class [Utils]Utils/Customer,class [Utils]Utils/Order> tupledArg) cil managed
    {
      // Code size       38 (0x26)
      .maxstack  7
      .locals init ([0] class [Utils]Utils/Customer c,
               [1] class [Utils]Utils/Order o)
      .line 100001,100001 : 0,0 ''
      IL_0000:  ldarg.1
      IL_0001:  call       instance !0 class [mscorlib]System.Tuple`2<class [Utils]Utils/Customer,class [Utils]Utils/Order>::get_Item1()
      IL_0006:  stloc.0
      IL_0007:  ldarg.1
      IL_0008:  call       instance !1 class [mscorlib]System.Tuple`2<class [Utils]Utils/Customer,class [Utils]Utils/Order>::get_Item2()
      IL_000d:  stloc.1
      .line 94,94 : 17,53 ''
      IL_000e:  ldloc.0
      IL_000f:  callvirt   instance string [Utils]Utils/Customer::get_CustomerID()
      IL_0014:  ldloc.1
      IL_0015:  callvirt   instance int32 [Utils]Utils/Order::get_OrderID()
      IL_001a:  ldloc.1
      IL_001b:  callvirt   instance valuetype [mscorlib]System.DateTime [Utils]Utils/Order::get_OrderDate()
      IL_0020:  newobj     instance void class [mscorlib]System.Tuple`3<string,int32,valuetype [mscorlib]System.DateTime>::.ctor(!0,
                                                                                                                                 !1,
                                                                                                                                 !2)
      IL_0025:  ret
    } // end of method 'orders2@94-3'::Invoke

    .method private specialname rtspecialname static 
            void  .cctor() cil managed
    {
      // Code size       11 (0xb)
      .maxstack  10
      IL_0000:  newobj     instance void Linq101Select01/'orders2@94-3'::.ctor()
      IL_0005:  stsfld     class Linq101Select01/'orders2@94-3' Linq101Select01/'orders2@94-3'::@_instance
      IL_000a:  ret
    } // end of method 'orders2@94-3'::.cctor

  } // end of class 'orders2@94-3'

  .class auto ansi serializable sealed nested assembly beforefieldinit 'orders3@101-1'
         extends class [FSharp.Core]Microsoft.FSharp.Core.FSharpFunc`2<class [Utils]Utils/Order,class [FSharp.Core]Microsoft.FSharp.Linq.QuerySource`2<class [mscorlib]System.Tuple`2<class [Utils]Utils/Customer,class [Utils]Utils/Order>,object>>
  {
    .field public class [FSharp.Core]Microsoft.FSharp.Linq.QueryBuilder builder@
    .custom instance void [mscorlib]System.Diagnostics.DebuggerBrowsableAttribute::.ctor(valuetype [mscorlib]System.Diagnostics.DebuggerBrowsableState) = ( 01 00 00 00 00 00 00 00 ) 
    .custom instance void [mscorlib]System.Runtime.CompilerServices.CompilerGeneratedAttribute::.ctor() = ( 01 00 00 00 ) 
    .custom instance void [mscorlib]System.Diagnostics.DebuggerNonUserCodeAttribute::.ctor() = ( 01 00 00 00 ) 
    .field public class [Utils]Utils/Customer c
    .method assembly specialname rtspecialname 
            instance void  .ctor(class [FSharp.Core]Microsoft.FSharp.Linq.QueryBuilder builder@,
                                 class [Utils]Utils/Customer c) cil managed
    {
      .custom instance void [mscorlib]System.Runtime.CompilerServices.CompilerGeneratedAttribute::.ctor() = ( 01 00 00 00 ) 
      .custom instance void [mscorlib]System.Diagnostics.DebuggerNonUserCodeAttribute::.ctor() = ( 01 00 00 00 ) 
      // Code size       21 (0x15)
      .maxstack  8
      IL_0000:  ldarg.0
      IL_0001:  call       instance void class [FSharp.Core]Microsoft.FSharp.Core.FSharpFunc`2<class [Utils]Utils/Order,class [FSharp.Core]Microsoft.FSharp.Linq.QuerySource`2<class [mscorlib]System.Tuple`2<class [Utils]Utils/Customer,class [Utils]Utils/Order>,object>>::.ctor()
      IL_0006:  ldarg.0
      IL_0007:  ldarg.1
      IL_0008:  stfld      class [FSharp.Core]Microsoft.FSharp.Linq.QueryBuilder Linq101Select01/'orders3@101-1'::builder@
      IL_000d:  ldarg.0
      IL_000e:  ldarg.2
      IL_000f:  stfld      class [Utils]Utils/Customer Linq101Select01/'orders3@101-1'::c
      IL_0014:  ret
    } // end of method 'orders3@101-1'::.ctor

    .method public strict virtual instance class [FSharp.Core]Microsoft.FSharp.Linq.QuerySource`2<class [mscorlib]System.Tuple`2<class [Utils]Utils/Customer,class [Utils]Utils/Order>,object> 
            Invoke(class [Utils]Utils/Order _arg2) cil managed
    {
      // Code size       28 (0x1c)
      .maxstack  7
      .locals init ([0] class [Utils]Utils/Order o)
      .line 101,101 : 9,29 ''
      IL_0000:  ldarg.1
      IL_0001:  stloc.0
      .line 102,102 : 9,35 ''
      IL_0002:  ldarg.0
      IL_0003:  ldfld      class [FSharp.Core]Microsoft.FSharp.Linq.QueryBuilder Linq101Select01/'orders3@101-1'::builder@
      IL_0008:  ldarg.0
      IL_0009:  ldfld      class [Utils]Utils/Customer Linq101Select01/'orders3@101-1'::c
      IL_000e:  ldloc.0
      IL_000f:  newobj     instance void class [mscorlib]System.Tuple`2<class [Utils]Utils/Customer,class [Utils]Utils/Order>::.ctor(!0,
                                                                                                                                     !1)
      IL_0014:  tail.
      IL_0016:  callvirt   instance class [FSharp.Core]Microsoft.FSharp.Linq.QuerySource`2<!!0,!!1> [FSharp.Core]Microsoft.FSharp.Linq.QueryBuilder::Yield<class [mscorlib]System.Tuple`2<class [Utils]Utils/Customer,class [Utils]Utils/Order>,object>(!!0)
      IL_001b:  ret
    } // end of method 'orders3@101-1'::Invoke

  } // end of class 'orders3@101-1'

  .class auto ansi serializable sealed nested assembly beforefieldinit orders3@100
         extends class [FSharp.Core]Microsoft.FSharp.Core.FSharpFunc`2<class [Utils]Utils/Customer,class [FSharp.Core]Microsoft.FSharp.Linq.QuerySource`2<class [mscorlib]System.Tuple`2<class [Utils]Utils/Customer,class [Utils]Utils/Order>,class [mscorlib]System.Collections.IEnumerable>>
  {
    .field public class [FSharp.Core]Microsoft.FSharp.Linq.QueryBuilder builder@
    .custom instance void [mscorlib]System.Diagnostics.DebuggerBrowsableAttribute::.ctor(valuetype [mscorlib]System.Diagnostics.DebuggerBrowsableState) = ( 01 00 00 00 00 00 00 00 ) 
    .custom instance void [mscorlib]System.Runtime.CompilerServices.CompilerGeneratedAttribute::.ctor() = ( 01 00 00 00 ) 
    .custom instance void [mscorlib]System.Diagnostics.DebuggerNonUserCodeAttribute::.ctor() = ( 01 00 00 00 ) 
    .method assembly specialname rtspecialname 
            instance void  .ctor(class [FSharp.Core]Microsoft.FSharp.Linq.QueryBuilder builder@) cil managed
    {
      .custom instance void [mscorlib]System.Runtime.CompilerServices.CompilerGeneratedAttribute::.ctor() = ( 01 00 00 00 ) 
      .custom instance void [mscorlib]System.Diagnostics.DebuggerNonUserCodeAttribute::.ctor() = ( 01 00 00 00 ) 
      // Code size       14 (0xe)
      .maxstack  8
      IL_0000:  ldarg.0
      IL_0001:  call       instance void class [FSharp.Core]Microsoft.FSharp.Core.FSharpFunc`2<class [Utils]Utils/Customer,class [FSharp.Core]Microsoft.FSharp.Linq.QuerySource`2<class [mscorlib]System.Tuple`2<class [Utils]Utils/Customer,class [Utils]Utils/Order>,class [mscorlib]System.Collections.IEnumerable>>::.ctor()
      IL_0006:  ldarg.0
      IL_0007:  ldarg.1
      IL_0008:  stfld      class [FSharp.Core]Microsoft.FSharp.Linq.QueryBuilder Linq101Select01/orders3@100::builder@
      IL_000d:  ret
    } // end of method orders3@100::.ctor

    .method public strict virtual instance class [FSharp.Core]Microsoft.FSharp.Linq.QuerySource`2<class [mscorlib]System.Tuple`2<class [Utils]Utils/Customer,class [Utils]Utils/Order>,class [mscorlib]System.Collections.IEnumerable> 
            Invoke(class [Utils]Utils/Customer _arg1) cil managed
    {
      // Code size       45 (0x2d)
      .maxstack  8
      .locals init ([0] class [Utils]Utils/Customer c)
      .line 100,100 : 9,30 ''
      IL_0000:  ldarg.1
      IL_0001:  stloc.0
      .line 101,101 : 9,29 ''
      IL_0002:  ldarg.0
      IL_0003:  ldfld      class [FSharp.Core]Microsoft.FSharp.Linq.QueryBuilder Linq101Select01/orders3@100::builder@
      IL_0008:  ldarg.0
      IL_0009:  ldfld      class [FSharp.Core]Microsoft.FSharp.Linq.QueryBuilder Linq101Select01/orders3@100::builder@
      IL_000e:  ldloc.0
      IL_000f:  callvirt   instance class [Utils]Utils/Order[] [Utils]Utils/Customer::get_Orders()
      IL_0014:  callvirt   instance class [FSharp.Core]Microsoft.FSharp.Linq.QuerySource`2<!!0,class [mscorlib]System.Collections.IEnumerable> [FSharp.Core]Microsoft.FSharp.Linq.QueryBuilder::Source<class [Utils]Utils/Order>(class [mscorlib]System.Collections.Generic.IEnumerable`1<!!0>)
      IL_0019:  ldarg.0
      IL_001a:  ldfld      class [FSharp.Core]Microsoft.FSharp.Linq.QueryBuilder Linq101Select01/orders3@100::builder@
      IL_001f:  ldloc.0
      IL_0020:  newobj     instance void Linq101Select01/'orders3@101-1'::.ctor(class [FSharp.Core]Microsoft.FSharp.Linq.QueryBuilder,
                                                                                class [Utils]Utils/Customer)
      IL_0025:  tail.
      IL_0027:  callvirt   instance class [FSharp.Core]Microsoft.FSharp.Linq.QuerySource`2<!!2,!!1> [FSharp.Core]Microsoft.FSharp.Linq.QueryBuilder::For<class [Utils]Utils/Order,class [mscorlib]System.Collections.IEnumerable,class [mscorlib]System.Tuple`2<class [Utils]Utils/Customer,class [Utils]Utils/Order>,object>(class [FSharp.Core]Microsoft.FSharp.Linq.QuerySource`2<!!0,!!1>,
                                                                                                                                                                                                                                                                                                                              class [FSharp.Core]Microsoft.FSharp.Core.FSharpFunc`2<!!0,class [FSharp.Core]Microsoft.FSharp.Linq.QuerySource`2<!!2,!!3>>)
      IL_002c:  ret
    } // end of method orders3@100::Invoke

  } // end of class orders3@100

  .class auto ansi serializable sealed nested assembly beforefieldinit 'orders3@102-2'
         extends class [FSharp.Core]Microsoft.FSharp.Core.FSharpFunc`2<class [mscorlib]System.Tuple`2<class [Utils]Utils/Customer,class [Utils]Utils/Order>,bool>
  {
    .field static assembly initonly class Linq101Select01/'orders3@102-2' @_instance
    .method assembly specialname rtspecialname 
            instance void  .ctor() cil managed
    {
      .custom instance void [mscorlib]System.Runtime.CompilerServices.CompilerGeneratedAttribute::.ctor() = ( 01 00 00 00 ) 
      .custom instance void [mscorlib]System.Diagnostics.DebuggerNonUserCodeAttribute::.ctor() = ( 01 00 00 00 ) 
      // Code size       7 (0x7)
      .maxstack  8
      IL_0000:  ldarg.0
      IL_0001:  call       instance void class [FSharp.Core]Microsoft.FSharp.Core.FSharpFunc`2<class [mscorlib]System.Tuple`2<class [Utils]Utils/Customer,class [Utils]Utils/Order>,bool>::.ctor()
      IL_0006:  ret
    } // end of method 'orders3@102-2'::.ctor

    .method public strict virtual instance bool 
            Invoke(class [mscorlib]System.Tuple`2<class [Utils]Utils/Customer,class [Utils]Utils/Order> tupledArg) cil managed
    {
      // Code size       40 (0x28)
      .maxstack  10
      .locals init ([0] class [Utils]Utils/Customer c,
               [1] class [Utils]Utils/Order o)
      .line 100001,100001 : 0,0 ''
      IL_0000:  ldarg.1
      IL_0001:  call       instance !0 class [mscorlib]System.Tuple`2<class [Utils]Utils/Customer,class [Utils]Utils/Order>::get_Item1()
      IL_0006:  stloc.0
      IL_0007:  ldarg.1
      IL_0008:  call       instance !1 class [mscorlib]System.Tuple`2<class [Utils]Utils/Customer,class [Utils]Utils/Order>::get_Item2()
      IL_000d:  stloc.1
      .line 102,102 : 16,34 ''
      IL_000e:  ldloc.1
      IL_000f:  callvirt   instance valuetype [mscorlib]System.Decimal [Utils]Utils/Order::get_Total()
      IL_0014:  ldc.i4     0x4e20
      IL_0019:  ldc.i4.0
      IL_001a:  ldc.i4.0
      IL_001b:  ldc.i4.0
      IL_001c:  ldc.i4.1
      IL_001d:  newobj     instance void [netstandard]System.Decimal::.ctor(int32,
                                                                            int32,
                                                                            int32,
                                                                            bool,
                                                                            uint8)
      IL_0022:  call       bool [netstandard]System.Decimal::op_GreaterThanOrEqual(valuetype [netstandard]System.Decimal,
                                                                                   valuetype [netstandard]System.Decimal)
      IL_0027:  ret
    } // end of method 'orders3@102-2'::Invoke

    .method private specialname rtspecialname static 
            void  .cctor() cil managed
    {
      // Code size       11 (0xb)
      .maxstack  10
      IL_0000:  newobj     instance void Linq101Select01/'orders3@102-2'::.ctor()
      IL_0005:  stsfld     class Linq101Select01/'orders3@102-2' Linq101Select01/'orders3@102-2'::@_instance
      IL_000a:  ret
    } // end of method 'orders3@102-2'::.cctor

  } // end of class 'orders3@102-2'

  .class auto ansi serializable sealed nested assembly beforefieldinit 'orders3@103-3'
         extends class [FSharp.Core]Microsoft.FSharp.Core.FSharpFunc`2<class [mscorlib]System.Tuple`2<class [Utils]Utils/Customer,class [Utils]Utils/Order>,class [mscorlib]System.Tuple`3<string,int32,valuetype [mscorlib]System.Decimal>>
  {
    .field static assembly initonly class Linq101Select01/'orders3@103-3' @_instance
    .method assembly specialname rtspecialname 
            instance void  .ctor() cil managed
    {
      .custom instance void [mscorlib]System.Runtime.CompilerServices.CompilerGeneratedAttribute::.ctor() = ( 01 00 00 00 ) 
      .custom instance void [mscorlib]System.Diagnostics.DebuggerNonUserCodeAttribute::.ctor() = ( 01 00 00 00 ) 
      // Code size       7 (0x7)
      .maxstack  8
      IL_0000:  ldarg.0
      IL_0001:  call       instance void class [FSharp.Core]Microsoft.FSharp.Core.FSharpFunc`2<class [mscorlib]System.Tuple`2<class [Utils]Utils/Customer,class [Utils]Utils/Order>,class [mscorlib]System.Tuple`3<string,int32,valuetype [mscorlib]System.Decimal>>::.ctor()
      IL_0006:  ret
    } // end of method 'orders3@103-3'::.ctor

    .method public strict virtual instance class [mscorlib]System.Tuple`3<string,int32,valuetype [mscorlib]System.Decimal> 
            Invoke(class [mscorlib]System.Tuple`2<class [Utils]Utils/Customer,class [Utils]Utils/Order> tupledArg) cil managed
    {
      // Code size       38 (0x26)
      .maxstack  7
      .locals init ([0] class [Utils]Utils/Customer c,
               [1] class [Utils]Utils/Order o)
      .line 100001,100001 : 0,0 ''
      IL_0000:  ldarg.1
      IL_0001:  call       instance !0 class [mscorlib]System.Tuple`2<class [Utils]Utils/Customer,class [Utils]Utils/Order>::get_Item1()
      IL_0006:  stloc.0
      IL_0007:  ldarg.1
      IL_0008:  call       instance !1 class [mscorlib]System.Tuple`2<class [Utils]Utils/Customer,class [Utils]Utils/Order>::get_Item2()
      IL_000d:  stloc.1
      .line 103,103 : 17,49 ''
      IL_000e:  ldloc.0
      IL_000f:  callvirt   instance string [Utils]Utils/Customer::get_CustomerID()
      IL_0014:  ldloc.1
      IL_0015:  callvirt   instance int32 [Utils]Utils/Order::get_OrderID()
      IL_001a:  ldloc.1
      IL_001b:  callvirt   instance valuetype [mscorlib]System.Decimal [Utils]Utils/Order::get_Total()
      IL_0020:  newobj     instance void class [mscorlib]System.Tuple`3<string,int32,valuetype [mscorlib]System.Decimal>::.ctor(!0,
                                                                                                                                !1,
                                                                                                                                !2)
      IL_0025:  ret
    } // end of method 'orders3@103-3'::Invoke

    .method private specialname rtspecialname static 
            void  .cctor() cil managed
    {
      // Code size       11 (0xb)
      .maxstack  10
      IL_0000:  newobj     instance void Linq101Select01/'orders3@103-3'::.ctor()
      IL_0005:  stsfld     class Linq101Select01/'orders3@103-3' Linq101Select01/'orders3@103-3'::@_instance
      IL_000a:  ret
    } // end of method 'orders3@103-3'::.cctor

  } // end of class 'orders3@103-3'

  .class auto ansi serializable sealed nested assembly beforefieldinit orders4@111
         extends class [FSharp.Core]Microsoft.FSharp.Core.FSharpFunc`2<class [Utils]Utils/Customer,class [FSharp.Core]Microsoft.FSharp.Linq.QuerySource`2<class [Utils]Utils/Customer,object>>
  {
    .field public class [FSharp.Core]Microsoft.FSharp.Linq.QueryBuilder builder@
    .custom instance void [mscorlib]System.Diagnostics.DebuggerBrowsableAttribute::.ctor(valuetype [mscorlib]System.Diagnostics.DebuggerBrowsableState) = ( 01 00 00 00 00 00 00 00 ) 
    .custom instance void [mscorlib]System.Runtime.CompilerServices.CompilerGeneratedAttribute::.ctor() = ( 01 00 00 00 ) 
    .custom instance void [mscorlib]System.Diagnostics.DebuggerNonUserCodeAttribute::.ctor() = ( 01 00 00 00 ) 
    .method assembly specialname rtspecialname 
            instance void  .ctor(class [FSharp.Core]Microsoft.FSharp.Linq.QueryBuilder builder@) cil managed
    {
      .custom instance void [mscorlib]System.Runtime.CompilerServices.CompilerGeneratedAttribute::.ctor() = ( 01 00 00 00 ) 
      .custom instance void [mscorlib]System.Diagnostics.DebuggerNonUserCodeAttribute::.ctor() = ( 01 00 00 00 ) 
      // Code size       14 (0xe)
      .maxstack  8
      IL_0000:  ldarg.0
      IL_0001:  call       instance void class [FSharp.Core]Microsoft.FSharp.Core.FSharpFunc`2<class [Utils]Utils/Customer,class [FSharp.Core]Microsoft.FSharp.Linq.QuerySource`2<class [Utils]Utils/Customer,object>>::.ctor()
      IL_0006:  ldarg.0
      IL_0007:  ldarg.1
      IL_0008:  stfld      class [FSharp.Core]Microsoft.FSharp.Linq.QueryBuilder Linq101Select01/orders4@111::builder@
      IL_000d:  ret
    } // end of method orders4@111::.ctor

    .method public strict virtual instance class [FSharp.Core]Microsoft.FSharp.Linq.QuerySource`2<class [Utils]Utils/Customer,object> 
            Invoke(class [Utils]Utils/Customer _arg1) cil managed
    {
      // Code size       17 (0x11)
      .maxstack  6
      .locals init ([0] class [Utils]Utils/Customer c)
      .line 111,111 : 9,30 ''
      IL_0000:  ldarg.1
      IL_0001:  stloc.0
      .line 112,112 : 9,32 ''
      IL_0002:  ldarg.0
      IL_0003:  ldfld      class [FSharp.Core]Microsoft.FSharp.Linq.QueryBuilder Linq101Select01/orders4@111::builder@
      IL_0008:  ldloc.0
      IL_0009:  tail.
      IL_000b:  callvirt   instance class [FSharp.Core]Microsoft.FSharp.Linq.QuerySource`2<!!0,!!1> [FSharp.Core]Microsoft.FSharp.Linq.QueryBuilder::Yield<class [Utils]Utils/Customer,object>(!!0)
      IL_0010:  ret
    } // end of method orders4@111::Invoke

  } // end of class orders4@111

  .class auto ansi serializable sealed nested assembly beforefieldinit 'orders4@112-1'
         extends class [FSharp.Core]Microsoft.FSharp.Core.FSharpFunc`2<class [Utils]Utils/Customer,bool>
  {
    .field static assembly initonly class Linq101Select01/'orders4@112-1' @_instance
    .method assembly specialname rtspecialname 
            instance void  .ctor() cil managed
    {
      .custom instance void [mscorlib]System.Runtime.CompilerServices.CompilerGeneratedAttribute::.ctor() = ( 01 00 00 00 ) 
      .custom instance void [mscorlib]System.Diagnostics.DebuggerNonUserCodeAttribute::.ctor() = ( 01 00 00 00 ) 
      // Code size       7 (0x7)
      .maxstack  8
      IL_0000:  ldarg.0
      IL_0001:  call       instance void class [FSharp.Core]Microsoft.FSharp.Core.FSharpFunc`2<class [Utils]Utils/Customer,bool>::.ctor()
      IL_0006:  ret
    } // end of method 'orders4@112-1'::.ctor

    .method public strict virtual instance bool 
            Invoke(class [Utils]Utils/Customer c) cil managed
    {
      // Code size       17 (0x11)
      .maxstack  8
      .line 112,112 : 16,31 ''
      IL_0000:  ldarg.1
      IL_0001:  callvirt   instance string [Utils]Utils/Customer::get_Region()
      IL_0006:  ldstr      "WA"
      IL_000b:  call       bool [netstandard]System.String::Equals(string,
                                                                   string)
      IL_0010:  ret
    } // end of method 'orders4@112-1'::Invoke

    .method private specialname rtspecialname static 
            void  .cctor() cil managed
    {
      // Code size       11 (0xb)
      .maxstack  10
      IL_0000:  newobj     instance void Linq101Select01/'orders4@112-1'::.ctor()
      IL_0005:  stsfld     class Linq101Select01/'orders4@112-1' Linq101Select01/'orders4@112-1'::@_instance
      IL_000a:  ret
    } // end of method 'orders4@112-1'::.cctor

  } // end of class 'orders4@112-1'

  .class auto ansi serializable sealed nested assembly beforefieldinit 'orders4@113-3'
         extends class [FSharp.Core]Microsoft.FSharp.Core.FSharpFunc`2<class [Utils]Utils/Order,class [FSharp.Core]Microsoft.FSharp.Linq.QuerySource`2<class [mscorlib]System.Tuple`2<class [Utils]Utils/Customer,class [Utils]Utils/Order>,object>>
  {
    .field public class [FSharp.Core]Microsoft.FSharp.Linq.QueryBuilder builder@
    .custom instance void [mscorlib]System.Diagnostics.DebuggerBrowsableAttribute::.ctor(valuetype [mscorlib]System.Diagnostics.DebuggerBrowsableState) = ( 01 00 00 00 00 00 00 00 ) 
    .custom instance void [mscorlib]System.Runtime.CompilerServices.CompilerGeneratedAttribute::.ctor() = ( 01 00 00 00 ) 
    .custom instance void [mscorlib]System.Diagnostics.DebuggerNonUserCodeAttribute::.ctor() = ( 01 00 00 00 ) 
    .field public class [Utils]Utils/Customer c
    .method assembly specialname rtspecialname 
            instance void  .ctor(class [FSharp.Core]Microsoft.FSharp.Linq.QueryBuilder builder@,
                                 class [Utils]Utils/Customer c) cil managed
    {
      .custom instance void [mscorlib]System.Runtime.CompilerServices.CompilerGeneratedAttribute::.ctor() = ( 01 00 00 00 ) 
      .custom instance void [mscorlib]System.Diagnostics.DebuggerNonUserCodeAttribute::.ctor() = ( 01 00 00 00 ) 
      // Code size       21 (0x15)
      .maxstack  8
      IL_0000:  ldarg.0
      IL_0001:  call       instance void class [FSharp.Core]Microsoft.FSharp.Core.FSharpFunc`2<class [Utils]Utils/Order,class [FSharp.Core]Microsoft.FSharp.Linq.QuerySource`2<class [mscorlib]System.Tuple`2<class [Utils]Utils/Customer,class [Utils]Utils/Order>,object>>::.ctor()
      IL_0006:  ldarg.0
      IL_0007:  ldarg.1
      IL_0008:  stfld      class [FSharp.Core]Microsoft.FSharp.Linq.QueryBuilder Linq101Select01/'orders4@113-3'::builder@
      IL_000d:  ldarg.0
      IL_000e:  ldarg.2
      IL_000f:  stfld      class [Utils]Utils/Customer Linq101Select01/'orders4@113-3'::c
      IL_0014:  ret
    } // end of method 'orders4@113-3'::.ctor

    .method public strict virtual instance class [FSharp.Core]Microsoft.FSharp.Linq.QuerySource`2<class [mscorlib]System.Tuple`2<class [Utils]Utils/Customer,class [Utils]Utils/Order>,object> 
            Invoke(class [Utils]Utils/Order _arg3) cil managed
    {
      // Code size       28 (0x1c)
      .maxstack  7
      .locals init ([0] class [Utils]Utils/Order o)
      .line 113,113 : 9,29 ''
      IL_0000:  ldarg.1
      IL_0001:  stloc.0
      .line 114,114 : 9,42 ''
      IL_0002:  ldarg.0
      IL_0003:  ldfld      class [FSharp.Core]Microsoft.FSharp.Linq.QueryBuilder Linq101Select01/'orders4@113-3'::builder@
      IL_0008:  ldarg.0
      IL_0009:  ldfld      class [Utils]Utils/Customer Linq101Select01/'orders4@113-3'::c
      IL_000e:  ldloc.0
      IL_000f:  newobj     instance void class [mscorlib]System.Tuple`2<class [Utils]Utils/Customer,class [Utils]Utils/Order>::.ctor(!0,
                                                                                                                                     !1)
      IL_0014:  tail.
      IL_0016:  callvirt   instance class [FSharp.Core]Microsoft.FSharp.Linq.QuerySource`2<!!0,!!1> [FSharp.Core]Microsoft.FSharp.Linq.QueryBuilder::Yield<class [mscorlib]System.Tuple`2<class [Utils]Utils/Customer,class [Utils]Utils/Order>,object>(!!0)
      IL_001b:  ret
    } // end of method 'orders4@113-3'::Invoke

  } // end of class 'orders4@113-3'

  .class auto ansi serializable sealed nested assembly beforefieldinit 'orders4@111-2'
         extends class [FSharp.Core]Microsoft.FSharp.Core.FSharpFunc`2<class [Utils]Utils/Customer,class [FSharp.Core]Microsoft.FSharp.Linq.QuerySource`2<class [mscorlib]System.Tuple`2<class [Utils]Utils/Customer,class [Utils]Utils/Order>,class [mscorlib]System.Collections.IEnumerable>>
  {
    .field public class [FSharp.Core]Microsoft.FSharp.Linq.QueryBuilder builder@
    .custom instance void [mscorlib]System.Diagnostics.DebuggerBrowsableAttribute::.ctor(valuetype [mscorlib]System.Diagnostics.DebuggerBrowsableState) = ( 01 00 00 00 00 00 00 00 ) 
    .custom instance void [mscorlib]System.Runtime.CompilerServices.CompilerGeneratedAttribute::.ctor() = ( 01 00 00 00 ) 
    .custom instance void [mscorlib]System.Diagnostics.DebuggerNonUserCodeAttribute::.ctor() = ( 01 00 00 00 ) 
    .method assembly specialname rtspecialname 
            instance void  .ctor(class [FSharp.Core]Microsoft.FSharp.Linq.QueryBuilder builder@) cil managed
    {
      .custom instance void [mscorlib]System.Runtime.CompilerServices.CompilerGeneratedAttribute::.ctor() = ( 01 00 00 00 ) 
      .custom instance void [mscorlib]System.Diagnostics.DebuggerNonUserCodeAttribute::.ctor() = ( 01 00 00 00 ) 
      // Code size       14 (0xe)
      .maxstack  8
      IL_0000:  ldarg.0
      IL_0001:  call       instance void class [FSharp.Core]Microsoft.FSharp.Core.FSharpFunc`2<class [Utils]Utils/Customer,class [FSharp.Core]Microsoft.FSharp.Linq.QuerySource`2<class [mscorlib]System.Tuple`2<class [Utils]Utils/Customer,class [Utils]Utils/Order>,class [mscorlib]System.Collections.IEnumerable>>::.ctor()
      IL_0006:  ldarg.0
      IL_0007:  ldarg.1
      IL_0008:  stfld      class [FSharp.Core]Microsoft.FSharp.Linq.QueryBuilder Linq101Select01/'orders4@111-2'::builder@
      IL_000d:  ret
    } // end of method 'orders4@111-2'::.ctor

    .method public strict virtual instance class [FSharp.Core]Microsoft.FSharp.Linq.QuerySource`2<class [mscorlib]System.Tuple`2<class [Utils]Utils/Customer,class [Utils]Utils/Order>,class [mscorlib]System.Collections.IEnumerable> 
            Invoke(class [Utils]Utils/Customer _arg2) cil managed
    {
      // Code size       45 (0x2d)
      .maxstack  8
      .locals init ([0] class [Utils]Utils/Customer c)
      .line 111,111 : 13,14 ''
      IL_0000:  ldarg.1
      IL_0001:  stloc.0
      IL_0002:  ldarg.0
      IL_0003:  ldfld      class [FSharp.Core]Microsoft.FSharp.Linq.QueryBuilder Linq101Select01/'orders4@111-2'::builder@
      IL_0008:  ldarg.0
      IL_0009:  ldfld      class [FSharp.Core]Microsoft.FSharp.Linq.QueryBuilder Linq101Select01/'orders4@111-2'::builder@
      IL_000e:  ldloc.0
      IL_000f:  callvirt   instance class [Utils]Utils/Order[] [Utils]Utils/Customer::get_Orders()
      IL_0014:  callvirt   instance class [FSharp.Core]Microsoft.FSharp.Linq.QuerySource`2<!!0,class [mscorlib]System.Collections.IEnumerable> [FSharp.Core]Microsoft.FSharp.Linq.QueryBuilder::Source<class [Utils]Utils/Order>(class [mscorlib]System.Collections.Generic.IEnumerable`1<!!0>)
      IL_0019:  ldarg.0
      IL_001a:  ldfld      class [FSharp.Core]Microsoft.FSharp.Linq.QueryBuilder Linq101Select01/'orders4@111-2'::builder@
      IL_001f:  ldloc.0
      IL_0020:  newobj     instance void Linq101Select01/'orders4@113-3'::.ctor(class [FSharp.Core]Microsoft.FSharp.Linq.QueryBuilder,
                                                                                class [Utils]Utils/Customer)
      IL_0025:  tail.
      IL_0027:  callvirt   instance class [FSharp.Core]Microsoft.FSharp.Linq.QuerySource`2<!!2,!!1> [FSharp.Core]Microsoft.FSharp.Linq.QueryBuilder::For<class [Utils]Utils/Order,class [mscorlib]System.Collections.IEnumerable,class [mscorlib]System.Tuple`2<class [Utils]Utils/Customer,class [Utils]Utils/Order>,object>(class [FSharp.Core]Microsoft.FSharp.Linq.QuerySource`2<!!0,!!1>,
                                                                                                                                                                                                                                                                                                                              class [FSharp.Core]Microsoft.FSharp.Core.FSharpFunc`2<!!0,class [FSharp.Core]Microsoft.FSharp.Linq.QuerySource`2<!!2,!!3>>)
      IL_002c:  ret
    } // end of method 'orders4@111-2'::Invoke

  } // end of class 'orders4@111-2'

  .class auto ansi serializable sealed nested assembly beforefieldinit 'orders4@114-4'
         extends class [FSharp.Core]Microsoft.FSharp.Core.FSharpFunc`2<class [mscorlib]System.Tuple`2<class [Utils]Utils/Customer,class [Utils]Utils/Order>,bool>
  {
    .field static assembly initonly class Linq101Select01/'orders4@114-4' @_instance
    .method assembly specialname rtspecialname 
            instance void  .ctor() cil managed
    {
      .custom instance void [mscorlib]System.Runtime.CompilerServices.CompilerGeneratedAttribute::.ctor() = ( 01 00 00 00 ) 
      .custom instance void [mscorlib]System.Diagnostics.DebuggerNonUserCodeAttribute::.ctor() = ( 01 00 00 00 ) 
      // Code size       7 (0x7)
      .maxstack  8
      IL_0000:  ldarg.0
      IL_0001:  call       instance void class [FSharp.Core]Microsoft.FSharp.Core.FSharpFunc`2<class [mscorlib]System.Tuple`2<class [Utils]Utils/Customer,class [Utils]Utils/Order>,bool>::.ctor()
      IL_0006:  ret
    } // end of method 'orders4@114-4'::.ctor

    .method public strict virtual instance bool 
            Invoke(class [mscorlib]System.Tuple`2<class [Utils]Utils/Customer,class [Utils]Utils/Order> tupledArg) cil managed
    {
      // Code size       41 (0x29)
      .maxstack  6
      .locals init ([0] class [Utils]Utils/Customer c,
               [1] class [Utils]Utils/Order o,
               [2] valuetype [mscorlib]System.DateTime V_2,
               [3] valuetype [mscorlib]System.DateTime V_3)
      .line 100001,100001 : 0,0 ''
      IL_0000:  ldarg.1
      IL_0001:  call       instance !0 class [mscorlib]System.Tuple`2<class [Utils]Utils/Customer,class [Utils]Utils/Order>::get_Item1()
      IL_0006:  stloc.0
      IL_0007:  ldarg.1
      IL_0008:  call       instance !1 class [mscorlib]System.Tuple`2<class [Utils]Utils/Customer,class [Utils]Utils/Order>::get_Item2()
      IL_000d:  stloc.1
      .line 114,114 : 16,41 ''
      IL_000e:  ldloc.1
      IL_000f:  callvirt   instance valuetype [mscorlib]System.DateTime [Utils]Utils/Order::get_OrderDate()
      IL_0014:  stloc.2
      IL_0015:  call       valuetype [mscorlib]System.DateTime Linq101Select01::get_cutOffDate()
      IL_001a:  stloc.3
      IL_001b:  ldloc.2
      IL_001c:  ldloc.3
      IL_001d:  call       int32 [netstandard]System.DateTime::Compare(valuetype [netstandard]System.DateTime,
                                                                       valuetype [netstandard]System.DateTime)
      IL_0022:  ldc.i4.0
      IL_0023:  clt
      IL_0025:  ldc.i4.0
      IL_0026:  ceq
      IL_0028:  ret
    } // end of method 'orders4@114-4'::Invoke

    .method private specialname rtspecialname static 
            void  .cctor() cil managed
    {
      // Code size       11 (0xb)
      .maxstack  10
      IL_0000:  newobj     instance void Linq101Select01/'orders4@114-4'::.ctor()
      IL_0005:  stsfld     class Linq101Select01/'orders4@114-4' Linq101Select01/'orders4@114-4'::@_instance
      IL_000a:  ret
    } // end of method 'orders4@114-4'::.cctor

  } // end of class 'orders4@114-4'

  .class auto ansi serializable sealed nested assembly beforefieldinit 'orders4@115-5'
         extends class [FSharp.Core]Microsoft.FSharp.Core.FSharpFunc`2<class [mscorlib]System.Tuple`2<class [Utils]Utils/Customer,class [Utils]Utils/Order>,class [mscorlib]System.Tuple`2<string,int32>>
  {
    .field static assembly initonly class Linq101Select01/'orders4@115-5' @_instance
    .method assembly specialname rtspecialname 
            instance void  .ctor() cil managed
    {
      .custom instance void [mscorlib]System.Runtime.CompilerServices.CompilerGeneratedAttribute::.ctor() = ( 01 00 00 00 ) 
      .custom instance void [mscorlib]System.Diagnostics.DebuggerNonUserCodeAttribute::.ctor() = ( 01 00 00 00 ) 
      // Code size       7 (0x7)
      .maxstack  8
      IL_0000:  ldarg.0
      IL_0001:  call       instance void class [FSharp.Core]Microsoft.FSharp.Core.FSharpFunc`2<class [mscorlib]System.Tuple`2<class [Utils]Utils/Customer,class [Utils]Utils/Order>,class [mscorlib]System.Tuple`2<string,int32>>::.ctor()
      IL_0006:  ret
    } // end of method 'orders4@115-5'::.ctor

    .method public strict virtual instance class [mscorlib]System.Tuple`2<string,int32> 
            Invoke(class [mscorlib]System.Tuple`2<class [Utils]Utils/Customer,class [Utils]Utils/Order> tupledArg) cil managed
    {
      // Code size       32 (0x20)
      .maxstack  6
      .locals init ([0] class [Utils]Utils/Customer c,
               [1] class [Utils]Utils/Order o)
      .line 100001,100001 : 0,0 ''
      IL_0000:  ldarg.1
      IL_0001:  call       instance !0 class [mscorlib]System.Tuple`2<class [Utils]Utils/Customer,class [Utils]Utils/Order>::get_Item1()
      IL_0006:  stloc.0
      IL_0007:  ldarg.1
      IL_0008:  call       instance !1 class [mscorlib]System.Tuple`2<class [Utils]Utils/Customer,class [Utils]Utils/Order>::get_Item2()
      IL_000d:  stloc.1
      .line 115,115 : 17,40 ''
      IL_000e:  ldloc.0
      IL_000f:  callvirt   instance string [Utils]Utils/Customer::get_CustomerID()
      IL_0014:  ldloc.1
      IL_0015:  callvirt   instance int32 [Utils]Utils/Order::get_OrderID()
      IL_001a:  newobj     instance void class [mscorlib]System.Tuple`2<string,int32>::.ctor(!0,
                                                                                             !1)
      IL_001f:  ret
    } // end of method 'orders4@115-5'::Invoke

    .method private specialname rtspecialname static 
            void  .cctor() cil managed
    {
      // Code size       11 (0xb)
      .maxstack  10
      IL_0000:  newobj     instance void Linq101Select01/'orders4@115-5'::.ctor()
      IL_0005:  stsfld     class Linq101Select01/'orders4@115-5' Linq101Select01/'orders4@115-5'::@_instance
      IL_000a:  ret
    } // end of method 'orders4@115-5'::.cctor

  } // end of class 'orders4@115-5'

  .method public specialname static class [FSharp.Core]Microsoft.FSharp.Collections.FSharpList`1<int32> 
          get_numbers() cil managed
  {
    // Code size       6 (0x6)
    .maxstack  8
    IL_0000:  ldsfld     class [FSharp.Core]Microsoft.FSharp.Collections.FSharpList`1<int32> '<StartupCode$Linq101Select01>'.$Linq101Select01::numbers@7
    IL_0005:  ret
  } // end of method Linq101Select01::get_numbers

  .method public specialname static class [FSharp.Core]Microsoft.FSharp.Collections.FSharpList`1<int32> 
          get_numsPlusOne() cil managed
  {
    // Code size       6 (0x6)
    .maxstack  8
    IL_0000:  ldsfld     class [FSharp.Core]Microsoft.FSharp.Collections.FSharpList`1<int32> '<StartupCode$Linq101Select01>'.$Linq101Select01::numsPlusOne@10
    IL_0005:  ret
  } // end of method Linq101Select01::get_numsPlusOne

  .method public specialname static class [FSharp.Core]Microsoft.FSharp.Collections.FSharpList`1<class [Utils]Utils/Product> 
          get_products() cil managed
  {
    // Code size       6 (0x6)
    .maxstack  8
    IL_0000:  ldsfld     class [FSharp.Core]Microsoft.FSharp.Collections.FSharpList`1<class [Utils]Utils/Product> '<StartupCode$Linq101Select01>'.$Linq101Select01::products@17
    IL_0005:  ret
  } // end of method Linq101Select01::get_products

  .method public specialname static class [mscorlib]System.Collections.Generic.IEnumerable`1<string> 
          get_productNames() cil managed
  {
    // Code size       6 (0x6)
    .maxstack  8
    IL_0000:  ldsfld     class [mscorlib]System.Collections.Generic.IEnumerable`1<string> '<StartupCode$Linq101Select01>'.$Linq101Select01::productNames@19
    IL_0005:  ret
  } // end of method Linq101Select01::get_productNames

  .method public specialname static class [FSharp.Core]Microsoft.FSharp.Collections.FSharpList`1<string> 
          get_strings() cil managed
  {
    // Code size       6 (0x6)
    .maxstack  8
    IL_0000:  ldsfld     class [FSharp.Core]Microsoft.FSharp.Collections.FSharpList`1<string> '<StartupCode$Linq101Select01>'.$Linq101Select01::strings@26
    IL_0005:  ret
  } // end of method Linq101Select01::get_strings

  .method public specialname static class [FSharp.Core]Microsoft.FSharp.Collections.FSharpList`1<string> 
          get_textNums() cil managed
  {
    // Code size       6 (0x6)
    .maxstack  8
    IL_0000:  ldsfld     class [FSharp.Core]Microsoft.FSharp.Collections.FSharpList`1<string> '<StartupCode$Linq101Select01>'.$Linq101Select01::textNums@27
    IL_0005:  ret
  } // end of method Linq101Select01::get_textNums

  .method public specialname static class [FSharp.Core]Microsoft.FSharp.Collections.FSharpList`1<string> 
          get_words() cil managed
  {
    // Code size       6 (0x6)
    .maxstack  8
    IL_0000:  ldsfld     class [FSharp.Core]Microsoft.FSharp.Collections.FSharpList`1<string> '<StartupCode$Linq101Select01>'.$Linq101Select01::words@34
    IL_0005:  ret
  } // end of method Linq101Select01::get_words

  .method public specialname static class [mscorlib]System.Tuple`2<string,string>[] 
          get_upperLowerWords() cil managed
  {
    // Code size       6 (0x6)
    .maxstack  8
    IL_0000:  ldsfld     class [mscorlib]System.Tuple`2<string,string>[] '<StartupCode$Linq101Select01>'.$Linq101Select01::upperLowerWords@36
    IL_0005:  ret
  } // end of method Linq101Select01::get_upperLowerWords

  .method public specialname static class [FSharp.Core]Microsoft.FSharp.Collections.FSharpList`1<class [mscorlib]System.Tuple`2<string,bool>> 
          get_digitOddEvens() cil managed
  {
    // Code size       6 (0x6)
    .maxstack  8
    IL_0000:  ldsfld     class [FSharp.Core]Microsoft.FSharp.Collections.FSharpList`1<class [mscorlib]System.Tuple`2<string,bool>> '<StartupCode$Linq101Select01>'.$Linq101Select01::digitOddEvens@43
    IL_0005:  ret
  } // end of method Linq101Select01::get_digitOddEvens

  .method public specialname static class [mscorlib]System.Tuple`3<string,string,valuetype [mscorlib]System.Decimal>[] 
          get_productInfos() cil managed
  {
    // Code size       6 (0x6)
    .maxstack  8
    IL_0000:  ldsfld     class [mscorlib]System.Tuple`3<string,string,valuetype [mscorlib]System.Decimal>[] '<StartupCode$Linq101Select01>'.$Linq101Select01::productInfos@50
    IL_0005:  ret
  } // end of method Linq101Select01::get_productInfos

  .method public specialname static class [FSharp.Core]Microsoft.FSharp.Collections.FSharpList`1<string> 
          get_digits() cil managed
  {
    // Code size       6 (0x6)
    .maxstack  8
    IL_0000:  ldsfld     class [FSharp.Core]Microsoft.FSharp.Collections.FSharpList`1<string> '<StartupCode$Linq101Select01>'.$Linq101Select01::digits@57
    IL_0005:  ret
  } // end of method Linq101Select01::get_digits

  .method public specialname static class [FSharp.Core]Microsoft.FSharp.Collections.FSharpList`1<string> 
          get_lowNums() cil managed
  {
    // Code size       6 (0x6)
    .maxstack  8
    IL_0000:  ldsfld     class [FSharp.Core]Microsoft.FSharp.Collections.FSharpList`1<string> '<StartupCode$Linq101Select01>'.$Linq101Select01::lowNums@58
    IL_0005:  ret
  } // end of method Linq101Select01::get_lowNums

  .method public specialname static class [FSharp.Core]Microsoft.FSharp.Collections.FSharpList`1<int32> 
          get_numbersA() cil managed
  {
    // Code size       6 (0x6)
    .maxstack  8
    IL_0000:  ldsfld     class [FSharp.Core]Microsoft.FSharp.Collections.FSharpList`1<int32> '<StartupCode$Linq101Select01>'.$Linq101Select01::numbersA@67
    IL_0005:  ret
  } // end of method Linq101Select01::get_numbersA

  .method public specialname static class [FSharp.Core]Microsoft.FSharp.Collections.FSharpList`1<int32> 
          get_numbersB() cil managed
  {
    // Code size       6 (0x6)
    .maxstack  8
    IL_0000:  ldsfld     class [FSharp.Core]Microsoft.FSharp.Collections.FSharpList`1<int32> '<StartupCode$Linq101Select01>'.$Linq101Select01::numbersB@68
    IL_0005:  ret
  } // end of method Linq101Select01::get_numbersB

  .method public specialname static class [mscorlib]System.Tuple`2<int32,int32>[] 
          get_pairs() cil managed
  {
    // Code size       6 (0x6)
    .maxstack  8
    IL_0000:  ldsfld     class [mscorlib]System.Tuple`2<int32,int32>[] '<StartupCode$Linq101Select01>'.$Linq101Select01::pairs@70
    IL_0005:  ret
  } // end of method Linq101Select01::get_pairs

  .method public specialname static class [FSharp.Core]Microsoft.FSharp.Collections.FSharpList`1<class [Utils]Utils/Customer> 
          get_customers() cil managed
  {
    // Code size       6 (0x6)
    .maxstack  8
    IL_0000:  ldsfld     class [FSharp.Core]Microsoft.FSharp.Collections.FSharpList`1<class [Utils]Utils/Customer> '<StartupCode$Linq101Select01>'.$Linq101Select01::customers@79
    IL_0005:  ret
  } // end of method Linq101Select01::get_customers

  .method public specialname static class [mscorlib]System.Tuple`3<string,int32,valuetype [mscorlib]System.Decimal>[] 
          get_orders() cil managed
  {
    // Code size       6 (0x6)
    .maxstack  8
    IL_0000:  ldsfld     class [mscorlib]System.Tuple`3<string,int32,valuetype [mscorlib]System.Decimal>[] '<StartupCode$Linq101Select01>'.$Linq101Select01::orders@80
    IL_0005:  ret
  } // end of method Linq101Select01::get_orders

  .method public specialname static class [mscorlib]System.Tuple`3<string,int32,valuetype [mscorlib]System.DateTime>[] 
          get_orders2() cil managed
  {
    // Code size       6 (0x6)
    .maxstack  8
    IL_0000:  ldsfld     class [mscorlib]System.Tuple`3<string,int32,valuetype [mscorlib]System.DateTime>[] '<StartupCode$Linq101Select01>'.$Linq101Select01::orders2@89
    IL_0005:  ret
  } // end of method Linq101Select01::get_orders2

  .method public specialname static class [mscorlib]System.Collections.Generic.IEnumerable`1<class [mscorlib]System.Tuple`3<string,int32,valuetype [mscorlib]System.Decimal>> 
          get_orders3() cil managed
  {
    // Code size       6 (0x6)
    .maxstack  8
    IL_0000:  ldsfld     class [mscorlib]System.Collections.Generic.IEnumerable`1<class [mscorlib]System.Tuple`3<string,int32,valuetype [mscorlib]System.Decimal>> '<StartupCode$Linq101Select01>'.$Linq101Select01::orders3@98
    IL_0005:  ret
  } // end of method Linq101Select01::get_orders3

  .method public specialname static valuetype [mscorlib]System.DateTime 
          get_cutOffDate() cil managed
  {
    // Code size       6 (0x6)
    .maxstack  8
    IL_0000:  ldsfld     valuetype [mscorlib]System.DateTime '<StartupCode$Linq101Select01>'.$Linq101Select01::cutOffDate@107
    IL_0005:  ret
  } // end of method Linq101Select01::get_cutOffDate

  .method public specialname static class [mscorlib]System.Collections.Generic.IEnumerable`1<class [mscorlib]System.Tuple`2<string,int32>> 
          get_orders4() cil managed
  {
    // Code size       6 (0x6)
    .maxstack  8
    IL_0000:  ldsfld     class [mscorlib]System.Collections.Generic.IEnumerable`1<class [mscorlib]System.Tuple`2<string,int32>> '<StartupCode$Linq101Select01>'.$Linq101Select01::orders4@109
    IL_0005:  ret
  } // end of method Linq101Select01::get_orders4

  .property class [FSharp.Core]Microsoft.FSharp.Collections.FSharpList`1<int32>
          numbers()
  {
    .custom instance void [FSharp.Core]Microsoft.FSharp.Core.CompilationMappingAttribute::.ctor(valuetype [FSharp.Core]Microsoft.FSharp.Core.SourceConstructFlags) = ( 01 00 09 00 00 00 00 00 ) 
    .get class [FSharp.Core]Microsoft.FSharp.Collections.FSharpList`1<int32> Linq101Select01::get_numbers()
  } // end of property Linq101Select01::numbers
  .property class [FSharp.Core]Microsoft.FSharp.Collections.FSharpList`1<int32>
          numsPlusOne()
  {
    .custom instance void [FSharp.Core]Microsoft.FSharp.Core.CompilationMappingAttribute::.ctor(valuetype [FSharp.Core]Microsoft.FSharp.Core.SourceConstructFlags) = ( 01 00 09 00 00 00 00 00 ) 
    .get class [FSharp.Core]Microsoft.FSharp.Collections.FSharpList`1<int32> Linq101Select01::get_numsPlusOne()
  } // end of property Linq101Select01::numsPlusOne
  .property class [FSharp.Core]Microsoft.FSharp.Collections.FSharpList`1<class [Utils]Utils/Product>
          products()
  {
    .custom instance void [FSharp.Core]Microsoft.FSharp.Core.CompilationMappingAttribute::.ctor(valuetype [FSharp.Core]Microsoft.FSharp.Core.SourceConstructFlags) = ( 01 00 09 00 00 00 00 00 ) 
    .get class [FSharp.Core]Microsoft.FSharp.Collections.FSharpList`1<class [Utils]Utils/Product> Linq101Select01::get_products()
  } // end of property Linq101Select01::products
  .property class [mscorlib]System.Collections.Generic.IEnumerable`1<string>
          productNames()
  {
    .custom instance void [FSharp.Core]Microsoft.FSharp.Core.CompilationMappingAttribute::.ctor(valuetype [FSharp.Core]Microsoft.FSharp.Core.SourceConstructFlags) = ( 01 00 09 00 00 00 00 00 ) 
    .get class [mscorlib]System.Collections.Generic.IEnumerable`1<string> Linq101Select01::get_productNames()
  } // end of property Linq101Select01::productNames
  .property class [FSharp.Core]Microsoft.FSharp.Collections.FSharpList`1<string>
          strings()
  {
    .custom instance void [FSharp.Core]Microsoft.FSharp.Core.CompilationMappingAttribute::.ctor(valuetype [FSharp.Core]Microsoft.FSharp.Core.SourceConstructFlags) = ( 01 00 09 00 00 00 00 00 ) 
    .get class [FSharp.Core]Microsoft.FSharp.Collections.FSharpList`1<string> Linq101Select01::get_strings()
  } // end of property Linq101Select01::strings
  .property class [FSharp.Core]Microsoft.FSharp.Collections.FSharpList`1<string>
          textNums()
  {
    .custom instance void [FSharp.Core]Microsoft.FSharp.Core.CompilationMappingAttribute::.ctor(valuetype [FSharp.Core]Microsoft.FSharp.Core.SourceConstructFlags) = ( 01 00 09 00 00 00 00 00 ) 
    .get class [FSharp.Core]Microsoft.FSharp.Collections.FSharpList`1<string> Linq101Select01::get_textNums()
  } // end of property Linq101Select01::textNums
  .property class [FSharp.Core]Microsoft.FSharp.Collections.FSharpList`1<string>
          words()
  {
    .custom instance void [FSharp.Core]Microsoft.FSharp.Core.CompilationMappingAttribute::.ctor(valuetype [FSharp.Core]Microsoft.FSharp.Core.SourceConstructFlags) = ( 01 00 09 00 00 00 00 00 ) 
    .get class [FSharp.Core]Microsoft.FSharp.Collections.FSharpList`1<string> Linq101Select01::get_words()
  } // end of property Linq101Select01::words
  .property class [mscorlib]System.Tuple`2<string,string>[]
          upperLowerWords()
  {
    .custom instance void [FSharp.Core]Microsoft.FSharp.Core.CompilationMappingAttribute::.ctor(valuetype [FSharp.Core]Microsoft.FSharp.Core.SourceConstructFlags) = ( 01 00 09 00 00 00 00 00 ) 
    .get class [mscorlib]System.Tuple`2<string,string>[] Linq101Select01::get_upperLowerWords()
  } // end of property Linq101Select01::upperLowerWords
  .property class [FSharp.Core]Microsoft.FSharp.Collections.FSharpList`1<class [mscorlib]System.Tuple`2<string,bool>>
          digitOddEvens()
  {
    .custom instance void [FSharp.Core]Microsoft.FSharp.Core.CompilationMappingAttribute::.ctor(valuetype [FSharp.Core]Microsoft.FSharp.Core.SourceConstructFlags) = ( 01 00 09 00 00 00 00 00 ) 
    .get class [FSharp.Core]Microsoft.FSharp.Collections.FSharpList`1<class [mscorlib]System.Tuple`2<string,bool>> Linq101Select01::get_digitOddEvens()
  } // end of property Linq101Select01::digitOddEvens
  .property class [mscorlib]System.Tuple`3<string,string,valuetype [mscorlib]System.Decimal>[]
          productInfos()
  {
    .custom instance void [FSharp.Core]Microsoft.FSharp.Core.CompilationMappingAttribute::.ctor(valuetype [FSharp.Core]Microsoft.FSharp.Core.SourceConstructFlags) = ( 01 00 09 00 00 00 00 00 ) 
    .get class [mscorlib]System.Tuple`3<string,string,valuetype [mscorlib]System.Decimal>[] Linq101Select01::get_productInfos()
  } // end of property Linq101Select01::productInfos
  .property class [FSharp.Core]Microsoft.FSharp.Collections.FSharpList`1<string>
          digits()
  {
    .custom instance void [FSharp.Core]Microsoft.FSharp.Core.CompilationMappingAttribute::.ctor(valuetype [FSharp.Core]Microsoft.FSharp.Core.SourceConstructFlags) = ( 01 00 09 00 00 00 00 00 ) 
    .get class [FSharp.Core]Microsoft.FSharp.Collections.FSharpList`1<string> Linq101Select01::get_digits()
  } // end of property Linq101Select01::digits
  .property class [FSharp.Core]Microsoft.FSharp.Collections.FSharpList`1<string>
          lowNums()
  {
    .custom instance void [FSharp.Core]Microsoft.FSharp.Core.CompilationMappingAttribute::.ctor(valuetype [FSharp.Core]Microsoft.FSharp.Core.SourceConstructFlags) = ( 01 00 09 00 00 00 00 00 ) 
    .get class [FSharp.Core]Microsoft.FSharp.Collections.FSharpList`1<string> Linq101Select01::get_lowNums()
  } // end of property Linq101Select01::lowNums
  .property class [FSharp.Core]Microsoft.FSharp.Collections.FSharpList`1<int32>
          numbersA()
  {
    .custom instance void [FSharp.Core]Microsoft.FSharp.Core.CompilationMappingAttribute::.ctor(valuetype [FSharp.Core]Microsoft.FSharp.Core.SourceConstructFlags) = ( 01 00 09 00 00 00 00 00 ) 
    .get class [FSharp.Core]Microsoft.FSharp.Collections.FSharpList`1<int32> Linq101Select01::get_numbersA()
  } // end of property Linq101Select01::numbersA
  .property class [FSharp.Core]Microsoft.FSharp.Collections.FSharpList`1<int32>
          numbersB()
  {
    .custom instance void [FSharp.Core]Microsoft.FSharp.Core.CompilationMappingAttribute::.ctor(valuetype [FSharp.Core]Microsoft.FSharp.Core.SourceConstructFlags) = ( 01 00 09 00 00 00 00 00 ) 
    .get class [FSharp.Core]Microsoft.FSharp.Collections.FSharpList`1<int32> Linq101Select01::get_numbersB()
  } // end of property Linq101Select01::numbersB
  .property class [mscorlib]System.Tuple`2<int32,int32>[]
          pairs()
  {
    .custom instance void [FSharp.Core]Microsoft.FSharp.Core.CompilationMappingAttribute::.ctor(valuetype [FSharp.Core]Microsoft.FSharp.Core.SourceConstructFlags) = ( 01 00 09 00 00 00 00 00 ) 
    .get class [mscorlib]System.Tuple`2<int32,int32>[] Linq101Select01::get_pairs()
  } // end of property Linq101Select01::pairs
  .property class [FSharp.Core]Microsoft.FSharp.Collections.FSharpList`1<class [Utils]Utils/Customer>
          customers()
  {
    .custom instance void [FSharp.Core]Microsoft.FSharp.Core.CompilationMappingAttribute::.ctor(valuetype [FSharp.Core]Microsoft.FSharp.Core.SourceConstructFlags) = ( 01 00 09 00 00 00 00 00 ) 
    .get class [FSharp.Core]Microsoft.FSharp.Collections.FSharpList`1<class [Utils]Utils/Customer> Linq101Select01::get_customers()
  } // end of property Linq101Select01::customers
  .property class [mscorlib]System.Tuple`3<string,int32,valuetype [mscorlib]System.Decimal>[]
          orders()
  {
    .custom instance void [FSharp.Core]Microsoft.FSharp.Core.CompilationMappingAttribute::.ctor(valuetype [FSharp.Core]Microsoft.FSharp.Core.SourceConstructFlags) = ( 01 00 09 00 00 00 00 00 ) 
    .get class [mscorlib]System.Tuple`3<string,int32,valuetype [mscorlib]System.Decimal>[] Linq101Select01::get_orders()
  } // end of property Linq101Select01::orders
  .property class [mscorlib]System.Tuple`3<string,int32,valuetype [mscorlib]System.DateTime>[]
          orders2()
  {
    .custom instance void [FSharp.Core]Microsoft.FSharp.Core.CompilationMappingAttribute::.ctor(valuetype [FSharp.Core]Microsoft.FSharp.Core.SourceConstructFlags) = ( 01 00 09 00 00 00 00 00 ) 
    .get class [mscorlib]System.Tuple`3<string,int32,valuetype [mscorlib]System.DateTime>[] Linq101Select01::get_orders2()
  } // end of property Linq101Select01::orders2
  .property class [mscorlib]System.Collections.Generic.IEnumerable`1<class [mscorlib]System.Tuple`3<string,int32,valuetype [mscorlib]System.Decimal>>
          orders3()
  {
    .custom instance void [FSharp.Core]Microsoft.FSharp.Core.CompilationMappingAttribute::.ctor(valuetype [FSharp.Core]Microsoft.FSharp.Core.SourceConstructFlags) = ( 01 00 09 00 00 00 00 00 ) 
    .get class [mscorlib]System.Collections.Generic.IEnumerable`1<class [mscorlib]System.Tuple`3<string,int32,valuetype [mscorlib]System.Decimal>> Linq101Select01::get_orders3()
  } // end of property Linq101Select01::orders3
  .property valuetype [mscorlib]System.DateTime
          cutOffDate()
  {
    .custom instance void [FSharp.Core]Microsoft.FSharp.Core.CompilationMappingAttribute::.ctor(valuetype [FSharp.Core]Microsoft.FSharp.Core.SourceConstructFlags) = ( 01 00 09 00 00 00 00 00 ) 
    .get valuetype [mscorlib]System.DateTime Linq101Select01::get_cutOffDate()
  } // end of property Linq101Select01::cutOffDate
  .property class [mscorlib]System.Collections.Generic.IEnumerable`1<class [mscorlib]System.Tuple`2<string,int32>>
          orders4()
  {
    .custom instance void [FSharp.Core]Microsoft.FSharp.Core.CompilationMappingAttribute::.ctor(valuetype [FSharp.Core]Microsoft.FSharp.Core.SourceConstructFlags) = ( 01 00 09 00 00 00 00 00 ) 
    .get class [mscorlib]System.Collections.Generic.IEnumerable`1<class [mscorlib]System.Tuple`2<string,int32>> Linq101Select01::get_orders4()
  } // end of property Linq101Select01::orders4
} // end of class Linq101Select01

.class private abstract auto ansi sealed '<StartupCode$Linq101Select01>'.$Linq101Select01
       extends [mscorlib]System.Object
{
  .field static assembly class [FSharp.Core]Microsoft.FSharp.Collections.FSharpList`1<int32> numbers@7
  .custom instance void [mscorlib]System.Diagnostics.DebuggerBrowsableAttribute::.ctor(valuetype [mscorlib]System.Diagnostics.DebuggerBrowsableState) = ( 01 00 00 00 00 00 00 00 ) 
  .field static assembly class [FSharp.Core]Microsoft.FSharp.Collections.FSharpList`1<int32> numsPlusOne@10
  .custom instance void [mscorlib]System.Diagnostics.DebuggerBrowsableAttribute::.ctor(valuetype [mscorlib]System.Diagnostics.DebuggerBrowsableState) = ( 01 00 00 00 00 00 00 00 ) 
  .field static assembly class [FSharp.Core]Microsoft.FSharp.Collections.FSharpList`1<class [Utils]Utils/Product> products@17
  .custom instance void [mscorlib]System.Diagnostics.DebuggerBrowsableAttribute::.ctor(valuetype [mscorlib]System.Diagnostics.DebuggerBrowsableState) = ( 01 00 00 00 00 00 00 00 ) 
  .field static assembly class [mscorlib]System.Collections.Generic.IEnumerable`1<string> productNames@19
  .custom instance void [mscorlib]System.Diagnostics.DebuggerBrowsableAttribute::.ctor(valuetype [mscorlib]System.Diagnostics.DebuggerBrowsableState) = ( 01 00 00 00 00 00 00 00 ) 
  .field static assembly class [FSharp.Core]Microsoft.FSharp.Collections.FSharpList`1<string> strings@26
  .custom instance void [mscorlib]System.Diagnostics.DebuggerBrowsableAttribute::.ctor(valuetype [mscorlib]System.Diagnostics.DebuggerBrowsableState) = ( 01 00 00 00 00 00 00 00 ) 
  .field static assembly class [FSharp.Core]Microsoft.FSharp.Collections.FSharpList`1<string> textNums@27
  .custom instance void [mscorlib]System.Diagnostics.DebuggerBrowsableAttribute::.ctor(valuetype [mscorlib]System.Diagnostics.DebuggerBrowsableState) = ( 01 00 00 00 00 00 00 00 ) 
  .field static assembly class [FSharp.Core]Microsoft.FSharp.Collections.FSharpList`1<string> words@34
  .custom instance void [mscorlib]System.Diagnostics.DebuggerBrowsableAttribute::.ctor(valuetype [mscorlib]System.Diagnostics.DebuggerBrowsableState) = ( 01 00 00 00 00 00 00 00 ) 
  .field static assembly class [mscorlib]System.Tuple`2<string,string>[] upperLowerWords@36
  .custom instance void [mscorlib]System.Diagnostics.DebuggerBrowsableAttribute::.ctor(valuetype [mscorlib]System.Diagnostics.DebuggerBrowsableState) = ( 01 00 00 00 00 00 00 00 ) 
  .field static assembly class [FSharp.Core]Microsoft.FSharp.Collections.FSharpList`1<class [mscorlib]System.Tuple`2<string,bool>> digitOddEvens@43
  .custom instance void [mscorlib]System.Diagnostics.DebuggerBrowsableAttribute::.ctor(valuetype [mscorlib]System.Diagnostics.DebuggerBrowsableState) = ( 01 00 00 00 00 00 00 00 ) 
  .field static assembly class [mscorlib]System.Tuple`3<string,string,valuetype [mscorlib]System.Decimal>[] productInfos@50
  .custom instance void [mscorlib]System.Diagnostics.DebuggerBrowsableAttribute::.ctor(valuetype [mscorlib]System.Diagnostics.DebuggerBrowsableState) = ( 01 00 00 00 00 00 00 00 ) 
  .field static assembly class [FSharp.Core]Microsoft.FSharp.Collections.FSharpList`1<string> digits@57
  .custom instance void [mscorlib]System.Diagnostics.DebuggerBrowsableAttribute::.ctor(valuetype [mscorlib]System.Diagnostics.DebuggerBrowsableState) = ( 01 00 00 00 00 00 00 00 ) 
  .field static assembly class [FSharp.Core]Microsoft.FSharp.Collections.FSharpList`1<string> lowNums@58
  .custom instance void [mscorlib]System.Diagnostics.DebuggerBrowsableAttribute::.ctor(valuetype [mscorlib]System.Diagnostics.DebuggerBrowsableState) = ( 01 00 00 00 00 00 00 00 ) 
  .field static assembly class [FSharp.Core]Microsoft.FSharp.Collections.FSharpList`1<int32> numbersA@67
  .custom instance void [mscorlib]System.Diagnostics.DebuggerBrowsableAttribute::.ctor(valuetype [mscorlib]System.Diagnostics.DebuggerBrowsableState) = ( 01 00 00 00 00 00 00 00 ) 
  .field static assembly class [FSharp.Core]Microsoft.FSharp.Collections.FSharpList`1<int32> numbersB@68
  .custom instance void [mscorlib]System.Diagnostics.DebuggerBrowsableAttribute::.ctor(valuetype [mscorlib]System.Diagnostics.DebuggerBrowsableState) = ( 01 00 00 00 00 00 00 00 ) 
  .field static assembly class [mscorlib]System.Tuple`2<int32,int32>[] pairs@70
  .custom instance void [mscorlib]System.Diagnostics.DebuggerBrowsableAttribute::.ctor(valuetype [mscorlib]System.Diagnostics.DebuggerBrowsableState) = ( 01 00 00 00 00 00 00 00 ) 
  .field static assembly class [FSharp.Core]Microsoft.FSharp.Collections.FSharpList`1<class [Utils]Utils/Customer> customers@79
  .custom instance void [mscorlib]System.Diagnostics.DebuggerBrowsableAttribute::.ctor(valuetype [mscorlib]System.Diagnostics.DebuggerBrowsableState) = ( 01 00 00 00 00 00 00 00 ) 
  .field static assembly class [mscorlib]System.Tuple`3<string,int32,valuetype [mscorlib]System.Decimal>[] orders@80
  .custom instance void [mscorlib]System.Diagnostics.DebuggerBrowsableAttribute::.ctor(valuetype [mscorlib]System.Diagnostics.DebuggerBrowsableState) = ( 01 00 00 00 00 00 00 00 ) 
  .field static assembly class [mscorlib]System.Tuple`3<string,int32,valuetype [mscorlib]System.DateTime>[] orders2@89
  .custom instance void [mscorlib]System.Diagnostics.DebuggerBrowsableAttribute::.ctor(valuetype [mscorlib]System.Diagnostics.DebuggerBrowsableState) = ( 01 00 00 00 00 00 00 00 ) 
  .field static assembly class [mscorlib]System.Collections.Generic.IEnumerable`1<class [mscorlib]System.Tuple`3<string,int32,valuetype [mscorlib]System.Decimal>> orders3@98
  .custom instance void [mscorlib]System.Diagnostics.DebuggerBrowsableAttribute::.ctor(valuetype [mscorlib]System.Diagnostics.DebuggerBrowsableState) = ( 01 00 00 00 00 00 00 00 ) 
  .field static assembly valuetype [mscorlib]System.DateTime cutOffDate@107
  .custom instance void [mscorlib]System.Diagnostics.DebuggerBrowsableAttribute::.ctor(valuetype [mscorlib]System.Diagnostics.DebuggerBrowsableState) = ( 01 00 00 00 00 00 00 00 ) 
  .field static assembly class [mscorlib]System.Collections.Generic.IEnumerable`1<class [mscorlib]System.Tuple`2<string,int32>> orders4@109
  .custom instance void [mscorlib]System.Diagnostics.DebuggerBrowsableAttribute::.ctor(valuetype [mscorlib]System.Diagnostics.DebuggerBrowsableState) = ( 01 00 00 00 00 00 00 00 ) 
  .field static assembly int32 init@
  .custom instance void [mscorlib]System.Diagnostics.DebuggerBrowsableAttribute::.ctor(valuetype [mscorlib]System.Diagnostics.DebuggerBrowsableState) = ( 01 00 00 00 00 00 00 00 ) 
  .custom instance void [mscorlib]System.Runtime.CompilerServices.CompilerGeneratedAttribute::.ctor() = ( 01 00 00 00 ) 
  .custom instance void [mscorlib]System.Diagnostics.DebuggerNonUserCodeAttribute::.ctor() = ( 01 00 00 00 ) 
  .method public static void  main@() cil managed
  {
    .entrypoint
    // Code size       1124 (0x464)
    .maxstack  13
    .locals init ([0] class [FSharp.Core]Microsoft.FSharp.Collections.FSharpList`1<int32> numbers,
             [1] class [FSharp.Core]Microsoft.FSharp.Collections.FSharpList`1<int32> numsPlusOne,
             [2] class [FSharp.Core]Microsoft.FSharp.Collections.FSharpList`1<class [Utils]Utils/Product> products,
             [3] class [mscorlib]System.Collections.Generic.IEnumerable`1<string> productNames,
             [4] class [FSharp.Core]Microsoft.FSharp.Collections.FSharpList`1<string> strings,
             [5] class [FSharp.Core]Microsoft.FSharp.Collections.FSharpList`1<string> textNums,
             [6] class [FSharp.Core]Microsoft.FSharp.Collections.FSharpList`1<string> words,
             [7] class [mscorlib]System.Tuple`2<string,string>[] upperLowerWords,
             [8] class [FSharp.Core]Microsoft.FSharp.Collections.FSharpList`1<class [mscorlib]System.Tuple`2<string,bool>> digitOddEvens,
             [9] class [mscorlib]System.Tuple`3<string,string,valuetype [mscorlib]System.Decimal>[] productInfos,
             [10] class [FSharp.Core]Microsoft.FSharp.Collections.FSharpList`1<string> digits,
             [11] class [FSharp.Core]Microsoft.FSharp.Collections.FSharpList`1<string> lowNums,
             [12] class [FSharp.Core]Microsoft.FSharp.Collections.FSharpList`1<int32> numbersA,
             [13] class [FSharp.Core]Microsoft.FSharp.Collections.FSharpList`1<int32> numbersB,
             [14] class [mscorlib]System.Tuple`2<int32,int32>[] pairs,
             [15] class [FSharp.Core]Microsoft.FSharp.Collections.FSharpList`1<class [Utils]Utils/Customer> customers,
             [16] class [mscorlib]System.Tuple`3<string,int32,valuetype [mscorlib]System.Decimal>[] orders,
             [17] class [mscorlib]System.Tuple`3<string,int32,valuetype [mscorlib]System.DateTime>[] orders2,
             [18] class [mscorlib]System.Collections.Generic.IEnumerable`1<class [mscorlib]System.Tuple`3<string,int32,valuetype [mscorlib]System.Decimal>> orders3,
             [19] valuetype [mscorlib]System.DateTime cutOffDate,
             [20] class [mscorlib]System.Collections.Generic.IEnumerable`1<class [mscorlib]System.Tuple`2<string,int32>> orders4,
             [21] class [FSharp.Core]Microsoft.FSharp.Linq.QueryBuilder V_21,
             [22] class [FSharp.Core]Microsoft.FSharp.Linq.QueryBuilder V_22,
             [23] class [FSharp.Core]Microsoft.FSharp.Linq.QueryBuilder V_23,
             [24] class [FSharp.Core]Microsoft.FSharp.Linq.QueryBuilder V_24,
             [25] class [FSharp.Core]Microsoft.FSharp.Linq.QueryBuilder V_25,
             [26] class [FSharp.Core]Microsoft.FSharp.Linq.QueryBuilder V_26,
             [27] class [FSharp.Core]Microsoft.FSharp.Linq.QueryBuilder V_27,
             [28] class [FSharp.Core]Microsoft.FSharp.Collections.FSharpList`1<string> V_28,
             [29] class [FSharp.Core]Microsoft.FSharp.Collections.FSharpList`1<string> V_29,
             [30] class [FSharp.Core]Microsoft.FSharp.Linq.QueryBuilder V_30,
             [31] class [FSharp.Core]Microsoft.FSharp.Linq.QueryBuilder V_31,
             [32] class [FSharp.Core]Microsoft.FSharp.Linq.QueryBuilder V_32,
             [33] class [FSharp.Core]Microsoft.FSharp.Linq.QueryBuilder V_33,
             [34] class [FSharp.Core]Microsoft.FSharp.Linq.QueryBuilder V_34)
    .line 7,7 : 1,47 ''
    IL_0000:  ldc.i4.5
    IL_0001:  ldc.i4.4
    IL_0002:  ldc.i4.1
    IL_0003:  ldc.i4.3
    IL_0004:  ldc.i4.s   9
    IL_0006:  ldc.i4.8
    IL_0007:  ldc.i4.6
    IL_0008:  ldc.i4.7
    IL_0009:  ldc.i4.2
    IL_000a:  ldc.i4.0
    IL_000b:  call       class [FSharp.Core]Microsoft.FSharp.Collections.FSharpList`1<!0> class [FSharp.Core]Microsoft.FSharp.Collections.FSharpList`1<int32>::get_Empty()
    IL_0010:  call       class [FSharp.Core]Microsoft.FSharp.Collections.FSharpList`1<!0> class [FSharp.Core]Microsoft.FSharp.Collections.FSharpList`1<int32>::Cons(!0,
                                                                                                                                                                    class [FSharp.Core]Microsoft.FSharp.Collections.FSharpList`1<!0>)
    IL_0015:  call       class [FSharp.Core]Microsoft.FSharp.Collections.FSharpList`1<!0> class [FSharp.Core]Microsoft.FSharp.Collections.FSharpList`1<int32>::Cons(!0,
                                                                                                                                                                    class [FSharp.Core]Microsoft.FSharp.Collections.FSharpList`1<!0>)
    IL_001a:  call       class [FSharp.Core]Microsoft.FSharp.Collections.FSharpList`1<!0> class [FSharp.Core]Microsoft.FSharp.Collections.FSharpList`1<int32>::Cons(!0,
                                                                                                                                                                    class [FSharp.Core]Microsoft.FSharp.Collections.FSharpList`1<!0>)
    IL_001f:  call       class [FSharp.Core]Microsoft.FSharp.Collections.FSharpList`1<!0> class [FSharp.Core]Microsoft.FSharp.Collections.FSharpList`1<int32>::Cons(!0,
                                                                                                                                                                    class [FSharp.Core]Microsoft.FSharp.Collections.FSharpList`1<!0>)
    IL_0024:  call       class [FSharp.Core]Microsoft.FSharp.Collections.FSharpList`1<!0> class [FSharp.Core]Microsoft.FSharp.Collections.FSharpList`1<int32>::Cons(!0,
                                                                                                                                                                    class [FSharp.Core]Microsoft.FSharp.Collections.FSharpList`1<!0>)
    IL_0029:  call       class [FSharp.Core]Microsoft.FSharp.Collections.FSharpList`1<!0> class [FSharp.Core]Microsoft.FSharp.Collections.FSharpList`1<int32>::Cons(!0,
                                                                                                                                                                    class [FSharp.Core]Microsoft.FSharp.Collections.FSharpList`1<!0>)
    IL_002e:  call       class [FSharp.Core]Microsoft.FSharp.Collections.FSharpList`1<!0> class [FSharp.Core]Microsoft.FSharp.Collections.FSharpList`1<int32>::Cons(!0,
                                                                                                                                                                    class [FSharp.Core]Microsoft.FSharp.Collections.FSharpList`1<!0>)
    IL_0033:  call       class [FSharp.Core]Microsoft.FSharp.Collections.FSharpList`1<!0> class [FSharp.Core]Microsoft.FSharp.Collections.FSharpList`1<int32>::Cons(!0,
                                                                                                                                                                    class [FSharp.Core]Microsoft.FSharp.Collections.FSharpList`1<!0>)
    IL_0038:  call       class [FSharp.Core]Microsoft.FSharp.Collections.FSharpList`1<!0> class [FSharp.Core]Microsoft.FSharp.Collections.FSharpList`1<int32>::Cons(!0,
                                                                                                                                                                    class [FSharp.Core]Microsoft.FSharp.Collections.FSharpList`1<!0>)
    IL_003d:  call       class [FSharp.Core]Microsoft.FSharp.Collections.FSharpList`1<!0> class [FSharp.Core]Microsoft.FSharp.Collections.FSharpList`1<int32>::Cons(!0,
                                                                                                                                                                    class [FSharp.Core]Microsoft.FSharp.Collections.FSharpList`1<!0>)
    IL_0042:  dup
    IL_0043:  stsfld     class [FSharp.Core]Microsoft.FSharp.Collections.FSharpList`1<int32> '<StartupCode$Linq101Select01>'.$Linq101Select01::numbers@7
    IL_0048:  stloc.0
    .line 10,14 : 1,20 ''
    IL_0049:  call       class [FSharp.Core]Microsoft.FSharp.Linq.QueryBuilder [FSharp.Core]Microsoft.FSharp.Core.ExtraTopLevelOperators::get_query()
    IL_004e:  stloc.s    V_21
    IL_0050:  ldnull
    IL_0051:  ldc.i4.0
    IL_0052:  ldc.i4.0
    IL_0053:  newobj     instance void Linq101Select01/numsPlusOne@13::.ctor(class [mscorlib]System.Collections.Generic.IEnumerator`1<int32>,
                                                                             int32,
                                                                             int32)
    IL_0058:  call       class [FSharp.Core]Microsoft.FSharp.Collections.FSharpList`1<!!0> [FSharp.Core]Microsoft.FSharp.Collections.SeqModule::ToList<int32>(class [mscorlib]System.Collections.Generic.IEnumerable`1<!!0>)
    IL_005d:  dup
    IL_005e:  stsfld     class [FSharp.Core]Microsoft.FSharp.Collections.FSharpList`1<int32> '<StartupCode$Linq101Select01>'.$Linq101Select01::numsPlusOne@10
    IL_0063:  stloc.1
    .line 17,17 : 1,32 ''
    IL_0064:  call       class [FSharp.Core]Microsoft.FSharp.Collections.FSharpList`1<class [Utils]Utils/Product> [Utils]Utils::getProductList()
    IL_0069:  dup
    IL_006a:  stsfld     class [FSharp.Core]Microsoft.FSharp.Collections.FSharpList`1<class [Utils]Utils/Product> '<StartupCode$Linq101Select01>'.$Linq101Select01::products@17
    IL_006f:  stloc.2
    IL_0070:  call       class [FSharp.Core]Microsoft.FSharp.Linq.QueryBuilder [FSharp.Core]Microsoft.FSharp.Core.ExtraTopLevelOperators::get_query()
    IL_0075:  stloc.s    V_22
    IL_0077:  ldnull
    IL_0078:  ldc.i4.0
    IL_0079:  ldnull
    IL_007a:  newobj     instance void Linq101Select01/productNames@22::.ctor(class [mscorlib]System.Collections.Generic.IEnumerator`1<class [Utils]Utils/Product>,
                                                                              int32,
                                                                              string)
    IL_007f:  dup
    IL_0080:  stsfld     class [mscorlib]System.Collections.Generic.IEnumerable`1<string> '<StartupCode$Linq101Select01>'.$Linq101Select01::productNames@19
    IL_0085:  stloc.3
    .line 26,26 : 1,97 ''
    IL_0086:  ldstr      "zero"
    IL_008b:  ldstr      "one"
    IL_0090:  ldstr      "two"
    IL_0095:  ldstr      "three"
    IL_009a:  ldstr      "four"
    IL_009f:  ldstr      "five"
    IL_00a4:  ldstr      "six"
    IL_00a9:  ldstr      "seven"
    IL_00ae:  ldstr      "eight"
    IL_00b3:  ldstr      "nine"
    IL_00b8:  call       class [FSharp.Core]Microsoft.FSharp.Collections.FSharpList`1<!0> class [FSharp.Core]Microsoft.FSharp.Collections.FSharpList`1<string>::get_Empty()
    IL_00bd:  call       class [FSharp.Core]Microsoft.FSharp.Collections.FSharpList`1<!0> class [FSharp.Core]Microsoft.FSharp.Collections.FSharpList`1<string>::Cons(!0,
                                                                                                                                                                     class [FSharp.Core]Microsoft.FSharp.Collections.FSharpList`1<!0>)
    IL_00c2:  call       class [FSharp.Core]Microsoft.FSharp.Collections.FSharpList`1<!0> class [FSharp.Core]Microsoft.FSharp.Collections.FSharpList`1<string>::Cons(!0,
                                                                                                                                                                     class [FSharp.Core]Microsoft.FSharp.Collections.FSharpList`1<!0>)
    IL_00c7:  call       class [FSharp.Core]Microsoft.FSharp.Collections.FSharpList`1<!0> class [FSharp.Core]Microsoft.FSharp.Collections.FSharpList`1<string>::Cons(!0,
                                                                                                                                                                     class [FSharp.Core]Microsoft.FSharp.Collections.FSharpList`1<!0>)
    IL_00cc:  call       class [FSharp.Core]Microsoft.FSharp.Collections.FSharpList`1<!0> class [FSharp.Core]Microsoft.FSharp.Collections.FSharpList`1<string>::Cons(!0,
                                                                                                                                                                     class [FSharp.Core]Microsoft.FSharp.Collections.FSharpList`1<!0>)
    IL_00d1:  call       class [FSharp.Core]Microsoft.FSharp.Collections.FSharpList`1<!0> class [FSharp.Core]Microsoft.FSharp.Collections.FSharpList`1<string>::Cons(!0,
                                                                                                                                                                     class [FSharp.Core]Microsoft.FSharp.Collections.FSharpList`1<!0>)
    IL_00d6:  call       class [FSharp.Core]Microsoft.FSharp.Collections.FSharpList`1<!0> class [FSharp.Core]Microsoft.FSharp.Collections.FSharpList`1<string>::Cons(!0,
                                                                                                                                                                     class [FSharp.Core]Microsoft.FSharp.Collections.FSharpList`1<!0>)
    IL_00db:  call       class [FSharp.Core]Microsoft.FSharp.Collections.FSharpList`1<!0> class [FSharp.Core]Microsoft.FSharp.Collections.FSharpList`1<string>::Cons(!0,
                                                                                                                                                                     class [FSharp.Core]Microsoft.FSharp.Collections.FSharpList`1<!0>)
    IL_00e0:  call       class [FSharp.Core]Microsoft.FSharp.Collections.FSharpList`1<!0> class [FSharp.Core]Microsoft.FSharp.Collections.FSharpList`1<string>::Cons(!0,
                                                                                                                                                                     class [FSharp.Core]Microsoft.FSharp.Collections.FSharpList`1<!0>)
    IL_00e5:  call       class [FSharp.Core]Microsoft.FSharp.Collections.FSharpList`1<!0> class [FSharp.Core]Microsoft.FSharp.Collections.FSharpList`1<string>::Cons(!0,
                                                                                                                                                                     class [FSharp.Core]Microsoft.FSharp.Collections.FSharpList`1<!0>)
    IL_00ea:  call       class [FSharp.Core]Microsoft.FSharp.Collections.FSharpList`1<!0> class [FSharp.Core]Microsoft.FSharp.Collections.FSharpList`1<string>::Cons(!0,
                                                                                                                                                                     class [FSharp.Core]Microsoft.FSharp.Collections.FSharpList`1<!0>)
    IL_00ef:  dup
    IL_00f0:  stsfld     class [FSharp.Core]Microsoft.FSharp.Collections.FSharpList`1<string> '<StartupCode$Linq101Select01>'.$Linq101Select01::strings@26
    IL_00f5:  stloc.s    strings
    .line 27,31 : 1,20 ''
    IL_00f7:  call       class [FSharp.Core]Microsoft.FSharp.Linq.QueryBuilder [FSharp.Core]Microsoft.FSharp.Core.ExtraTopLevelOperators::get_query()
    IL_00fc:  stloc.s    V_23
    IL_00fe:  ldnull
    IL_00ff:  ldc.i4.0
    IL_0100:  ldnull
    IL_0101:  newobj     instance void Linq101Select01/textNums@30::.ctor(class [mscorlib]System.Collections.Generic.IEnumerator`1<int32>,
                                                                          int32,
                                                                          string)
    IL_0106:  call       class [FSharp.Core]Microsoft.FSharp.Collections.FSharpList`1<!!0> [FSharp.Core]Microsoft.FSharp.Collections.SeqModule::ToList<string>(class [mscorlib]System.Collections.Generic.IEnumerable`1<!!0>)
    IL_010b:  dup
    IL_010c:  stsfld     class [FSharp.Core]Microsoft.FSharp.Collections.FSharpList`1<string> '<StartupCode$Linq101Select01>'.$Linq101Select01::textNums@27
    IL_0111:  stloc.s    textNums
    .line 34,34 : 1,46 ''
    IL_0113:  ldstr      "aPPLE"
    IL_0118:  ldstr      "BlUeBeRrY"
    IL_011d:  ldstr      "cHeRry"
    IL_0122:  call       class [FSharp.Core]Microsoft.FSharp.Collections.FSharpList`1<!0> class [FSharp.Core]Microsoft.FSharp.Collections.FSharpList`1<string>::get_Empty()
    IL_0127:  call       class [FSharp.Core]Microsoft.FSharp.Collections.FSharpList`1<!0> class [FSharp.Core]Microsoft.FSharp.Collections.FSharpList`1<string>::Cons(!0,
                                                                                                                                                                     class [FSharp.Core]Microsoft.FSharp.Collections.FSharpList`1<!0>)
    IL_012c:  call       class [FSharp.Core]Microsoft.FSharp.Collections.FSharpList`1<!0> class [FSharp.Core]Microsoft.FSharp.Collections.FSharpList`1<string>::Cons(!0,
                                                                                                                                                                     class [FSharp.Core]Microsoft.FSharp.Collections.FSharpList`1<!0>)
    IL_0131:  call       class [FSharp.Core]Microsoft.FSharp.Collections.FSharpList`1<!0> class [FSharp.Core]Microsoft.FSharp.Collections.FSharpList`1<string>::Cons(!0,
                                                                                                                                                                     class [FSharp.Core]Microsoft.FSharp.Collections.FSharpList`1<!0>)
    IL_0136:  dup
    IL_0137:  stsfld     class [FSharp.Core]Microsoft.FSharp.Collections.FSharpList`1<string> '<StartupCode$Linq101Select01>'.$Linq101Select01::words@34
    IL_013c:  stloc.s    words
    .line 36,40 : 1,20 ''
    IL_013e:  call       class [FSharp.Core]Microsoft.FSharp.Linq.QueryBuilder [FSharp.Core]Microsoft.FSharp.Core.ExtraTopLevelOperators::get_query()
    IL_0143:  stloc.s    V_24
    IL_0145:  ldnull
    IL_0146:  ldc.i4.0
    IL_0147:  ldnull
    IL_0148:  newobj     instance void Linq101Select01/upperLowerWords@39::.ctor(class [mscorlib]System.Collections.Generic.IEnumerator`1<string>,
                                                                                 int32,
                                                                                 class [mscorlib]System.Tuple`2<string,string>)
    IL_014d:  call       !!0[] [FSharp.Core]Microsoft.FSharp.Collections.SeqModule::ToArray<class [mscorlib]System.Tuple`2<string,string>>(class [mscorlib]System.Collections.Generic.IEnumerable`1<!!0>)
    IL_0152:  dup
    IL_0153:  stsfld     class [mscorlib]System.Tuple`2<string,string>[] '<StartupCode$Linq101Select01>'.$Linq101Select01::upperLowerWords@36
    IL_0158:  stloc.s    upperLowerWords
    .line 43,47 : 1,20 ''
    IL_015a:  call       class [FSharp.Core]Microsoft.FSharp.Linq.QueryBuilder [FSharp.Core]Microsoft.FSharp.Core.ExtraTopLevelOperators::get_query()
    IL_015f:  stloc.s    V_25
    IL_0161:  ldnull
    IL_0162:  ldc.i4.0
    IL_0163:  ldnull
    IL_0164:  newobj     instance void Linq101Select01/digitOddEvens@46::.ctor(class [mscorlib]System.Collections.Generic.IEnumerator`1<int32>,
                                                                               int32,
                                                                               class [mscorlib]System.Tuple`2<string,bool>)
    IL_0169:  call       class [FSharp.Core]Microsoft.FSharp.Collections.FSharpList`1<!!0> [FSharp.Core]Microsoft.FSharp.Collections.SeqModule::ToList<class [mscorlib]System.Tuple`2<string,bool>>(class [mscorlib]System.Collections.Generic.IEnumerable`1<!!0>)
    IL_016e:  dup
    IL_016f:  stsfld     class [FSharp.Core]Microsoft.FSharp.Collections.FSharpList`1<class [mscorlib]System.Tuple`2<string,bool>> '<StartupCode$Linq101Select01>'.$Linq101Select01::digitOddEvens@43
    IL_0174:  stloc.s    digitOddEvens
    .line 50,54 : 1,21 ''
    IL_0176:  call       class [FSharp.Core]Microsoft.FSharp.Linq.QueryBuilder [FSharp.Core]Microsoft.FSharp.Core.ExtraTopLevelOperators::get_query()
    IL_017b:  stloc.s    V_26
    IL_017d:  ldnull
    IL_017e:  ldc.i4.0
    IL_017f:  ldnull
    IL_0180:  newobj     instance void Linq101Select01/productInfos@53::.ctor(class [mscorlib]System.Collections.Generic.IEnumerator`1<class [Utils]Utils/Product>,
                                                                              int32,
                                                                              class [mscorlib]System.Tuple`3<string,string,valuetype [mscorlib]System.Decimal>)
    IL_0185:  call       !!0[] [FSharp.Core]Microsoft.FSharp.Collections.SeqModule::ToArray<class [mscorlib]System.Tuple`3<string,string,valuetype [mscorlib]System.Decimal>>(class [mscorlib]System.Collections.Generic.IEnumerable`1<!!0>)
    IL_018a:  dup
    IL_018b:  stsfld     class [mscorlib]System.Tuple`3<string,string,valuetype [mscorlib]System.Decimal>[] '<StartupCode$Linq101Select01>'.$Linq101Select01::productInfos@50
    IL_0190:  stloc.s    productInfos
    .line 57,57 : 1,21 ''
    IL_0192:  call       class [FSharp.Core]Microsoft.FSharp.Collections.FSharpList`1<string> Linq101Select01::get_strings()
    IL_0197:  dup
    IL_0198:  stsfld     class [FSharp.Core]Microsoft.FSharp.Collections.FSharpList`1<string> '<StartupCode$Linq101Select01>'.$Linq101Select01::digits@57
    IL_019d:  stloc.s    digits
    .line 58,63 : 1,20 ''
    IL_019f:  call       class [FSharp.Core]Microsoft.FSharp.Linq.QueryBuilder [FSharp.Core]Microsoft.FSharp.Core.ExtraTopLevelOperators::get_query()
    IL_01a4:  stloc.s    V_27
    IL_01a6:  ldloc.s    V_27
    IL_01a8:  ldloc.s    V_27
    IL_01aa:  ldloc.s    V_27
    IL_01ac:  ldloc.s    V_27
    IL_01ae:  call       class [FSharp.Core]Microsoft.FSharp.Collections.FSharpList`1<int32> Linq101Select01::get_numbers()
    IL_01b3:  callvirt   instance class [FSharp.Core]Microsoft.FSharp.Linq.QuerySource`2<!!0,class [mscorlib]System.Collections.IEnumerable> [FSharp.Core]Microsoft.FSharp.Linq.QueryBuilder::Source<int32>(class [mscorlib]System.Collections.Generic.IEnumerable`1<!!0>)
    IL_01b8:  ldloc.s    V_27
    IL_01ba:  newobj     instance void Linq101Select01/lowNums@60::.ctor(class [FSharp.Core]Microsoft.FSharp.Linq.QueryBuilder)
    IL_01bf:  callvirt   instance class [FSharp.Core]Microsoft.FSharp.Linq.QuerySource`2<!!2,!!1> [FSharp.Core]Microsoft.FSharp.Linq.QueryBuilder::For<int32,class [mscorlib]System.Collections.IEnumerable,int32,object>(class [FSharp.Core]Microsoft.FSharp.Linq.QuerySource`2<!!0,!!1>,
                                                                                                                                                                                                                          class [FSharp.Core]Microsoft.FSharp.Core.FSharpFunc`2<!!0,class [FSharp.Core]Microsoft.FSharp.Linq.QuerySource`2<!!2,!!3>>)
    IL_01c4:  ldsfld     class Linq101Select01/'lowNums@61-1' Linq101Select01/'lowNums@61-1'::@_instance
    IL_01c9:  callvirt   instance class [FSharp.Core]Microsoft.FSharp.Linq.QuerySource`2<!!0,!!1> [FSharp.Core]Microsoft.FSharp.Linq.QueryBuilder::Where<int32,class [mscorlib]System.Collections.IEnumerable>(class [FSharp.Core]Microsoft.FSharp.Linq.QuerySource`2<!!0,!!1>,
                                                                                                                                                                                                               class [FSharp.Core]Microsoft.FSharp.Core.FSharpFunc`2<!!0,bool>)
    IL_01ce:  ldsfld     class Linq101Select01/'lowNums@62-2' Linq101Select01/'lowNums@62-2'::@_instance
    IL_01d3:  callvirt   instance class [FSharp.Core]Microsoft.FSharp.Linq.QuerySource`2<!!2,!!1> [FSharp.Core]Microsoft.FSharp.Linq.QueryBuilder::Select<int32,class [mscorlib]System.Collections.IEnumerable,string>(class [FSharp.Core]Microsoft.FSharp.Linq.QuerySource`2<!!0,!!1>,
                                                                                                                                                                                                                       class [FSharp.Core]Microsoft.FSharp.Core.FSharpFunc`2<!!0,!!2>)
    IL_01d8:  callvirt   instance class [mscorlib]System.Collections.Generic.IEnumerable`1<!0> class [FSharp.Core]Microsoft.FSharp.Linq.QuerySource`2<string,class [mscorlib]System.Collections.IEnumerable>::get_Source()
    IL_01dd:  call       class [FSharp.Core]Microsoft.FSharp.Collections.FSharpList`1<!!0> [FSharp.Core]Microsoft.FSharp.Collections.SeqModule::ToList<string>(class [mscorlib]System.Collections.Generic.IEnumerable`1<!!0>)
    IL_01e2:  dup
    IL_01e3:  stsfld     class [FSharp.Core]Microsoft.FSharp.Collections.FSharpList`1<string> '<StartupCode$Linq101Select01>'.$Linq101Select01::lowNums@58
    IL_01e8:  stloc.s    lowNums
    .line 64,64 : 1,59 ''
    IL_01ea:  call       class [FSharp.Core]Microsoft.FSharp.Collections.FSharpList`1<string> Linq101Select01::get_lowNums()
    IL_01ef:  stloc.s    V_28
    IL_01f1:  ldstr      "four"
    IL_01f6:  ldstr      "one"
    IL_01fb:  ldstr      "three"
    IL_0200:  ldstr      "two"
    IL_0205:  ldstr      "zero"
    IL_020a:  call       class [FSharp.Core]Microsoft.FSharp.Collections.FSharpList`1<!0> class [FSharp.Core]Microsoft.FSharp.Collections.FSharpList`1<string>::get_Empty()
    IL_020f:  call       class [FSharp.Core]Microsoft.FSharp.Collections.FSharpList`1<!0> class [FSharp.Core]Microsoft.FSharp.Collections.FSharpList`1<string>::Cons(!0,
                                                                                                                                                                     class [FSharp.Core]Microsoft.FSharp.Collections.FSharpList`1<!0>)
    IL_0214:  call       class [FSharp.Core]Microsoft.FSharp.Collections.FSharpList`1<!0> class [FSharp.Core]Microsoft.FSharp.Collections.FSharpList`1<string>::Cons(!0,
                                                                                                                                                                     class [FSharp.Core]Microsoft.FSharp.Collections.FSharpList`1<!0>)
    IL_0219:  call       class [FSharp.Core]Microsoft.FSharp.Collections.FSharpList`1<!0> class [FSharp.Core]Microsoft.FSharp.Collections.FSharpList`1<string>::Cons(!0,
                                                                                                                                                                     class [FSharp.Core]Microsoft.FSharp.Collections.FSharpList`1<!0>)
    IL_021e:  call       class [FSharp.Core]Microsoft.FSharp.Collections.FSharpList`1<!0> class [FSharp.Core]Microsoft.FSharp.Collections.FSharpList`1<string>::Cons(!0,
                                                                                                                                                                     class [FSharp.Core]Microsoft.FSharp.Collections.FSharpList`1<!0>)
    IL_0223:  call       class [FSharp.Core]Microsoft.FSharp.Collections.FSharpList`1<!0> class [FSharp.Core]Microsoft.FSharp.Collections.FSharpList`1<string>::Cons(!0,
                                                                                                                                                                     class [FSharp.Core]Microsoft.FSharp.Collections.FSharpList`1<!0>)
    IL_0228:  stloc.s    V_29
    IL_022a:  ldloc.s    V_28
    IL_022c:  ldloc.s    V_29
    IL_022e:  call       class [mscorlib]System.Collections.IEqualityComparer [FSharp.Core]Microsoft.FSharp.Core.LanguagePrimitives::get_GenericEqualityComparer()
    IL_0233:  callvirt   instance bool class [FSharp.Core]Microsoft.FSharp.Collections.FSharpList`1<string>::Equals(object,
                                                                                                                    class [mscorlib]System.Collections.IEqualityComparer)
    IL_0238:  ldc.i4.0
    IL_0239:  ceq
    IL_023b:  brfalse.s  IL_0257

    .line 64,64 : 60,84 ''
    IL_023d:  ldstr      "lowNums failed"
    IL_0242:  newobj     instance void class [FSharp.Core]Microsoft.FSharp.Core.PrintfFormat`5<class [FSharp.Core]Microsoft.FSharp.Core.Unit,class [mscorlib]System.IO.TextWriter,class [FSharp.Core]Microsoft.FSharp.Core.Unit,class [FSharp.Core]Microsoft.FSharp.Core.Unit,class [FSharp.Core]Microsoft.FSharp.Core.Unit>::.ctor(string)
    IL_0247:  call       !!0 [FSharp.Core]Microsoft.FSharp.Core.ExtraTopLevelOperators::PrintFormatLine<class [FSharp.Core]Microsoft.FSharp.Core.Unit>(class [FSharp.Core]Microsoft.FSharp.Core.PrintfFormat`4<!!0,class [mscorlib]System.IO.TextWriter,class [FSharp.Core]Microsoft.FSharp.Core.Unit,class [FSharp.Core]Microsoft.FSharp.Core.Unit>)
    IL_024c:  pop
    .line 64,64 : 86,92 ''
    IL_024d:  ldc.i4.1
    IL_024e:  call       !!0 [FSharp.Core]Microsoft.FSharp.Core.Operators::Exit<class [FSharp.Core]Microsoft.FSharp.Core.Unit>(int32)
    IL_0253:  pop
    .line 100001,100001 : 0,0 ''
    IL_0254:  nop
    IL_0255:  br.s       IL_0258

    .line 100001,100001 : 0,0 ''
    IL_0257:  nop
    .line 67,67 : 1,37 ''
    IL_0258:  ldc.i4.0
    IL_0259:  ldc.i4.2
    IL_025a:  ldc.i4.4
    IL_025b:  ldc.i4.5
    IL_025c:  ldc.i4.6
    IL_025d:  ldc.i4.8
    IL_025e:  ldc.i4.s   9
    IL_0260:  call       class [FSharp.Core]Microsoft.FSharp.Collections.FSharpList`1<!0> class [FSharp.Core]Microsoft.FSharp.Collections.FSharpList`1<int32>::get_Empty()
    IL_0265:  call       class [FSharp.Core]Microsoft.FSharp.Collections.FSharpList`1<!0> class [FSharp.Core]Microsoft.FSharp.Collections.FSharpList`1<int32>::Cons(!0,
                                                                                                                                                                    class [FSharp.Core]Microsoft.FSharp.Collections.FSharpList`1<!0>)
    IL_026a:  call       class [FSharp.Core]Microsoft.FSharp.Collections.FSharpList`1<!0> class [FSharp.Core]Microsoft.FSharp.Collections.FSharpList`1<int32>::Cons(!0,
                                                                                                                                                                    class [FSharp.Core]Microsoft.FSharp.Collections.FSharpList`1<!0>)
    IL_026f:  call       class [FSharp.Core]Microsoft.FSharp.Collections.FSharpList`1<!0> class [FSharp.Core]Microsoft.FSharp.Collections.FSharpList`1<int32>::Cons(!0,
                                                                                                                                                                    class [FSharp.Core]Microsoft.FSharp.Collections.FSharpList`1<!0>)
    IL_0274:  call       class [FSharp.Core]Microsoft.FSharp.Collections.FSharpList`1<!0> class [FSharp.Core]Microsoft.FSharp.Collections.FSharpList`1<int32>::Cons(!0,
                                                                                                                                                                    class [FSharp.Core]Microsoft.FSharp.Collections.FSharpList`1<!0>)
    IL_0279:  call       class [FSharp.Core]Microsoft.FSharp.Collections.FSharpList`1<!0> class [FSharp.Core]Microsoft.FSharp.Collections.FSharpList`1<int32>::Cons(!0,
                                                                                                                                                                    class [FSharp.Core]Microsoft.FSharp.Collections.FSharpList`1<!0>)
    IL_027e:  call       class [FSharp.Core]Microsoft.FSharp.Collections.FSharpList`1<!0> class [FSharp.Core]Microsoft.FSharp.Collections.FSharpList`1<int32>::Cons(!0,
                                                                                                                                                                    class [FSharp.Core]Microsoft.FSharp.Collections.FSharpList`1<!0>)
    IL_0283:  call       class [FSharp.Core]Microsoft.FSharp.Collections.FSharpList`1<!0> class [FSharp.Core]Microsoft.FSharp.Collections.FSharpList`1<int32>::Cons(!0,
                                                                                                                                                                    class [FSharp.Core]Microsoft.FSharp.Collections.FSharpList`1<!0>)
    IL_0288:  dup
    IL_0289:  stsfld     class [FSharp.Core]Microsoft.FSharp.Collections.FSharpList`1<int32> '<StartupCode$Linq101Select01>'.$Linq101Select01::numbersA@67
    IL_028e:  stloc.s    numbersA
    .line 68,68 : 1,31 ''
    IL_0290:  ldc.i4.1
    IL_0291:  ldc.i4.3
    IL_0292:  ldc.i4.5
    IL_0293:  ldc.i4.7
    IL_0294:  ldc.i4.8
    IL_0295:  call       class [FSharp.Core]Microsoft.FSharp.Collections.FSharpList`1<!0> class [FSharp.Core]Microsoft.FSharp.Collections.FSharpList`1<int32>::get_Empty()
    IL_029a:  call       class [FSharp.Core]Microsoft.FSharp.Collections.FSharpList`1<!0> class [FSharp.Core]Microsoft.FSharp.Collections.FSharpList`1<int32>::Cons(!0,
                                                                                                                                                                    class [FSharp.Core]Microsoft.FSharp.Collections.FSharpList`1<!0>)
    IL_029f:  call       class [FSharp.Core]Microsoft.FSharp.Collections.FSharpList`1<!0> class [FSharp.Core]Microsoft.FSharp.Collections.FSharpList`1<int32>::Cons(!0,
                                                                                                                                                                    class [FSharp.Core]Microsoft.FSharp.Collections.FSharpList`1<!0>)
    IL_02a4:  call       class [FSharp.Core]Microsoft.FSharp.Collections.FSharpList`1<!0> class [FSharp.Core]Microsoft.FSharp.Collections.FSharpList`1<int32>::Cons(!0,
                                                                                                                                                                    class [FSharp.Core]Microsoft.FSharp.Collections.FSharpList`1<!0>)
    IL_02a9:  call       class [FSharp.Core]Microsoft.FSharp.Collections.FSharpList`1<!0> class [FSharp.Core]Microsoft.FSharp.Collections.FSharpList`1<int32>::Cons(!0,
                                                                                                                                                                    class [FSharp.Core]Microsoft.FSharp.Collections.FSharpList`1<!0>)
    IL_02ae:  call       class [FSharp.Core]Microsoft.FSharp.Collections.FSharpList`1<!0> class [FSharp.Core]Microsoft.FSharp.Collections.FSharpList`1<int32>::Cons(!0,
                                                                                                                                                                    class [FSharp.Core]Microsoft.FSharp.Collections.FSharpList`1<!0>)
    IL_02b3:  dup
    IL_02b4:  stsfld     class [FSharp.Core]Microsoft.FSharp.Collections.FSharpList`1<int32> '<StartupCode$Linq101Select01>'.$Linq101Select01::numbersB@68
    IL_02b9:  stloc.s    numbersB
    .line 70,76 : 1,21 ''
    IL_02bb:  call       class [FSharp.Core]Microsoft.FSharp.Linq.QueryBuilder [FSharp.Core]Microsoft.FSharp.Core.ExtraTopLevelOperators::get_query()
    IL_02c0:  stloc.s    V_30
    IL_02c2:  ldloc.s    V_30
    IL_02c4:  ldloc.s    V_30
    IL_02c6:  ldloc.s    V_30
    IL_02c8:  ldloc.s    V_30
    IL_02ca:  call       class [FSharp.Core]Microsoft.FSharp.Collections.FSharpList`1<int32> Linq101Select01::get_numbersA()
    IL_02cf:  callvirt   instance class [FSharp.Core]Microsoft.FSharp.Linq.QuerySource`2<!!0,class [mscorlib]System.Collections.IEnumerable> [FSharp.Core]Microsoft.FSharp.Linq.QueryBuilder::Source<int32>(class [mscorlib]System.Collections.Generic.IEnumerable`1<!!0>)
    IL_02d4:  ldloc.s    V_30
    IL_02d6:  newobj     instance void Linq101Select01/pairs@72::.ctor(class [FSharp.Core]Microsoft.FSharp.Linq.QueryBuilder)
    IL_02db:  callvirt   instance class [FSharp.Core]Microsoft.FSharp.Linq.QuerySource`2<!!2,!!1> [FSharp.Core]Microsoft.FSharp.Linq.QueryBuilder::For<int32,class [mscorlib]System.Collections.IEnumerable,class [mscorlib]System.Tuple`2<int32,int32>,class [mscorlib]System.Collections.IEnumerable>(class [FSharp.Core]Microsoft.FSharp.Linq.QuerySource`2<!!0,!!1>,
                                                                                                                                                                                                                                                                                                        class [FSharp.Core]Microsoft.FSharp.Core.FSharpFunc`2<!!0,class [FSharp.Core]Microsoft.FSharp.Linq.QuerySource`2<!!2,!!3>>)
    IL_02e0:  ldsfld     class Linq101Select01/'pairs@74-2' Linq101Select01/'pairs@74-2'::@_instance
    IL_02e5:  callvirt   instance class [FSharp.Core]Microsoft.FSharp.Linq.QuerySource`2<!!0,!!1> [FSharp.Core]Microsoft.FSharp.Linq.QueryBuilder::Where<class [mscorlib]System.Tuple`2<int32,int32>,class [mscorlib]System.Collections.IEnumerable>(class [FSharp.Core]Microsoft.FSharp.Linq.QuerySource`2<!!0,!!1>,
                                                                                                                                                                                                                                                     class [FSharp.Core]Microsoft.FSharp.Core.FSharpFunc`2<!!0,bool>)
    IL_02ea:  ldsfld     class Linq101Select01/'pairs@75-3' Linq101Select01/'pairs@75-3'::@_instance
    IL_02ef:  callvirt   instance class [FSharp.Core]Microsoft.FSharp.Linq.QuerySource`2<!!2,!!1> [FSharp.Core]Microsoft.FSharp.Linq.QueryBuilder::Select<class [mscorlib]System.Tuple`2<int32,int32>,class [mscorlib]System.Collections.IEnumerable,class [mscorlib]System.Tuple`2<int32,int32>>(class [FSharp.Core]Microsoft.FSharp.Linq.QuerySource`2<!!0,!!1>,
                                                                                                                                                                                                                                                                                                  class [FSharp.Core]Microsoft.FSharp.Core.FSharpFunc`2<!!0,!!2>)
    IL_02f4:  callvirt   instance class [mscorlib]System.Collections.Generic.IEnumerable`1<!0> class [FSharp.Core]Microsoft.FSharp.Linq.QuerySource`2<class [mscorlib]System.Tuple`2<int32,int32>,class [mscorlib]System.Collections.IEnumerable>::get_Source()
    IL_02f9:  call       !!0[] [FSharp.Core]Microsoft.FSharp.Collections.SeqModule::ToArray<class [mscorlib]System.Tuple`2<int32,int32>>(class [mscorlib]System.Collections.Generic.IEnumerable`1<!!0>)
    IL_02fe:  dup
    IL_02ff:  stsfld     class [mscorlib]System.Tuple`2<int32,int32>[] '<StartupCode$Linq101Select01>'.$Linq101Select01::pairs@70
    IL_0304:  stloc.s    pairs
    .line 79,79 : 1,34 ''
    IL_0306:  call       class [FSharp.Core]Microsoft.FSharp.Collections.FSharpList`1<class [Utils]Utils/Customer> [Utils]Utils::getCustomerList()
    IL_030b:  dup
    IL_030c:  stsfld     class [FSharp.Core]Microsoft.FSharp.Collections.FSharpList`1<class [Utils]Utils/Customer> '<StartupCode$Linq101Select01>'.$Linq101Select01::customers@79
    IL_0311:  stloc.s    customers
    .line 80,86 : 1,21 ''
    IL_0313:  call       class [FSharp.Core]Microsoft.FSharp.Linq.QueryBuilder [FSharp.Core]Microsoft.FSharp.Core.ExtraTopLevelOperators::get_query()
    IL_0318:  stloc.s    V_31
    IL_031a:  ldloc.s    V_31
    IL_031c:  ldloc.s    V_31
    IL_031e:  ldloc.s    V_31
    IL_0320:  ldloc.s    V_31
    IL_0322:  call       class [FSharp.Core]Microsoft.FSharp.Collections.FSharpList`1<class [Utils]Utils/Customer> Linq101Select01::get_customers()
    IL_0327:  callvirt   instance class [FSharp.Core]Microsoft.FSharp.Linq.QuerySource`2<!!0,class [mscorlib]System.Collections.IEnumerable> [FSharp.Core]Microsoft.FSharp.Linq.QueryBuilder::Source<class [Utils]Utils/Customer>(class [mscorlib]System.Collections.Generic.IEnumerable`1<!!0>)
    IL_032c:  ldloc.s    V_31
    IL_032e:  newobj     instance void Linq101Select01/orders@82::.ctor(class [FSharp.Core]Microsoft.FSharp.Linq.QueryBuilder)
    IL_0333:  callvirt   instance class [FSharp.Core]Microsoft.FSharp.Linq.QuerySource`2<!!2,!!1> [FSharp.Core]Microsoft.FSharp.Linq.QueryBuilder::For<class [Utils]Utils/Customer,class [mscorlib]System.Collections.IEnumerable,class [mscorlib]System.Tuple`2<class [Utils]Utils/Customer,class [Utils]Utils/Order>,class [mscorlib]System.Collections.IEnumerable>(class [FSharp.Core]Microsoft.FSharp.Linq.QuerySource`2<!!0,!!1>,
                                                                                                                                                                                                                                                                                                                                                                       class [FSharp.Core]Microsoft.FSharp.Core.FSharpFunc`2<!!0,class [FSharp.Core]Microsoft.FSharp.Linq.QuerySource`2<!!2,!!3>>)
    IL_0338:  ldsfld     class Linq101Select01/'orders@84-2' Linq101Select01/'orders@84-2'::@_instance
    IL_033d:  callvirt   instance class [FSharp.Core]Microsoft.FSharp.Linq.QuerySource`2<!!0,!!1> [FSharp.Core]Microsoft.FSharp.Linq.QueryBuilder::Where<class [mscorlib]System.Tuple`2<class [Utils]Utils/Customer,class [Utils]Utils/Order>,class [mscorlib]System.Collections.IEnumerable>(class [FSharp.Core]Microsoft.FSharp.Linq.QuerySource`2<!!0,!!1>,
                                                                                                                                                                                                                                                                                              class [FSharp.Core]Microsoft.FSharp.Core.FSharpFunc`2<!!0,bool>)
    IL_0342:  ldsfld     class Linq101Select01/'orders@85-3' Linq101Select01/'orders@85-3'::@_instance
    IL_0347:  callvirt   instance class [FSharp.Core]Microsoft.FSharp.Linq.QuerySource`2<!!2,!!1> [FSharp.Core]Microsoft.FSharp.Linq.QueryBuilder::Select<class [mscorlib]System.Tuple`2<class [Utils]Utils/Customer,class [Utils]Utils/Order>,class [mscorlib]System.Collections.IEnumerable,class [mscorlib]System.Tuple`3<string,int32,valuetype [mscorlib]System.Decimal>>(class [FSharp.Core]Microsoft.FSharp.Linq.QuerySource`2<!!0,!!1>,
                                                                                                                                                                                                                                                                                                                                                                               class [FSharp.Core]Microsoft.FSharp.Core.FSharpFunc`2<!!0,!!2>)
    IL_034c:  callvirt   instance class [mscorlib]System.Collections.Generic.IEnumerable`1<!0> class [FSharp.Core]Microsoft.FSharp.Linq.QuerySource`2<class [mscorlib]System.Tuple`3<string,int32,valuetype [mscorlib]System.Decimal>,class [mscorlib]System.Collections.IEnumerable>::get_Source()
    IL_0351:  call       !!0[] [FSharp.Core]Microsoft.FSharp.Collections.SeqModule::ToArray<class [mscorlib]System.Tuple`3<string,int32,valuetype [mscorlib]System.Decimal>>(class [mscorlib]System.Collections.Generic.IEnumerable`1<!!0>)
    IL_0356:  dup
    IL_0357:  stsfld     class [mscorlib]System.Tuple`3<string,int32,valuetype [mscorlib]System.Decimal>[] '<StartupCode$Linq101Select01>'.$Linq101Select01::orders@80
    IL_035c:  stloc.s    orders
    .line 89,95 : 1,21 ''
    IL_035e:  call       class [FSharp.Core]Microsoft.FSharp.Linq.QueryBuilder [FSharp.Core]Microsoft.FSharp.Core.ExtraTopLevelOperators::get_query()
    IL_0363:  stloc.s    V_32
    IL_0365:  ldloc.s    V_32
    IL_0367:  ldloc.s    V_32
    IL_0369:  ldloc.s    V_32
    IL_036b:  ldloc.s    V_32
    IL_036d:  call       class [FSharp.Core]Microsoft.FSharp.Collections.FSharpList`1<class [Utils]Utils/Customer> Linq101Select01::get_customers()
    IL_0372:  callvirt   instance class [FSharp.Core]Microsoft.FSharp.Linq.QuerySource`2<!!0,class [mscorlib]System.Collections.IEnumerable> [FSharp.Core]Microsoft.FSharp.Linq.QueryBuilder::Source<class [Utils]Utils/Customer>(class [mscorlib]System.Collections.Generic.IEnumerable`1<!!0>)
    IL_0377:  ldloc.s    V_32
    IL_0379:  newobj     instance void Linq101Select01/orders2@91::.ctor(class [FSharp.Core]Microsoft.FSharp.Linq.QueryBuilder)
    IL_037e:  callvirt   instance class [FSharp.Core]Microsoft.FSharp.Linq.QuerySource`2<!!2,!!1> [FSharp.Core]Microsoft.FSharp.Linq.QueryBuilder::For<class [Utils]Utils/Customer,class [mscorlib]System.Collections.IEnumerable,class [mscorlib]System.Tuple`2<class [Utils]Utils/Customer,class [Utils]Utils/Order>,class [mscorlib]System.Collections.IEnumerable>(class [FSharp.Core]Microsoft.FSharp.Linq.QuerySource`2<!!0,!!1>,
                                                                                                                                                                                                                                                                                                                                                                       class [FSharp.Core]Microsoft.FSharp.Core.FSharpFunc`2<!!0,class [FSharp.Core]Microsoft.FSharp.Linq.QuerySource`2<!!2,!!3>>)
    IL_0383:  ldsfld     class Linq101Select01/'orders2@93-2' Linq101Select01/'orders2@93-2'::@_instance
    IL_0388:  callvirt   instance class [FSharp.Core]Microsoft.FSharp.Linq.QuerySource`2<!!0,!!1> [FSharp.Core]Microsoft.FSharp.Linq.QueryBuilder::Where<class [mscorlib]System.Tuple`2<class [Utils]Utils/Customer,class [Utils]Utils/Order>,class [mscorlib]System.Collections.IEnumerable>(class [FSharp.Core]Microsoft.FSharp.Linq.QuerySource`2<!!0,!!1>,
                                                                                                                                                                                                                                                                                              class [FSharp.Core]Microsoft.FSharp.Core.FSharpFunc`2<!!0,bool>)
    IL_038d:  ldsfld     class Linq101Select01/'orders2@94-3' Linq101Select01/'orders2@94-3'::@_instance
    IL_0392:  callvirt   instance class [FSharp.Core]Microsoft.FSharp.Linq.QuerySource`2<!!2,!!1> [FSharp.Core]Microsoft.FSharp.Linq.QueryBuilder::Select<class [mscorlib]System.Tuple`2<class [Utils]Utils/Customer,class [Utils]Utils/Order>,class [mscorlib]System.Collections.IEnumerable,class [mscorlib]System.Tuple`3<string,int32,valuetype [mscorlib]System.DateTime>>(class [FSharp.Core]Microsoft.FSharp.Linq.QuerySource`2<!!0,!!1>,
                                                                                                                                                                                                                                                                                                                                                                                class [FSharp.Core]Microsoft.FSharp.Core.FSharpFunc`2<!!0,!!2>)
    IL_0397:  callvirt   instance class [mscorlib]System.Collections.Generic.IEnumerable`1<!0> class [FSharp.Core]Microsoft.FSharp.Linq.QuerySource`2<class [mscorlib]System.Tuple`3<string,int32,valuetype [mscorlib]System.DateTime>,class [mscorlib]System.Collections.IEnumerable>::get_Source()
    IL_039c:  call       !!0[] [FSharp.Core]Microsoft.FSharp.Collections.SeqModule::ToArray<class [mscorlib]System.Tuple`3<string,int32,valuetype [mscorlib]System.DateTime>>(class [mscorlib]System.Collections.Generic.IEnumerable`1<!!0>)
    IL_03a1:  dup
    IL_03a2:  stsfld     class [mscorlib]System.Tuple`3<string,int32,valuetype [mscorlib]System.DateTime>[] '<StartupCode$Linq101Select01>'.$Linq101Select01::orders2@89
    IL_03a7:  stloc.s    orders2
    IL_03a9:  call       class [FSharp.Core]Microsoft.FSharp.Linq.QueryBuilder [FSharp.Core]Microsoft.FSharp.Core.ExtraTopLevelOperators::get_query()
    IL_03ae:  stloc.s    V_33
    IL_03b0:  ldloc.s    V_33
    IL_03b2:  ldloc.s    V_33
    IL_03b4:  ldloc.s    V_33
    IL_03b6:  ldloc.s    V_33
    IL_03b8:  call       class [FSharp.Core]Microsoft.FSharp.Collections.FSharpList`1<class [Utils]Utils/Customer> Linq101Select01::get_customers()
    IL_03bd:  callvirt   instance class [FSharp.Core]Microsoft.FSharp.Linq.QuerySource`2<!!0,class [mscorlib]System.Collections.IEnumerable> [FSharp.Core]Microsoft.FSharp.Linq.QueryBuilder::Source<class [Utils]Utils/Customer>(class [mscorlib]System.Collections.Generic.IEnumerable`1<!!0>)
    IL_03c2:  ldloc.s    V_33
    IL_03c4:  newobj     instance void Linq101Select01/orders3@100::.ctor(class [FSharp.Core]Microsoft.FSharp.Linq.QueryBuilder)
    IL_03c9:  callvirt   instance class [FSharp.Core]Microsoft.FSharp.Linq.QuerySource`2<!!2,!!1> [FSharp.Core]Microsoft.FSharp.Linq.QueryBuilder::For<class [Utils]Utils/Customer,class [mscorlib]System.Collections.IEnumerable,class [mscorlib]System.Tuple`2<class [Utils]Utils/Customer,class [Utils]Utils/Order>,class [mscorlib]System.Collections.IEnumerable>(class [FSharp.Core]Microsoft.FSharp.Linq.QuerySource`2<!!0,!!1>,
                                                                                                                                                                                                                                                                                                                                                                       class [FSharp.Core]Microsoft.FSharp.Core.FSharpFunc`2<!!0,class [FSharp.Core]Microsoft.FSharp.Linq.QuerySource`2<!!2,!!3>>)
    IL_03ce:  ldsfld     class Linq101Select01/'orders3@102-2' Linq101Select01/'orders3@102-2'::@_instance
    IL_03d3:  callvirt   instance class [FSharp.Core]Microsoft.FSharp.Linq.QuerySource`2<!!0,!!1> [FSharp.Core]Microsoft.FSharp.Linq.QueryBuilder::Where<class [mscorlib]System.Tuple`2<class [Utils]Utils/Customer,class [Utils]Utils/Order>,class [mscorlib]System.Collections.IEnumerable>(class [FSharp.Core]Microsoft.FSharp.Linq.QuerySource`2<!!0,!!1>,
                                                                                                                                                                                                                                                                                              class [FSharp.Core]Microsoft.FSharp.Core.FSharpFunc`2<!!0,bool>)
    IL_03d8:  ldsfld     class Linq101Select01/'orders3@103-3' Linq101Select01/'orders3@103-3'::@_instance
    IL_03dd:  callvirt   instance class [FSharp.Core]Microsoft.FSharp.Linq.QuerySource`2<!!2,!!1> [FSharp.Core]Microsoft.FSharp.Linq.QueryBuilder::Select<class [mscorlib]System.Tuple`2<class [Utils]Utils/Customer,class [Utils]Utils/Order>,class [mscorlib]System.Collections.IEnumerable,class [mscorlib]System.Tuple`3<string,int32,valuetype [mscorlib]System.Decimal>>(class [FSharp.Core]Microsoft.FSharp.Linq.QuerySource`2<!!0,!!1>,
                                                                                                                                                                                                                                                                                                                                                                               class [FSharp.Core]Microsoft.FSharp.Core.FSharpFunc`2<!!0,!!2>)
    IL_03e2:  callvirt   instance class [mscorlib]System.Collections.Generic.IEnumerable`1<!0> class [FSharp.Core]Microsoft.FSharp.Linq.QuerySource`2<class [mscorlib]System.Tuple`3<string,int32,valuetype [mscorlib]System.Decimal>,class [mscorlib]System.Collections.IEnumerable>::get_Source()
    IL_03e7:  dup
    IL_03e8:  stsfld     class [mscorlib]System.Collections.Generic.IEnumerable`1<class [mscorlib]System.Tuple`3<string,int32,valuetype [mscorlib]System.Decimal>> '<StartupCode$Linq101Select01>'.$Linq101Select01::orders3@98
    IL_03ed:  stloc.s    orders3
    .line 107,107 : 1,38 ''
    IL_03ef:  ldc.i4     0x7cd
    IL_03f4:  ldc.i4.1
    IL_03f5:  ldc.i4.1
    IL_03f6:  newobj     instance void [mscorlib]System.DateTime::.ctor(int32,
                                                                        int32,
                                                                        int32)
    IL_03fb:  dup
    IL_03fc:  stsfld     valuetype [mscorlib]System.DateTime '<StartupCode$Linq101Select01>'.$Linq101Select01::cutOffDate@107
    IL_0401:  stloc.s    cutOffDate
    IL_0403:  call       class [FSharp.Core]Microsoft.FSharp.Linq.QueryBuilder [FSharp.Core]Microsoft.FSharp.Core.ExtraTopLevelOperators::get_query()
    IL_0408:  stloc.s    V_34
    IL_040a:  ldloc.s    V_34
    IL_040c:  ldloc.s    V_34
    IL_040e:  ldloc.s    V_34
    IL_0410:  ldloc.s    V_34
    IL_0412:  ldloc.s    V_34
    IL_0414:  ldloc.s    V_34
    IL_0416:  call       class [FSharp.Core]Microsoft.FSharp.Collections.FSharpList`1<class [Utils]Utils/Customer> Linq101Select01::get_customers()
    IL_041b:  callvirt   instance class [FSharp.Core]Microsoft.FSharp.Linq.QuerySource`2<!!0,class [mscorlib]System.Collections.IEnumerable> [FSharp.Core]Microsoft.FSharp.Linq.QueryBuilder::Source<class [Utils]Utils/Customer>(class [mscorlib]System.Collections.Generic.IEnumerable`1<!!0>)
    IL_0420:  ldloc.s    V_34
    IL_0422:  newobj     instance void Linq101Select01/orders4@111::.ctor(class [FSharp.Core]Microsoft.FSharp.Linq.QueryBuilder)
    IL_0427:  callvirt   instance class [FSharp.Core]Microsoft.FSharp.Linq.QuerySource`2<!!2,!!1> [FSharp.Core]Microsoft.FSharp.Linq.QueryBuilder::For<class [Utils]Utils/Customer,class [mscorlib]System.Collections.IEnumerable,class [Utils]Utils/Customer,object>(class [FSharp.Core]Microsoft.FSharp.Linq.QuerySource`2<!!0,!!1>,
                                                                                                                                                                                                                                                                      class [FSharp.Core]Microsoft.FSharp.Core.FSharpFunc`2<!!0,class [FSharp.Core]Microsoft.FSharp.Linq.QuerySource`2<!!2,!!3>>)
    IL_042c:  ldsfld     class Linq101Select01/'orders4@112-1' Linq101Select01/'orders4@112-1'::@_instance
    IL_0431:  callvirt   instance class [FSharp.Core]Microsoft.FSharp.Linq.QuerySource`2<!!0,!!1> [FSharp.Core]Microsoft.FSharp.Linq.QueryBuilder::Where<class [Utils]Utils/Customer,class [mscorlib]System.Collections.IEnumerable>(class [FSharp.Core]Microsoft.FSharp.Linq.QuerySource`2<!!0,!!1>,
                                                                                                                                                                                                                                     class [FSharp.Core]Microsoft.FSharp.Core.FSharpFunc`2<!!0,bool>)
    IL_0436:  ldloc.s    V_34
    IL_0438:  newobj     instance void Linq101Select01/'orders4@111-2'::.ctor(class [FSharp.Core]Microsoft.FSharp.Linq.QueryBuilder)
    IL_043d:  callvirt   instance class [FSharp.Core]Microsoft.FSharp.Linq.QuerySource`2<!!2,!!1> [FSharp.Core]Microsoft.FSharp.Linq.QueryBuilder::For<class [Utils]Utils/Customer,class [mscorlib]System.Collections.IEnumerable,class [mscorlib]System.Tuple`2<class [Utils]Utils/Customer,class [Utils]Utils/Order>,class [mscorlib]System.Collections.IEnumerable>(class [FSharp.Core]Microsoft.FSharp.Linq.QuerySource`2<!!0,!!1>,
                                                                                                                                                                                                                                                                                                                                                                       class [FSharp.Core]Microsoft.FSharp.Core.FSharpFunc`2<!!0,class [FSharp.Core]Microsoft.FSharp.Linq.QuerySource`2<!!2,!!3>>)
    IL_0442:  ldsfld     class Linq101Select01/'orders4@114-4' Linq101Select01/'orders4@114-4'::@_instance
    IL_0447:  callvirt   instance class [FSharp.Core]Microsoft.FSharp.Linq.QuerySource`2<!!0,!!1> [FSharp.Core]Microsoft.FSharp.Linq.QueryBuilder::Where<class [mscorlib]System.Tuple`2<class [Utils]Utils/Customer,class [Utils]Utils/Order>,class [mscorlib]System.Collections.IEnumerable>(class [FSharp.Core]Microsoft.FSharp.Linq.QuerySource`2<!!0,!!1>,
                                                                                                                                                                                                                                                                                              class [FSharp.Core]Microsoft.FSharp.Core.FSharpFunc`2<!!0,bool>)
    IL_044c:  ldsfld     class Linq101Select01/'orders4@115-5' Linq101Select01/'orders4@115-5'::@_instance
    IL_0451:  callvirt   instance class [FSharp.Core]Microsoft.FSharp.Linq.QuerySource`2<!!2,!!1> [FSharp.Core]Microsoft.FSharp.Linq.QueryBuilder::Select<class [mscorlib]System.Tuple`2<class [Utils]Utils/Customer,class [Utils]Utils/Order>,class [mscorlib]System.Collections.IEnumerable,class [mscorlib]System.Tuple`2<string,int32>>(class [FSharp.Core]Microsoft.FSharp.Linq.QuerySource`2<!!0,!!1>,
                                                                                                                                                                                                                                                                                                                                            class [FSharp.Core]Microsoft.FSharp.Core.FSharpFunc`2<!!0,!!2>)
    IL_0456:  callvirt   instance class [mscorlib]System.Collections.Generic.IEnumerable`1<!0> class [FSharp.Core]Microsoft.FSharp.Linq.QuerySource`2<class [mscorlib]System.Tuple`2<string,int32>,class [mscorlib]System.Collections.IEnumerable>::get_Source()
    IL_045b:  dup
    IL_045c:  stsfld     class [mscorlib]System.Collections.Generic.IEnumerable`1<class [mscorlib]System.Tuple`2<string,int32>> '<StartupCode$Linq101Select01>'.$Linq101Select01::orders4@109
    IL_0461:  stloc.s    orders4
    IL_0463:  ret
  } // end of method $Linq101Select01::main@

} // end of class '<StartupCode$Linq101Select01>'.$Linq101Select01


// =============================================================

// *********** DISASSEMBLY COMPLETE ***********************<|MERGE_RESOLUTION|>--- conflicted
+++ resolved
@@ -45,21 +45,13 @@
   // Offset: 0x00000648 Length: 0x00000204
 }
 .module Linq101Select01.exe
-<<<<<<< HEAD
-// MVID: {60B68B80-6057-8F80-A745-0383808BB660}
-=======
-// MVID: {60A8401D-6057-8F80-A745-03831D40A860}
->>>>>>> 0cafa211
+// MVID: {60B78A59-6057-8F80-A745-0383598AB760}
 .imagebase 0x00400000
 .file alignment 0x00000200
 .stackreserve 0x00100000
 .subsystem 0x0003       // WINDOWS_CUI
 .corflags 0x00000001    //  ILONLY
-<<<<<<< HEAD
-// Image base: 0x070F0000
-=======
-// Image base: 0x070C0000
->>>>>>> 0cafa211
+// Image base: 0x07170000
 
 
 // =============== CLASS MEMBERS DECLARATION ===================
@@ -193,7 +185,6 @@
       IL_0040:  ldc.i4.1
       IL_0041:  stfld      int32 Linq101Select01/numsPlusOne@13::pc
       .line 13,13 : 9,23 ''
-<<<<<<< HEAD
       IL_0046:  ldarg.0
       IL_0047:  ldfld      class [mscorlib]System.Collections.Generic.IEnumerator`1<int32> Linq101Select01/numsPlusOne@13::'enum'
       IL_004c:  callvirt   instance bool [mscorlib]System.Collections.IEnumerator::MoveNext()
@@ -203,10 +194,10 @@
       IL_0054:  ldfld      class [mscorlib]System.Collections.Generic.IEnumerator`1<int32> Linq101Select01/numsPlusOne@13::'enum'
       IL_0059:  callvirt   instance !0 class [mscorlib]System.Collections.Generic.IEnumerator`1<int32>::get_Current()
       IL_005e:  stloc.0
+      .line 13,13 : 17,22 ''
       IL_005f:  ldarg.0
       IL_0060:  ldc.i4.2
       IL_0061:  stfld      int32 Linq101Select01/numsPlusOne@13::pc
-      .line 13,13 : 17,22 ''
       IL_0066:  ldarg.0
       IL_0067:  ldloc.0
       IL_0068:  ldc.i4.1
@@ -214,28 +205,6 @@
       IL_006a:  stfld      int32 Linq101Select01/numsPlusOne@13::current
       IL_006f:  ldc.i4.1
       IL_0070:  ret
-=======
-      IL_004c:  ldarg.0
-      IL_004d:  ldfld      class [mscorlib]System.Collections.Generic.IEnumerator`1<int32> Linq101Select01/numsPlusOne@13::'enum'
-      IL_0052:  callvirt   instance bool [mscorlib]System.Collections.IEnumerator::MoveNext()
-      IL_0057:  brfalse.s  IL_007a
-
-      IL_0059:  ldarg.0
-      IL_005a:  ldfld      class [mscorlib]System.Collections.Generic.IEnumerator`1<int32> Linq101Select01/numsPlusOne@13::'enum'
-      IL_005f:  callvirt   instance !0 class [mscorlib]System.Collections.Generic.IEnumerator`1<int32>::get_Current()
-      IL_0064:  stloc.0
-      .line 13,13 : 17,22 ''
-      IL_0065:  ldarg.0
-      IL_0066:  ldc.i4.2
-      IL_0067:  stfld      int32 Linq101Select01/numsPlusOne@13::pc
-      IL_006c:  ldarg.0
-      IL_006d:  ldloc.0
-      IL_006e:  ldc.i4.1
-      IL_006f:  add
-      IL_0070:  stfld      int32 Linq101Select01/numsPlusOne@13::current
-      IL_0075:  ldc.i4.1
-      IL_0076:  ret
->>>>>>> 0cafa211
 
       .line 100001,100001 : 0,0 ''
       IL_0071:  nop
@@ -565,7 +534,6 @@
       IL_0040:  ldc.i4.1
       IL_0041:  stfld      int32 Linq101Select01/productNames@22::pc
       .line 22,22 : 9,31 ''
-<<<<<<< HEAD
       IL_0046:  ldarg.0
       IL_0047:  ldfld      class [mscorlib]System.Collections.Generic.IEnumerator`1<class [Utils]Utils/Product> Linq101Select01/productNames@22::'enum'
       IL_004c:  callvirt   instance bool [mscorlib]System.Collections.IEnumerator::MoveNext()
@@ -575,37 +543,16 @@
       IL_0054:  ldfld      class [mscorlib]System.Collections.Generic.IEnumerator`1<class [Utils]Utils/Product> Linq101Select01/productNames@22::'enum'
       IL_0059:  callvirt   instance !0 class [mscorlib]System.Collections.Generic.IEnumerator`1<class [Utils]Utils/Product>::get_Current()
       IL_005e:  stloc.0
+      .line 22,22 : 17,30 ''
       IL_005f:  ldarg.0
       IL_0060:  ldc.i4.2
       IL_0061:  stfld      int32 Linq101Select01/productNames@22::pc
-      .line 22,22 : 17,30 ''
       IL_0066:  ldarg.0
       IL_0067:  ldloc.0
       IL_0068:  callvirt   instance string [Utils]Utils/Product::get_ProductName()
       IL_006d:  stfld      string Linq101Select01/productNames@22::current
       IL_0072:  ldc.i4.1
       IL_0073:  ret
-=======
-      IL_004c:  ldarg.0
-      IL_004d:  ldfld      class [mscorlib]System.Collections.Generic.IEnumerator`1<class [Utils]Utils/Product> Linq101Select01/productNames@22::'enum'
-      IL_0052:  callvirt   instance bool [mscorlib]System.Collections.IEnumerator::MoveNext()
-      IL_0057:  brfalse.s  IL_007d
-
-      IL_0059:  ldarg.0
-      IL_005a:  ldfld      class [mscorlib]System.Collections.Generic.IEnumerator`1<class [Utils]Utils/Product> Linq101Select01/productNames@22::'enum'
-      IL_005f:  callvirt   instance !0 class [mscorlib]System.Collections.Generic.IEnumerator`1<class [Utils]Utils/Product>::get_Current()
-      IL_0064:  stloc.0
-      .line 22,22 : 17,30 ''
-      IL_0065:  ldarg.0
-      IL_0066:  ldc.i4.2
-      IL_0067:  stfld      int32 Linq101Select01/productNames@22::pc
-      IL_006c:  ldarg.0
-      IL_006d:  ldloc.0
-      IL_006e:  callvirt   instance string [Utils]Utils/Product::get_ProductName()
-      IL_0073:  stfld      string Linq101Select01/productNames@22::current
-      IL_0078:  ldc.i4.1
-      IL_0079:  ret
->>>>>>> 0cafa211
 
       .line 100001,100001 : 0,0 ''
       IL_0074:  nop
@@ -935,7 +882,6 @@
       IL_0040:  ldc.i4.1
       IL_0041:  stfld      int32 Linq101Select01/textNums@30::pc
       .line 30,30 : 9,29 ''
-<<<<<<< HEAD
       IL_0046:  ldarg.0
       IL_0047:  ldfld      class [mscorlib]System.Collections.Generic.IEnumerator`1<int32> Linq101Select01/textNums@30::'enum'
       IL_004c:  callvirt   instance bool [mscorlib]System.Collections.IEnumerator::MoveNext()
@@ -945,10 +891,10 @@
       IL_0054:  ldfld      class [mscorlib]System.Collections.Generic.IEnumerator`1<int32> Linq101Select01/textNums@30::'enum'
       IL_0059:  callvirt   instance !0 class [mscorlib]System.Collections.Generic.IEnumerator`1<int32>::get_Current()
       IL_005e:  stloc.0
+      .line 30,30 : 17,28 ''
       IL_005f:  ldarg.0
       IL_0060:  ldc.i4.2
       IL_0061:  stfld      int32 Linq101Select01/textNums@30::pc
-      .line 30,30 : 17,28 ''
       IL_0066:  ldarg.0
       IL_0067:  call       class [FSharp.Core]Microsoft.FSharp.Collections.FSharpList`1<string> Linq101Select01::get_strings()
       IL_006c:  ldloc.0
@@ -956,28 +902,6 @@
       IL_0072:  stfld      string Linq101Select01/textNums@30::current
       IL_0077:  ldc.i4.1
       IL_0078:  ret
-=======
-      IL_004c:  ldarg.0
-      IL_004d:  ldfld      class [mscorlib]System.Collections.Generic.IEnumerator`1<int32> Linq101Select01/textNums@30::'enum'
-      IL_0052:  callvirt   instance bool [mscorlib]System.Collections.IEnumerator::MoveNext()
-      IL_0057:  brfalse.s  IL_0082
-
-      IL_0059:  ldarg.0
-      IL_005a:  ldfld      class [mscorlib]System.Collections.Generic.IEnumerator`1<int32> Linq101Select01/textNums@30::'enum'
-      IL_005f:  callvirt   instance !0 class [mscorlib]System.Collections.Generic.IEnumerator`1<int32>::get_Current()
-      IL_0064:  stloc.0
-      .line 30,30 : 17,28 ''
-      IL_0065:  ldarg.0
-      IL_0066:  ldc.i4.2
-      IL_0067:  stfld      int32 Linq101Select01/textNums@30::pc
-      IL_006c:  ldarg.0
-      IL_006d:  call       class [FSharp.Core]Microsoft.FSharp.Collections.FSharpList`1<string> Linq101Select01::get_strings()
-      IL_0072:  ldloc.0
-      IL_0073:  callvirt   instance !0 class [FSharp.Core]Microsoft.FSharp.Collections.FSharpList`1<string>::get_Item(int32)
-      IL_0078:  stfld      string Linq101Select01/textNums@30::current
-      IL_007d:  ldc.i4.1
-      IL_007e:  ret
->>>>>>> 0cafa211
 
       .line 100001,100001 : 0,0 ''
       IL_0079:  nop
@@ -1307,7 +1231,6 @@
       IL_0043:  ldc.i4.1
       IL_0044:  stfld      int32 Linq101Select01/upperLowerWords@39::pc
       .line 39,39 : 8,41 ''
-<<<<<<< HEAD
       IL_0049:  ldarg.0
       IL_004a:  ldfld      class [mscorlib]System.Collections.Generic.IEnumerator`1<string> Linq101Select01/upperLowerWords@39::'enum'
       IL_004f:  callvirt   instance bool [mscorlib]System.Collections.IEnumerator::MoveNext()
@@ -1317,29 +1240,13 @@
       IL_0057:  ldfld      class [mscorlib]System.Collections.Generic.IEnumerator`1<string> Linq101Select01/upperLowerWords@39::'enum'
       IL_005c:  callvirt   instance !0 class [mscorlib]System.Collections.Generic.IEnumerator`1<string>::get_Current()
       IL_0061:  stloc.0
+      .line 39,39 : 16,40 ''
       IL_0062:  ldarg.0
       IL_0063:  ldc.i4.2
       IL_0064:  stfld      int32 Linq101Select01/upperLowerWords@39::pc
-      .line 39,39 : 16,40 ''
       IL_0069:  ldarg.0
       IL_006a:  ldloc.0
       IL_006b:  callvirt   instance string [mscorlib]System.String::ToUpper()
-=======
-      IL_004f:  ldarg.0
-      IL_0050:  ldfld      class [mscorlib]System.Collections.Generic.IEnumerator`1<string> Linq101Select01/upperLowerWords@39::'enum'
-      IL_0055:  callvirt   instance bool [mscorlib]System.Collections.IEnumerator::MoveNext()
-      IL_005a:  brfalse.s  IL_008b
-
-      IL_005c:  ldarg.0
-      IL_005d:  ldfld      class [mscorlib]System.Collections.Generic.IEnumerator`1<string> Linq101Select01/upperLowerWords@39::'enum'
-      IL_0062:  callvirt   instance !0 class [mscorlib]System.Collections.Generic.IEnumerator`1<string>::get_Current()
-      IL_0067:  stloc.0
-      .line 39,39 : 16,40 ''
-      IL_0068:  ldarg.0
-      IL_0069:  ldc.i4.2
-      IL_006a:  stfld      int32 Linq101Select01/upperLowerWords@39::pc
-      IL_006f:  ldarg.0
->>>>>>> 0cafa211
       IL_0070:  ldloc.0
       IL_0071:  callvirt   instance string [mscorlib]System.String::ToLower()
       IL_0076:  newobj     instance void class [mscorlib]System.Tuple`2<string,string>::.ctor(!0,
@@ -1676,7 +1583,6 @@
       IL_0043:  ldc.i4.1
       IL_0044:  stfld      int32 Linq101Select01/digitOddEvens@46::pc
       .line 46,46 : 9,42 ''
-<<<<<<< HEAD
       IL_0049:  ldarg.0
       IL_004a:  ldfld      class [mscorlib]System.Collections.Generic.IEnumerator`1<int32> Linq101Select01/digitOddEvens@46::'enum'
       IL_004f:  callvirt   instance bool [mscorlib]System.Collections.IEnumerator::MoveNext()
@@ -1686,31 +1592,14 @@
       IL_0057:  ldfld      class [mscorlib]System.Collections.Generic.IEnumerator`1<int32> Linq101Select01/digitOddEvens@46::'enum'
       IL_005c:  callvirt   instance !0 class [mscorlib]System.Collections.Generic.IEnumerator`1<int32>::get_Current()
       IL_0061:  stloc.0
+      .line 46,46 : 17,41 ''
       IL_0062:  ldarg.0
       IL_0063:  ldc.i4.2
       IL_0064:  stfld      int32 Linq101Select01/digitOddEvens@46::pc
-      .line 46,46 : 17,41 ''
       IL_0069:  ldarg.0
       IL_006a:  call       class [FSharp.Core]Microsoft.FSharp.Collections.FSharpList`1<string> Linq101Select01::get_strings()
       IL_006f:  ldloc.0
       IL_0070:  callvirt   instance !0 class [FSharp.Core]Microsoft.FSharp.Collections.FSharpList`1<string>::get_Item(int32)
-=======
-      IL_004f:  ldarg.0
-      IL_0050:  ldfld      class [mscorlib]System.Collections.Generic.IEnumerator`1<int32> Linq101Select01/digitOddEvens@46::'enum'
-      IL_0055:  callvirt   instance bool [mscorlib]System.Collections.IEnumerator::MoveNext()
-      IL_005a:  brfalse.s  IL_0090
-
-      IL_005c:  ldarg.0
-      IL_005d:  ldfld      class [mscorlib]System.Collections.Generic.IEnumerator`1<int32> Linq101Select01/digitOddEvens@46::'enum'
-      IL_0062:  callvirt   instance !0 class [mscorlib]System.Collections.Generic.IEnumerator`1<int32>::get_Current()
-      IL_0067:  stloc.0
-      .line 46,46 : 17,41 ''
-      IL_0068:  ldarg.0
-      IL_0069:  ldc.i4.2
-      IL_006a:  stfld      int32 Linq101Select01/digitOddEvens@46::pc
-      IL_006f:  ldarg.0
-      IL_0070:  call       class [FSharp.Core]Microsoft.FSharp.Collections.FSharpList`1<string> Linq101Select01::get_strings()
->>>>>>> 0cafa211
       IL_0075:  ldloc.0
       IL_0076:  ldc.i4.2
       IL_0077:  rem
@@ -2050,7 +1939,6 @@
       IL_0043:  ldc.i4.1
       IL_0044:  stfld      int32 Linq101Select01/productInfos@53::pc
       .line 53,53 : 9,56 ''
-<<<<<<< HEAD
       IL_0049:  ldarg.0
       IL_004a:  ldfld      class [mscorlib]System.Collections.Generic.IEnumerator`1<class [Utils]Utils/Product> Linq101Select01/productInfos@53::'enum'
       IL_004f:  callvirt   instance bool [mscorlib]System.Collections.IEnumerator::MoveNext()
@@ -2060,29 +1948,13 @@
       IL_0057:  ldfld      class [mscorlib]System.Collections.Generic.IEnumerator`1<class [Utils]Utils/Product> Linq101Select01/productInfos@53::'enum'
       IL_005c:  callvirt   instance !0 class [mscorlib]System.Collections.Generic.IEnumerator`1<class [Utils]Utils/Product>::get_Current()
       IL_0061:  stloc.0
+      .line 53,53 : 17,55 ''
       IL_0062:  ldarg.0
       IL_0063:  ldc.i4.2
       IL_0064:  stfld      int32 Linq101Select01/productInfos@53::pc
-      .line 53,53 : 17,55 ''
       IL_0069:  ldarg.0
       IL_006a:  ldloc.0
       IL_006b:  callvirt   instance string [Utils]Utils/Product::get_ProductName()
-=======
-      IL_004f:  ldarg.0
-      IL_0050:  ldfld      class [mscorlib]System.Collections.Generic.IEnumerator`1<class [Utils]Utils/Product> Linq101Select01/productInfos@53::'enum'
-      IL_0055:  callvirt   instance bool [mscorlib]System.Collections.IEnumerator::MoveNext()
-      IL_005a:  brfalse.s  IL_0091
-
-      IL_005c:  ldarg.0
-      IL_005d:  ldfld      class [mscorlib]System.Collections.Generic.IEnumerator`1<class [Utils]Utils/Product> Linq101Select01/productInfos@53::'enum'
-      IL_0062:  callvirt   instance !0 class [mscorlib]System.Collections.Generic.IEnumerator`1<class [Utils]Utils/Product>::get_Current()
-      IL_0067:  stloc.0
-      .line 53,53 : 17,55 ''
-      IL_0068:  ldarg.0
-      IL_0069:  ldc.i4.2
-      IL_006a:  stfld      int32 Linq101Select01/productInfos@53::pc
-      IL_006f:  ldarg.0
->>>>>>> 0cafa211
       IL_0070:  ldloc.0
       IL_0071:  callvirt   instance string [Utils]Utils/Product::get_Category()
       IL_0076:  ldloc.0
