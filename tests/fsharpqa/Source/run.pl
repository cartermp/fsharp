# run.pl

use strict;
use IO::Socket;
use Cwd;

use constant COMPILER_NAME => 'fsc';
use constant FSI_NAME      => 'fsiAnyCPU';
use constant FSI32_NAME    => 'fsi';
use constant CSC_NAME      => 'csc';
use constant VBC_NAME      => 'vbc';

# Constant values for test result
use constant TEST_PASS     => 0;
use constant TEST_FAIL     => 1;
use constant TEST_SKIPPED  => 2;
use constant TEST_CASCADE  => 3;
use constant TEST_NORESULT => 4;

# Constant values for target type
use constant TARGET_EXE => 0;
use constant TARGET_DLL => 1;
use constant TARGET_MOD => 2;

my $VerifyStrongName = 0;

# Constant values for platform type
use constant PLATFORM_X86 => 1;
use constant PLATFORM_IA64 => 2;
use constant PLATFORM_AMD64 => 3;
use constant PLATFORM_WIN9X => 4;
use constant PLATFORM_WOW_IA64 => 5;
use constant PLATFORM_WOW_AMD64 => 6;



# Constant values used internally to determine if the compile/run should succeed or fail
use constant TEST_SEEK_SUCCESS  => 0;
use constant TEST_SEEK_WARN     => 1;
use constant TEST_SEEK_ERROR    => 2;


my %Platform_Hash = (
         WIN9X => PLATFORM_WIN9X,
         X86 => PLATFORM_X86,
         AMD64 => PLATFORM_AMD64, 
         IA64 => PLATFORM_IA64,
         WOW_AMD64 => PLATFORM_WOW_AMD64,
         WOW_IA64 => PLATFORM_WOW_IA64,     
        );    

my $platform = &GetCurrentPlatform();

use constant ASSERT_FILE => '_assert.$$$'; # where we store the VSASSERT file
unlink ASSERT_FILE if ( -e ASSERT_FILE );
$ENV{VSASSERT} = ASSERT_FILE;

#global variable for command output
my @CommandOutput=();

# Is this a compile-only run?
my $compileOnlyRun = 0;
$compileOnlyRun = 1 if (exists($ENV{COMPILE_ONLY}));

# Process EXCLUDEIF items
if (defined($ENV{EXCLUDEIF})){
  foreach my $EXCLUDE_ITEM ( split(/;/,$ENV{EXCLUDEIF}) ) {
    if ($ENV{TARGET} eq $EXCLUDE_ITEM) {
      RunExit(TEST_SKIPPED, "Test excluded for target $ENV{TARGET}\n")
    }
  }
}

# See if we are doing strong name verification
$VerifyStrongName = 1 if ($ENV{VERIFYSTRONGNAME} =~ /TRUE/i);

# Check for any compiler flags
my $SCFLAGS = $ENV{SCFLAGS};

# Check for any compiler 'tail' flags
my $TAILFLAGS = $ENV{TAILFLAGS};

# Check for any global compiler flags
my $ISCFLAGS = $ENV{ISCFLAGS};
unless( defined($ISCFLAGS) ){
  $ISCFLAGS = " ";
}

# Filter out flags that don't make sense in FSI (e.g. --standalone)
# We will add more in the future, if needed.
my $IFSIFLAGS = $ENV{IFSIFLAGS};
unless( defined($IFSIFLAGS) ){
  $IFSIFLAGS = $ISCFLAGS;
}
$_ = $IFSIFLAGS;
s/[ ]+--standalone[ ]+/ /; s/[ ]+--standalone$//; s/^--standalone[ ]+//;
$IFSIFLAGS = $_;

#Take care of timing
my $TimeTests = 0;
$TimeTests = 1 if (exists($ENV{TimeTests}));

# Running on Vista (or later)?
my $isVistaOrLater = 0;
$_ = `ver`;
$isVistaOrLater = 1 if(/([0-9]+)\.[0-9]+\.[0-9]/ && ($1>=6));

# Is this a Vista-only test?
my $VISTA_ONLY = $ENV{VISTA_ONLY};

if($VISTA_ONLY && !$isVistaOrLater)
{
   RunExit(TEST_SKIPPED, "Test skipped: This test only run on Vista (or later)\n");
}

# Are we using a 'special' compiler? By default, we simply invoke "fsc" expecting it to be in the PATH
# This new env variable would allow enable the following scenarios:
# - specify a private compiler
# - apply a stopit kind of logic (to prevent runaway tests to hose a run)
# - possibly app compat / bin compat scenarios
# By default, we revert to the old behavior (i.e. COMPILER_NAME)
my $FSC_PIPE=$ENV{FSC_PIPE};
unless( defined($FSC_PIPE) ){
  $FSC_PIPE = COMPILER_NAME;
  $ENV{FSC_PIPE}=COMPILER_NAME;
}

my $FSI_PIPE=$ENV{FSI_PIPE};
unless( defined($FSI_PIPE) ){
  $FSI_PIPE = FSI_NAME;
  $ENV{FSI_PIPE}=FSI_NAME;
}

my $FSI32_PIPE=$ENV{FSI32_PIPE};
unless( defined($FSI32_PIPE) ){
  $FSI32_PIPE = FSI32_NAME;
  $ENV{FSI32_PIPE}=FSI32_NAME;
}

my $CSC_PIPE=$ENV{CSC_PIPE};
unless( defined($CSC_PIPE) ){
  $CSC_PIPE = CSC_NAME;
  $ENV{CSC_PIPE}=CSC_NAME;
}

my $VBC_PIPE=$ENV{VBC_PIPE};
unless( defined($VBC_PIPE) ){
  $VBC_PIPE = VBC_NAME;
  $ENV{VBC_PIPE}=VBC_NAME;
}

#
# Run pre-command if any
#
if (exists($ENV{PRECMD})) {
  # Do the magic to replace known tokens in the
  # PRECMD/POSTCMD: for now you can write in env.lst
  # something like:
  #    SOURCE=foo.fs PRECMD="\$FSC_PIPE bar.fs"
  # and it will expanded into $FSC_PIPE before invoking it
  $_ = $ENV{PRECMD};
  s/\$FSC_PIPE/$FSC_PIPE/g;
  s/\$FSI_PIPE/$FSI_PIPE/g;
  s/\$FSI32_PIPE/$FSI32_PIPE/g;
  s/\$ISCFLAGS/$ISCFLAGS/g;
  s/\$CSC_PIPE/$CSC_PIPE/g;
  s/\$VBC_PIPE/$VBC_PIPE/g;
  RunExit(TEST_FAIL, "Fail to execute the PRECMD:\n" . join("\n", @CommandOutput) . "\n")  if RunCommand("PRECMD",$_ ,1);
}

# Normal testing begins 
my $Sources = &GetSrc();

my ( $Skip_platforms, @match, $CmdLine, @NotExpectedOutput);
my ( $Type, $Skip, $Output, $Dontmatch ) = &GetExpectedResults($Sources);

#################################################################################
# Compiling..........
#
my $compiler_command = "Unknown";

# if env variable is set, use external hosted compiler for FSC tests
my $useHostedCompiler = ($ENV{HOSTED_COMPILER} eq "1");
if ($ENV{FSIMODE} eq "") {
  $compiler_command = "$FSC_PIPE $ISCFLAGS $SCFLAGS $Sources $TAILFLAGS";
} else {
  # don't use hosted compiler for FSI tests
  $useHostedCompiler = 0;
  if($ENV{FSIMODE} eq "PIPE") {
      $compiler_command = "$FSI_PIPE<$Sources $IFSIFLAGS $SCFLAGS $TAILFLAGS";
  } elsif($ENV{FSIMODE} eq "EXEC") {
      $compiler_command = "$FSI_PIPE --exec $IFSIFLAGS $SCFLAGS $Sources $TAILFLAGS";
  } elsif($ENV{FSIMODE} eq "FEED") {
      $compiler_command = "$FSI_PIPE $IFSIFLAGS $SCFLAGS $Sources $TAILFLAGS";
  } else { # default to FEED
      $compiler_command = "$FSI_PIPE $IFSIFLAGS $SCFLAGS $Sources $TAILFLAGS";
  }
}


my($CompilerStartTime) = time();
my $ExitCode = RunCompilerCommand($useHostedCompiler, "Compiling", "$compiler_command");
my($CompileTime) = $CompilerStartTime - time();

foreach (@CommandOutput) {
  my $n_remaining_to_match = scalar(@match);
  my $matched = 0;
  for (my $i = 0; $i < $n_remaining_to_match; $i++) {
    if (m/$match[$i]/) {
      splice(@match, $i, 1);
      print("[matched] ");
      $matched = 1;
      last;
    }
  }
  unless($matched){
    foreach my $notin (@{$Dontmatch}){
      # print ",$notin,\n";
      push(@NotExpectedOutput,$_) if (/$notin/);
    }
  }
  print;
}


# Expected match lines were never matched
if (scalar(@match) || scalar(@NotExpectedOutput)){		# something went wrong
  print("\n*** The following necessary lines were never matched:\n");
  foreach my $line (@match) {
    print("***\t$line\n");
  }

  print("\n\n*** The following necessary lines were incorrectly matched:\n");
  foreach my $line (@NotExpectedOutput){
    print("***\t$line\n");
  }
  print("\n");
  RunExit(TEST_FAIL, "Unexpected Compiler Output \n");
}

my ($targetName, $targetType) = &GetExpectedTargetInfo($Sources, $SCFLAGS);

if ($ExitCode && ($Type < TEST_SEEK_ERROR)) {
  RunExit(TEST_FAIL, "Compile Unexpectedly Failed: $ExitCode \n");
}

if (($ExitCode == 0) && ($Type == TEST_SEEK_ERROR)) {
  # If this happens, your failure messages in the source
  # aren't rich enough since the first test checking to
  # see if scalar(@match) was non-zero should have triggered.
  RunExit(TEST_FAIL, "Compile Succeeded, Designed To Fail. \n");
}

if ($ExitCode) {
  RunExit(TEST_SKIPPED, "Internal Logic Error(1)") if ($Type != TEST_SEEK_ERROR);
  RunExit(TEST_PASS);		# Designed to fail, and it did
}

RunExit(TEST_SKIPPED, "Internal Logic Error(2)") if ($Type == TEST_SEEK_ERROR);
RunExit(TEST_SKIPPED, "Internal Logic Error(3)") if ($ExitCode);

if($ENV{REDUCED_RUNTIME} ne "1"){
    if((defined $targetName) && (defined $targetType)) {
     # check/set PEVerify
     my $PEVERIFY = $ENV{PEVERIFY}; 
     unless(defined($PEVERIFY)) {
       my $scriptPath = dirname(__FILE__);
<<<<<<< HEAD
       my @configurations = ("Debug", "Release");
       foreach my $config (@configurations) {
         $PEVERIFY = "$scriptPath\\..\\..\\..\\artifacts\\bin\\PEVerify\\$config\\net46\\PEVerify.exe";
         if (-e $PEVERIFY) {
           $ENV{PEVERIFY} = $PEVERIFY;
           last;
         }
=======
       $PEVERIFY = "$scriptPath\\..\\..\\..\\artifacts\\bin\\PEVerify\\Release\\net472\\PEVerify.exe";
       if (-e $PEVERIFY) {
         $ENV{PEVERIFY} = $PEVERIFY;
       }
       else {
         $ENV{PEVERIFY} = "$scriptPath\\..\\..\\..\\artifacts\\bin\\PEVerify\\Debug\\net472\\PEVerify.exe";
>>>>>>> 809f4120
       }
     }

     # Use $ENV{PEVER} if it is defined
     my $PEVER_ARG = $ENV{PEVER};

    if (!defined($PEVERIFY)) {
      print "PEVerify ($PEVERIFY) not defined/found, skipping...\n";
    } elsif ($PEVER_ARG =~ /\/Exp_Fail/i) {
       # do not run if Exp_Fail
       print "PEVerify not run because test is marked as an expected failure...\n";
     } elsif($targetType <= TARGET_DLL) {
       RunExit(TEST_FAIL, "PeVerify Failed the test\n") if (RunCommand("Peverify","$PEVERIFY $targetName $ENV{PEVER}",1));
     }
    }
}

# If this is a compile only run, call post command and exit
if ($compileOnlyRun)
{
  RunExit(TEST_PASS);
}

################################################################################
#
# Running the EXE
#
# Now we scan the output of the EXE if we must
if ($targetType == TARGET_EXE) {

  my $check_output = scalar(@{$Output});
  my $status = TEST_PASS;
  my $param = "";
  RunExit(TEST_FAIL, "Failed to Find Any Target: $targetName \n") unless ( -e $targetName );
  $param = $CmdLine if defined($CmdLine);


  @CommandOutput = ();
  my($StartTime) = time();

  # For /3Gb runs, we need to mark exe with /LARGEADDRESSAWARE
  if(defined($ENV{LARGEADDRESSAWARE})) {
      RunCommand("Marking exe with /LARGEADDRESSAWARE...","editbin.exe /LARGEADDRESSAWARE $targetName");
  }

  my $sim = "";
  if (defined($ENV{SIMULATOR_PIPE})) {
    # replace known tokens
    $_ = $ENV{SIMULATOR_PIPE};
    s/^\$FSC_PIPE/$FSC_PIPE/;
    s/^\$FSI_PIPE/$FSI_PIPE/;
    s/^\$FSI32_PIPE/$FSI32_PIPE/;
    s/\$ISCFLAGS/$ISCFLAGS/;
    s/^\$CSC_PIPE/$CSC_PIPE/;
    s/^\$VBC_PIPE/$VBC_PIPE/;
    s/\$PLATFORM/$ENV{PLATFORM}/;
    
    $sim = $_;
  }

  $ExitCode = RunCommand("Running","$sim $targetName $param");
  my($DeltaTime) = time() - $StartTime;

  LogTime($Sources, $CompileTime, $DeltaTime) if ($TimeTests);

  my ($LinesMatched) = 0;
  my ($LinesToMatch) = $check_output;

  #parse the output
  foreach (@CommandOutput) {
    if ($check_output) {
      my $line = shift @{$Output};
      chop $line eq "\n" || RunExit(TEST_SKIPPED, "Internal error in perl script, expecting newline in \$line \n");
      chop $_ eq "\n" || RunExit(TEST_SKIPPED, "Internal error in perl script, expecting newline in \$_ \n");
  
      if (((length($_) == 0) && (length($line) == 0)) ||
    (($_ =~ /$line/) && (length($line) != 0))) {
  # The good
  print("[matched] $_\n");
  $LinesMatched++;  
      } else {
  # The bad
  print("  Error: Expected: [$line]\n");
  print("  Error: Received: [$_]\n\n");
  $status = TEST_FAIL;
      }

      $check_output = scalar(@{$Output});
    } else {
      # redirect outputs from the exe to runpl.log
      print;
    }
  }
  print("\n");

  RunExit(TEST_FAIL, "Generated Test EXE Failed \n") if ($ExitCode);
  RunExit(TEST_FAIL, "Test EXE had bad output \n") if ($status != TEST_PASS);
  RunExit(TEST_FAIL, "Test EXE had bad output \n") if ($LinesMatched != $LinesToMatch);
}

if ($VerifyStrongName && $targetType <= TARGET_MOD) {
  RunExit(TEST_FAIL, "Assembly failed verification:\n") if RunCommand("VerifyStrongName","sn -q -vf $targetName",1);
}

RunExit(TEST_PASS);

exit (1); #safe stop

################################################################################
#
# SUB ROUTINES
#
################################################################################

#############################################################
# RunCompilerCommand -- runs a compiler command line, either directly or through external host
#
sub RunCompilerCommand {
    my ($useHosted, $msg, $cmd, $dumpOutput) = @_;
    
    if($useHosted){
        my $port = "11000";
        if($ENV{HOSTED_COMPILER_PORT} ne ""){
           $port = $ENV{HOSTED_COMPILER_PORT};
        }
        
        my $attempts = 0;
        my $remote = undef;
        until($remote || ($attempts == 10)) {
            $remote = IO::Socket::INET->new(
                                Proto    => "tcp",
                                PeerAddr => "localhost",
                                PeerPort => $port,
                            ) or sleep(1);
            $attempts++;
        }
        until($remote) {
            # if we were unable to connect to the hosted compiler try to run the one we built
            return RunCommand($msg, $cmd);
        }
        
        my $currDir = getcwd();

        # send current directory and full command line to the compiler host process
        print $remote "$currDir|||$compiler_command";

        # first line of respone is the exit code
        my $ExitCode = 0 + <$remote>;

        # remainder of response is output of compiler
        @CommandOutput = <$remote>;

        print "--------------------------------------------------------\n";
        print "Results from hosted compiler\n";
        print "msg: $msg\n";
        print "cmd: $cmd\n";
        print "Exit code: $ExitCode\n";
        print "Error:     $Type\n";
        print @CommandOutput;
        print "--------------------------------------------------------\n";

        # still some issues with reliability of hosted compiler.
        # if compilation unexpectedly fails, try again with standard compiler
        if ($ExitCode && ($Type < TEST_SEEK_ERROR)) {
                return RunCommand($msg, $cmd); 
        }

        return $ExitCode;
    }else{
        return RunCommand($msg, $cmd);
    }
}

#############################################################
# RunCommand -- execute a cmd, redirecting stdout, stderr.
#
# Redirects STDERR to STDOUT, and then redirects STDOUT to the
# argument named in $redirect.  It is done this way since
# invoking system() with i/o redirection under Win9x masks
# the return code, always yielding a 0.
#
# The return value is the actual return value from the test.
#
sub RunCommand {
  #add Win9x Hack here

  unlink ASSERT_FILE;
  my ($msg,$cmd,$dumpOutput) = @_;


#  open SAVEERR, ">&STDERR"; open STDOUT, ">&STDOUT"; 	# save a copy of stderr and redirect to stdout
  select STDERR; $| = 1; select STDOUT; $| = 1;		# enable autoflush

  print("$msg: [$cmd]\n");
  open(COMMAND,"$cmd 2>&1 |") or RunExit(TEST_FAIL, "Command Process Couldn't Be Created: $! Returned $? \n");
  @CommandOutput = <COMMAND>;
  close COMMAND;
  my $result = $?;
#  close STDERR; open STDERR, ">&SAVEERR"; #resore stderr

  print(join("\n", @CommandOutput)) if ($dumpOutput == 1);

  # Test for an assertion failure
  if (-e ASSERT_FILE) {
    print("Failing Test: Assertion detected. Dump Follows:\n");
    open ASSERT, ASSERT_FILE or RunExit(TEST_SKIPPED, "Can't open:" . ASSERT_FILE . " : $!\n");

    while (<ASSERT>){ print; }

    close ASSERT;
    RunExit(TEST_FAIL, "Command Unexpectedly Failed with ASSERT \n");
  }

  return $result;
}

#############################################################
# GetSrc -- Find the source file to build
#
sub GetSrc() {
  my $cwd = cwd();
  
  # The environment SOURCE var usually defines what to compile
  $_ = $ENV{SOURCE};
  s/\$CWD/$cwd/;
  my $source = $_;
  return($source) if defined($source);

  # Or if there's only one source file in the directory
  my @src = glob("*.fs *.fsx *.fsscript");
  @src <= 1 || RunExit(TEST_SKIPPED, "No SOURCE env var and > 1 source files in the dir: @src \n");
  return(shift @src);
}

#############################################################
# GetExpectedResults -- 
#
# This routine scans the source for magic cookies that show
# the expected results of the compile.  The format of a cookie
# line is:
# //# Expects: [success|warning|error|skip|notin] : [optional text to search for]
# or
# //<Expects Status=[success|warning|error|skip|notin]> [optional text to search for]</Expects>
# or
# //<Expects Status=[success|warning|error|skip|notin]/>
#
# The second colon is not required if there is no text to search for.
# case is insensitive for success|warning|error.  Note that there is
# no semantic difference between success and warning. It's strictly
# for readability in the source.
#
# Skip is a special state that has higher priority than even Error.
# This allows a skip expectation to be added without removing or
# editing any success, warning or error states.  This will be most
# useful when developing tests for features NYI, or, perhaps, for
# features with known bug entries that you don't want showing
# up on the failure list.  Runall will be given a skip status for
# this test.
#
# Note that multiple 'Expects' lines are legal. The most severe
# status wins. If there are 23 success tags and one error tag, then
# error is the assumed condition, and they all might as well have
# said error.  This is useful for documentation purposes if you have
# a file that has 10 warnings, and 2 errors and you want it to be
# clear in the source 'Expects' line.
#
# '//# Expects:' is a literal to make it readable in the source.
#
# Examples:
# //# Expects: Error
#		Compile should fail. No other criteria.
#
# //# Expects: Success
#		Compile should succeed. No other criteria.
#
# //# Expects: Warning: warning C4244: '=' : conversion from 'int' to 'char', possible loss of data
# //# Expects: Warning: warning C4508: 'main' : function should return a value; 'void' return type assumed
#		This will cause run.pl to expect an executable and expect it to run successfully.
#		Compilation will only be considered successful if both of the strings after
#		Warning: are found.  If both strings are not found, the executable is not run.
#		If the above had been errors instead of warnings, it would not look for
#		an executable.
#
# Getting the OUTPUT
# A source file also documents its expected output.  It does so
# in the style of a perl here document.  The startup line takes the
# form '//[optional white space]<<[optional white space][string]
# followed by the expected output, exactly as expected.  No variable
# substitution currently, and newline occur as they will in the output.
# Then on a blank line by itself: [string] is again placed.
# Please make sure the closing line has no white space before or
# after it.  It will be stripped from the front and back of the source.
sub GetExpectedResults(){
  my $src = shift @_;
  my $TEST_SEEK_SKIP = 99;
  my $_skip = 0;
  my $level;
  my $expect = TEST_SEEK_SUCCESS;
  my (@expected, @dontmatch);
  my %seekHash = ( "success", TEST_SEEK_SUCCESS,
       "warning", TEST_SEEK_WARN,
       "error",   TEST_SEEK_ERROR,
       "skip",    $TEST_SEEK_SKIP
     );
  $src =~ s/\s.*//; #grab only the first source file

  open SRC, $src or RunExit(TEST_FAIL, "GetExpectedResults::Can't open source file: $src: $!\n");
  ##########################################################

  push @dontmatch, "internal error";

 ITEM: while(<SRC>) {
    # Looking for output tags
    if (m@//\s*<<\s*(\S+\n)@i) {
      my $here = $1;
      while(<SRC>){
  s@^\s*//@@;
  next ITEM if ($here eq $_);
  push @expected, $_;
      }
      # Detect unterminated expected output tags
      RunExit(TEST_FAIL, "Unterminated output mark: $here  \n");
    }
    # test for command lines
    # test full xml form
    elsif (m@//<CmdLine>\s*(.*?)\s*<(/CmdLine|/)>@i) {
      if (defined($CmdLine)) # Currently support one command line param
  {
    RunExit(TEST_SKIPPED, "<CmdLine> tag found more than once \n");
  }
      $CmdLine = $1 if defined($1);
    }
    #####################################################
    # Rip out the status and search tag (if there is one)
    next unless m@\s*//[#<\s*]@;

    # Test first form
    if (m@//#\s*Expect\w*\s*:\s*(success|warning|error|skip)\s*:?\s*(.*?)\s*$@i) {
      if ($TEST_SEEK_SKIP == $seekHash{$level = lc($1)}) {
  $Skip_platforms = uc($2) if $2
      } else {
  push @match, $2 if $2;
      }
    }
    # test full xml form
    elsif (m@//\s*<Expect\w*\s*.*?\s*Status\s*=\s*\"?(success|warning|error|skip)\"?\s*.*?\s*.?>\s*(.*?)\s*<(/Expect|/)\w*>@i) {
      if ($TEST_SEEK_SKIP == $seekHash{$level = lc($1)}) {
  $Skip_platforms = uc($2) if $2  
      } else {
        my $text = $2;      # save text for later
        my $id =   $1 if (m@//\s*<Expect\w*\s*.*?\s*id\s*=\s*"?(.*?)"?[\s>]@i);
        my $span = $1 if (m@//\s*<Expect\w*\s*.*?\s*span\s*=\s*"?(.*?)"?[\s>]@i);
        $_ = $span; s/\(/\\\(/; s/\)/\\\)/; $span = $_;
        # Ignore the actual text and only look at ID and SPAN X_SKIPFULLDIAGCHECK is set to 1

        # This is typically for LOC or PLOC runs. Unless we are matching for "success", we
        # disregard the text, because it is most likely a localized string.
        my $res;
        if( ($ENV{X_SKIPFULLDIAGCHECK} == 1) && ($level ne "success")) {
            $res = "";
            $text = "";
        } else {
            $res = $text;
            $id = $level . " " . $id if(($level eq "warning") || ($level eq "error"));
        }

        $res = $id . ":.+" . $res if($id ne "");
        $res = $span . ":.+" . $res if($span ne "");
        if (($text ne "") || ($id ne "") || ($span ne "")){
        push @match, $res;
        }
      }
    }
    # test short xml form
    elsif (m@//\s*<Expect\w*\s*Status\s*=\s*(success|warning|error|skip)\s*/\s*>@i) { 
      $level = lc($1);
    }
    # test first form
    elsif (m@//#\s*Expect\w*\s*:\s*(notin)\s*:?\s*(.*?)\s*$@i) {
      push @dontmatch, $2 if $2;
    }
    # test full xml form
    elsif (m@//\s*<Expect\w*\s*Status\s*=\s*\"?(notin)\"?\s*>\s*(.*?)\s*<(/Expect|/)\w*>@i) {
      push @dontmatch, $2 if $2;
    } else {
      next;
    }

    # Actual work!
    $level = $seekHash{$level};
    if ($level == $TEST_SEEK_SKIP) {
      $_skip = 1;
    } else {
      $expect = $level if ($level > $expect); # max
    }
  }
  
  return($expect, $_skip, \@expected, \@dontmatch);
}


#############################################################
#
# GetExpectedTargetInfo
#
# Parse the /out /t(arget) options from $SCFLAGS:
# 1. If /t(arget) is specified then $targetType is set based on the value of the last /t(arget) in 
# $SCFLAGS. If /t(arget) is not specified then we $targetType is automatically set to TARGET_EXE.
#
# 2. If /out is specified then $targetName is set to the value of the last /out in $SCFLAGS else.
# If /out is not specified, $targetName is determined based on $Sources; this is done by appending 
# the appropriate extension to the extension stripped source name and testing if the file exists until   
# we find a match or we expire all possibilities.  
#
sub GetExpectedTargetInfo()
{
  my 	( $_sources, $_SCFLAGS ) = @_;

  use File::Basename;
  my %target_extension_hash = (
             exe     => ['.exe', TARGET_EXE],
             winexe  => ['.exe', TARGET_EXE],
             library => ['.dll', TARGET_DLL],
             module  => ['.netmodule', TARGET_MOD]
            );
  my $target_name;
  my $target_type = 'exe';
  my $target_extension = $target_extension_hash{$target_type}[0];

  if ($_SCFLAGS =~ /.*(--target:|-a)((\w*)|$)/i) {
    #figure out targetname from SCFLAGS
    if("$1" eq "-a") {
        $target_extension = $target_extension_hash{"library"}[0];
        $target_type = "library";
    } else {
        $target_extension = $target_extension_hash{lc($2)}[0] if (defined($2));
        $target_type = $2 if (defined($2));
    }
  }
  if ($_SCFLAGS =~ /.*(-out:|-o )(\".*?\"|\S*)/i) {
    #grab what is after out:
    $target_name = $2;
  }
  if (defined($target_name)) {
    $target_name =~ s/(^\"|$\")//g;     #remove enclosing "s before testing file if exists. '"' is not a valid file name character
    return undef unless( -e $target_name );
  } else { # Figure it out from sources
    foreach my $source (split(/[\s+]/,$_sources)){
      $source = basename( $source );
      $source =~ s/(\w+)\.\w*$/$1$target_extension/;
      $target_name = $source if (-e $source);
      last if ($target_name);
    }
  }

  return undef unless ( -e $target_name);
  return ($target_name, $target_extension_hash{$target_type}[1]);
}

#############################################################
#
# LogTime -- Log the time it took for a test to execute...
#
sub LogTime{
  my($Src, $CompileTime, $RunTime) = @_;
  my($dir) = $main::root;
  open(TIMELOGFILE, ">>$dir\\timing.log");
  print TIMELOGFILE "$Src\t$CompileTime\t$RunTime\n";
  close TIMELOGFILE;
}

#############################################################
#
# RunExit -- Exits the script with the specified value.  
# 
sub RunExit {
  my (
      $exitVal,		# Our exit value
      $cmtStr,		# Comment string to print before exit
     ) = @_;

  my %status_hash = (
         0 => "PASS",
         1 => "FAIL",
         2 => "SKIP"
        );

  print("$cmtStr") if ($cmtStr);

  my $exit_str;
  my $test_result = $exitVal;
  
  # Run POSTCMD if any
  if (defined($ENV{POSTCMD})) {

     # Do the magic to replace known tokens in the
     # PRECMD/POSTCMD: for now you can write in env.lst
     # something like:
     #    SOURCE=foo.fs POSTCMD="\$FSC_PIPE bar.fs"
     # and it will expanded into $FSC_PIPE before invoking it
     $_ = $ENV{POSTCMD};
     s/\$FSC_PIPE/$FSC_PIPE/g;
     s/\$FSI_PIPE/$FSI_PIPE/g;
     s/\$FSI32_PIPE/$FSI32_PIPE/g;
     s/\$CSC_PIPE/$CSC_PIPE/g;
     s/\$VBC_PIPE/$VBC_PIPE/g;

     if (RunCommand("POSTCMD",$_,1)){
  $exitVal = TEST_FAIL;
  $test_result = TEST_FAIL;
  $exit_str .= "Fail to execute the POSTCMD. ";
     }
  } 
  
  if (exists($ENV{SKIPTEST})) {
    $exit_str = "Test Marked: SKIP using Environment Variable SKIPTEST , Tested as: ";
    $exitVal = TEST_SKIPPED;
  } elsif ($Skip) {
    my @platforms;
    $Skip_platforms=~s/\s//g;
    # skip all platforms if no platforms specified
    if ($Skip_platforms eq "") {
      $exit_str = "Test Marked: SKIP, Tested as: ";
      $exitVal = TEST_SKIPPED;
    }
    # treat garbage comas as fatal error
    elsif (!scalar(@platforms = split(/,/,$Skip_platforms))) {
      $exit_str = "Expects Skip Tag Has Errors: \"$Skip_platforms\" Test Was $status_hash{$test_result}, Tested as: ";
      $exitVal = TEST_FAIL;
      $test_result = TEST_FAIL;
    } else {  
      my $platform_to_skip;
      foreach my $match (@platforms) {
    # treat unrecognized platform or garbage as fatal error
    unless ($platform_to_skip = $Platform_Hash{$match}) {
      $exit_str = "Expects Skip Tag Has Errors: \"$Skip_platforms\" Test Was $status_hash{$test_result}, Tested as: ";
      $exitVal = TEST_FAIL;
      $test_result = TEST_FAIL;
      last;
    }
    # don't break here even if we match because we might run into garbage later on
    elsif ($platform_to_skip == $platform) {
      $exit_str = "Test Marked: SKIP, Tested as: ";
      $exitVal = TEST_SKIPPED;
    }
    }
    }
  }
 
  print $exit_str . $status_hash{$test_result} . "\n";

  exit($exitVal);
}


#############################################################
#
# GetCurrentPlatform
#
sub GetCurrentPlatform(){
  # Get current platform and fail if we don't support it
    

  my %proc_hash = (
       _ => 'WIN9X',
       X86_ => 'X86',
       AMD64_ => 'AMD64',
       IA64_ => 'IA64',
       X86_AMD64 => 'WOW_AMD64',
       X86_IA64 => 'WOW_IA64',
      );

  my $platform_string = uc($ENV{PROCESSOR_ARCHITECTURE})."_".uc($ENV{PROCESSOR_ARCHITEW6432});
  my $res = $Platform_Hash{$proc_hash{$platform_string}};

  unless (defined($res)) {
    my $error_string = "PROCESSOR_ARCHITECTURE:" . $ENV{PROCESSOR_ARCHITECTURE} . " with PROCESSOR_ARCHITEW6432:" . $ENV{PROCESSOR_ARCHITEW6432};
    RunExit(TEST_FAIL, "GetCurrentPlatform::Fatal Error: Run.pl does not support the current $error_string \n");
  }
  return $res;
}<|MERGE_RESOLUTION|>--- conflicted
+++ resolved
@@ -265,22 +265,13 @@
      my $PEVERIFY = $ENV{PEVERIFY}; 
      unless(defined($PEVERIFY)) {
        my $scriptPath = dirname(__FILE__);
-<<<<<<< HEAD
        my @configurations = ("Debug", "Release");
        foreach my $config (@configurations) {
-         $PEVERIFY = "$scriptPath\\..\\..\\..\\artifacts\\bin\\PEVerify\\$config\\net46\\PEVerify.exe";
+         $PEVERIFY = "$scriptPath\\..\\..\\..\\artifacts\\bin\\PEVerify\\$config\\net472\\PEVerify.exe";
          if (-e $PEVERIFY) {
            $ENV{PEVERIFY} = $PEVERIFY;
            last;
          }
-=======
-       $PEVERIFY = "$scriptPath\\..\\..\\..\\artifacts\\bin\\PEVerify\\Release\\net472\\PEVerify.exe";
-       if (-e $PEVERIFY) {
-         $ENV{PEVERIFY} = $PEVERIFY;
-       }
-       else {
-         $ENV{PEVERIFY} = "$scriptPath\\..\\..\\..\\artifacts\\bin\\PEVerify\\Debug\\net472\\PEVerify.exe";
->>>>>>> 809f4120
        }
      }
 
