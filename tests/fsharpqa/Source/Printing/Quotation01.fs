--- conflicted
+++ resolved
@@ -1,11 +1,7 @@
 // #NoMT #Printing 
 // Regression test for FSHARP1.0:524
-<<<<<<< HEAD
-//<Expects status=success>val it : Quotations.Expr<int> = Value \(1\)</Expects>
-=======
-//<Expects status="success">val it : Quotations.Expr<int> = Value \(1\) {CustomAttributes = \[||\];</Expects>
-//<Expects status="success">                                           Raw = \.\.\.;</Expects>
-//<Expects status="success">                                           Type = System\.Int32;}</Expects>
->>>>>>> 34a1a425
+//<Expects status=success>val it : Quotations.Expr<int> = Value \(1\) {CustomAttributes = \[||\];</Expects>
+//<Expects status=success>                                           Raw = \.\.\.;</Expects>
+//<Expects status=success>                                           Type = System\.Int32;}</Expects>
 <@ 1 @>;;
 exit 0;;