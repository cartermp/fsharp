--- conflicted
+++ resolved
@@ -30,11 +30,8 @@
     <Compile Include="Compiler\ILChecker.fs" />
     <Compile Include="Compiler\Utilities.fs" />
     <Compile Include="Compiler\CompilerAssert.fs" />
-<<<<<<< HEAD
     <Compile Include="Compiler\CodeGen\EmittedIL\FixedExpressionCodeGen.fs" />
-=======
     <Compile Include="Compiler\CodeGen\EmittedIL\StaticMember.fs" />
->>>>>>> c26a8814
     <Compile Include="Compiler\CodeGen\EmittedIL\StaticLinkTests.fs" />
     <Compile Include="Compiler\CodeGen\EmittedIL\LiteralValue.fs" />
     <Compile Include="Compiler\CodeGen\EmittedIL\Mutation.fs" />
