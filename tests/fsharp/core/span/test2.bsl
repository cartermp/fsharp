--- conflicted
+++ resolved
@@ -51,9 +51,6 @@
 
 test2.fsx(195,14,195,15): typecheck error FS3209: The address of the variable 'y' or a related expression cannot be used at this point. This is to ensure the address of the local value does not escape its scope.
 
-<<<<<<< HEAD
-test2.fsx(199,13,199,19): typecheck error FS3230: This value can't be assigned because the target 'x' may refer to non-stack-local memory, while the expression being assigned is assessed to potentially refer to stack-local memory. This is to help prevent pointers to stack-bound memory escaping their scope.
-=======
 test2.fsx(199,13,199,19): typecheck error FS3230: This value can't be assigned because the target 'x' may refer to non-stack-local memory, while the expression being assigned is assessed to potentially refer to stack-local memory. This is to help prevent pointers to stack-bound memory escaping their scope.
 
 test2.fsx(204,26,204,27): typecheck error FS0412: A type instantiation involves a byref type. This is not permitted by the rules of Common IL.
@@ -74,5 +71,4 @@
 
 test2.fsx(214,13,214,18): typecheck error FS0412: A type instantiation involves a byref type. This is not permitted by the rules of Common IL.
 
-test2.fsx(213,14,213,19): typecheck error FS0437: A type would store a byref typed value. This is not permitted by Common IL.
->>>>>>> fed9b48b
+test2.fsx(213,14,213,19): typecheck error FS0437: A type would store a byref typed value. This is not permitted by Common IL.