﻿module SingleTest

open System
open System.IO
open System.Diagnostics
open NUnit.Framework
open TestFramework
open HandleExpects

type Permutation = 
    | FSC_CORECLR
    | FSC_CORECLR_BUILDONLY
    | FSI_CORECLR
#if !FSHARP_SUITE_DRIVES_CORECLR_TESTS
    | FSI_FILE
    | FSI_STDIN
    | GENERATED_SIGNATURE
    | FSC_BUILDONLY
    | FSC_OPT_MINUS_DEBUG
    | FSC_OPT_PLUS_DEBUG
    | AS_DLL
#endif

// Because we build programs ad dlls the compiler will copy an fsharp.core.dll into the build directory
// peverify will fail if fsharp.core.dll is not found or is the wrong one.
// This ensures that we delete any fsharp.core.dlls when we start the build and also when the singleTestBuild and run is finished.
let cleanUpFSharpCore cfg =
    let removeFSharpCore () =
        if fileExists cfg "FSharp.Core.dll" then rm cfg "FSharp.Core.dll"
    removeFSharpCore ()
    { new System.IDisposable with member x.Dispose() = removeFSharpCore () }

// Generate a project files
let emitFile filename (body:string) =
    try
        // Create a file to write to
        use sw = File.CreateText(filename)
        sw.WriteLine(body)
    with | _ -> ()

let copyFilesToDest sourceDir destDir =
    let filenames = Directory.GetFiles(sourceDir, "*", SearchOption.TopDirectoryOnly)
    for file in filenames do
        let dest = Path.Combine(destDir, Path.GetFileName(file))
        File.Copy(file, dest)

type CompileItem = Reference | Compile | UseSource | LoadSource

type OutputType = Library | Exe | Script

type ProjectConfiguration = {
    OutputType:OutputType
    Framework:string
    SourceDirectory:string
    SourceItems:string list
    ExtraSourceItems:string list
    UtilitySourceItems:string list
    ReferenceItems:string list
    LoadSources:string list
    UseSources:string list
    Optimize:bool
}

let replaceTokens tag (replacement:string) (template:string) = template.Replace(tag, replacement)

let generateProps testCompilerVersion configuration =
    let template = @"<Project>
  <PropertyGroup>
    <Configuration Condition=""'$(Configuration)' == ''"">$(TESTCONFIGURATION)</Configuration>
    <FSharpTestCompilerVersion>$(TESTCOMPILERVERSION)</FSharpTestCompilerVersion>
  </PropertyGroup>
  <Import Project=""$([MSBuild]::GetPathOfFileAbove('Directory.Build.props', '$(PROJECTDIRECTORY)'))"" />
</Project>"
    template
    |> replaceTokens "$(TESTCONFIGURATION)" configuration
    |> replaceTokens "$(PROJECTDIRECTORY)" (Path.GetFullPath(__SOURCE_DIRECTORY__))
    |> replaceTokens "$(TESTCOMPILERVERSION)" testCompilerVersion

let generateTargets =
    let template = @"<Project>
  <Import Project=""$([MSBuild]::GetPathOfFileAbove('Directory.Build.targets', '$(PROJECTDIRECTORY)'))"" />
  <Import Project=""$(MSBuildThisFileDirectory)Directory.Overrides.targets"" Condition=""'$(OutputType)'=='Script'"" />
</Project>"
    template
    |> replaceTokens "$(PROJECTDIRECTORY)" (Path.GetFullPath(__SOURCE_DIRECTORY__))

let generateOverrides =
    let template = @"<Project>
  <Target Name=""Build"" DependsOnTargets=""RunFSharpScript"" />
  <Target Name=""Rebuild"" DependsOnTargets=""RunFSharpScript"" />
</Project>"
    template

// Arguments:
//    pc = ProjectConfiguration
//    outputType = OutputType.Exe, OutputType.Library or OutputType.Script
//    targetFramework optimize = "net472" OR NETCOREAPP3.0 etc ...
//    optimize = true or false
//    configuration = "Release" or "Debug"
//
let generateProjectArtifacts (pc:ProjectConfiguration) outputType (targetFramework:string) configuration languageVersion=
    let fsharpCoreLocation =
        let compiler =
            if outputType = OutputType.Script then
                "fsi"
            else
                "FSharp.Core"
        let targetCore =
            if targetFramework.StartsWith("netstandard", StringComparison.InvariantCultureIgnoreCase) || targetFramework.StartsWith("netcoreapp", StringComparison.InvariantCultureIgnoreCase) then 
                "netstandard2.0"
            else
                "net45"
        (Path.GetFullPath(__SOURCE_DIRECTORY__) + "/../../artifacts/bin/"  + compiler + "/" + configuration + "/" + targetCore + "/FSharp.Core.dll")

    let computeSourceItems addDirectory addCondition (compileItem:CompileItem) sources =
        let computeInclude src =
            let fileName = if addDirectory then Path.Combine(pc.SourceDirectory, src) else src
            let condition = if addCondition then " Condition=\"Exists('" + fileName + "')\"" else ""
            match compileItem with
            | CompileItem.Compile ->
                "\n    <Compile Include='" + fileName + "'" + condition + " />"
            | CompileItem.Reference ->
                "\n    <Reference Include='" + fileName + "'" + condition + " />"
            | CompileItem.UseSource ->
                "\n    <UseSource Include='" + fileName + "'" + condition + " />"
            | CompileItem.LoadSource ->
                "\n    <LoadSource Include='" + fileName + "'" + condition + " />"

        sources
        |> List.map(fun src -> computeInclude src)
        |> List.fold (fun acc s -> acc + s) ""

    let replace tag items addDirectory addCondition compileItem (template:string) = template.Replace(tag, computeSourceItems addDirectory addCondition compileItem items)

    let outputType =
        match pc.OutputType with
        | OutputType.Script -> "Script"
        | _ -> "Exe"
    let optimize = if pc.Optimize then "True" else "False"
    let debug = if pc.Optimize then "True" else "False"
    let generateProjBody =
        let template = @"<Project Sdk='Microsoft.NET.Sdk'>

  <PropertyGroup>
    <OutputType>$(OUTPUTTYPE)</OutputType>
    <TargetFramework>$(TARGETFRAMEWORK)</TargetFramework>
    <DisableImplicitFSharpCoreReference>true</DisableImplicitFSharpCoreReference>
    <IsPackable>false</IsPackable>
    <DebugSymbols>$(DEBUG)</DebugSymbols>
    <DebugType>portable</DebugType>
    <LangVersion>$(LANGUAGEVERSION)</LangVersion>
    <Optimize>$(OPTIMIZE)</Optimize>
    <SignAssembly>false</SignAssembly>
    <DefineConstants Condition=""'$(OutputType)' == 'Script' and '$(FSharpTestCompilerVersion)' == 'coreclr'"">NETCOREAPP</DefineConstants>
    <GenerateAssemblyInfo>false</GenerateAssemblyInfo>
    <RestoreAdditionalProjectSources Condition = "" '$(RestoreAdditionalProjectSources)' == ''"">$(RestoreFromArtifactsPath)</RestoreAdditionalProjectSources>
    <RestoreAdditionalProjectSources Condition = "" '$(RestoreAdditionalProjectSources)' != ''"">$(RestoreAdditionalProjectSources);$(RestoreFromArtifactsPath)</RestoreAdditionalProjectSources>
  </PropertyGroup>

  <!-- FSharp.Core reference -->
  <ItemGroup>
    <Reference Include='FSharp.Core'>
        <HintPath>$(FSHARPCORELOCATION)</HintPath>
    </Reference>
  </ItemGroup>

  <ItemGroup>$(UTILITYSOURCEITEMS)
  </ItemGroup>

  <!-- Sources -->
  <ItemGroup>$(SOURCEITEMS)
  </ItemGroup>

  <!-- Extra sources -->
  <ItemGroup>$(EXTRASOURCEITEMS)
  </ItemGroup>

  <!-- References -->
  <ItemGroup>$(REFERENCEITEMS)
    <Reference Condition=""$(TargetFramework.StartsWith('net4'))"" Include=""System.Windows.Forms"" />
    <Reference Condition=""$(TargetFramework.StartsWith('net4'))"" Include=""System.Web"" />
  </ItemGroup>

  <Target Name='CopyCustomContentOnPublish' AfterTargets='Build'>
    <ItemGroup>
        <Libraries Include='*.dll' />
    </ItemGroup>
    <Copy SourceFiles='@(Libraries)' DestinationFolder='$(OutputPath)' SkipUnchangedFiles='false' />
  </Target>

</Project>"
        template
        |> replace "$(UTILITYSOURCEITEMS)" pc.UtilitySourceItems false false CompileItem.Compile
        |> replace "$(SOURCEITEMS)" pc.SourceItems true false CompileItem.Compile
        |> replace "$(EXTRASOURCEITEMS)" pc.ExtraSourceItems true true CompileItem.Compile
        |> replace "$(REFERENCEITEMS)" pc.ReferenceItems true true CompileItem.Reference
        |> replace "$(LOADSOURCEITEMS)" pc.LoadSources true true CompileItem.LoadSource
        |> replace "$(USESOURCEITEMS)" pc.UseSources true true CompileItem.UseSource
        |> replaceTokens "$(FSHARPCORELOCATION)" fsharpCoreLocation
        |> replaceTokens "$(DIRECTORYBUILDLOCATION)" (Path.GetFullPath(__SOURCE_DIRECTORY__))
        |> replaceTokens "$(OUTPUTTYPE)" outputType
        |> replaceTokens "$(OPTIMIZE)" optimize
        |> replaceTokens "$(DEBUG)" debug
        |> replaceTokens "$(TARGETFRAMEWORK)" targetFramework
        |> replaceTokens "$(LANGUAGEVERSION)" languageVersion
        |> replaceTokens "$(RestoreFromArtifactsPath)" (Path.GetFullPath(__SOURCE_DIRECTORY__) + "/../../artifacts/packages/" + configuration)
    generateProjBody

let lockObj = obj()
let singleTestBuildAndRunCore cfg copyFiles p languageVersion =
    let sources = []
    let loadSources = []
    let useSources = []
    let extraSources = ["testlib.fsi";"testlib.fs";"test.mli";"test.ml";"test.fsi";"test.fs";"test2.fsi";"test2.fs";"test.fsx";"test2.fsx"]
    let utilitySources = [__SOURCE_DIRECTORY__  ++ "coreclr_utilities.fs"]
    let referenceItems =  if String.IsNullOrEmpty(copyFiles) then [] else [copyFiles]
    let framework = "netcoreapp3.0"

    // Arguments:
    //    outputType = OutputType.Exe, OutputType.Library or OutputType.Script
    //    compilerType = "coreclr" or "net40"
    //    targetFramework optimize = "net472" OR NETCOREAPP3.0 etc ...
    //    optimize = true or false
    let executeSingleTestBuildAndRun outputType compilerType targetFramework optimize buildOnly =
        let mutable result = false
        let directory =
            let mutable result = ""
            lock lockObj <| (fun () ->
                let rec loop () =
                    let dir = Path.Combine(Path.GetTempPath(), "FSharp.Cambridge", Path.GetRandomFileName())
                    if Directory.Exists(dir) then
                        loop ()
                    else
                        Directory.CreateDirectory(dir) |>ignore
                        dir
                result <- loop())
            result

        let pc = {
            OutputType = outputType
            Framework = framework
            SourceDirectory = cfg.Directory
            SourceItems = sources
            ExtraSourceItems = extraSources
            UtilitySourceItems = utilitySources
            ReferenceItems = referenceItems
            LoadSources = loadSources
            UseSources = useSources
            Optimize = optimize
        }

        let findFirstSourceFile (pc:ProjectConfiguration)  =
            let sources = List.append pc.SourceItems pc.ExtraSourceItems
            let found = sources |> List.tryFind(fun source -> File.Exists(Path.Combine(directory, source)))
            match found with
            | Some p -> Path.Combine(directory, p)
            | None -> failwith "Missing SourceFile in test case"

        let targetsBody = generateTargets
        let overridesBody = generateOverrides
        let targetsFileName = Path.Combine(directory, "Directory.Build.targets")
        let propsFileName = Path.Combine(directory, "Directory.Build.props")
        let overridesFileName = Path.Combine(directory, "Directory.Overrides.targets")
        let projectFileName = Path.Combine(directory, Path.GetRandomFileName() + ".fsproj")
        try
            // Clean up directory
            Directory.CreateDirectory(directory) |> ignore
            copyFilesToDest cfg.Directory directory
            try File.Delete(Path.Combine(directory, "FSharp.Core.dll")) with _ -> ()
            emitFile targetsFileName targetsBody
            emitFile overridesFileName overridesBody
            let buildOutputFile = Path.Combine(directory, "buildoutput.txt")
            if outputType = OutputType.Exe then
                let executeFsc testCompilerVersion targetFramework =
                    let propsBody = generateProps testCompilerVersion cfg.BUILD_CONFIG
                    emitFile propsFileName propsBody
                    let projectBody = generateProjectArtifacts pc outputType targetFramework cfg.BUILD_CONFIG languageVersion
                    emitFile projectFileName projectBody
                    use testOkFile = new FileGuard(Path.Combine(directory, "test.ok"))
<<<<<<< HEAD
                    printfn "executeFsc: cfg.DotNetExe = %s" cfg.DotNetExe
                    exec { cfg with Directory = directory }  cfg.DotNetExe (sprintf "run -f %s" targetFramework)
                    testOkFile.CheckExists()
=======
                    let cfg = { cfg with Directory = directory }
                    let result = execBothToOutNoCheck cfg directory buildOutputFile cfg.DotNetExe  (sprintf "run -f %s" targetFramework)
                    if not (buildOnly) then
                        result |> checkResult 
                        testOkFile.CheckExists()
>>>>>>> 0dc21fae
                executeFsc compilerType targetFramework
                if buildOnly then verifyResults (findFirstSourceFile pc) buildOutputFile
            else
                let executeFsi testCompilerVersion targetFramework =
                    let propsBody = generateProps testCompilerVersion cfg.BUILD_CONFIG
                    emitFile propsFileName propsBody
                    let projectBody = generateProjectArtifacts pc outputType  targetFramework cfg.BUILD_CONFIG languageVersion
                    emitFile projectFileName projectBody
                    use testOkFile = new FileGuard(Path.Combine(directory, "test.ok"))
<<<<<<< HEAD
                    printfn "executeFsi: cfg.DotNetExe = %s" cfg.DotNetExe
                    exec { cfg with Directory = directory }  cfg.DotNetExe "build /t:RunFSharpScript"
=======
                    let cfg = { cfg with Directory = directory }
                    execBothToOut cfg directory buildOutputFile cfg.DotNetExe "build /t:RunFSharpScript"
>>>>>>> 0dc21fae
                    testOkFile.CheckExists()
                executeFsi compilerType targetFramework
            result <- true
        finally
            if result <> false then
                try Directory.Delete(directory, true) with _ -> ()
            else
                printfn "Configuration: %s" cfg.Directory
                printfn "Directory: %s" directory
                printfn "Filename: %s" projectFileName

    match p with
    | FSC_CORECLR -> executeSingleTestBuildAndRun OutputType.Exe "coreclr" "netcoreapp3.0" true false
    | FSC_CORECLR_BUILDONLY -> executeSingleTestBuildAndRun OutputType.Exe "coreclr" "netcoreapp3.0" true true
    | FSI_CORECLR -> executeSingleTestBuildAndRun OutputType.Script "coreclr" "netcoreapp3.0" true false

#if !FSHARP_SUITE_DRIVES_CORECLR_TESTS
    | FSC_BUILDONLY -> executeSingleTestBuildAndRun OutputType.Exe "net40" "net472" false true
    | FSC_OPT_PLUS_DEBUG -> executeSingleTestBuildAndRun OutputType.Exe "net40" "net472" true false
    | FSC_OPT_MINUS_DEBUG -> executeSingleTestBuildAndRun OutputType.Exe "net40" "net472" false false
    | FSI_FILE -> executeSingleTestBuildAndRun OutputType.Script "net40" "net472" true false

    | FSI_STDIN -> 
        use cleanup = (cleanUpFSharpCore cfg)
        use testOkFile = new FileGuard (getfullpath cfg "test.ok")
        let sources = extraSources |> List.filter (fileExists cfg)

        fsiStdin cfg (sources |> List.rev |> List.head) "" [] //use last file, because `cmd < a.txt b.txt` redirect b.txt only

        testOkFile.CheckExists()

    | GENERATED_SIGNATURE -> 
        use cleanup = (cleanUpFSharpCore cfg)

        let source1 = 
            ["test.ml"; "test.fs"; "test.fsx"] 
            |> List.rev
            |> List.tryFind (fileExists cfg)

        source1 |> Option.iter (fun from -> copy_y cfg from "tmptest.fs")

        log "Generated signature file..."
        fsc cfg "%s --sig:tmptest.fsi" cfg.fsc_flags ["tmptest.fs"]
        (if File.Exists("FSharp.Core.dll") then log "found fsharp.core.dll after build" else log "found fsharp.core.dll after build") |> ignore

        log "Compiling against generated signature file..."
        fsc cfg "%s -o:tmptest1.exe" cfg.fsc_flags ["tmptest.fsi";"tmptest.fs"]
        (if File.Exists("FSharp.Core.dll") then log "found fsharp.core.dll after build" else log "found fsharp.core.dll after build") |> ignore

        log "Verifying built .exe..."
        peverify cfg "tmptest1.exe"

    | AS_DLL -> 
        // Compile as a DLL to exercise pickling of interface data, then recompile the original source file referencing this DLL
        // THe second compilation will not utilize the information from the first in any meaningful way, but the
        // compiler will unpickle the interface and optimization data, so we test unpickling as well.
        use cleanup = (cleanUpFSharpCore cfg)
        use testOkFile = new FileGuard (getfullpath cfg "test.ok")
        
        let sources = extraSources |> List.filter (fileExists cfg)

        fsc cfg "%s --optimize -a -o:test--optimize-lib.dll -g --langversion:preview " cfg.fsc_flags sources
        fsc cfg "%s --optimize -r:test--optimize-lib.dll -o:test--optimize-client-of-lib.exe -g --langversion:preview " cfg.fsc_flags sources

        peverify cfg "test--optimize-lib.dll"
        peverify cfg "test--optimize-client-of-lib.exe"

        exec cfg ("." ++ "test--optimize-client-of-lib.exe") ""

        testOkFile.CheckExists()
#endif

let singleTestBuildAndRunAux cfg p = 
    singleTestBuildAndRunCore cfg "" p "latest"

let singleTestBuildAndRunWithCopyDlls  cfg copyFiles p = 
    singleTestBuildAndRunCore cfg copyFiles p "latest"

let singleTestBuildAndRun dir p = 
    let cfg = testConfig dir
    singleTestBuildAndRunAux cfg p

let singleTestBuildAndRunVersion dir p version =
    let cfg = testConfig dir
    singleTestBuildAndRunCore cfg "" p version

let singleVersionedNegTest (cfg: TestConfig) version testname =

    let cfg = {
        cfg with
            fsc_flags = sprintf "%s %s --define:NEGATIVE" cfg.fsc_flags (if not (String.IsNullOrEmpty(version)) then "--langversion:" + version else "")
            fsi_flags = sprintf "%s %s" cfg.fsi_flags (if not (String.IsNullOrEmpty(version)) then "--langversion:" + version else "")
            }

    // REM == Set baseline (fsc vs vs, in case the vs baseline exists)
    let VSBSLFILE = 
        if (sprintf "%s.vsbsl" testname) |> (fileExists cfg)
        then sprintf "%s.vsbsl" testname
        else sprintf "%s.bsl" testname

    let sources = [
        let src = [ testname + ".mli"; testname + ".fsi"; testname + ".ml"; testname + ".fs"; testname +  ".fsx";
                    testname + "a.mli"; testname + "a.fsi"; testname + "a.ml"; testname + "a.fs"; 
                    testname + "b.mli"; testname + "b.fsi"; testname + "b.ml"; testname + "b.fs"; ]

        yield! src |> List.filter (fileExists cfg)

        if fileExists cfg "helloWorldProvider.dll" then 
            yield "-r:helloWorldProvider.dll"

        if fileExists cfg (testname + "-pre.fs") then 
            yield (sprintf "-r:%s-pre.dll" testname)

        ]

    if fileExists cfg (testname + "-pre.fs")
        then
            fsc cfg "%s -a -o:%s-pre.dll" cfg.fsc_flags testname [testname + "-pre.fs"] 
        else ()

    if fileExists cfg (testname + "-pre.fsx") then
        fsi_script cfg "--exec %s %s %s"
               cfg.fsi_flags
               (cfg.Directory ++ (testname + "-pre.fsx"))
               ""
               []

    log "Negative typechecker testing: %s" testname

    let warnaserror =
        if cfg.fsc_flags.Contains("--warnaserror-") then String.Empty
        else "--warnaserror"

    fscAppendErrExpectFail cfg  (sprintf "%s.err" testname) """%s --vserrors %s --nologo --maxerrors:10000 -a -o:%s.dll""" cfg.fsc_flags warnaserror testname sources

    let diff = fsdiff cfg (sprintf "%s.err" testname) (sprintf "%s.bsl" testname)

    fscAppendErrExpectFail cfg (sprintf "%s.vserr" testname) "%s --test:ContinueAfterParseFailure --vserrors %s --nologo --maxerrors:10000 -a -o:%s.dll" cfg.fsc_flags warnaserror testname sources

    let vbslDiff = fsdiff cfg (sprintf "%s.vserr" testname) VSBSLFILE

    match diff,vbslDiff with
    | "","" -> 
        log "Good, output %s.err matched %s.bsl" testname testname
        log "Good, output %s.vserr matched %s" testname VSBSLFILE
    | l,"" ->        
        log "***** %s.err %s.bsl differed: a bug or baseline may need updating" testname testname        
        failwithf "%s.err %s.bsl differ; %A" testname testname l
    | "",l ->
        log "Good, output %s.err matched %s.bsl" testname testname
        log "***** %s.vserr %s differed: a bug or baseline may need updating" testname VSBSLFILE
        failwithf "%s.vserr %s differ; %A" testname VSBSLFILE l
    | l1,l2 ->    
        log "***** %s.err %s.bsl differed: a bug or baseline may need updating" testname testname 
        log "***** %s.vserr %s differed: a bug or baseline may need updating" testname VSBSLFILE
        failwithf "%s.err %s.bsl differ; %A; %s.vserr %s differ; %A" testname testname l1 testname VSBSLFILE l2

let singleNegTest (cfg: TestConfig) testname = singleVersionedNegTest (cfg: TestConfig) "" testname<|MERGE_RESOLUTION|>--- conflicted
+++ resolved
@@ -277,17 +277,11 @@
                     let projectBody = generateProjectArtifacts pc outputType targetFramework cfg.BUILD_CONFIG languageVersion
                     emitFile projectFileName projectBody
                     use testOkFile = new FileGuard(Path.Combine(directory, "test.ok"))
-<<<<<<< HEAD
-                    printfn "executeFsc: cfg.DotNetExe = %s" cfg.DotNetExe
-                    exec { cfg with Directory = directory }  cfg.DotNetExe (sprintf "run -f %s" targetFramework)
-                    testOkFile.CheckExists()
-=======
                     let cfg = { cfg with Directory = directory }
                     let result = execBothToOutNoCheck cfg directory buildOutputFile cfg.DotNetExe  (sprintf "run -f %s" targetFramework)
                     if not (buildOnly) then
                         result |> checkResult 
                         testOkFile.CheckExists()
->>>>>>> 0dc21fae
                 executeFsc compilerType targetFramework
                 if buildOnly then verifyResults (findFirstSourceFile pc) buildOutputFile
             else
@@ -297,13 +291,8 @@
                     let projectBody = generateProjectArtifacts pc outputType  targetFramework cfg.BUILD_CONFIG languageVersion
                     emitFile projectFileName projectBody
                     use testOkFile = new FileGuard(Path.Combine(directory, "test.ok"))
-<<<<<<< HEAD
-                    printfn "executeFsi: cfg.DotNetExe = %s" cfg.DotNetExe
-                    exec { cfg with Directory = directory }  cfg.DotNetExe "build /t:RunFSharpScript"
-=======
                     let cfg = { cfg with Directory = directory }
                     execBothToOut cfg directory buildOutputFile cfg.DotNetExe "build /t:RunFSharpScript"
->>>>>>> 0dc21fae
                     testOkFile.CheckExists()
                 executeFsi compilerType targetFramework
             result <- true
