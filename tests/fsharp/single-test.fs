﻿module SingleTest

open System
open System.IO
open System.Diagnostics
open NUnit.Framework
open TestFramework
open HandleExpects

type Permutation = 
    | FSC_CORECLR
    | FSC_CORECLR_BUILDONLY
    | FSI_CORECLR
#if !FSHARP_SUITE_DRIVES_CORECLR_TESTS
    | FSI_FILE
    | FSI_STDIN
    | GENERATED_SIGNATURE
    | FSC_BUILDONLY
    | FSC_OPT_MINUS_DEBUG
    | FSC_OPT_PLUS_DEBUG
    | AS_DLL
#endif

// Because we build programs ad dlls the compiler will copy an fsharp.core.dll into the build directory
// peverify will fail if fsharp.core.dll is not found or is the wrong one.
// This ensures that we delete any fsharp.core.dlls when we start the build and also when the singleTestBuild and run is finished.
let cleanUpFSharpCore cfg =
    let removeFSharpCore () =
        if fileExists cfg "FSharp.Core.dll" then rm cfg "FSharp.Core.dll"
    removeFSharpCore ()
    { new System.IDisposable with member x.Dispose() = removeFSharpCore () }

// Generate a project files
let emitFile filename (body:string) =
    try
        // Create a file to write to
        use sw = File.CreateText(filename)
        sw.WriteLine(body)
    with | _ -> ()

let copyFilesToDest sourceDir destDir =
    let filenames = Directory.GetFiles(sourceDir, "*", SearchOption.TopDirectoryOnly)
    for file in filenames do
        let dest = Path.Combine(destDir, Path.GetFileName(file))
        File.Copy(file, dest)

type CompileItem = Reference | Compile | UseSource | LoadSource

type OutputType = Library | Exe | Script

type ProjectConfiguration = {
    OutputType:OutputType
    Framework:string
    SourceDirectory:string
    SourceItems:string list
    ExtraSourceItems:string list
    UtilitySourceItems:string list
    ReferenceItems:string list
    LoadSources:string list
    UseSources:string list
    Optimize:bool
}

let replaceTokens tag (replacement:string) (template:string) = template.Replace(tag, replacement)

let generateProps testCompilerVersion configuration =
    let template = @"<Project>
  <PropertyGroup>
    <Configuration Condition=""'$(Configuration)' == ''"">$(TESTCONFIGURATION)</Configuration>
    <FSharpTestCompilerVersion>$(TESTCOMPILERVERSION)</FSharpTestCompilerVersion>
  </PropertyGroup>
  <Import Project=""$([MSBuild]::GetPathOfFileAbove('Directory.Build.props', '$(PROJECTDIRECTORY)'))"" />
</Project>"
    template
    |> replaceTokens "$(TESTCONFIGURATION)" configuration
    |> replaceTokens "$(PROJECTDIRECTORY)" (Path.GetFullPath(__SOURCE_DIRECTORY__))
    |> replaceTokens "$(TESTCOMPILERVERSION)" testCompilerVersion

let generateTargets =
    let template = @"<Project>
  <Import Project=""$([MSBuild]::GetPathOfFileAbove('Directory.Build.targets', '$(PROJECTDIRECTORY)'))"" />
  <Import Project=""$(MSBuildThisFileDirectory)Directory.Overrides.targets"" Condition=""'$(OutputType)'=='Script'"" />
</Project>"
    template
    |> replaceTokens "$(PROJECTDIRECTORY)" (Path.GetFullPath(__SOURCE_DIRECTORY__))

let generateOverrides =
    let template = @"<Project>
  <Target Name=""Build"" DependsOnTargets=""RunFSharpScript"" />
  <Target Name=""Rebuild"" DependsOnTargets=""RunFSharpScript"" />
</Project>"
    template

// Arguments:
//    pc = ProjectConfiguration
//    outputType = OutputType.Exe, OutputType.Library or OutputType.Script
//    targetFramework optimize = "net472" OR NETCOREAPP3.0 etc ...
//    optimize = true or false
//    configuration = "Release" or "Debug"
//
let generateProjectArtifacts (pc:ProjectConfiguration) outputType (targetFramework:string) configuration languageVersion=
    let fsharpCoreLocation =
        let compiler =
            if outputType = OutputType.Script then
                "fsi"
            else
                "FSharp.Core"
        let targetCore =
            if targetFramework.StartsWith("netstandard", StringComparison.InvariantCultureIgnoreCase) || targetFramework.StartsWith("netcoreapp", StringComparison.InvariantCultureIgnoreCase) then 
                "netstandard2.0"
            else
                "net45"
        (Path.GetFullPath(__SOURCE_DIRECTORY__) + "/../../artifacts/bin/"  + compiler + "/" + configuration + "/" + targetCore + "/FSharp.Core.dll")

    let computeSourceItems addDirectory addCondition (compileItem:CompileItem) sources =
        let computeInclude src =
            let fileName = if addDirectory then Path.Combine(pc.SourceDirectory, src) else src
            let condition = if addCondition then " Condition=\"Exists('" + fileName + "')\"" else ""
            match compileItem with
            | CompileItem.Compile ->
                "\n    <Compile Include='" + fileName + "'" + condition + " />"
            | CompileItem.Reference ->
                "\n    <Reference Include='" + fileName + "'" + condition + " />"
            | CompileItem.UseSource ->
                "\n    <UseSource Include='" + fileName + "'" + condition + " />"
            | CompileItem.LoadSource ->
                "\n    <LoadSource Include='" + fileName + "'" + condition + " />"

        sources
        |> List.map(fun src -> computeInclude src)
        |> List.fold (fun acc s -> acc + s) ""

    let replace tag items addDirectory addCondition compileItem (template:string) = template.Replace(tag, computeSourceItems addDirectory addCondition compileItem items)

    let outputType =
        match pc.OutputType with
        | OutputType.Script -> "Script"
        | _ -> "Exe"
    let optimize = if pc.Optimize then "True" else "False"
    let debug = if pc.Optimize then "True" else "False"
    let generateProjBody =
        let template = @"<Project Sdk='Microsoft.NET.Sdk'>

  <PropertyGroup>
    <OutputType>$(OUTPUTTYPE)</OutputType>
    <TargetFramework>$(TARGETFRAMEWORK)</TargetFramework>
    <DisableImplicitFSharpCoreReference>true</DisableImplicitFSharpCoreReference>
    <IsPackable>false</IsPackable>
    <DebugSymbols>$(DEBUG)</DebugSymbols>
    <DebugType>portable</DebugType>
    <LangVersion>$(LANGUAGEVERSION)</LangVersion>
    <Optimize>$(OPTIMIZE)</Optimize>
    <SignAssembly>false</SignAssembly>
    <DefineConstants Condition=""'$(OutputType)' == 'Script' and '$(FSharpTestCompilerVersion)' == 'coreclr'"">NETCOREAPP</DefineConstants>
    <GenerateAssemblyInfo>false</GenerateAssemblyInfo>
    <RestoreAdditionalProjectSources Condition = "" '$(RestoreAdditionalProjectSources)' == ''"">$(RestoreFromArtifactsPath)</RestoreAdditionalProjectSources>
    <RestoreAdditionalProjectSources Condition = "" '$(RestoreAdditionalProjectSources)' != ''"">$(RestoreAdditionalProjectSources);$(RestoreFromArtifactsPath)</RestoreAdditionalProjectSources>
  </PropertyGroup>

  <!-- FSharp.Core reference -->
  <ItemGroup>
    <Reference Include='FSharp.Core'>
        <HintPath>$(FSHARPCORELOCATION)</HintPath>
    </Reference>
  </ItemGroup>

  <ItemGroup>$(UTILITYSOURCEITEMS)
  </ItemGroup>

  <!-- Sources -->
  <ItemGroup>$(SOURCEITEMS)
  </ItemGroup>

  <!-- Extra sources -->
  <ItemGroup>$(EXTRASOURCEITEMS)
  </ItemGroup>

  <!-- References -->
  <ItemGroup>$(REFERENCEITEMS)
    <Reference Condition=""$(TargetFramework.StartsWith('net4'))"" Include=""System.Windows.Forms"" />
    <Reference Condition=""$(TargetFramework.StartsWith('net4'))"" Include=""System.Web"" />
  </ItemGroup>

  <Target Name='CopyCustomContentOnPublish' AfterTargets='Build'>
    <ItemGroup>
        <Libraries Include='*.dll' />
    </ItemGroup>
    <Copy SourceFiles='@(Libraries)' DestinationFolder='$(OutputPath)' SkipUnchangedFiles='false' />
  </Target>

</Project>"
        template
        |> replace "$(UTILITYSOURCEITEMS)" pc.UtilitySourceItems false false CompileItem.Compile
        |> replace "$(SOURCEITEMS)" pc.SourceItems true false CompileItem.Compile
        |> replace "$(EXTRASOURCEITEMS)" pc.ExtraSourceItems true true CompileItem.Compile
        |> replace "$(REFERENCEITEMS)" pc.ReferenceItems true true CompileItem.Reference
        |> replace "$(LOADSOURCEITEMS)" pc.LoadSources true true CompileItem.LoadSource
        |> replace "$(USESOURCEITEMS)" pc.UseSources true true CompileItem.UseSource
        |> replaceTokens "$(FSHARPCORELOCATION)" fsharpCoreLocation
        |> replaceTokens "$(DIRECTORYBUILDLOCATION)" (Path.GetFullPath(__SOURCE_DIRECTORY__))
        |> replaceTokens "$(OUTPUTTYPE)" outputType
        |> replaceTokens "$(OPTIMIZE)" optimize
        |> replaceTokens "$(DEBUG)" debug
        |> replaceTokens "$(TARGETFRAMEWORK)" targetFramework
        |> replaceTokens "$(LANGUAGEVERSION)" languageVersion
        |> replaceTokens "$(RestoreFromArtifactsPath)" (Path.GetFullPath(__SOURCE_DIRECTORY__) + "/../../artifacts/packages/" + configuration)
    generateProjBody

let lockObj = obj()
let singleTestBuildAndRunCore cfg copyFiles p languageVersion =
    let sources = []
    let loadSources = []
    let useSources = []
    let extraSources = ["testlib.fsi";"testlib.fs";"test.mli";"test.ml";"test.fsi";"test.fs";"test2.fsi";"test2.fs";"test.fsx";"test2.fsx"]
    let utilitySources = [__SOURCE_DIRECTORY__  ++ "coreclr_utilities.fs"]
    let referenceItems =  if String.IsNullOrEmpty(copyFiles) then [] else [copyFiles]
    let framework = "netcoreapp3.0"

    // Arguments:
    //    outputType = OutputType.Exe, OutputType.Library or OutputType.Script
    //    compilerType = "coreclr" or "net40"
    //    targetFramework optimize = "net472" OR NETCOREAPP3.0 etc ...
    //    optimize = true or false
    let executeSingleTestBuildAndRun outputType compilerType targetFramework optimize buildOnly =
        let mutable result = false
        let directory =
            let mutable result = ""
            lock lockObj <| (fun () ->
                let rec loop () =
                    let dir = Path.Combine(Path.GetTempPath(), "FSharp.Cambridge", Path.GetRandomFileName())
                    if Directory.Exists(dir) then
                        loop ()
                    else
                        Directory.CreateDirectory(dir) |>ignore
                        dir
                result <- loop())
            result

        let pc = {
            OutputType = outputType
            Framework = framework
            SourceDirectory = cfg.Directory
            SourceItems = sources
            ExtraSourceItems = extraSources
            UtilitySourceItems = utilitySources
            ReferenceItems = referenceItems
            LoadSources = loadSources
            UseSources = useSources
            Optimize = optimize
        }

        let findFirstSourceFile (pc:ProjectConfiguration)  =
            let sources = List.append pc.SourceItems pc.ExtraSourceItems
            let found = sources |> List.tryFind(fun source -> File.Exists(Path.Combine(directory, source)))
            match found with
            | Some p -> Path.Combine(directory, p)
            | None -> failwith "Missing SourceFile in test case"

        let targetsBody = generateTargets
        let overridesBody = generateOverrides
        let targetsFileName = Path.Combine(directory, "Directory.Build.targets")
        let propsFileName = Path.Combine(directory, "Directory.Build.props")
        let overridesFileName = Path.Combine(directory, "Directory.Overrides.targets")
        let projectFileName = Path.Combine(directory, Path.GetRandomFileName() + ".fsproj")
        try
            // Clean up directory
            Directory.CreateDirectory(directory) |> ignore
            copyFilesToDest cfg.Directory directory
            try File.Delete(Path.Combine(directory, "FSharp.Core.dll")) with _ -> ()
            emitFile targetsFileName targetsBody
            emitFile overridesFileName overridesBody
            let buildOutputFile = Path.Combine(directory, "buildoutput.txt")
            if outputType = OutputType.Exe then
                let executeFsc testCompilerVersion targetFramework =
                    let propsBody = generateProps testCompilerVersion cfg.BUILD_CONFIG
                    emitFile propsFileName propsBody
                    let projectBody = generateProjectArtifacts pc outputType targetFramework cfg.BUILD_CONFIG languageVersion
                    emitFile projectFileName projectBody
                    use testOkFile = new FileGuard(Path.Combine(directory, "test.ok"))
                    let cfg = { cfg with Directory = directory }
                    let result = execBothToOutNoCheck cfg directory buildOutputFile cfg.DotNetExe  (sprintf "run -f %s" targetFramework)
                    if not (buildOnly) then
                        result |> checkResult 
                        testOkFile.CheckExists()
                executeFsc compilerType targetFramework
                if buildOnly then verifyResults (findFirstSourceFile pc) buildOutputFile
            else
                let executeFsi testCompilerVersion targetFramework =
                    let propsBody = generateProps testCompilerVersion cfg.BUILD_CONFIG
                    emitFile propsFileName propsBody
                    let projectBody = generateProjectArtifacts pc outputType  targetFramework cfg.BUILD_CONFIG languageVersion
                    emitFile projectFileName projectBody
                    use testOkFile = new FileGuard(Path.Combine(directory, "test.ok"))
                    let cfg = { cfg with Directory = directory }
                    execBothToOut cfg directory buildOutputFile cfg.DotNetExe "build /t:RunFSharpScript"
                    testOkFile.CheckExists()
                executeFsi compilerType targetFramework
            result <- true
        finally
            if result <> false then
                try Directory.Delete(directory, true) with _ -> ()
            else
                printfn "Configuration: %s" cfg.Directory
                printfn "Directory: %s" directory
                printfn "Filename: %s" projectFileName

    match p with
    | FSC_CORECLR -> executeSingleTestBuildAndRun OutputType.Exe "coreclr" "netcoreapp3.0" true false
<<<<<<< HEAD
    | FSC_CORECLR_BUILDONLY -> executeSingleTestBuildAndRun OutputType.Exe "coreclr" "netcoreapp2.0" true true
=======
    | FSC_CORECLR_BUILDONLY -> executeSingleTestBuildAndRun OutputType.Exe "coreclr" "netcoreapp3.0" true true
>>>>>>> 1a8ebed2
    | FSI_CORECLR -> executeSingleTestBuildAndRun OutputType.Script "coreclr" "netcoreapp3.0" true false

#if !FSHARP_SUITE_DRIVES_CORECLR_TESTS
    | FSC_BUILDONLY -> executeSingleTestBuildAndRun OutputType.Exe "net40" "net472" false true
    | FSC_OPT_PLUS_DEBUG -> executeSingleTestBuildAndRun OutputType.Exe "net40" "net472" true false
    | FSC_OPT_MINUS_DEBUG -> executeSingleTestBuildAndRun OutputType.Exe "net40" "net472" false false
    | FSI_FILE -> executeSingleTestBuildAndRun OutputType.Script "net40" "net472" true false

    | FSI_STDIN -> 
        use cleanup = (cleanUpFSharpCore cfg)
        use testOkFile = new FileGuard (getfullpath cfg "test.ok")
        let sources = extraSources |> List.filter (fileExists cfg)

        fsiStdin cfg (sources |> List.rev |> List.head) "" [] //use last file, because `cmd < a.txt b.txt` redirect b.txt only

        testOkFile.CheckExists()

    | GENERATED_SIGNATURE -> 
        use cleanup = (cleanUpFSharpCore cfg)

        let source1 = 
            ["test.ml"; "test.fs"; "test.fsx"] 
            |> List.rev
            |> List.tryFind (fileExists cfg)

        source1 |> Option.iter (fun from -> copy_y cfg from "tmptest.fs")

        log "Generated signature file..."
        fsc cfg "%s --sig:tmptest.fsi" cfg.fsc_flags ["tmptest.fs"]
        (if File.Exists("FSharp.Core.dll") then log "found fsharp.core.dll after build" else log "found fsharp.core.dll after build") |> ignore

        log "Compiling against generated signature file..."
        fsc cfg "%s -o:tmptest1.exe" cfg.fsc_flags ["tmptest.fsi";"tmptest.fs"]
        (if File.Exists("FSharp.Core.dll") then log "found fsharp.core.dll after build" else log "found fsharp.core.dll after build") |> ignore

        log "Verifying built .exe..."
        peverify cfg "tmptest1.exe"

    | AS_DLL -> 
        // Compile as a DLL to exercise pickling of interface data, then recompile the original source file referencing this DLL
        // THe second compilation will not utilize the information from the first in any meaningful way, but the
        // compiler will unpickle the interface and optimization data, so we test unpickling as well.
        use cleanup = (cleanUpFSharpCore cfg)
        use testOkFile = new FileGuard (getfullpath cfg "test.ok")
        
        let sources = extraSources |> List.filter (fileExists cfg)

        fsc cfg "%s --optimize -a -o:test--optimize-lib.dll -g --langversion:preview " cfg.fsc_flags sources
        fsc cfg "%s --optimize -r:test--optimize-lib.dll -o:test--optimize-client-of-lib.exe -g --langversion:preview " cfg.fsc_flags sources

        peverify cfg "test--optimize-lib.dll"
        peverify cfg "test--optimize-client-of-lib.exe"

        exec cfg ("." ++ "test--optimize-client-of-lib.exe") ""

        testOkFile.CheckExists()
#endif

let singleTestBuildAndRunAux cfg p = 
    singleTestBuildAndRunCore cfg "" p "latest"

let singleTestBuildAndRunWithCopyDlls  cfg copyFiles p = 
    singleTestBuildAndRunCore cfg copyFiles p "latest"

let singleTestBuildAndRun dir p = 
    let cfg = testConfig dir
    singleTestBuildAndRunAux cfg p

let singleTestBuildAndRunVersion dir p version =
    let cfg = testConfig dir
    singleTestBuildAndRunCore cfg "" p version

let singleVersionedNegTest (cfg: TestConfig) version testname =

    let cfg = {
        cfg with
            fsc_flags = sprintf "%s %s --define:NEGATIVE" cfg.fsc_flags (if not (String.IsNullOrEmpty(version)) then "--langversion:" + version else "")
            fsi_flags = sprintf "%s %s" cfg.fsi_flags (if not (String.IsNullOrEmpty(version)) then "--langversion:" + version else "")
            }

    // REM == Set baseline (fsc vs vs, in case the vs baseline exists)
    let VSBSLFILE = 
        if (sprintf "%s.vsbsl" testname) |> (fileExists cfg)
        then sprintf "%s.vsbsl" testname
        else sprintf "%s.bsl" testname

    let sources = [
        let src = [ testname + ".mli"; testname + ".fsi"; testname + ".ml"; testname + ".fs"; testname +  ".fsx";
                    testname + "a.mli"; testname + "a.fsi"; testname + "a.ml"; testname + "a.fs"; 
                    testname + "b.mli"; testname + "b.fsi"; testname + "b.ml"; testname + "b.fs"; ]

        yield! src |> List.filter (fileExists cfg)

        if fileExists cfg "helloWorldProvider.dll" then 
            yield "-r:helloWorldProvider.dll"

        if fileExists cfg (testname + "-pre.fs") then 
            yield (sprintf "-r:%s-pre.dll" testname)

        ]

    if fileExists cfg (testname + "-pre.fs")
        then
            fsc cfg "%s -a -o:%s-pre.dll" cfg.fsc_flags testname [testname + "-pre.fs"] 
        else ()

    if fileExists cfg (testname + "-pre.fsx") then
        fsi_script cfg "--exec %s %s %s"
               cfg.fsi_flags
               (cfg.Directory ++ (testname + "-pre.fsx"))
               ""
               []

    log "Negative typechecker testing: %s" testname

    let warnaserror =
        if cfg.fsc_flags.Contains("--warnaserror-") then String.Empty
        else "--warnaserror"

    fscAppendErrExpectFail cfg  (sprintf "%s.err" testname) """%s --vserrors %s --nologo --maxerrors:10000 -a -o:%s.dll""" cfg.fsc_flags warnaserror testname sources

    let diff = fsdiff cfg (sprintf "%s.err" testname) (sprintf "%s.bsl" testname)

    fscAppendErrExpectFail cfg (sprintf "%s.vserr" testname) "%s --test:ContinueAfterParseFailure --vserrors %s --nologo --maxerrors:10000 -a -o:%s.dll" cfg.fsc_flags warnaserror testname sources

    let vbslDiff = fsdiff cfg (sprintf "%s.vserr" testname) VSBSLFILE

    match diff,vbslDiff with
    | "","" -> 
        log "Good, output %s.err matched %s.bsl" testname testname
        log "Good, output %s.vserr matched %s" testname VSBSLFILE
    | l,"" ->        
        log "***** %s.err %s.bsl differed: a bug or baseline may need updating" testname testname        
        failwithf "%s.err %s.bsl differ; %A" testname testname l
    | "",l ->
        log "Good, output %s.err matched %s.bsl" testname testname
        log "***** %s.vserr %s differed: a bug or baseline may need updating" testname VSBSLFILE
        failwithf "%s.vserr %s differ; %A" testname VSBSLFILE l
    | l1,l2 ->    
        log "***** %s.err %s.bsl differed: a bug or baseline may need updating" testname testname 
        log "***** %s.vserr %s differed: a bug or baseline may need updating" testname VSBSLFILE
        failwithf "%s.err %s.bsl differ; %A; %s.vserr %s differ; %A" testname testname l1 testname VSBSLFILE l2

let singleNegTest (cfg: TestConfig) testname = singleVersionedNegTest (cfg: TestConfig) "" testname<|MERGE_RESOLUTION|>--- conflicted
+++ resolved
@@ -306,11 +306,7 @@
 
     match p with
     | FSC_CORECLR -> executeSingleTestBuildAndRun OutputType.Exe "coreclr" "netcoreapp3.0" true false
-<<<<<<< HEAD
-    | FSC_CORECLR_BUILDONLY -> executeSingleTestBuildAndRun OutputType.Exe "coreclr" "netcoreapp2.0" true true
-=======
     | FSC_CORECLR_BUILDONLY -> executeSingleTestBuildAndRun OutputType.Exe "coreclr" "netcoreapp3.0" true true
->>>>>>> 1a8ebed2
     | FSI_CORECLR -> executeSingleTestBuildAndRun OutputType.Script "coreclr" "netcoreapp3.0" true false
 
 #if !FSHARP_SUITE_DRIVES_CORECLR_TESTS
