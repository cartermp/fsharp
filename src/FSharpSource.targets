--- conflicted
+++ resolved
@@ -3,16 +3,11 @@
 <Project ToolsVersion="4.0" DefaultTargets="Build" xmlns="http://schemas.microsoft.com/developer/msbuild/2003">
 
   <PropertyGroup>
-<<<<<<< HEAD
-    <FSCoreVersion>4.4.3.0</FSCoreVersion>
-  </PropertyGroup>
-=======
     <RepoRoot>$(MSBuildThisFileDirectory)..\</RepoRoot>
   </PropertyGroup>
 
   <Import Project="..\build\targets\GitHash.props" />
 
->>>>>>> 379da236
   <Choose>
     <When Condition="'$(Configuration)' == 'Debug' or '$(Configuration)' == 'Release' ">
       <PropertyGroup>
@@ -37,12 +32,6 @@
               <PropertyGroup>
                 <DelaySign>true</DelaySign>
                 <StrongNames>true</StrongNames>
-<<<<<<< HEAD
-                <MicroBuildAssemblyVersion>$(FSCoreVersion)</MicroBuildAssemblyVersion>
-                <!-- certain delivered F# VS assemblies use a specific MicroBuildAssemblyVersion, otherwise use FSCoreVersion -->
-                <MicroBuildAssemblyVersion Condition="'$(UseVsMicroBuildAssemblyVersion)' == 'true'">15.4.3.0</MicroBuildAssemblyVersion>
-=======
->>>>>>> 379da236
                 <MicroBuildAssemblyFileLanguage>fs</MicroBuildAssemblyFileLanguage>
               </PropertyGroup>
             </Otherwise>
