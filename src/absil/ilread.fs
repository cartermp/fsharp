--- conflicted
+++ resolved
@@ -937,7 +937,6 @@
     fun f (idx :'T) ->
         let cache = 
             match !cache with
-<<<<<<< HEAD
             | null -> 
                 let c = new Dictionary<_, _>(11) 
                 cache := c
@@ -945,12 +944,6 @@
             | NonNull c -> c
 
         match cache.TryGetValue(idx) with
-=======
-            | null -> cache := new Dictionary<_, _>(11 (* sz: int *) ) 
-            | _ -> ()
-            !cache
-        match cache.TryGetValue idx with
->>>>>>> ccb913d3
         | true, v ->
             incr count
             v
