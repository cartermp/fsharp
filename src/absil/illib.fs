// Copyright (c) Microsoft Corporation.  All Rights Reserved.  See License.txt in the project root for license information.

module public Microsoft.FSharp.Compiler.AbstractIL.Internal.Library 
#nowarn "1178" // The struct, record or union type 'internal_instr_extension' is not structurally comparable because the type


open System
open System.Collections.Generic
open System.Diagnostics
open System.IO
open System.Reflection
open System.Threading
open System.Runtime.CompilerServices

#if FX_RESHAPED_REFLECTION
open Microsoft.FSharp.Core.ReflectionAdapters
#endif

// Logical shift right treating int32 as unsigned integer.
// Code that uses this should probably be adjusted to use unsigned integer types.
let (>>>&) (x:int32) (n:int32) = int32 (uint32 x >>> n)

let notlazy v = Lazy<_>.CreateFromValue v

let inline isNil l = List.isEmpty l

/// Returns true if the list has less than 2 elements. Otherwise false.
let inline isNilOrSingleton l =
    match l with
    | [] 
    | [_] -> true
    | _ -> false

/// Returns true if the list contains exactly 1 element. Otherwise false.
let inline isSingleton l =
    match l with
    | [_] -> true
    | _ -> false

let inline isNonNull x = not (isNull x)
let inline nonNull msg x = if isNull x then failwith ("null: " + msg) else x
let inline (===) x y = LanguagePrimitives.PhysicalEquality x y

/// Per the docs the threshold for the Large Object Heap is 85000 bytes: https://docs.microsoft.com/en-us/dotnet/standard/garbage-collection/large-object-heap#how-an-object-ends-up-on-the-large-object-heap-and-how-gc-handles-them
/// We set the limit to slightly under that to allow for some 'slop'
let LOH_SIZE_THRESHOLD_BYTES = 84_900

//---------------------------------------------------------------------
// Library: ReportTime
//---------------------------------------------------------------------
let reportTime =
    let tFirst = ref None
    let tPrev = ref None
    fun showTimes descr ->
        if showTimes then 
            let t = Process.GetCurrentProcess().UserProcessorTime.TotalSeconds
            let prev = match !tPrev with None -> 0.0 | Some t -> t
            let first = match !tFirst with None -> (tFirst := Some t; t) | Some t -> t
            printf "ilwrite: TIME %10.3f (total)   %10.3f (delta) - %s\n" (t - first) (t - prev) descr
            tPrev := Some t

//-------------------------------------------------------------------------
// Library: projections
//------------------------------------------------------------------------

[<Struct>]
/// An efficient lazy for inline storage in a class type. Results in fewer thunks.
type InlineDelayInit<'T when 'T : not struct> = 
    new (f: unit -> 'T) = {store = Unchecked.defaultof<'T>; func = Func<_>(f) } 
    val mutable store : 'T
    val mutable func : Func<'T>
    member x.Value = 
        match x.func with 
        | null -> x.store 
        | _ -> 
        let res = LazyInitializer.EnsureInitialized(&x.store, x.func) 
        x.func <- Unchecked.defaultof<_>
        res

//-------------------------------------------------------------------------
// Library: projections
//------------------------------------------------------------------------

let foldOn p f z x = f z (p x)

let notFound() = raise (KeyNotFoundException())

module Order = 
    let orderBy (p : 'T -> 'U) = 
        { new IComparer<'T> with member __.Compare(x,xx) = compare (p x) (p xx) }

    let orderOn p (pxOrder: IComparer<'U>) = 
        { new IComparer<'T> with member __.Compare(x,xx) = pxOrder.Compare (p x, p xx) }

    let toFunction (pxOrder: IComparer<'U>) x y = pxOrder.Compare(x,y)

//-------------------------------------------------------------------------
// Library: arrays,lists,options,resizearrays
//-------------------------------------------------------------------------

module Array = 

    let mapq f inp =
        match inp with
        | [| |] -> inp
        | _ -> 
            let res = Array.map f inp 
            let len = inp.Length 
            let mutable eq = true
            let mutable i = 0 
            while eq && i < len do 
                if not (inp.[i] === res.[i]) then eq <- false;
                i <- i + 1
            if eq then inp else res

    let lengthsEqAndForall2 p l1 l2 = 
        Array.length l1 = Array.length l2 &&
        Array.forall2 p l1 l2

    let order (eltOrder: IComparer<'T>) = 
        { new IComparer<array<'T>> with 
              member __.Compare(xs,ys) = 
                  let c = compare xs.Length ys.Length 
                  if c <> 0 then c else
                  let rec loop i = 
                      if i >= xs.Length then 0 else
                      let c = eltOrder.Compare(xs.[i], ys.[i])
                      if c <> 0 then c else
                      loop (i+1)
                  loop 0 }

    let existsOne p l = 
        let rec forallFrom p l n =
          (n >= Array.length l) || (p l.[n] && forallFrom p l (n+1))

        let rec loop p l n =
            (n < Array.length l) && 
            (if p l.[n] then forallFrom (fun x -> not (p x)) l (n+1) else loop p l (n+1))
          
        loop p l 0

    let existsTrue (arr: bool[]) = 
        let rec loop n =  (n < arr.Length) &&  (arr.[n] || loop (n+1))
        loop 0
    
    let findFirstIndexWhereTrue (arr: _[]) p = 
        let rec look lo hi = 
            assert ((lo >= 0) && (hi >= 0))
            assert ((lo <= arr.Length) && (hi <= arr.Length))
            if lo = hi then lo
            else
                let i = (lo+hi)/2
                if p arr.[i] then 
                    if i = 0 then i 
                    else
                        if p arr.[i-1] then 
                            look lo i
                        else 
                            i
                else
                    // not true here, look after
                    look (i+1) hi
        look 0 arr.Length
      
    /// pass an array byref to reverse it in place
    let revInPlace (array: 'T []) =
        if Array.isEmpty array then () else
        let arrlen, revlen = array.Length-1, array.Length/2 - 1
        for idx in 0 .. revlen do
            let t1 = array.[idx] 
            let t2 = array.[arrlen-idx]
            array.[idx] <- t2
            array.[arrlen-idx] <- t1

    /// Async implementation of Array.map.
    let mapAsync (mapping : 'T -> Async<'U>) (array : 'T[]) : Async<'U[]> =
        let len = Array.length array
        let result = Array.zeroCreate len

        async { // Apply the mapping function to each array element.
            for i in 0 .. len - 1 do
                let! mappedValue = mapping array.[i]
                result.[i] <- mappedValue

            // Return the completed results.
            return result
        }
        
    /// Returns a new array with an element replaced with a given value.
    let replace index value (array: _ []) =
        if index >= array.Length then raise (IndexOutOfRangeException "index")
        let res = Array.copy array
        res.[index] <- value
        res

    /// Optimized arrays equality. ~100x faster than `array1 = array2` on strings.
    /// ~2x faster for floats
    /// ~0.8x slower for ints
    let inline areEqual (xs: 'T []) (ys: 'T []) =
        match xs, ys with
        | null, null -> true
        | [||], [||] -> true
        | null, _ | _, null -> false
        | _ when xs.Length <> ys.Length -> false
        | _ ->
            let mutable break' = false
            let mutable i = 0
            let mutable result = true
            while i < xs.Length && not break' do
                if xs.[i] <> ys.[i] then 
                    break' <- true
                    result <- false
                i <- i + 1
            result

    /// Returns all heads of a given array.
    /// For [|1;2;3|] it returns [|[|1; 2; 3|]; [|1; 2|]; [|1|]|]
    let heads (array: 'T []) =
        let res = Array.zeroCreate<'T[]> array.Length
        for i = array.Length - 1 downto 0 do
            res.[i] <- array.[0..i]
        res

    /// check if subArray is found in the wholeArray starting 
    /// at the provided index
    let inline isSubArray (subArray: 'T []) (wholeArray:'T []) index = 
        if isNull subArray || isNull wholeArray then false
        elif subArray.Length = 0 then true
        elif subArray.Length > wholeArray.Length then false
        elif subArray.Length = wholeArray.Length then areEqual subArray wholeArray else
        let rec loop subidx idx =
            if subidx = subArray.Length then true 
            elif subArray.[subidx] = wholeArray.[idx] then loop (subidx+1) (idx+1) 
            else false
        loop 0 index
        
    /// Returns true if one array has another as its subset from index 0.
    let startsWith (prefix: _ []) (whole: _ []) =
        isSubArray prefix whole 0
        
    /// Returns true if one array has trailing elements equal to another's.
    let endsWith (suffix: _ []) (whole: _ []) =
        isSubArray suffix whole (whole.Length-suffix.Length)
        
module Option = 
    let mapFold f s opt = 
        match opt with 
        | None -> None,s 
        | Some x -> 
            let x',s' = f s x 
            Some x',s'

    let attempt (f: unit -> 'T) = try Some (f()) with _ -> None
        
module List = 

    //let item n xs = List.nth xs n
#if FX_RESHAPED_REFLECTION
    open PrimReflectionAdapters
    open Microsoft.FSharp.Core.ReflectionAdapters
#endif

    let sortWithOrder (c: IComparer<'T>) elements = List.sortWith (Order.toFunction c) elements
    
    let splitAfter n l = 
        let rec split_after_acc n l1 l2 = if n <= 0 then List.rev l1,l2 else split_after_acc (n-1) ((List.head l2):: l1) (List.tail l2) 
        split_after_acc n [] l

    let existsi f xs = 
       let rec loop i xs = match xs with [] -> false | h::t -> f i h || loop (i+1) t
       loop 0 xs
    
    let existsTrue (xs: bool list) = 
       let rec loop i xs = match xs with [] -> false | h::t -> h || loop (i+1) t
       loop 0 xs

    let lengthsEqAndForall2 p l1 l2 = 
        List.length l1 = List.length l2 &&
        List.forall2 p l1 l2

    let rec findi n f l = 
        match l with 
        | [] -> None
        | h::t -> if f h then Some (h,n) else findi (n+1) f t

    let rec drop n l = 
        match l with 
        | []    -> []
        | _::xs -> if n=0 then l else drop (n-1) xs

    let splitChoose select l =
        let rec ch acc1 acc2 l = 
            match l with 
            | [] -> List.rev acc1,List.rev acc2
            | x::xs -> 
                match select x with
                | Choice1Of2 sx -> ch (sx::acc1) acc2 xs
                | Choice2Of2 sx -> ch acc1 (sx::acc2) xs

        ch [] [] l

    let rec checkq l1 l2 = 
        match l1,l2 with 
        | h1::t1,h2::t2 -> h1 === h2 && checkq t1 t2
        | _ -> true

    let mapq (f: 'T -> 'T) inp =
        assert not (typeof<'T>.IsValueType) 
        match inp with
        | [] -> inp
        | [h1a] -> 
            let h2a = f h1a
            if h1a === h2a then inp else [h2a]
        | [h1a; h1b] -> 
            let h2a = f h1a
            let h2b = f h1b
            if h1a === h2a && h1b === h2b then inp else [h2a; h2b]
        | [h1a; h1b; h1c] -> 
            let h2a = f h1a
            let h2b = f h1b
            let h2c = f h1c
            if h1a === h2a && h1b === h2b && h1c === h2c then inp else [h2a; h2b; h2c]
        | _ -> 
            let res = List.map f inp 
            if checkq inp res then inp else res
        
    let frontAndBack l = 
        let rec loop acc l = 
            match l with
            | [] -> 
                Debug.Assert(false, "empty list")
                invalidArg "l" "empty list" 
            | [h] -> List.rev acc,h
            | h::t -> loop  (h::acc) t
        loop [] l

    let tryRemove f inp = 
        let rec loop acc l = 
            match l with
            | [] -> None
            | h :: t -> if f h then Some (h, List.rev acc @ t) else loop (h::acc) t
        loop [] inp            
    //tryRemove  (fun x -> x = 2) [ 1;2;3] = Some (2, [1;3])
    //tryRemove  (fun x -> x = 3) [ 1;2;3;4;5] = Some (3, [1;2;4;5])
    //tryRemove  (fun x -> x = 3) [] = None
            
    let headAndTail l =
        match l with 
        | [] -> 
            Debug.Assert(false, "empty list")
            failwith "List.headAndTail"
        | h::t -> h,t

    let zip4 l1 l2 l3 l4 = 
        List.zip l1 (List.zip3 l2 l3 l4) |> List.map (fun (x1,(x2,x3,x4)) -> (x1,x2,x3,x4))

    let unzip4 l = 
        let a,b,cd = List.unzip3 (List.map (fun (x,y,z,w) -> (x,y,(z,w))) l)
        let c,d = List.unzip cd
        a,b,c,d

    let rec iter3 f l1 l2 l3 = 
        match l1,l2,l3 with 
        | h1::t1, h2::t2, h3::t3 -> f h1 h2 h3; iter3 f t1 t2 t3
        | [], [], [] -> ()
        | _ -> failwith "iter3"

    let takeUntil p l =
        let rec loop acc l =
            match l with
            | [] -> List.rev acc,[]
            | x::xs -> if p x then List.rev acc, l else loop (x::acc) xs
        loop [] l

    let order (eltOrder: IComparer<'T>) =
        { new IComparer<list<'T>> with 
              member __.Compare(xs,ys) = 
                  let rec loop xs ys = 
                      match xs,ys with
                      | [],[]       ->  0
                      | [],_        -> -1
                      | _,[]       ->  1
                      | x::xs,y::ys -> let cxy = eltOrder.Compare(x,y)
                                       if cxy=0 then loop xs ys else cxy 
                  loop xs ys }
    
    module FrontAndBack = 
        let (|NonEmpty|Empty|) l = match l with [] -> Empty | _ -> NonEmpty(frontAndBack l)

    let range n m = [ n .. m ]

    let indexNotFound() = raise (new KeyNotFoundException("An index satisfying the predicate was not found in the collection"))

    let rec assoc x l = 
        match l with 
        | [] -> indexNotFound()
        | ((h,r)::t) -> if x = h then r else assoc x t

    let rec memAssoc x l = 
        match l with 
        | [] -> false
        | ((h,_)::t) -> x = h || memAssoc x t

    let rec memq x l = 
        match l with 
        | [] -> false 
        | h::t -> LanguagePrimitives.PhysicalEquality x h || memq x t

    let mapNth n f xs =
        let rec mn i = function
          | []    -> []
          | x::xs -> if i=n then f x::xs else x::mn (i+1) xs
       
        mn 0 xs
    let count pred xs = List.fold (fun n x -> if pred x then n+1 else n) 0 xs

    // WARNING: not tail-recursive 
    let mapHeadTail fhead ftail = function
      | []    -> []
      | [x]   -> [fhead x]
      | x::xs -> fhead x :: List.map ftail xs

    let collectFold f s l = 
      let l, s = List.mapFold f s l
      List.concat l, s

    let collect2 f xs ys = List.concat (List.map2 f xs ys)

    let toArraySquared xss = xss |> List.map List.toArray |> List.toArray
    let iterSquared f xss = xss |> List.iter (List.iter f)
    let collectSquared f xss = xss |> List.collect (List.collect f)
    let mapSquared f xss = xss |> List.map (List.map f)
    let mapFoldSquared f z xss = List.mapFold (List.mapFold f) z xss
    let forallSquared f xss = xss |> List.forall (List.forall f)
    let mapiSquared f xss = xss |> List.mapi (fun i xs -> xs |> List.mapi (fun j x -> f i j x))
    let existsSquared f xss = xss |> List.exists (fun xs -> xs |> List.exists (fun x -> f x))
    let mapiFoldSquared f z xss =  mapFoldSquared f z (xss |> mapiSquared (fun i j x -> (i,j,x)))

<<<<<<< HEAD
=======
module ResizeArray =

    /// Split a ResizeArray into an array of smaller chunks.
    /// This requires `items/chunkSize` Array copies of length `chunkSize` if `items/chunkSize % 0 = 0`,
    /// otherwise `items/chunkSize + 1` Array copies.
    let chunkBySize chunkSize f (items: ResizeArray<'t>) =
        // we could use Seq.chunkBySize here, but that would involve many enumerator.MoveNext() calls that we can sidestep with a bit of math
        let itemCount = items.Count
        if itemCount = 0
        then [||]
        else
            let chunksCount =
                match itemCount / chunkSize with
                | n when itemCount % chunkSize = 0 -> n
                | n -> n + 1 // any remainder means we need an additional chunk to store it

            [| for index in 0..chunksCount-1 do
                let startIndex = index * chunkSize
                let takeCount = min (itemCount - startIndex) chunkSize

                let holder = Array.zeroCreate takeCount
                // we take a bounds-check hit here on each access.
                // other alternatives here include
                // * iterating across an IEnumerator (incurs MoveNext penalty)
                // * doing a block copy using `List.CopyTo(index, array, index, count)` (requires more copies to do the mapping)
                // none are significantly better.
                for i in 0 .. takeCount - 1 do
                    holder.[i] <- f items.[i]
                yield holder |]

    /// Split a large ResizeArray into a series of array chunks that are each under the Large Object Heap limit.
    /// This is done to help prevent a stop-the-world collection of the single large array, instead allowing for a greater
    /// probability of smaller collections. Stop-the-world is still possible, just less likely.
    let mapToSmallArrayChunks f (inp: ResizeArray<'t>) =
        let itemSizeBytes = sizeof<'t>
        // rounding down here is good because it ensures we don't go over
        let maxArrayItemCount = LOH_SIZE_THRESHOLD_BYTES / itemSizeBytes

        /// chunk the provided input into arrays that are smaller than the LOH limit
        /// in order to prevent long-term storage of those values
        chunkBySize maxArrayItemCount f inp


>>>>>>> 99e307f3
/// Because FSharp.Compiler.Service is a library that will target FSharp.Core 4.5.2 for the forseeable future,
/// we need to stick these functions in this module rather than using the module functions for ValueOption
/// that come after FSharp.Core 4.5.2.
module ValueOptionInternal =
    let inline ofOption x = match x with Some x -> ValueSome x | None -> ValueNone
    let inline bind f x = match x with ValueSome x -> f x | ValueNone -> ValueNone
    let inline isSome x = match x with ValueSome _ -> true | ValueNone -> false
    let inline isNone x = match x with ValueSome _ -> false | ValueNone -> true

type String with
    member inline x.StartsWithOrdinal(value) =
        x.StartsWith(value, StringComparison.Ordinal)

    member inline x.EndsWithOrdinal(value) =
        x.EndsWith(value, StringComparison.Ordinal)

module String =
    let make (n: int) (c: char) : string = new String(c, n)

    let get (str:string) i = str.[i]

    let sub (s:string) (start:int) (len:int) = s.Substring(start,len)

    let contains (s:string) (c:char) = s.IndexOf(c) <> -1

    let order = LanguagePrimitives.FastGenericComparer<string>
   
    let lowercase (s:string) =
        s.ToLowerInvariant()

    let uppercase (s:string) =
        s.ToUpperInvariant()

    let isUpper (s:string) = 
        s.Length >= 1 && Char.IsUpper s.[0] && not (Char.IsLower s.[0])
        
    let capitalize (s:string) =
        if s.Length = 0 then s 
        else uppercase s.[0..0] + s.[ 1.. s.Length - 1 ]

    let uncapitalize (s:string) =
        if s.Length = 0 then  s
        else lowercase s.[0..0] + s.[ 1.. s.Length - 1 ]

    let dropPrefix (s:string) (t:string) = s.[t.Length..s.Length - 1]

    let dropSuffix (s:string) (t:string) = s.[0..s.Length - t.Length - 1]

    let inline toCharArray (str: string) = str.ToCharArray()

    let lowerCaseFirstChar (str: string) =
        if String.IsNullOrEmpty str 
         || Char.IsLower(str, 0) then str else 
        let strArr = toCharArray str
        match Array.tryHead strArr with
        | None -> str
        | Some c  -> 
            strArr.[0] <- Char.ToLower c
            String (strArr)

    let extractTrailingIndex (str: string) =
        match str with
        | null -> null, None
        | _ ->
            let charr = str.ToCharArray() 
            Array.revInPlace charr
            let digits = Array.takeWhile Char.IsDigit charr
            Array.revInPlace digits
            String digits
            |> function
               | "" -> str, None
               | index -> str.Substring (0, str.Length - index.Length), Some (int index)

    /// Remove all trailing and leading whitespace from the string
    /// return null if the string is null
    let trim (value: string) = if isNull value then null else value.Trim()
    
    /// Splits a string into substrings based on the strings in the array separators
    let split options (separator: string []) (value: string) = 
        if isNull value  then null else value.Split(separator, options)

    let (|StartsWith|_|) pattern value =
        if String.IsNullOrWhiteSpace value then
            None
        elif value.StartsWithOrdinal(pattern) then
            Some()
        else None

    let (|Contains|_|) pattern value =
        if String.IsNullOrWhiteSpace value then
            None
        elif value.Contains pattern then
            Some()
        else None

    let getLines (str: string) =
        use reader = new StringReader(str)
        [|
        let line = ref (reader.ReadLine())
        while not (isNull !line) do
            yield !line
            line := reader.ReadLine()
        if str.EndsWithOrdinal("\n") then
            // last trailing space not returned
            // http://stackoverflow.com/questions/19365404/stringreader-omits-trailing-linebreak
            yield String.Empty
        |]

module Dictionary = 
    let inline newWithSize (size: int) = Dictionary<_,_>(size, HashIdentity.Structural)

[<Extension>]
type DictionaryExtensions() =
    [<Extension>]
    static member inline BagAdd(dic: Dictionary<'key, 'value list>, key: 'key, value: 'value) =
        match dic.TryGetValue key with
        | true, values -> dic.[key] <- value :: values
        | _ -> dic.[key] <- [value]

    [<Extension>]
    static member inline BagExistsValueForKey(dic: Dictionary<'key, 'value list>, key: 'key, f: 'value -> bool) =
        match dic.TryGetValue key with
        | true, values -> values |> List.exists f
        | _ -> false

module Lazy = 
    let force (x: Lazy<'T>) = x.Force()

//----------------------------------------------------------------------------
// Single threaded execution and mutual exclusion

/// Represents a permission active at this point in execution
type ExecutionToken = interface end

/// Represents a token that indicates execution on the compilation thread, i.e. 
///   - we have full access to the (partially mutable) TAST and TcImports data structures
///   - compiler execution may result in type provider invocations when resolving types and members
///   - we can access various caches in the SourceCodeServices
///
/// Like other execution tokens this should be passed via argument passing and not captured/stored beyond
/// the lifetime of stack-based calls. This is not checked, it is a discipline within the compiler code. 
type CompilationThreadToken() = interface ExecutionToken

/// Represents a place where we are stating that execution on the compilation thread is required.  The
/// reason why will be documented in a comment in the code at the callsite.
let RequireCompilationThread (_ctok: CompilationThreadToken) = ()

/// Represents a place in the compiler codebase where we are passed a CompilationThreadToken unnecessarily.
/// This reprents code that may potentially not need to be executed on the compilation thread.
let DoesNotRequireCompilerThreadTokenAndCouldPossiblyBeMadeConcurrent  (_ctok: CompilationThreadToken) = ()

/// Represents a place in the compiler codebase where we assume we are executing on a compilation thread
let AssumeCompilationThreadWithoutEvidence () = Unchecked.defaultof<CompilationThreadToken>

/// Represents a token that indicates execution on a any of several potential user threads calling the F# compiler services.
type AnyCallerThreadToken() = interface ExecutionToken
let AssumeAnyCallerThreadWithoutEvidence () = Unchecked.defaultof<AnyCallerThreadToken>

/// A base type for various types of tokens that must be passed when a lock is taken.
/// Each different static lock should declare a new subtype of this type.
type LockToken = inherit ExecutionToken
let AssumeLockWithoutEvidence<'LockTokenType when 'LockTokenType :> LockToken> () = Unchecked.defaultof<'LockTokenType>

/// Encapsulates a lock associated with a particular token-type representing the acquisition of that lock.
type Lock<'LockTokenType when 'LockTokenType :> LockToken>() = 
    let lockObj = obj()
    member __.AcquireLock f = lock lockObj (fun () -> f (AssumeLockWithoutEvidence<'LockTokenType>()))

//---------------------------------------------------
// Misc

/// Get an initialization hole 
let getHole r = match !r with None -> failwith "getHole" | Some x -> x

module Map = 
    let tryFindMulti k map = match Map.tryFind k map with Some res -> res | None -> []

type ResultOrException<'TResult> =
    | Result of 'TResult
    | Exception of Exception
                     
[<CompilationRepresentation(CompilationRepresentationFlags.ModuleSuffix)>]
module ResultOrException = 

    let success a = Result a

    let raze (b:exn) = Exception b

    // map
    let (|?>) res f = 
        match res with 
        | Result x -> Result(f x )
        | Exception err -> Exception err
  
    let ForceRaise res = 
        match res with 
        | Result x -> x
        | Exception err -> raise err

    let otherwise f x =
        match x with 
        | Result x -> success x
        | Exception _err -> f()

[<RequireQualifiedAccess>] 
type ValueOrCancelled<'TResult> =
    | Value of 'TResult
    | Cancelled of OperationCanceledException

/// Represents a cancellable computation with explicit representation of a cancelled result.
///
/// A cancellable computation is passed may be cancelled via a CancellationToken, which is propagated implicitly.  
/// If cancellation occurs, it is propagated as data rather than by raising an OperationCanceledException.  
type Cancellable<'TResult> = Cancellable of (CancellationToken -> ValueOrCancelled<'TResult>)

[<CompilationRepresentation(CompilationRepresentationFlags.ModuleSuffix)>]
module Cancellable = 

    /// Run a cancellable computation using the given cancellation token
    let run (ct: CancellationToken) (Cancellable oper) = 
        if ct.IsCancellationRequested then 
            ValueOrCancelled.Cancelled (OperationCanceledException ct) 
        else
            oper ct 

    /// Bind the result of a cancellable computation
    let bind f comp1 = 
       Cancellable (fun ct -> 
            match run ct comp1 with 
            | ValueOrCancelled.Value v1 -> run ct (f v1) 
            | ValueOrCancelled.Cancelled err1 -> ValueOrCancelled.Cancelled err1)

    /// Map the result of a cancellable computation
    let map f oper = 
       Cancellable (fun ct -> 
           match run ct oper with 
           | ValueOrCancelled.Value res -> ValueOrCancelled.Value (f res)
           | ValueOrCancelled.Cancelled err -> ValueOrCancelled.Cancelled err)
                    
    /// Return a simple value as the result of a cancellable computation
    let ret x = Cancellable (fun _ -> ValueOrCancelled.Value x)

    /// Fold a cancellable computation along a sequence of inputs
    let fold f acc seq = 
        Cancellable (fun ct -> 
           (ValueOrCancelled.Value acc, seq) 
           ||> Seq.fold (fun acc x -> 
               match acc with 
               | ValueOrCancelled.Value accv -> run ct (f accv x)
               | res -> res))
    
    /// Iterate a cancellable computation over a collection
    let each f seq = 
        Cancellable (fun ct -> 
           (ValueOrCancelled.Value [], seq) 
           ||> Seq.fold (fun acc x -> 
               match acc with 
               | ValueOrCancelled.Value acc -> 
                   match run ct (f x) with 
                   | ValueOrCancelled.Value x2 -> ValueOrCancelled.Value (x2 :: acc)
                   | ValueOrCancelled.Cancelled err1 -> ValueOrCancelled.Cancelled err1
               | canc -> canc)
           |> function 
               | ValueOrCancelled.Value acc -> ValueOrCancelled.Value (List.rev acc)
               | canc -> canc)
    
    /// Delay a cancellable computation
    let delay (f: unit -> Cancellable<'T>) = Cancellable (fun ct -> let (Cancellable g) = f() in g ct)

    /// Run the computation in a mode where it may not be cancelled. The computation never results in a 
    /// ValueOrCancelled.Cancelled.
    let runWithoutCancellation comp = 
        let res = run CancellationToken.None comp 
        match res with 
        | ValueOrCancelled.Cancelled _ -> failwith "unexpected cancellation" 
        | ValueOrCancelled.Value r -> r

    /// Bind the cancellation token associated with the computation
    let token () = Cancellable (fun ct -> ValueOrCancelled.Value ct)

    /// Represents a canceled computation
    let canceled() = Cancellable (fun ct -> ValueOrCancelled.Cancelled (OperationCanceledException ct))

    /// Catch exceptions in a computation
    let private catch (Cancellable e) = 
        Cancellable (fun ct -> 
            try 
                match e ct with 
                | ValueOrCancelled.Value r -> ValueOrCancelled.Value (Choice1Of2 r) 
                | ValueOrCancelled.Cancelled e -> ValueOrCancelled.Cancelled e 
            with err -> 
                ValueOrCancelled.Value (Choice2Of2 err))

    /// Implement try/finally for a cancellable computation
    let tryFinally e compensation =    
        catch e |> bind (fun res ->  
            compensation();
            match res with Choice1Of2 r -> ret r | Choice2Of2 err -> raise err)

    /// Implement try/with for a cancellable computation
    let tryWith e handler =    
        catch e |> bind (fun res ->  
            match res with Choice1Of2 r -> ret r | Choice2Of2 err -> handler err)
    
    // Run the cancellable computation within an Async computation.  This isn't actually used in the codebase, but left
    // here in case we need it in the future 
    //
    // let toAsync e =    
    //     async { 
    //       let! ct = Async.CancellationToken
    //       return! 
    //          Async.FromContinuations(fun (cont, econt, ccont) -> 
    //            // Run the computation synchronously using the given cancellation token
    //            let res = try Choice1Of2 (run ct e) with err -> Choice2Of2 err
    //            match res with 
    //            | Choice1Of2 (ValueOrCancelled.Value v) -> cont v
    //            | Choice1Of2 (ValueOrCancelled.Cancelled err) -> ccont err
    //            | Choice2Of2 err -> econt err) 
    //     }
    
type CancellableBuilder() = 
    member x.Bind(e,k) = Cancellable.bind k e
    member x.Return(v) = Cancellable.ret v
    member x.ReturnFrom(v) = v
    member x.Combine(e1,e2) = e1 |> Cancellable.bind (fun () -> e2)
    member x.TryWith(e,handler) = Cancellable.tryWith e handler
    member x.Using(resource,e) = Cancellable.tryFinally (e resource) (fun () -> (resource :> IDisposable).Dispose())
    member x.TryFinally(e,compensation) =  Cancellable.tryFinally e compensation
    member x.Delay(f) = Cancellable.delay f
    member x.Zero() = Cancellable.ret ()

let cancellable = CancellableBuilder()

/// Computations that can cooperatively yield by returning a continuation
///
///    - Any yield of a NotYetDone should typically be "abandonable" without adverse consequences. No resource release
///      will be called when the computation is abandoned.
///
///    - Computations suspend via a NotYetDone may use local state (mutables), where these are
///      captured by the NotYetDone closure. Computations do not need to be restartable.
///
///    - The key thing is that you can take an Eventually value and run it with 
///      Eventually.repeatedlyProgressUntilDoneOrTimeShareOverOrCanceled
///
///    - Cancellation results in a suspended computation rather than complete abandonment
type Eventually<'T> = 
    | Done of 'T 
    | NotYetDone of (CompilationThreadToken -> Eventually<'T>)

[<CompilationRepresentation(CompilationRepresentationFlags.ModuleSuffix)>]
module Eventually = 

    let rec box e = 
        match e with 
        | Done x -> Done (Operators.box x) 
        | NotYetDone (work) -> NotYetDone (fun ctok -> box (work ctok))

    let rec forceWhile ctok check e  = 
        match e with 
        | Done x -> Some(x)
        | NotYetDone (work) -> 
            if not(check()) 
            then None
            else forceWhile ctok check (work ctok) 

    let force ctok e = Option.get (forceWhile ctok (fun () -> true) e)

        
    /// Keep running the computation bit by bit until a time limit is reached.
    /// The runner gets called each time the computation is restarted
    ///
    /// If cancellation happens, the operation is left half-complete, ready to resume.
    let repeatedlyProgressUntilDoneOrTimeShareOverOrCanceled timeShareInMilliseconds (ct: CancellationToken) runner e = 
        let sw = new Stopwatch() 
        let rec runTimeShare ctok e = 
          runner ctok (fun ctok -> 
            sw.Reset()
            sw.Start(); 
            let rec loop ctok ev2 = 
                match ev2 with 
                | Done _ -> ev2
                | NotYetDone work ->
                    if ct.IsCancellationRequested || sw.ElapsedMilliseconds > timeShareInMilliseconds then 
                        sw.Stop();
                        NotYetDone(fun ctok -> runTimeShare ctok ev2) 
                    else 
                        loop ctok (work ctok)
            loop ctok e)
        NotYetDone (fun ctok -> runTimeShare ctok e)
    
    /// Keep running the asynchronous computation bit by bit. The runner gets called each time the computation is restarted.
    /// Can be cancelled as an Async in the normal way.
    let forceAsync (runner: (CompilationThreadToken -> Eventually<'T>) -> Async<Eventually<'T>>) (e: Eventually<'T>) : Async<'T option> =
        let rec loop (e: Eventually<'T>) =
            async {
                match e with 
                | Done x -> return Some x
                | NotYetDone work ->
                    let! r = runner work
                    return! loop r
            }
        loop e

    let rec bind k e = 
        match e with 
        | Done x -> k x 
        | NotYetDone work -> NotYetDone (fun ctok -> bind k (work ctok))

    let fold f acc seq = 
        (Done acc,seq) ||> Seq.fold  (fun acc x -> acc |> bind (fun acc -> f acc x))
        
    let rec catch e = 
        match e with 
        | Done x -> Done(Result x)
        | NotYetDone work -> 
            NotYetDone (fun ctok -> 
                let res = try Result(work ctok) with | e -> Exception e 
                match res with 
                | Result cont -> catch cont
                | Exception e -> Done(Exception e))
    
    let delay (f: unit -> Eventually<'T>) = NotYetDone (fun _ctok -> f())

    let tryFinally e compensation =    
        catch (e) 
        |> bind (fun res ->  compensation();
                             match res with 
                             | Result v -> Eventually.Done v
                             | Exception e -> raise e)

    let tryWith e handler =    
        catch e 
        |> bind (function Result v -> Done v | Exception e -> handler e)
    
    // All eventually computations carry a CompilationThreadToken
    let token =    
        NotYetDone (fun ctok -> Done ctok)
    
type EventuallyBuilder() = 
    member x.Bind(e,k) = Eventually.bind k e
    member x.Return(v) = Eventually.Done v
    member x.ReturnFrom(v) = v
    member x.Combine(e1,e2) = e1 |> Eventually.bind (fun () -> e2)
    member x.TryWith(e,handler) = Eventually.tryWith e handler
    member x.TryFinally(e,compensation) =  Eventually.tryFinally e compensation
    member x.Delay(f) = Eventually.delay f
    member x.Zero() = Eventually.Done ()


let eventually = new EventuallyBuilder()

(*
let _ = eventually { return 1 }
let _ = eventually { let x = 1 in return 1 }
let _ = eventually { let! x = eventually { return 1 } in return 1 }
let _ = eventually { try return (failwith "") with _ -> return 1 }
let _ = eventually { use x = null in return 1 }
*)

//---------------------------------------------------------------------------
// generate unique stamps
//---------------------------------------------------------------------------

type UniqueStampGenerator<'T when 'T : equality>() = 
    let encodeTab = new Dictionary<'T,int>(HashIdentity.Structural)
    let mutable nItems = 0
    let encode str =
        match encodeTab.TryGetValue(str) with
        | true, idx -> idx
        | _ ->
            let idx = nItems
            encodeTab.[str] <- idx
            nItems <- nItems + 1
            idx
    member this.Encode(str)  = encode str
    member this.Table = encodeTab.Keys

//---------------------------------------------------------------------------
// memoize tables (all entries cached, never collected)
//---------------------------------------------------------------------------
    
type MemoizationTable<'T,'U>(compute: 'T -> 'U, keyComparer: IEqualityComparer<'T>, ?canMemoize) = 
    
    let table = new Dictionary<'T,'U>(keyComparer) 
    member t.Apply(x) = 
        if (match canMemoize with None -> true | Some f -> f x) then 
            let mutable res = Unchecked.defaultof<'U>
            let ok = table.TryGetValue(x,&res)
            if ok then res 
            else
                lock table (fun () -> 
                    let mutable res = Unchecked.defaultof<'U> 
                    let ok = table.TryGetValue(x,&res)
                    if ok then res 
                    else
                        let res = compute x
                        table.[x] <- res;
                        res)
        else compute x


exception UndefinedException

type LazyWithContextFailure(exn:exn) =
    static let undefined = new LazyWithContextFailure(UndefinedException)
    member x.Exception = exn
    static member Undefined = undefined
        
/// Just like "Lazy" but EVERY forcer must provide an instance of "ctxt", e.g. to help track errors
/// on forcing back to at least one sensible user location
[<DefaultAugmentation(false)>]
[<NoEquality; NoComparison>]
type LazyWithContext<'T,'ctxt> = 
    { /// This field holds the result of a successful computation. It's initial value is Unchecked.defaultof
      mutable value : 'T
      /// This field holds either the function to run or a LazyWithContextFailure object recording the exception raised 
      /// from running the function. It is null if the thunk has been evaluated successfully.
      mutable funcOrException: obj;
      /// A helper to ensure we rethrow the "original" exception
      findOriginalException : exn -> exn }
    static member Create(f: ('ctxt->'T), findOriginalException) : LazyWithContext<'T,'ctxt> = 
        { value = Unchecked.defaultof<'T>;
          funcOrException = box f;
          findOriginalException = findOriginalException }
    static member NotLazy(x:'T) : LazyWithContext<'T,'ctxt> = 
        { value = x
          funcOrException = null
          findOriginalException = id }
    member x.IsDelayed = (match x.funcOrException with null -> false | :? LazyWithContextFailure -> false | _ -> true)
    member x.IsForced = (match x.funcOrException with null -> true | _ -> false)
    member x.Force(ctxt:'ctxt) =  
        match x.funcOrException with 
        | null -> x.value 
        | _ -> 
            // Enter the lock in case another thread is in the process of evaluating the result
            Monitor.Enter(x);
            try 
                x.UnsynchronizedForce(ctxt)
            finally
                Monitor.Exit(x)

    member x.UnsynchronizedForce(ctxt) = 
        match x.funcOrException with 
        | null -> x.value 
        | :? LazyWithContextFailure as res -> 
              // Re-raise the original exception 
              raise (x.findOriginalException res.Exception)
        | :? ('ctxt -> 'T) as f -> 
              x.funcOrException <- box(LazyWithContextFailure.Undefined)
              try 
                  let res = f ctxt 
                  x.value <- res; 
                  x.funcOrException <- null; 
                  res
              with e -> 
                  x.funcOrException <- box(new LazyWithContextFailure(e)); 
                  reraise()
        | _ -> 
            failwith "unreachable"

    

// --------------------------------------------------------------------
// Intern tables to save space.
// -------------------------------------------------------------------- 

module Tables = 
    let memoize f = 
        let t = new Dictionary<_,_>(1000, HashIdentity.Structural)
        fun x -> 
            let mutable res = Unchecked.defaultof<_>
            if t.TryGetValue(x, &res) then 
                res 
            else
                res <- f x; t.[x] <- res;  res


/// Interface that defines methods for comparing objects using partial equality relation
type IPartialEqualityComparer<'T> = 
    inherit IEqualityComparer<'T>
    /// Can the specified object be tested for equality?
    abstract InEqualityRelation : 'T -> bool

module IPartialEqualityComparer = 
    let On f (c: IPartialEqualityComparer<_>) = 
          { new IPartialEqualityComparer<_> with 
                member __.InEqualityRelation x = c.InEqualityRelation (f x)
                member __.Equals(x, y) = c.Equals(f x, f y)
                member __.GetHashCode x = c.GetHashCode(f x) }
    


    // Wrapper type for use by the 'partialDistinctBy' function
    [<StructuralEquality; NoComparison>]
    type private WrapType<'T> = Wrap of 'T
    
    // Like Seq.distinctBy but only filters out duplicates for some of the elements
    let partialDistinctBy (per:IPartialEqualityComparer<'T>) seq =
        let wper = 
            { new IPartialEqualityComparer<WrapType<'T>> with
                member __.InEqualityRelation (Wrap x) = per.InEqualityRelation (x)
                member __.Equals(Wrap x, Wrap y) = per.Equals(x, y)
                member __.GetHashCode (Wrap x) = per.GetHashCode(x) }
        // Wrap a Wrap _ around all keys in case the key type is itself a type using null as a representation
        let dict = Dictionary<WrapType<'T>,obj>(wper)
        seq |> List.filter (fun v -> 
            let key = Wrap(v)
            if (per.InEqualityRelation(v)) then 
                if dict.ContainsKey(key) then false else (dict.[key] <- null; true)
            else true)


//-------------------------------------------------------------------------
// Library: Name maps
//------------------------------------------------------------------------

type NameMap<'T> = Map<string,'T>
type NameMultiMap<'T> = NameMap<'T list>
type MultiMap<'T,'U when 'T : comparison> = Map<'T,'U list>

[<CompilationRepresentation(CompilationRepresentationFlags.ModuleSuffix)>]
module NameMap = 

    let empty = Map.empty
    let range m = List.rev (Map.foldBack (fun _ x sofar -> x :: sofar) m [])
    let foldBack f (m:NameMap<'T>) z = Map.foldBack f m z
    let forall f m = Map.foldBack (fun x y sofar -> sofar && f x y) m true
    let exists f m = Map.foldBack (fun x y sofar -> sofar || f x y) m false
    let ofKeyedList f l = List.foldBack (fun x acc -> Map.add (f x) x acc) l Map.empty
    let ofList l : NameMap<'T> = Map.ofList l
    let ofSeq l : NameMap<'T> = Map.ofSeq l
    let toList (l: NameMap<'T>) = Map.toList l
    let layer (m1 : NameMap<'T>) m2 = Map.foldBack Map.add m1 m2

    /// Not a very useful function - only called in one place - should be changed 
    let layerAdditive addf m1 m2 = 
      Map.foldBack (fun x y sofar -> Map.add x (addf (Map.tryFindMulti x sofar) y) sofar) m1 m2

    /// Union entries by identical key, using the provided function to union sets of values
    let union unionf (ms: NameMap<_> seq) = 
        seq { for m in ms do yield! m } 
           |> Seq.groupBy (fun (KeyValue(k,_v)) -> k) 
           |> Seq.map (fun (k,es) -> (k,unionf (Seq.map (fun (KeyValue(_k,v)) -> v) es))) 
           |> Map.ofSeq

    /// For every entry in m2 find an entry in m1 and fold 
    let subfold2 errf f m1 m2 acc =
        Map.foldBack (fun n x2 acc -> try f n (Map.find n m1) x2 acc with :? KeyNotFoundException -> errf n x2) m2 acc

    let suball2 errf p m1 m2 = subfold2 errf (fun _ x1 x2 acc -> p x1 x2 && acc) m1 m2 true

    let mapFold f s (l: NameMap<'T>) = 
        Map.foldBack (fun x y (l',s') -> let y',s'' = f s' x y in Map.add x y' l',s'') l (Map.empty,s)

    let foldBackRange f (l: NameMap<'T>) acc = Map.foldBack (fun _ y acc -> f y acc) l acc

    let filterRange f (l: NameMap<'T>) = Map.foldBack (fun x y acc -> if f y then Map.add x y acc else acc) l Map.empty

    let mapFilter f (l: NameMap<'T>) = Map.foldBack (fun x y acc -> match f y with None -> acc | Some y' -> Map.add x y' acc) l Map.empty

    let map f (l : NameMap<'T>) = Map.map (fun _ x -> f x) l

    let iter f (l : NameMap<'T>) = Map.iter (fun _k v -> f v) l

    let partition f (l : NameMap<'T>) = Map.filter (fun _ x-> f x) l, Map.filter (fun _ x -> not (f x)) l

    let mem v (m: NameMap<'T>) = Map.containsKey v m

    let find v (m: NameMap<'T>) = Map.find v m

    let tryFind v (m: NameMap<'T>) = Map.tryFind v m 

    let add v x (m: NameMap<'T>) = Map.add v x m

    let isEmpty (m: NameMap<'T>) = (Map.isEmpty  m)

    let existsInRange p m =  Map.foldBack (fun _ y acc -> acc || p y) m false 

    let tryFindInRange p m = 
        Map.foldBack (fun _ y acc -> 
             match acc with 
             | None -> if p y then Some y else None 
             | _ -> acc) m None 

[<CompilationRepresentation(CompilationRepresentationFlags.ModuleSuffix)>]
module NameMultiMap = 
    let existsInRange f (m: NameMultiMap<'T>) = NameMap.exists (fun _ l -> List.exists f l) m
    let find v (m: NameMultiMap<'T>) = match m.TryGetValue v with true, r -> r | _ -> []
    let add v x (m: NameMultiMap<'T>) = NameMap.add v (x :: find v m) m
    let range (m: NameMultiMap<'T>) = Map.foldBack (fun _ x sofar -> x @ sofar) m []
    let rangeReversingEachBucket (m: NameMultiMap<'T>) = Map.foldBack (fun _ x sofar -> List.rev x @ sofar) m []
    
    let chooseRange f (m: NameMultiMap<'T>) = Map.foldBack (fun _ x sofar -> List.choose f x @ sofar) m []
    let map f (m: NameMultiMap<'T>) = NameMap.map (List.map f) m 
    let empty : NameMultiMap<'T> = Map.empty
    let initBy f xs : NameMultiMap<'T> = xs |> Seq.groupBy f |> Seq.map (fun (k,v) -> (k,List.ofSeq v)) |> Map.ofSeq 
    let ofList (xs: (string * 'T) list) : NameMultiMap<'T> = xs |> Seq.groupBy fst |> Seq.map (fun (k,v) -> (k,List.ofSeq (Seq.map snd v))) |> Map.ofSeq 

[<CompilationRepresentation(CompilationRepresentationFlags.ModuleSuffix)>]
module MultiMap = 
    let existsInRange f (m: MultiMap<_,_>) = Map.exists (fun _ l -> List.exists f l) m
    let find v (m: MultiMap<_,_>) = match m.TryGetValue v with true, r -> r | _ -> []
    let add v x (m: MultiMap<_,_>) = Map.add v (x :: find v m) m
    let range (m: MultiMap<_,_>) = Map.foldBack (fun _ x sofar -> x @ sofar) m []
    let empty : MultiMap<_,_> = Map.empty
    let initBy f xs : MultiMap<_,_> = xs |> Seq.groupBy f |> Seq.map (fun (k,v) -> (k,List.ofSeq v)) |> Map.ofSeq 

type LayeredMap<'Key,'Value  when 'Key : comparison> = Map<'Key,'Value>

type Map<'Key,'Value when 'Key : comparison> with
    static member Empty : Map<'Key,'Value> = Map.empty

    member x.Values = [ for (KeyValue(_,v)) in x -> v ]
    member x.AddAndMarkAsCollapsible (kvs: _[])   = (x,kvs) ||> Array.fold (fun x (KeyValue(k,v)) -> x.Add(k,v))
    member x.LinearTryModifyThenLaterFlatten (key, f: 'Value option -> 'Value) = x.Add (key, f (x.TryFind key))
    member x.MarkAsCollapsible ()  = x

/// Immutable map collection, with explicit flattening to a backing dictionary 
[<Sealed>]
type LayeredMultiMap<'Key,'Value when 'Key : equality and 'Key : comparison>(contents : LayeredMap<'Key,'Value list>) = 
    member x.Add (k,v) = LayeredMultiMap(contents.Add(k,v :: x.[k]))
    member x.Item with get k = match contents.TryGetValue k with true, l -> l | _ -> []
    member x.AddAndMarkAsCollapsible (kvs: _[])  = 
        let x = (x,kvs) ||> Array.fold (fun x (KeyValue(k,v)) -> x.Add(k,v))
        x.MarkAsCollapsible()
    member x.MarkAsCollapsible() = LayeredMultiMap(contents.MarkAsCollapsible())
    member x.TryFind k = contents.TryFind k
    member x.TryGetValue k = contents.TryGetValue k
    member x.Values = contents.Values |> List.concat
    static member Empty : LayeredMultiMap<'Key,'Value> = LayeredMultiMap LayeredMap.Empty

[<AutoOpen>]
module Shim =

#if FX_RESHAPED_REFLECTION
    open PrimReflectionAdapters
    open Microsoft.FSharp.Core.ReflectionAdapters
#endif

    type IFileSystem = 

        /// A shim over File.ReadAllBytes
        abstract ReadAllBytesShim: fileName:string -> byte[] 

        /// A shim over FileStream with FileMode.Open,FileAccess.Read,FileShare.ReadWrite
        abstract FileStreamReadShim: fileName:string -> Stream

        /// A shim over FileStream with FileMode.Create,FileAccess.Write,FileShare.Read
        abstract FileStreamCreateShim: fileName:string -> Stream

        /// A shim over FileStream with FileMode.Open,FileAccess.Write,FileShare.Read
        abstract FileStreamWriteExistingShim: fileName:string -> Stream

        /// Take in a filename with an absolute path, and return the same filename
        /// but canonicalized with respect to extra path separators (e.g. C:\\\\foo.txt) 
        /// and '..' portions
        abstract GetFullPathShim: fileName:string -> string

        /// A shim over Path.IsPathRooted
        abstract IsPathRootedShim: path:string -> bool

        /// A shim over Path.IsInvalidPath
        abstract IsInvalidPathShim: filename:string -> bool

        /// A shim over Path.GetTempPath
        abstract GetTempPathShim : unit -> string

        /// Utc time of the last modification
        abstract GetLastWriteTimeShim: fileName: string -> DateTime

        /// A shim over File.Exists
        abstract SafeExists: fileName: string -> bool

        /// A shim over File.Delete
        abstract FileDelete: fileName: string -> unit

        /// Used to load type providers and located assemblies in F# Interactive
        abstract AssemblyLoadFrom: fileName: string -> Assembly 

        /// Used to load a dependency for F# Interactive and in an unused corner-case of type provider loading
        abstract AssemblyLoad: assemblyName: AssemblyName -> Assembly 

        /// Used to determine if a file will not be subject to deletion during the lifetime of a typical client process.
        abstract IsStableFileHeuristic: fileName: string -> bool


    type DefaultFileSystem() =
        interface IFileSystem with

            member __.AssemblyLoadFrom(fileName: string) = 
                Assembly.UnsafeLoadFrom fileName

            member __.AssemblyLoad(assemblyName: AssemblyName) = 
                Assembly.Load assemblyName

            member __.ReadAllBytesShim (fileName: string) = File.ReadAllBytes fileName

            member __.FileStreamReadShim (fileName: string) = new FileStream(fileName,FileMode.Open,FileAccess.Read,FileShare.ReadWrite)  :> Stream

            member __.FileStreamCreateShim (fileName: string) = new FileStream(fileName,FileMode.Create,FileAccess.Write,FileShare.Read ,0x1000,false) :> Stream

            member __.FileStreamWriteExistingShim (fileName: string) = new FileStream(fileName,FileMode.Open,FileAccess.Write,FileShare.Read ,0x1000,false) :> Stream

            member __.GetFullPathShim (fileName: string) = System.IO.Path.GetFullPath fileName

            member __.IsPathRootedShim (path: string) = Path.IsPathRooted path

            member __.IsInvalidPathShim(path: string) = 
                let isInvalidPath(p:string) = 
                    String.IsNullOrEmpty(p) || p.IndexOfAny(Path.GetInvalidPathChars()) <> -1

                let isInvalidFilename(p:string) = 
                    String.IsNullOrEmpty(p) || p.IndexOfAny(Path.GetInvalidFileNameChars()) <> -1

                let isInvalidDirectory(d:string) = 
                    d=null || d.IndexOfAny(Path.GetInvalidPathChars()) <> -1

                isInvalidPath (path) || 
                let directory = Path.GetDirectoryName(path)
                let filename = Path.GetFileName(path)
                isInvalidDirectory(directory) || isInvalidFilename(filename)

            member __.GetTempPathShim() = Path.GetTempPath()

            member __.GetLastWriteTimeShim (fileName:string) = File.GetLastWriteTimeUtc fileName

            member __.SafeExists (fileName:string) = File.Exists fileName 

            member __.FileDelete (fileName:string) = File.Delete fileName

            member __.IsStableFileHeuristic (fileName: string) = 
                let directory = Path.GetDirectoryName(fileName)
                directory.Contains("Reference Assemblies/") || 
                directory.Contains("Reference Assemblies\\") || 
                directory.Contains("packages/") || 
                directory.Contains("packages\\") || 
                directory.Contains("lib/mono/")

    let mutable FileSystem = DefaultFileSystem() :> IFileSystem 

    type File with 
        static member ReadBinaryChunk (fileName, start, len) = 
            use stream = FileSystem.FileStreamReadShim fileName
            stream.Seek(int64 start, SeekOrigin.Begin) |> ignore
            let buffer = Array.zeroCreate len 
            let mutable n = 0
            while n < len do 
                n <- n + stream.Read(buffer, n, len-n)
            buffer
<|MERGE_RESOLUTION|>--- conflicted
+++ resolved
@@ -436,8 +436,6 @@
     let existsSquared f xss = xss |> List.exists (fun xs -> xs |> List.exists (fun x -> f x))
     let mapiFoldSquared f z xss =  mapFoldSquared f z (xss |> mapiSquared (fun i j x -> (i,j,x)))
 
-<<<<<<< HEAD
-=======
 module ResizeArray =
 
     /// Split a ResizeArray into an array of smaller chunks.
@@ -481,7 +479,6 @@
         chunkBySize maxArrayItemCount f inp
 
 
->>>>>>> 99e307f3
 /// Because FSharp.Compiler.Service is a library that will target FSharp.Core 4.5.2 for the forseeable future,
 /// we need to stick these functions in this module rather than using the module functions for ValueOption
 /// that come after FSharp.Core 4.5.2.
