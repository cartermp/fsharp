// Copyright (c) Microsoft Corporation.  All Rights Reserved.  See License.txt in the project root for license information.

module public FSharp.Compiler.AbstractIL.Internal.Library 
#nowarn "1178" // The struct, record or union type 'internal_instr_extension' is not structurally comparable because the type


open System
open System.Collections.Generic
open System.Diagnostics
open System.IO
open System.Reflection
open System.Threading
open System.Runtime.CompilerServices

#if FX_RESHAPED_REFLECTION
open Microsoft.FSharp.Core.ReflectionAdapters
#endif

// Logical shift right treating int32 as unsigned integer.
// Code that uses this should probably be adjusted to use unsigned integer types.
let (>>>&) (x:int32) (n:int32) = int32 (uint32 x >>> n)

let notlazy v = Lazy<_>.CreateFromValue v

let inline isNil l = List.isEmpty l

#if BUILDING_WITH_LKG || BUILD_FROM_SOURCE
let inline (|NonNull|) x = match x with null -> raise (NullReferenceException()) | v -> v
let inline nonNull<'T> (x: 'T) = x
#endif

/// Returns true if the list has less than 2 elements. Otherwise false.
let inline isNilOrSingleton l =
    match l with
    | [] 
    | [_] -> true
    | _ -> false

/// Returns true if the list contains exactly 1 element. Otherwise false.
let inline isSingleton l =
    match l with
    | [_] -> true
    | _ -> false

let inline isNonNull x = not (isNull x)
<<<<<<< HEAD
=======

let inline nonNull msg x = if isNull x then failwith ("null: " + msg) else x

>>>>>>> 32c75cabcff0c9b7ee05bf67f63eea4f9259cf88
let inline (===) x y = LanguagePrimitives.PhysicalEquality x y

/// Per the docs the threshold for the Large Object Heap is 85000 bytes: https://docs.microsoft.com/en-us/dotnet/standard/garbage-collection/large-object-heap#how-an-object-ends-up-on-the-large-object-heap-and-how-gc-handles-them
/// We set the limit to slightly under that to allow for some 'slop'
let LOH_SIZE_THRESHOLD_BYTES = 84_900

//---------------------------------------------------------------------
// Library: ReportTime
//---------------------------------------------------------------------
let reportTime =
    let tFirst = ref None
    let tPrev = ref None
    fun showTimes descr ->
        if showTimes then 
            let t = Process.GetCurrentProcess().UserProcessorTime.TotalSeconds
            let prev = match !tPrev with None -> 0.0 | Some t -> t
            let first = match !tFirst with None -> (tFirst := Some t; t) | Some t -> t
            printf "ilwrite: TIME %10.3f (total)   %10.3f (delta) - %s\n" (t - first) (t - prev) descr
            tPrev := Some t

//-------------------------------------------------------------------------
// Library: projections
//------------------------------------------------------------------------

[<Struct>]
/// An efficient lazy for inline storage in a class type. Results in fewer thunks.
type InlineDelayInit<'T when 'T : not struct> = 
    new (f: unit -> 'T) = {store = Unchecked.defaultof<'T>; func = Func<_>(f) } 
    val mutable store : 'T
#if BUILDING_WITH_LKG || BUILD_FROM_SOURCE
    val mutable func : Func<'T>
<<<<<<< HEAD
#else
    val mutable func : Func<'T> ?
#endif
=======

>>>>>>> 32c75cabcff0c9b7ee05bf67f63eea4f9259cf88
    member x.Value = 
        match x.func with 
        | null -> x.store 
        | _ -> 
        let res = LazyInitializer.EnsureInitialized(&x.store, x.func) 
        x.func <- null
        res

//-------------------------------------------------------------------------
// Library: projections
//------------------------------------------------------------------------

let foldOn p f z x = f z (p x)

let notFound() = raise (KeyNotFoundException())

module Order = 
    let orderBy (p : 'T -> 'U) = 
        { new IComparer<'T> with member __.Compare(x,xx) = compare (p x) (p xx) }

    let orderOn p (pxOrder: IComparer<'U>) = 
        { new IComparer<'T> with member __.Compare(x,xx) = pxOrder.Compare (p x, p xx) }

    let toFunction (pxOrder: IComparer<'U>) x y = pxOrder.Compare(x,y)

//-------------------------------------------------------------------------
// Library: arrays,lists,options,resizearrays
//-------------------------------------------------------------------------

module Array = 

    let mapq f inp =
        match inp with
        | [| |] -> inp
        | _ -> 
            let res = Array.map f inp 
            let len = inp.Length 
            let mutable eq = true
            let mutable i = 0 
            while eq && i < len do 
                if not (inp.[i] === res.[i]) then eq <- false
                i <- i + 1
            if eq then inp else res

    let lengthsEqAndForall2 p l1 l2 = 
        Array.length l1 = Array.length l2 &&
        Array.forall2 p l1 l2

    let order (eltOrder: IComparer<'T>) = 
        { new IComparer<array<'T>> with 
              member __.Compare(xs,ys) = 
                  let c = compare xs.Length ys.Length 
                  if c <> 0 then c else
                  let rec loop i = 
                      if i >= xs.Length then 0 else
                      let c = eltOrder.Compare(xs.[i], ys.[i])
                      if c <> 0 then c else
                      loop (i+1)
                  loop 0 }

    let existsOne p l = 
        let rec forallFrom p l n =
          (n >= Array.length l) || (p l.[n] && forallFrom p l (n+1))

        let rec loop p l n =
            (n < Array.length l) && 
            (if p l.[n] then forallFrom (fun x -> not (p x)) l (n+1) else loop p l (n+1))
          
        loop p l 0

    let existsTrue (arr: bool[]) = 
        let rec loop n =  (n < arr.Length) &&  (arr.[n] || loop (n+1))
        loop 0
    
    let findFirstIndexWhereTrue (arr: _[]) p = 
        let rec look lo hi = 
            assert ((lo >= 0) && (hi >= 0))
            assert ((lo <= arr.Length) && (hi <= arr.Length))
            if lo = hi then lo
            else
                let i = (lo+hi)/2
                if p arr.[i] then 
                    if i = 0 then i 
                    else
                        if p arr.[i-1] then 
                            look lo i
                        else 
                            i
                else
                    // not true here, look after
                    look (i+1) hi
        look 0 arr.Length
      
    /// pass an array byref to reverse it in place
    let revInPlace (array: 'T []) =
        if Array.isEmpty array then () else
        let arrlen, revlen = array.Length-1, array.Length/2 - 1
        for idx in 0 .. revlen do
            let t1 = array.[idx] 
            let t2 = array.[arrlen-idx]
            array.[idx] <- t2
            array.[arrlen-idx] <- t1

    /// Async implementation of Array.map.
    let mapAsync (mapping : 'T -> Async<'U>) (array : 'T[]) : Async<'U[]> =
        let len = Array.length array
        let result = Array.zeroCreate len

        async { // Apply the mapping function to each array element.
            for i in 0 .. len - 1 do
                let! mappedValue = mapping array.[i]
                result.[i] <- mappedValue

            // Return the completed results.
            return result
        }
        
    /// Returns a new array with an element replaced with a given value.
    let replace index value (array: _ []) =
        if index >= array.Length then raise (IndexOutOfRangeException "index")
        let res = Array.copy array
        res.[index] <- value
        res

    /// Optimized arrays equality. ~100x faster than `array1 = array2` on strings.
    /// ~2x faster for floats
    /// ~0.8x slower for ints
    let inline areEqual (xs: 'T []) (ys: 'T []) =
        match xs, ys with
        | [||], [||] -> true
        | _ when xs.Length <> ys.Length -> false
        | _ ->
            let mutable break' = false
            let mutable i = 0
            let mutable result = true
            while i < xs.Length && not break' do
                if xs.[i] <> ys.[i] then 
                    break' <- true
                    result <- false
                i <- i + 1
            result

    /// Returns all heads of a given array.
    /// For [|1;2;3|] it returns [|[|1; 2; 3|]; [|1; 2|]; [|1|]|]
    let heads (array: 'T []) =
        let res = Array.zeroCreate<'T[]> array.Length
        for i = array.Length - 1 downto 0 do
            res.[i] <- array.[0..i]
        res

    /// check if subArray is found in the wholeArray starting 
    /// at the provided index
    let inline isSubArray (subArray: 'T []) (wholeArray:'T []) index = 
        if subArray.Length = 0 then true
        elif subArray.Length > wholeArray.Length then false
        elif subArray.Length = wholeArray.Length then areEqual subArray wholeArray else
        let rec loop subidx idx =
            if subidx = subArray.Length then true 
            elif subArray.[subidx] = wholeArray.[idx] then loop (subidx+1) (idx+1) 
            else false
        loop 0 index
        
    /// Returns true if one array has another as its subset from index 0.
    let startsWith (prefix: _ []) (whole: _ []) =
        isSubArray prefix whole 0
        
    /// Returns true if one array has trailing elements equal to another's.
    let endsWith (suffix: _ []) (whole: _ []) =
        isSubArray suffix whole (whole.Length-suffix.Length)
        
module Option = 

    let mapFold f s opt = 
        match opt with 
        | None -> None,s 
        | Some x -> 
            let x',s' = f s x 
            Some x',s'

    let attempt (f: unit -> 'T) = try Some (f()) with _ -> None
        
module List = 

    //let item n xs = List.nth xs n
#if FX_RESHAPED_REFLECTION
    open PrimReflectionAdapters
    open Microsoft.FSharp.Core.ReflectionAdapters
#endif

    let sortWithOrder (c: IComparer<'T>) elements = List.sortWith (Order.toFunction c) elements
    
    let splitAfter n l = 
        let rec split_after_acc n l1 l2 = if n <= 0 then List.rev l1,l2 else split_after_acc (n-1) ((List.head l2):: l1) (List.tail l2) 
        split_after_acc n [] l

    let existsi f xs = 
       let rec loop i xs = match xs with [] -> false | h::t -> f i h || loop (i+1) t
       loop 0 xs
    
    let existsTrue (xs: bool list) = 
       let rec loop i xs = match xs with [] -> false | h::t -> h || loop (i+1) t
       loop 0 xs

    let lengthsEqAndForall2 p l1 l2 = 
        List.length l1 = List.length l2 &&
        List.forall2 p l1 l2

    let rec findi n f l = 
        match l with 
        | [] -> None
        | h::t -> if f h then Some (h,n) else findi (n+1) f t

    let rec drop n l = 
        match l with 
        | []    -> []
        | _::xs -> if n=0 then l else drop (n-1) xs

    let splitChoose select l =
        let rec ch acc1 acc2 l = 
            match l with 
            | [] -> List.rev acc1,List.rev acc2
            | x::xs -> 
                match select x with
                | Choice1Of2 sx -> ch (sx::acc1) acc2 xs
                | Choice2Of2 sx -> ch acc1 (sx::acc2) xs

        ch [] [] l

    let rec checkq l1 l2 = 
        match l1,l2 with 
        | h1::t1,h2::t2 -> h1 === h2 && checkq t1 t2
        | _ -> true

    let mapq (f: 'T -> 'T) inp =
        assert not (typeof<'T>.IsValueType) 
        match inp with
        | [] -> inp
        | [h1a] -> 
            let h2a = f h1a
            if h1a === h2a then inp else [h2a]
        | [h1a; h1b] -> 
            let h2a = f h1a
            let h2b = f h1b
            if h1a === h2a && h1b === h2b then inp else [h2a; h2b]
        | [h1a; h1b; h1c] -> 
            let h2a = f h1a
            let h2b = f h1b
            let h2c = f h1c
            if h1a === h2a && h1b === h2b && h1c === h2c then inp else [h2a; h2b; h2c]
        | _ -> 
            let res = List.map f inp 
            if checkq inp res then inp else res
        
    let frontAndBack l = 
        let rec loop acc l = 
            match l with
            | [] -> 
                Debug.Assert(false, "empty list")
                invalidArg "l" "empty list" 
            | [h] -> List.rev acc,h
            | h::t -> loop  (h::acc) t
        loop [] l

    let tryRemove f inp = 
        let rec loop acc l = 
            match l with
            | [] -> None
            | h :: t -> if f h then Some (h, List.rev acc @ t) else loop (h::acc) t
        loop [] inp            
            
    let headAndTail l =
        match l with 
        | [] -> 
            Debug.Assert(false, "empty list")
            failwith "List.headAndTail"
        | h::t -> h,t

    let zip4 l1 l2 l3 l4 = 
        List.zip l1 (List.zip3 l2 l3 l4) |> List.map (fun (x1,(x2,x3,x4)) -> (x1,x2,x3,x4))

    let unzip4 l = 
        let a,b,cd = List.unzip3 (List.map (fun (x,y,z,w) -> (x,y,(z,w))) l)
        let c,d = List.unzip cd
        a,b,c,d

    let rec iter3 f l1 l2 l3 = 
        match l1,l2,l3 with 
        | h1::t1, h2::t2, h3::t3 -> f h1 h2 h3; iter3 f t1 t2 t3
        | [], [], [] -> ()
        | _ -> failwith "iter3"

    let takeUntil p l =
        let rec loop acc l =
            match l with
            | [] -> List.rev acc,[]
            | x::xs -> if p x then List.rev acc, l else loop (x::acc) xs
        loop [] l

    let order (eltOrder: IComparer<'T>) =
        { new IComparer<list<'T>> with 
              member __.Compare(xs,ys) = 
                  let rec loop xs ys = 
                      match xs,ys with
                      | [],[]       ->  0
                      | [],_        -> -1
                      | _,[]       ->  1
                      | x::xs,y::ys -> let cxy = eltOrder.Compare(x,y)
                                       if cxy=0 then loop xs ys else cxy 
                  loop xs ys }
    
    module FrontAndBack = 
        let (|NonEmpty|Empty|) l = match l with [] -> Empty | _ -> NonEmpty(frontAndBack l)

    let range n m = [ n .. m ]

    let indexNotFound() = raise (new KeyNotFoundException("An index satisfying the predicate was not found in the collection"))

    let rec assoc x l = 
        match l with 
        | [] -> indexNotFound()
        | ((h,r)::t) -> if x = h then r else assoc x t

    let rec memAssoc x l = 
        match l with 
        | [] -> false
        | ((h,_)::t) -> x = h || memAssoc x t

    let rec memq x l = 
        match l with 
        | [] -> false 
        | h::t -> LanguagePrimitives.PhysicalEquality x h || memq x t

    let mapNth n f xs =
        let rec mn i = function
          | []    -> []
          | x::xs -> if i=n then f x::xs else x::mn (i+1) xs
       
        mn 0 xs
    let count pred xs = List.fold (fun n x -> if pred x then n+1 else n) 0 xs

    // WARNING: not tail-recursive 
    let mapHeadTail fhead ftail = function
      | []    -> []
      | [x]   -> [fhead x]
      | x::xs -> fhead x :: List.map ftail xs

    let collectFold f s l = 
      let l, s = List.mapFold f s l
      List.concat l, s

    let collect2 f xs ys = List.concat (List.map2 f xs ys)

    let toArraySquared xss = xss |> List.map List.toArray |> List.toArray

    let iterSquared f xss = xss |> List.iter (List.iter f)

    let collectSquared f xss = xss |> List.collect (List.collect f)

    let mapSquared f xss = xss |> List.map (List.map f)

    let mapFoldSquared f z xss = List.mapFold (List.mapFold f) z xss

    let forallSquared f xss = xss |> List.forall (List.forall f)

    let mapiSquared f xss = xss |> List.mapi (fun i xs -> xs |> List.mapi (fun j x -> f i j x))

    let existsSquared f xss = xss |> List.exists (fun xs -> xs |> List.exists (fun x -> f x))

    let mapiFoldSquared f z xss =  mapFoldSquared f z (xss |> mapiSquared (fun i j x -> (i,j,x)))

module ResizeArray =

    /// Split a ResizeArray into an array of smaller chunks.
    /// This requires `items/chunkSize` Array copies of length `chunkSize` if `items/chunkSize % 0 = 0`,
    /// otherwise `items/chunkSize + 1` Array copies.
    let chunkBySize chunkSize f (items: ResizeArray<'t>) =
        // we could use Seq.chunkBySize here, but that would involve many enumerator.MoveNext() calls that we can sidestep with a bit of math
        let itemCount = items.Count
        if itemCount = 0
        then [||]
        else
            let chunksCount =
                match itemCount / chunkSize with
                | n when itemCount % chunkSize = 0 -> n
                | n -> n + 1 // any remainder means we need an additional chunk to store it

            [| for index in 0..chunksCount-1 do
                let startIndex = index * chunkSize
                let takeCount = min (itemCount - startIndex) chunkSize

                let holder = Array.zeroCreate takeCount
                // we take a bounds-check hit here on each access.
                // other alternatives here include
                // * iterating across an IEnumerator (incurs MoveNext penalty)
                // * doing a block copy using `List.CopyTo(index, array, index, count)` (requires more copies to do the mapping)
                // none are significantly better.
                for i in 0 .. takeCount - 1 do
                    holder.[i] <- f items.[i]
                yield holder |]

    /// Split a large ResizeArray into a series of array chunks that are each under the Large Object Heap limit.
    /// This is done to help prevent a stop-the-world collection of the single large array, instead allowing for a greater
    /// probability of smaller collections. Stop-the-world is still possible, just less likely.
    let mapToSmallArrayChunks f (inp: ResizeArray<'t>) =
        let itemSizeBytes = sizeof<'t>
        // rounding down here is good because it ensures we don't go over
        let maxArrayItemCount = LOH_SIZE_THRESHOLD_BYTES / itemSizeBytes

        /// chunk the provided input into arrays that are smaller than the LOH limit
        /// in order to prevent long-term storage of those values
        chunkBySize maxArrayItemCount f inp


/// Because FSharp.Compiler.Service is a library that will target FSharp.Core 4.5.2 for the forseeable future,
/// we need to stick these functions in this module rather than using the module functions for ValueOption
/// that come after FSharp.Core 4.5.2.
module ValueOptionInternal =

    let inline ofOption x = match x with Some x -> ValueSome x | None -> ValueNone

    let inline bind f x = match x with ValueSome x -> f x | ValueNone -> ValueNone

    let inline isSome x = match x with ValueSome _ -> true | ValueNone -> false

    let inline isNone x = match x with ValueSome _ -> false | ValueNone -> true

type String with
    member inline x.StartsWithOrdinal(value) =
        x.StartsWith(value, StringComparison.Ordinal)

    member inline x.EndsWithOrdinal(value) =
        x.EndsWith(value, StringComparison.Ordinal)

module String =
    let make (n: int) (c: char) : string = new String(c, n)

    let get (str:string) i = str.[i]

    let sub (s:string) (start:int) (len:int) = s.Substring(start,len)

    let contains (s:string) (c:char) = s.IndexOf(c) <> -1

    let order = LanguagePrimitives.FastGenericComparer<string>
   
    let lowercase (s:string) =
        s.ToLowerInvariant()

    let uppercase (s:string) =
        s.ToUpperInvariant()

    let isUpper (s:string) = 
        s.Length >= 1 && Char.IsUpper s.[0] && not (Char.IsLower s.[0])
        
    let capitalize (s:string) =
        if s.Length = 0 then s 
        else uppercase s.[0..0] + s.[ 1.. s.Length - 1 ]

    let uncapitalize (s:string) =
        if s.Length = 0 then  s
        else lowercase s.[0..0] + s.[ 1.. s.Length - 1 ]

    let dropPrefix (s:string) (t:string) = s.[t.Length..s.Length - 1]

    let dropSuffix (s:string) (t:string) = s.[0..s.Length - t.Length - 1]

    let inline toCharArray (str: string) = str.ToCharArray()

    let lowerCaseFirstChar (str: string) =
        if String.IsNullOrEmpty str 
         || Char.IsLower(str, 0) then str else 
        let strArr = toCharArray str
        match Array.tryHead strArr with
        | None -> str
        | Some c  -> 
            strArr.[0] <- Char.ToLower c
            String (strArr)

    let extractTrailingIndex (str: string) =
            let charr = str.ToCharArray() 
            Array.revInPlace charr
            let digits = Array.takeWhile Char.IsDigit charr
            Array.revInPlace digits
            String digits
            |> function
               | "" -> str, None
               | index -> str.Substring (0, str.Length - index.Length), Some (int index)

    /// Splits a string into substrings based on the strings in the array separators
    let split options (separator: string []) (value: string) = 
        value.Split(separator, options)

    let (|StartsWith|_|) pattern value =
        if String.IsNullOrWhiteSpace value then
            None
        elif value.StartsWithOrdinal(pattern) then
            Some()
        else None

    let (|Contains|_|) pattern value =
        if String.IsNullOrWhiteSpace value then
            None
        elif value.Contains pattern then
            Some()
        else None

    let getLines (str: string) =
        use reader = new StringReader(str)
        [|
        let line = ref (reader.ReadLine())
        while not (isNull !line) do
            yield !line
            line := reader.ReadLine()
        if str.EndsWithOrdinal("\n") then
            // last trailing space not returned
            // http://stackoverflow.com/questions/19365404/stringreader-omits-trailing-linebreak
            yield String.Empty
        |]

module Dictionary = 
    let inline newWithSize (size: int) = Dictionary<_,_>(size, HashIdentity.Structural)

[<Extension>]
type DictionaryExtensions() =

    [<Extension>]
    static member inline BagAdd(dic: Dictionary<'key, 'value list>, key: 'key, value: 'value) =
        match dic.TryGetValue key with
        | true, values -> dic.[key] <- value :: values
        | _ -> dic.[key] <- [value]

    [<Extension>]
    static member inline BagExistsValueForKey(dic: Dictionary<'key, 'value list>, key: 'key, f: 'value -> bool) =
        match dic.TryGetValue key with
        | true, values -> values |> List.exists f
        | _ -> false

module Lazy = 
    let force (x: Lazy<'T>) = x.Force()

//----------------------------------------------------------------------------
// Single threaded execution and mutual exclusion

/// Represents a permission active at this point in execution
type ExecutionToken = interface end

/// Represents a token that indicates execution on the compilation thread, i.e. 
///   - we have full access to the (partially mutable) TAST and TcImports data structures
///   - compiler execution may result in type provider invocations when resolving types and members
///   - we can access various caches in the SourceCodeServices
///
/// Like other execution tokens this should be passed via argument passing and not captured/stored beyond
/// the lifetime of stack-based calls. This is not checked, it is a discipline within the compiler code. 
type CompilationThreadToken() = interface ExecutionToken

/// Represents a place where we are stating that execution on the compilation thread is required.  The
/// reason why will be documented in a comment in the code at the callsite.
let RequireCompilationThread (_ctok: CompilationThreadToken) = ()

/// Represents a place in the compiler codebase where we are passed a CompilationThreadToken unnecessarily.
/// This reprents code that may potentially not need to be executed on the compilation thread.
let DoesNotRequireCompilerThreadTokenAndCouldPossiblyBeMadeConcurrent  (_ctok: CompilationThreadToken) = ()

/// Represents a place in the compiler codebase where we assume we are executing on a compilation thread
let AssumeCompilationThreadWithoutEvidence () = Unchecked.defaultof<CompilationThreadToken>

/// Represents a token that indicates execution on a any of several potential user threads calling the F# compiler services.
type AnyCallerThreadToken() = interface ExecutionToken
let AssumeAnyCallerThreadWithoutEvidence () = Unchecked.defaultof<AnyCallerThreadToken>

/// A base type for various types of tokens that must be passed when a lock is taken.
/// Each different static lock should declare a new subtype of this type.
type LockToken = inherit ExecutionToken
let AssumeLockWithoutEvidence<'LockTokenType when 'LockTokenType :> LockToken> () = Unchecked.defaultof<'LockTokenType>

/// Encapsulates a lock associated with a particular token-type representing the acquisition of that lock.
type Lock<'LockTokenType when 'LockTokenType :> LockToken>() = 
    let lockObj = obj()
    member __.AcquireLock f = lock lockObj (fun () -> f (AssumeLockWithoutEvidence<'LockTokenType>()))

//---------------------------------------------------
// Misc

/// Get an initialization hole 
let getHole r = match !r with None -> failwith "getHole" | Some x -> x

module Map = 
    let tryFindMulti k map = match Map.tryFind k map with Some res -> res | None -> []

type ResultOrException<'TResult> =
    | Result of 'TResult
    | Exception of Exception
                     
[<CompilationRepresentation(CompilationRepresentationFlags.ModuleSuffix)>]
module ResultOrException = 

    let success a = Result a

    let raze (b:exn) = Exception b

    // map
    let (|?>) res f = 
        match res with 
        | Result x -> Result(f x )
        | Exception err -> Exception err
  
    let ForceRaise res = 
        match res with 
        | Result x -> x
        | Exception err -> raise err

    let otherwise f x =
        match x with 
        | Result x -> success x
        | Exception _err -> f()

[<RequireQualifiedAccess>] 
type ValueOrCancelled<'TResult> =
    | Value of 'TResult
    | Cancelled of OperationCanceledException

/// Represents a cancellable computation with explicit representation of a cancelled result.
///
/// A cancellable computation is passed may be cancelled via a CancellationToken, which is propagated implicitly.  
/// If cancellation occurs, it is propagated as data rather than by raising an OperationCanceledException.  
type Cancellable<'TResult> = Cancellable of (CancellationToken -> ValueOrCancelled<'TResult>)

[<CompilationRepresentation(CompilationRepresentationFlags.ModuleSuffix)>]
module Cancellable = 

    /// Run a cancellable computation using the given cancellation token
    let run (ct: CancellationToken) (Cancellable oper) = 
        if ct.IsCancellationRequested then 
            ValueOrCancelled.Cancelled (OperationCanceledException ct) 
        else
            oper ct 

    /// Bind the result of a cancellable computation
    let bind f comp1 = 
       Cancellable (fun ct -> 
            match run ct comp1 with 
            | ValueOrCancelled.Value v1 -> run ct (f v1) 
            | ValueOrCancelled.Cancelled err1 -> ValueOrCancelled.Cancelled err1)

    /// Map the result of a cancellable computation
    let map f oper = 
       Cancellable (fun ct -> 
           match run ct oper with 
           | ValueOrCancelled.Value res -> ValueOrCancelled.Value (f res)
           | ValueOrCancelled.Cancelled err -> ValueOrCancelled.Cancelled err)
                    
    /// Return a simple value as the result of a cancellable computation
    let ret x = Cancellable (fun _ -> ValueOrCancelled.Value x)

    /// Fold a cancellable computation along a sequence of inputs
    let fold f acc seq = 
        Cancellable (fun ct -> 
           (ValueOrCancelled.Value acc, seq) 
           ||> Seq.fold (fun acc x -> 
               match acc with 
               | ValueOrCancelled.Value accv -> run ct (f accv x)
               | res -> res))
    
    /// Iterate a cancellable computation over a collection
    let each f seq = 
        Cancellable (fun ct -> 
           (ValueOrCancelled.Value [], seq) 
           ||> Seq.fold (fun acc x -> 
               match acc with 
               | ValueOrCancelled.Value acc -> 
                   match run ct (f x) with 
                   | ValueOrCancelled.Value x2 -> ValueOrCancelled.Value (x2 :: acc)
                   | ValueOrCancelled.Cancelled err1 -> ValueOrCancelled.Cancelled err1
               | canc -> canc)
           |> function 
               | ValueOrCancelled.Value acc -> ValueOrCancelled.Value (List.rev acc)
               | canc -> canc)
    
    /// Delay a cancellable computation
    let delay (f: unit -> Cancellable<'T>) = Cancellable (fun ct -> let (Cancellable g) = f() in g ct)

    /// Run the computation in a mode where it may not be cancelled. The computation never results in a 
    /// ValueOrCancelled.Cancelled.
    let runWithoutCancellation comp = 
        let res = run CancellationToken.None comp 
        match res with 
        | ValueOrCancelled.Cancelled _ -> failwith "unexpected cancellation" 
        | ValueOrCancelled.Value r -> r

    /// Bind the cancellation token associated with the computation
    let token () = Cancellable (fun ct -> ValueOrCancelled.Value ct)

    /// Represents a canceled computation
    let canceled() = Cancellable (fun ct -> ValueOrCancelled.Cancelled (OperationCanceledException ct))

    /// Catch exceptions in a computation
    let private catch (Cancellable e) = 
        Cancellable (fun ct -> 
            try 
                match e ct with 
                | ValueOrCancelled.Value r -> ValueOrCancelled.Value (Choice1Of2 r) 
                | ValueOrCancelled.Cancelled e -> ValueOrCancelled.Cancelled e 
            with err -> 
                ValueOrCancelled.Value (Choice2Of2 err))

    /// Implement try/finally for a cancellable computation
    let tryFinally e compensation =    
        catch e |> bind (fun res ->  
            compensation()
            match res with Choice1Of2 r -> ret r | Choice2Of2 err -> raise err)

    /// Implement try/with for a cancellable computation
    let tryWith e handler =    
        catch e |> bind (fun res ->  
            match res with Choice1Of2 r -> ret r | Choice2Of2 err -> handler err)
    
    // Run the cancellable computation within an Async computation.  This isn't actually used in the codebase, but left
    // here in case we need it in the future 
    //
    // let toAsync e =    
    //     async { 
    //       let! ct = Async.CancellationToken
    //       return! 
    //          Async.FromContinuations(fun (cont, econt, ccont) -> 
    //            // Run the computation synchronously using the given cancellation token
    //            let res = try Choice1Of2 (run ct e) with err -> Choice2Of2 err
    //            match res with 
    //            | Choice1Of2 (ValueOrCancelled.Value v) -> cont v
    //            | Choice1Of2 (ValueOrCancelled.Cancelled err) -> ccont err
    //            | Choice2Of2 err -> econt err) 
    //     }
    
type CancellableBuilder() = 

    member x.Bind(e,k) = Cancellable.bind k e

    member x.Return(v) = Cancellable.ret v

    member x.ReturnFrom(v) = v

    member x.Combine(e1,e2) = e1 |> Cancellable.bind (fun () -> e2)

    member x.TryWith(e,handler) = Cancellable.tryWith e handler

    member x.Using(resource,e) = Cancellable.tryFinally (e resource) (fun () -> (resource :> IDisposable).Dispose())

    member x.TryFinally(e,compensation) =  Cancellable.tryFinally e compensation

    member x.Delay(f) = Cancellable.delay f

    member x.Zero() = Cancellable.ret ()

let cancellable = CancellableBuilder()

/// Computations that can cooperatively yield by returning a continuation
///
///    - Any yield of a NotYetDone should typically be "abandonable" without adverse consequences. No resource release
///      will be called when the computation is abandoned.
///
///    - Computations suspend via a NotYetDone may use local state (mutables), where these are
///      captured by the NotYetDone closure. Computations do not need to be restartable.
///
///    - The key thing is that you can take an Eventually value and run it with 
///      Eventually.repeatedlyProgressUntilDoneOrTimeShareOverOrCanceled
///
///    - Cancellation results in a suspended computation rather than complete abandonment
type Eventually<'T> = 
    | Done of 'T 
    | NotYetDone of (CompilationThreadToken -> Eventually<'T>)

[<CompilationRepresentation(CompilationRepresentationFlags.ModuleSuffix)>]
module Eventually = 

    let rec box e = 
        match e with 
        | Done x -> Done (Operators.box x) 
        | NotYetDone (work) -> NotYetDone (fun ctok -> box (work ctok))

    let rec forceWhile ctok check e  = 
        match e with 
        | Done x -> Some(x)
        | NotYetDone (work) -> 
            if not(check()) 
            then None
            else forceWhile ctok check (work ctok) 

    let force ctok e = Option.get (forceWhile ctok (fun () -> true) e)
        
    /// Keep running the computation bit by bit until a time limit is reached.
    /// The runner gets called each time the computation is restarted
    ///
    /// If cancellation happens, the operation is left half-complete, ready to resume.
    let repeatedlyProgressUntilDoneOrTimeShareOverOrCanceled timeShareInMilliseconds (ct: CancellationToken) runner e = 
        let sw = new Stopwatch() 
        let rec runTimeShare ctok e = 
          runner ctok (fun ctok -> 
            sw.Reset()
            sw.Start()
            let rec loop ctok ev2 = 
                match ev2 with 
                | Done _ -> ev2
                | NotYetDone work ->
                    if ct.IsCancellationRequested || sw.ElapsedMilliseconds > timeShareInMilliseconds then 
                        sw.Stop()
                        NotYetDone(fun ctok -> runTimeShare ctok ev2) 
                    else 
                        loop ctok (work ctok)
            loop ctok e)
        NotYetDone (fun ctok -> runTimeShare ctok e)
    
    /// Keep running the asynchronous computation bit by bit. The runner gets called each time the computation is restarted.
    /// Can be cancelled as an Async in the normal way.
    let forceAsync (runner: (CompilationThreadToken -> Eventually<'T>) -> Async<Eventually<'T>>) (e: Eventually<'T>) : Async<'T option> =
        let rec loop (e: Eventually<'T>) =
            async {
                match e with 
                | Done x -> return Some x
                | NotYetDone work ->
                    let! r = runner work
                    return! loop r
            }
        loop e

    let rec bind k e = 
        match e with 
        | Done x -> k x 
        | NotYetDone work -> NotYetDone (fun ctok -> bind k (work ctok))

    let fold f acc seq = 
        (Done acc,seq) ||> Seq.fold  (fun acc x -> acc |> bind (fun acc -> f acc x))
        
    let rec catch e = 
        match e with 
        | Done x -> Done(Result x)
        | NotYetDone work -> 
            NotYetDone (fun ctok -> 
                let res = try Result(work ctok) with | e -> Exception e 
                match res with 
                | Result cont -> catch cont
                | Exception e -> Done(Exception e))
    
    let delay (f: unit -> Eventually<'T>) = NotYetDone (fun _ctok -> f())

    let tryFinally e compensation =    
        catch (e) 
        |> bind (fun res -> 
            compensation()
            match res with 
            | Result v -> Eventually.Done v
            | Exception e -> raise e)

    let tryWith e handler =    
        catch e 
        |> bind (function Result v -> Done v | Exception e -> handler e)
    
    // All eventually computations carry a CompilationThreadToken
    let token =    
        NotYetDone (fun ctok -> Done ctok)
    
type EventuallyBuilder() = 

    member x.Bind(e,k) = Eventually.bind k e

    member x.Return(v) = Eventually.Done v

    member x.ReturnFrom(v) = v

    member x.Combine(e1,e2) = e1 |> Eventually.bind (fun () -> e2)

    member x.TryWith(e,handler) = Eventually.tryWith e handler

    member x.TryFinally(e,compensation) =  Eventually.tryFinally e compensation

    member x.Delay(f) = Eventually.delay f

    member x.Zero() = Eventually.Done ()

let eventually = new EventuallyBuilder()

(*
let _ = eventually { return 1 }
let _ = eventually { let x = 1 in return 1 }
let _ = eventually { let! x = eventually { return 1 } in return 1 }
let _ = eventually { try return (failwith "") with _ -> return 1 }
let _ = eventually { use x = null in return 1 }
*)

/// Generates unique stamps
type UniqueStampGenerator<'T when 'T : equality>() = 
    let encodeTab = new Dictionary<'T,int>(HashIdentity.Structural)
    let mutable nItems = 0
    let encode str =
        match encodeTab.TryGetValue(str) with
        | true, idx -> idx
        | _ ->
            let idx = nItems
            encodeTab.[str] <- idx
            nItems <- nItems + 1
            idx

    member this.Encode(str)  = encode str

    member this.Table = encodeTab.Keys

/// memoize tables (all entries cached, never collected)
type MemoizationTable<'T,'U>(compute: 'T -> 'U, keyComparer: IEqualityComparer<'T>, ?canMemoize) = 
    
    let table = new Dictionary<'T,'U>(keyComparer) 

    member t.Apply(x) = 
        if (match canMemoize with None -> true | Some f -> f x) then 
            let mutable res = Unchecked.defaultof<'U>
            let ok = table.TryGetValue(x,&res)
            if ok then res 
            else
                lock table (fun () -> 
                    let mutable res = Unchecked.defaultof<'U> 
                    let ok = table.TryGetValue(x,&res)
                    if ok then res 
                    else
                        let res = compute x
                        table.[x] <- res
                        res)
        else compute x


exception UndefinedException

type LazyWithContextFailure(exn:exn) =

    static let undefined = new LazyWithContextFailure(UndefinedException)

    member x.Exception = exn

    static member Undefined = undefined
        
/// Just like "Lazy" but EVERY forcer must provide an instance of "ctxt", e.g. to help track errors
/// on forcing back to at least one sensible user location
[<DefaultAugmentation(false)>]
[<NoEquality; NoComparison>]
type LazyWithContext<'T,'ctxt> = 
    { /// This field holds the result of a successful computation. It's initial value is Unchecked.defaultof
      mutable value : 'T

      /// This field holds either the function to run or a LazyWithContextFailure object recording the exception raised 
      /// from running the function. It is null if the thunk has been evaluated successfully.
<<<<<<< HEAD
      mutable funcOrException: obj 
=======
      mutable funcOrException: obj
>>>>>>> 32c75cabcff0c9b7ee05bf67f63eea4f9259cf88

      /// A helper to ensure we rethrow the "original" exception
      findOriginalException : exn -> exn }

    static member Create(f: ('ctxt->'T), findOriginalException) : LazyWithContext<'T,'ctxt> = 
<<<<<<< HEAD
        { value = Unchecked.defaultof<'T>;
=======
        { value = Unchecked.defaultof<'T>
>>>>>>> 32c75cabcff0c9b7ee05bf67f63eea4f9259cf88
          funcOrException = box f
          findOriginalException = findOriginalException }

    static member NotLazy(x:'T) : LazyWithContext<'T,'ctxt> = 
        { value = x
          funcOrException = null
          findOriginalException = id }

    member x.IsDelayed = (match x.funcOrException with null -> false | :? LazyWithContextFailure -> false | _ -> true)

    member x.IsForced = (match x.funcOrException with null -> true | _ -> false)

    member x.Force(ctxt:'ctxt) =  
        match x.funcOrException with 
        | null -> x.value 
        | _ -> 
            // Enter the lock in case another thread is in the process of evaluating the result
            Monitor.Enter(x);
            try 
                x.UnsynchronizedForce(ctxt)
            finally
                Monitor.Exit(x)

    member x.UnsynchronizedForce(ctxt) = 
        match x.funcOrException with 
        | null -> x.value 

        | :? LazyWithContextFailure as res -> 
              // Re-raise the original exception 
              raise (x.findOriginalException res.Exception)

        | :? ('ctxt -> 'T) as f -> 
              x.funcOrException <- box(LazyWithContextFailure.Undefined)
              try 
                  let res = f ctxt 
                  x.value <- res
                  x.funcOrException <- null
                  res
              with e -> 
                  x.funcOrException <- box(new LazyWithContextFailure(e))
                  reraise()

        | _ -> 
            failwith "unreachable"

/// Intern tables to save space.
module Tables = 
    let memoize f = 
        let t = new Dictionary<_,_>(1000, HashIdentity.Structural)
        fun x -> 
            let mutable res = Unchecked.defaultof<_>
            if t.TryGetValue(x, &res) then 
                res 
            else
                res <- f x; t.[x] <- res;  res

/// Interface that defines methods for comparing objects using partial equality relation
type IPartialEqualityComparer<'T> = 
    inherit IEqualityComparer<'T>
    /// Can the specified object be tested for equality?
    abstract InEqualityRelation : 'T -> bool

module IPartialEqualityComparer = 

    let On f (c: IPartialEqualityComparer<_>) = 
          { new IPartialEqualityComparer<_> with 
                member __.InEqualityRelation x = c.InEqualityRelation (f x)
                member __.Equals(x, y) = c.Equals(f x, f y)
                member __.GetHashCode x = c.GetHashCode(f x) }
    
    // Wrapper type for use by the 'partialDistinctBy' function
    [<StructuralEquality; NoComparison>]
    type private WrapType<'T> = Wrap of 'T
    
    // Like Seq.distinctBy but only filters out duplicates for some of the elements
    let partialDistinctBy (per:IPartialEqualityComparer<'T>) seq =
        let wper = 
            { new IPartialEqualityComparer<WrapType<'T>> with
                member __.InEqualityRelation (Wrap x) = per.InEqualityRelation (x)
                member __.Equals(Wrap x, Wrap y) = per.Equals(x, y)
                member __.GetHashCode (Wrap x) = per.GetHashCode(x) }
        // Wrap a Wrap _ around all keys in case the key type is itself a type using null as a representation
        let dict = Dictionary<WrapType<'T>,obj>(wper)
        seq |> List.filter (fun v -> 
            let key = Wrap(v)
            if (per.InEqualityRelation(v)) then 
                if dict.ContainsKey(key) then false else (dict.[key] <- null; true)
            else true)

//-------------------------------------------------------------------------
// Library: Name maps
//------------------------------------------------------------------------

type NameMap<'T> = Map<string,'T>

type NameMultiMap<'T> = NameMap<'T list>

type MultiMap<'T,'U when 'T : comparison> = Map<'T,'U list>

[<CompilationRepresentation(CompilationRepresentationFlags.ModuleSuffix)>]
module NameMap = 

    let empty = Map.empty

    let range m = List.rev (Map.foldBack (fun _ x sofar -> x :: sofar) m [])

    let foldBack f (m:NameMap<'T>) z = Map.foldBack f m z

    let forall f m = Map.foldBack (fun x y sofar -> sofar && f x y) m true

    let exists f m = Map.foldBack (fun x y sofar -> sofar || f x y) m false

    let ofKeyedList f l = List.foldBack (fun x acc -> Map.add (f x) x acc) l Map.empty

    let ofList l : NameMap<'T> = Map.ofList l

    let ofSeq l : NameMap<'T> = Map.ofSeq l

    let toList (l: NameMap<'T>) = Map.toList l

    let layer (m1 : NameMap<'T>) m2 = Map.foldBack Map.add m1 m2

    /// Not a very useful function - only called in one place - should be changed 
    let layerAdditive addf m1 m2 = 
      Map.foldBack (fun x y sofar -> Map.add x (addf (Map.tryFindMulti x sofar) y) sofar) m1 m2

    /// Union entries by identical key, using the provided function to union sets of values
    let union unionf (ms: NameMap<_> seq) = 
        seq { for m in ms do yield! m } 
           |> Seq.groupBy (fun (KeyValue(k,_v)) -> k) 
           |> Seq.map (fun (k,es) -> (k,unionf (Seq.map (fun (KeyValue(_k,v)) -> v) es))) 
           |> Map.ofSeq

    /// For every entry in m2 find an entry in m1 and fold 
    let subfold2 errf f m1 m2 acc =
        Map.foldBack (fun n x2 acc -> try f n (Map.find n m1) x2 acc with :? KeyNotFoundException -> errf n x2) m2 acc

    let suball2 errf p m1 m2 = subfold2 errf (fun _ x1 x2 acc -> p x1 x2 && acc) m1 m2 true

    let mapFold f s (l: NameMap<'T>) = 
        Map.foldBack (fun x y (l',s') -> let y',s'' = f s' x y in Map.add x y' l',s'') l (Map.empty,s)

    let foldBackRange f (l: NameMap<'T>) acc = Map.foldBack (fun _ y acc -> f y acc) l acc

    let filterRange f (l: NameMap<'T>) = Map.foldBack (fun x y acc -> if f y then Map.add x y acc else acc) l Map.empty

    let mapFilter f (l: NameMap<'T>) = Map.foldBack (fun x y acc -> match f y with None -> acc | Some y' -> Map.add x y' acc) l Map.empty

    let map f (l : NameMap<'T>) = Map.map (fun _ x -> f x) l

    let iter f (l : NameMap<'T>) = Map.iter (fun _k v -> f v) l

    let partition f (l : NameMap<'T>) = Map.filter (fun _ x-> f x) l, Map.filter (fun _ x -> not (f x)) l

    let mem v (m: NameMap<'T>) = Map.containsKey v m

    let find v (m: NameMap<'T>) = Map.find v m

    let tryFind v (m: NameMap<'T>) = Map.tryFind v m 

    let add v x (m: NameMap<'T>) = Map.add v x m

    let isEmpty (m: NameMap<'T>) = (Map.isEmpty  m)

    let existsInRange p m =  Map.foldBack (fun _ y acc -> acc || p y) m false 

    let tryFindInRange p m = 
        Map.foldBack (fun _ y acc -> 
             match acc with 
             | None -> if p y then Some y else None 
             | _ -> acc) m None 

[<CompilationRepresentation(CompilationRepresentationFlags.ModuleSuffix)>]
module NameMultiMap = 

    let existsInRange f (m: NameMultiMap<'T>) = NameMap.exists (fun _ l -> List.exists f l) m

    let find v (m: NameMultiMap<'T>) = match m.TryGetValue v with true, r -> r | _ -> []

    let add v x (m: NameMultiMap<'T>) = NameMap.add v (x :: find v m) m

    let range (m: NameMultiMap<'T>) = Map.foldBack (fun _ x sofar -> x @ sofar) m []

    let rangeReversingEachBucket (m: NameMultiMap<'T>) = Map.foldBack (fun _ x sofar -> List.rev x @ sofar) m []
    
    let chooseRange f (m: NameMultiMap<'T>) = Map.foldBack (fun _ x sofar -> List.choose f x @ sofar) m []

    let map f (m: NameMultiMap<'T>) = NameMap.map (List.map f) m 

    let empty : NameMultiMap<'T> = Map.empty

    let initBy f xs : NameMultiMap<'T> = xs |> Seq.groupBy f |> Seq.map (fun (k,v) -> (k,List.ofSeq v)) |> Map.ofSeq 

    let ofList (xs: (string * 'T) list) : NameMultiMap<'T> = xs |> Seq.groupBy fst |> Seq.map (fun (k,v) -> (k,List.ofSeq (Seq.map snd v))) |> Map.ofSeq 

[<CompilationRepresentation(CompilationRepresentationFlags.ModuleSuffix)>]
module MultiMap = 

    let existsInRange f (m: MultiMap<_,_>) = Map.exists (fun _ l -> List.exists f l) m

    let find v (m: MultiMap<_,_>) = match m.TryGetValue v with true, r -> r | _ -> []

    let add v x (m: MultiMap<_,_>) = Map.add v (x :: find v m) m

    let range (m: MultiMap<_,_>) = Map.foldBack (fun _ x sofar -> x @ sofar) m []

    let empty : MultiMap<_,_> = Map.empty

    let initBy f xs : MultiMap<_,_> = xs |> Seq.groupBy f |> Seq.map (fun (k,v) -> (k,List.ofSeq v)) |> Map.ofSeq 

type LayeredMap<'Key,'Value  when 'Key : comparison> = Map<'Key,'Value>

type Map<'Key,'Value when 'Key : comparison> with

    static member Empty : Map<'Key,'Value> = Map.empty

    member x.Values = [ for (KeyValue(_,v)) in x -> v ]

    member x.AddAndMarkAsCollapsible (kvs: _[])   = (x,kvs) ||> Array.fold (fun x (KeyValue(k,v)) -> x.Add(k,v))

    member x.LinearTryModifyThenLaterFlatten (key, f: 'Value option -> 'Value) = x.Add (key, f (x.TryFind key))

    member x.MarkAsCollapsible ()  = x

/// Immutable map collection, with explicit flattening to a backing dictionary 
[<Sealed>]
type LayeredMultiMap<'Key,'Value when 'Key : equality and 'Key : comparison>(contents : LayeredMap<'Key,'Value list>) = 

    member x.Add (k,v) = LayeredMultiMap(contents.Add(k,v :: x.[k]))

    member x.Item with get k = match contents.TryGetValue k with true, l -> l | _ -> []

    member x.AddAndMarkAsCollapsible (kvs: _[])  = 
        let x = (x,kvs) ||> Array.fold (fun x (KeyValue(k,v)) -> x.Add(k,v))
        x.MarkAsCollapsible()

    member x.MarkAsCollapsible() = LayeredMultiMap(contents.MarkAsCollapsible())

    member x.TryFind k = contents.TryFind k

    member x.TryGetValue k = contents.TryGetValue k

    member x.Values = contents.Values |> List.concat

    static member Empty : LayeredMultiMap<'Key,'Value> = LayeredMultiMap LayeredMap.Empty

[<AutoOpen>]
module Shim =

#if FX_RESHAPED_REFLECTION
    open PrimReflectionAdapters
    open Microsoft.FSharp.Core.ReflectionAdapters
#endif

    type IFileSystem = 

        /// A shim over File.ReadAllBytes
        abstract ReadAllBytesShim: fileName:string -> byte[] 

        /// A shim over FileStream with FileMode.Open,FileAccess.Read,FileShare.ReadWrite
        abstract FileStreamReadShim: fileName:string -> Stream

        /// A shim over FileStream with FileMode.Create,FileAccess.Write,FileShare.Read
        abstract FileStreamCreateShim: fileName:string -> Stream

        /// A shim over FileStream with FileMode.Open,FileAccess.Write,FileShare.Read
        abstract FileStreamWriteExistingShim: fileName:string -> Stream

        /// Take in a filename with an absolute path, and return the same filename
        /// but canonicalized with respect to extra path separators (e.g. C:\\\\foo.txt) 
        /// and '..' portions
        abstract GetFullPathShim: fileName:string -> string

        /// A shim over Path.IsPathRooted
        abstract IsPathRootedShim: path:string -> bool

        /// A shim over Path.IsInvalidPath
        abstract IsInvalidPathShim: filename:string -> bool

        /// A shim over Path.GetTempPath
        abstract GetTempPathShim : unit -> string

        /// Utc time of the last modification
        abstract GetLastWriteTimeShim: fileName: string -> DateTime

        /// A shim over File.Exists
        abstract SafeExists: fileName: string -> bool

        /// A shim over File.Delete
        abstract FileDelete: fileName: string -> unit

        /// Used to load type providers and located assemblies in F# Interactive
        abstract AssemblyLoadFrom: fileName: string -> Assembly 

        /// Used to load a dependency for F# Interactive and in an unused corner-case of type provider loading
        abstract AssemblyLoad: assemblyName: AssemblyName -> Assembly 

        /// Used to determine if a file will not be subject to deletion during the lifetime of a typical client process.
        abstract IsStableFileHeuristic: fileName: string -> bool


    type DefaultFileSystem() =
        interface IFileSystem with

            member __.AssemblyLoadFrom(fileName: string) = 
                Assembly.UnsafeLoadFrom fileName

            member __.AssemblyLoad(assemblyName: AssemblyName) = 
                Assembly.Load assemblyName

            member __.ReadAllBytesShim (fileName: string) = File.ReadAllBytes fileName

            member __.FileStreamReadShim (fileName: string) = new FileStream(fileName,FileMode.Open,FileAccess.Read,FileShare.ReadWrite)  :> Stream

            member __.FileStreamCreateShim (fileName: string) = new FileStream(fileName,FileMode.Create,FileAccess.Write,FileShare.Read ,0x1000,false) :> Stream

            member __.FileStreamWriteExistingShim (fileName: string) = new FileStream(fileName,FileMode.Open,FileAccess.Write,FileShare.Read ,0x1000,false) :> Stream

            member __.GetFullPathShim (fileName: string) = System.IO.Path.GetFullPath fileName

            member __.IsPathRootedShim (path: string) = Path.IsPathRooted path

            member __.IsInvalidPathShim(path: string) = 
#if BUILDING_WITH_LKG || BUILD_FROM_SOURCE
                let isInvalidPath(p:string) = 
#else
                let isInvalidPath(p:string?) = 
#endif
                    match p with 
                    | null | "" -> true
                    | NonNull p -> p.IndexOfAny(Path.GetInvalidPathChars()) <> -1

#if BUILDING_WITH_LKG || BUILD_FROM_SOURCE
                let isInvalidFilename(p:string) = 
#else
                let isInvalidFilename(p:string?) = 
#endif
                    match p with 
                    | null | "" -> true
                    | NonNull p -> p.IndexOfAny(Path.GetInvalidFileNameChars()) <> -1

#if BUILDING_WITH_LKG || BUILD_FROM_SOURCE
                let isInvalidDirectory(d:string) = 
#else
                let isInvalidDirectory(d:string?) = 
#endif
                    match d with 
                    | null -> true
                    | NonNull d -> d.IndexOfAny(Path.GetInvalidPathChars()) <> -1

                isInvalidPath (path) || 
                let directory = Path.GetDirectoryName(path)
                let filename = Path.GetFileName(path)
                isInvalidDirectory(directory) || isInvalidFilename(filename)

            member __.GetTempPathShim() = Path.GetTempPath()

            member __.GetLastWriteTimeShim (fileName:string) = File.GetLastWriteTimeUtc fileName

            member __.SafeExists (fileName:string) = File.Exists fileName 

            member __.FileDelete (fileName:string) = File.Delete fileName

            member __.IsStableFileHeuristic (fileName: string) = 
                let directory = Path.GetDirectoryName(fileName)
                directory.Contains("Reference Assemblies/") || 
                directory.Contains("Reference Assemblies\\") || 
                directory.Contains("packages/") || 
                directory.Contains("packages\\") || 
                directory.Contains("lib/mono/")

    let mutable FileSystem = DefaultFileSystem() :> IFileSystem 

    type File with 

        static member ReadBinaryChunk (fileName, start, len) = 
            use stream = FileSystem.FileStreamReadShim fileName
            stream.Seek(int64 start, SeekOrigin.Begin) |> ignore
            let buffer = Array.zeroCreate len 
            let mutable n = 0
            while n < len do 
                n <- n + stream.Read(buffer, n, len-n)
            buffer
<|MERGE_RESOLUTION|>--- conflicted
+++ resolved
@@ -12,10 +12,6 @@
 open System.Threading
 open System.Runtime.CompilerServices
 
-#if FX_RESHAPED_REFLECTION
-open Microsoft.FSharp.Core.ReflectionAdapters
-#endif
-
 // Logical shift right treating int32 as unsigned integer.
 // Code that uses this should probably be adjusted to use unsigned integer types.
 let (>>>&) (x:int32) (n:int32) = int32 (uint32 x >>> n)
@@ -43,12 +39,6 @@
     | _ -> false
 
 let inline isNonNull x = not (isNull x)
-<<<<<<< HEAD
-=======
-
-let inline nonNull msg x = if isNull x then failwith ("null: " + msg) else x
-
->>>>>>> 32c75cabcff0c9b7ee05bf67f63eea4f9259cf88
 let inline (===) x y = LanguagePrimitives.PhysicalEquality x y
 
 /// Per the docs the threshold for the Large Object Heap is 85000 bytes: https://docs.microsoft.com/en-us/dotnet/standard/garbage-collection/large-object-heap#how-an-object-ends-up-on-the-large-object-heap-and-how-gc-handles-them
@@ -80,13 +70,9 @@
     val mutable store : 'T
 #if BUILDING_WITH_LKG || BUILD_FROM_SOURCE
     val mutable func : Func<'T>
-<<<<<<< HEAD
 #else
     val mutable func : Func<'T> ?
 #endif
-=======
-
->>>>>>> 32c75cabcff0c9b7ee05bf67f63eea4f9259cf88
     member x.Value = 
         match x.func with 
         | null -> x.store 
@@ -269,12 +255,6 @@
     let attempt (f: unit -> 'T) = try Some (f()) with _ -> None
         
 module List = 
-
-    //let item n xs = List.nth xs n
-#if FX_RESHAPED_REFLECTION
-    open PrimReflectionAdapters
-    open Microsoft.FSharp.Core.ReflectionAdapters
-#endif
 
     let sortWithOrder (c: IComparer<'T>) elements = List.sortWith (Order.toFunction c) elements
     
@@ -1032,21 +1012,13 @@
 
       /// This field holds either the function to run or a LazyWithContextFailure object recording the exception raised 
       /// from running the function. It is null if the thunk has been evaluated successfully.
-<<<<<<< HEAD
       mutable funcOrException: obj 
-=======
-      mutable funcOrException: obj
->>>>>>> 32c75cabcff0c9b7ee05bf67f63eea4f9259cf88
 
       /// A helper to ensure we rethrow the "original" exception
       findOriginalException : exn -> exn }
 
     static member Create(f: ('ctxt->'T), findOriginalException) : LazyWithContext<'T,'ctxt> = 
-<<<<<<< HEAD
-        { value = Unchecked.defaultof<'T>;
-=======
         { value = Unchecked.defaultof<'T>
->>>>>>> 32c75cabcff0c9b7ee05bf67f63eea4f9259cf88
           funcOrException = box f
           findOriginalException = findOriginalException }
 
@@ -1296,11 +1268,6 @@
 [<AutoOpen>]
 module Shim =
 
-#if FX_RESHAPED_REFLECTION
-    open PrimReflectionAdapters
-    open Microsoft.FSharp.Core.ReflectionAdapters
-#endif
-
     type IFileSystem = 
 
         /// A shim over File.ReadAllBytes
