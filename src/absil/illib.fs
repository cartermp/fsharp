// Copyright (c) Microsoft Corporation. All Rights Reserved. See License.txt in the project root for license information.

module public FSharp.Compiler.AbstractIL.Internal.Library 
#nowarn "1178" // The struct, record or union type 'internal_instr_extension' is not structurally comparable because the type


open System
open System.Collections.Generic
open System.Diagnostics
open System.IO
open System.Reflection
open System.Threading
open System.Runtime.CompilerServices

// Logical shift right treating int32 as unsigned integer.
// Code that uses this should probably be adjusted to use unsigned integer types.
let (>>>&) (x: int32) (n: int32) = int32 (uint32 x >>> n)

let notlazy v = Lazy<_>.CreateFromValue v

let inline isNil l = List.isEmpty l

#if BUILDING_WITH_LKG || BUILD_FROM_SOURCE
let inline (|NonNull|) x = match x with null -> raise (NullReferenceException()) | v -> v
let inline nonNull<'T> (x: 'T) = x
#endif

/// Returns true if the list has less than 2 elements. Otherwise false.
let inline isNilOrSingleton l =
    match l with
    | [] 
    | [_] -> true
    | _ -> false

/// Returns true if the list contains exactly 1 element. Otherwise false.
let inline isSingleton l =
    match l with
    | [_] -> true
    | _ -> false

let inline isNonNull x = not (isNull x)
let inline (===) x y = LanguagePrimitives.PhysicalEquality x y

/// Per the docs the threshold for the Large Object Heap is 85000 bytes: https://docs.microsoft.com/en-us/dotnet/standard/garbage-collection/large-object-heap#how-an-object-ends-up-on-the-large-object-heap-and-how-gc-handles-them
/// We set the limit to slightly under that to allow for some 'slop'
let LOH_SIZE_THRESHOLD_BYTES = 84_900

//---------------------------------------------------------------------
// Library: ReportTime
//---------------------------------------------------------------------
let reportTime =
    let tFirst = ref None
    let tPrev = ref None
    fun showTimes descr ->
        if showTimes then 
            let t = Process.GetCurrentProcess().UserProcessorTime.TotalSeconds
            let prev = match !tPrev with None -> 0.0 | Some t -> t
            let first = match !tFirst with None -> (tFirst := Some t; t) | Some t -> t
            printf "ilwrite: TIME %10.3f (total)   %10.3f (delta) - %s\n" (t - first) (t - prev) descr
            tPrev := Some t

//-------------------------------------------------------------------------
// Library: projections
//------------------------------------------------------------------------

[<Struct>]
/// An efficient lazy for inline storage in a class type. Results in fewer thunks.
type InlineDelayInit<'T when 'T : not struct> = 
    new (f: unit -> 'T) = {store = Unchecked.defaultof<'T>; func = Func<_>(f) } 
    val mutable store : 'T
#if BUILDING_WITH_LKG || BUILD_FROM_SOURCE
    val mutable func : Func<'T>
#else
    val mutable func : Func<'T> ?
#endif
    member x.Value = 
        match x.func with 
        | null -> x.store 
        | _ -> 
        let res = LazyInitializer.EnsureInitialized(&x.store, x.func) 
        x.func <- null
        res

//-------------------------------------------------------------------------
// Library: projections
//------------------------------------------------------------------------

let foldOn p f z x = f z (p x)

let notFound() = raise (KeyNotFoundException())

module Order = 
    let orderBy (p : 'T -> 'U) = 
        { new IComparer<'T> with member __.Compare(x, xx) = compare (p x) (p xx) }

    let orderOn p (pxOrder: IComparer<'U>) = 
        { new IComparer<'T> with member __.Compare(x, xx) = pxOrder.Compare (p x, p xx) }

    let toFunction (pxOrder: IComparer<'U>) x y = pxOrder.Compare(x, y)

//-------------------------------------------------------------------------
// Library: arrays, lists, options, resizearrays
//-------------------------------------------------------------------------

module Array = 

    let mapq f inp =
        match inp with
        | [| |] -> inp
        | _ -> 
            let res = Array.map f inp 
            let len = inp.Length 
            let mutable eq = true
            let mutable i = 0 
            while eq && i < len do 
                if not (inp.[i] === res.[i]) then eq <- false
                i <- i + 1
            if eq then inp else res

    let lengthsEqAndForall2 p l1 l2 = 
        Array.length l1 = Array.length l2 &&
        Array.forall2 p l1 l2

    let order (eltOrder: IComparer<'T>) = 
        { new IComparer<array<'T>> with 
              member __.Compare(xs, ys) = 
                  let c = compare xs.Length ys.Length 
                  if c <> 0 then c else
                  let rec loop i = 
                      if i >= xs.Length then 0 else
                      let c = eltOrder.Compare(xs.[i], ys.[i])
                      if c <> 0 then c else
                      loop (i+1)
                  loop 0 }

    let existsOne p l = 
        let rec forallFrom p l n =
          (n >= Array.length l) || (p l.[n] && forallFrom p l (n+1))

        let rec loop p l n =
            (n < Array.length l) && 
            (if p l.[n] then forallFrom (fun x -> not (p x)) l (n+1) else loop p l (n+1))
          
        loop p l 0

    let existsTrue (arr: bool[]) = 
        let rec loop n = (n < arr.Length) && (arr.[n] || loop (n+1))
        loop 0
    
    let findFirstIndexWhereTrue (arr: _[]) p = 
        let rec look lo hi = 
            assert ((lo >= 0) && (hi >= 0))
            assert ((lo <= arr.Length) && (hi <= arr.Length))
            if lo = hi then lo
            else
                let i = (lo+hi)/2
                if p arr.[i] then 
                    if i = 0 then i 
                    else
                        if p arr.[i-1] then 
                            look lo i
                        else 
                            i
                else
                    // not true here, look after
                    look (i+1) hi
        look 0 arr.Length
      
    /// pass an array byref to reverse it in place
    let revInPlace (array: 'T []) =
        if Array.isEmpty array then () else
        let arrlen, revlen = array.Length-1, array.Length/2 - 1
        for idx in 0 .. revlen do
            let t1 = array.[idx] 
            let t2 = array.[arrlen-idx]
            array.[idx] <- t2
            array.[arrlen-idx] <- t1

    /// Async implementation of Array.map.
    let mapAsync (mapping : 'T -> Async<'U>) (array : 'T[]) : Async<'U[]> =
        let len = Array.length array
        let result = Array.zeroCreate len

        async { // Apply the mapping function to each array element.
            for i in 0 .. len - 1 do
                let! mappedValue = mapping array.[i]
                result.[i] <- mappedValue

            // Return the completed results.
            return result
        }
        
    /// Returns a new array with an element replaced with a given value.
    let replace index value (array: _ []) =
        if index >= array.Length then raise (IndexOutOfRangeException "index")
        let res = Array.copy array
        res.[index] <- value
        res

    /// Optimized arrays equality. ~100x faster than `array1 = array2` on strings.
    /// ~2x faster for floats
    /// ~0.8x slower for ints
    let inline areEqual (xs: 'T []) (ys: 'T []) =
        match xs, ys with
        | [||], [||] -> true
        | _ when xs.Length <> ys.Length -> false
        | _ ->
            let mutable break' = false
            let mutable i = 0
            let mutable result = true
            while i < xs.Length && not break' do
                if xs.[i] <> ys.[i] then 
                    break' <- true
                    result <- false
                i <- i + 1
            result

    /// Returns all heads of a given array.
    /// For [|1;2;3|] it returns [|[|1; 2; 3|]; [|1; 2|]; [|1|]|]
    let heads (array: 'T []) =
        let res = Array.zeroCreate<'T[]> array.Length
        for i = array.Length - 1 downto 0 do
            res.[i] <- array.[0..i]
        res

    /// check if subArray is found in the wholeArray starting 
    /// at the provided index
    let inline isSubArray (subArray: 'T []) (wholeArray:'T []) index = 
        if subArray.Length = 0 then true
        elif subArray.Length > wholeArray.Length then false
        elif subArray.Length = wholeArray.Length then areEqual subArray wholeArray else
        let rec loop subidx idx =
            if subidx = subArray.Length then true 
            elif subArray.[subidx] = wholeArray.[idx] then loop (subidx+1) (idx+1) 
            else false
        loop 0 index
        
    /// Returns true if one array has another as its subset from index 0.
    let startsWith (prefix: _ []) (whole: _ []) =
        isSubArray prefix whole 0
        
    /// Returns true if one array has trailing elements equal to another's.
    let endsWith (suffix: _ []) (whole: _ []) =
        isSubArray suffix whole (whole.Length-suffix.Length)
        
module Option = 

    let mapFold f s opt = 
        match opt with 
        | None -> None, s 
        | Some x -> 
            let x2, s2 = f s x 
            Some x2, s2

    let attempt (f: unit -> 'T) = try Some (f()) with _ -> None
        
module List = 

    let sortWithOrder (c: IComparer<'T>) elements = List.sortWith (Order.toFunction c) elements
    
    let splitAfter n l = 
        let rec split_after_acc n l1 l2 = if n <= 0 then List.rev l1, l2 else split_after_acc (n-1) ((List.head l2) :: l1) (List.tail l2) 
        split_after_acc n [] l

    let existsi f xs = 
       let rec loop i xs = match xs with [] -> false | h :: t -> f i h || loop (i+1) t
       loop 0 xs
    
    let existsTrue (xs: bool list) = 
       let rec loop i xs = match xs with [] -> false | h :: t -> h || loop (i+1) t
       loop 0 xs

    let lengthsEqAndForall2 p l1 l2 = 
        List.length l1 = List.length l2 &&
        List.forall2 p l1 l2

    let rec findi n f l = 
        match l with 
        | [] -> None
        | h :: t -> if f h then Some (h, n) else findi (n+1) f t

    let rec drop n l = 
        match l with 
        | [] -> []
        | _ :: xs -> if n=0 then l else drop (n-1) xs

    let splitChoose select l =
        let rec ch acc1 acc2 l = 
            match l with 
            | [] -> List.rev acc1, List.rev acc2
            | x :: xs -> 
                match select x with
                | Choice1Of2 sx -> ch (sx :: acc1) acc2 xs
                | Choice2Of2 sx -> ch acc1 (sx :: acc2) xs

        ch [] [] l

    let rec checkq l1 l2 = 
        match l1, l2 with 
        | h1 :: t1, h2 :: t2 -> h1 === h2 && checkq t1 t2
        | _ -> true

    let mapq (f: 'T -> 'T) inp =
        assert not (typeof<'T>.IsValueType) 
        match inp with
        | [] -> inp
        | [h1a] -> 
            let h2a = f h1a
            if h1a === h2a then inp else [h2a]
        | [h1a; h1b] -> 
            let h2a = f h1a
            let h2b = f h1b
            if h1a === h2a && h1b === h2b then inp else [h2a; h2b]
        | [h1a; h1b; h1c] -> 
            let h2a = f h1a
            let h2b = f h1b
            let h2c = f h1c
            if h1a === h2a && h1b === h2b && h1c === h2c then inp else [h2a; h2b; h2c]
        | _ -> 
            let res = List.map f inp 
            if checkq inp res then inp else res
        
    let frontAndBack l = 
        let rec loop acc l = 
            match l with
            | [] -> 
                Debug.Assert(false, "empty list")
                invalidArg "l" "empty list" 
            | [h] -> List.rev acc, h
            | h :: t -> loop (h :: acc) t
        loop [] l

    let tryRemove f inp = 
        let rec loop acc l = 
            match l with
            | [] -> None
            | h :: t -> if f h then Some (h, List.rev acc @ t) else loop (h :: acc) t
        loop [] inp
            
    let headAndTail l =
        match l with 
        | [] -> 
            Debug.Assert(false, "empty list")
            failwith "List.headAndTail"
        | h :: t -> h, t

    let zip4 l1 l2 l3 l4 = 
        List.zip l1 (List.zip3 l2 l3 l4) |> List.map (fun (x1, (x2, x3, x4)) -> (x1, x2, x3, x4))

    let unzip4 l = 
        let a, b, cd = List.unzip3 (List.map (fun (x, y, z, w) -> (x, y, (z, w))) l)
        let c, d = List.unzip cd
        a, b, c, d

    let rec iter3 f l1 l2 l3 = 
        match l1, l2, l3 with 
        | h1 :: t1, h2 :: t2, h3 :: t3 -> f h1 h2 h3; iter3 f t1 t2 t3
        | [], [], [] -> ()
        | _ -> failwith "iter3"

    let takeUntil p l =
        let rec loop acc l =
            match l with
            | [] -> List.rev acc, []
            | x :: xs -> if p x then List.rev acc, l else loop (x :: acc) xs
        loop [] l

    let order (eltOrder: IComparer<'T>) =
        { new IComparer<list<'T>> with 
              member __.Compare(xs, ys) = 
                  let rec loop xs ys = 
                      match xs, ys with
                      | [], [] -> 0
                      | [], _ -> -1
                      | _, [] -> 1
                      | x :: xs, y :: ys -> 
                          let cxy = eltOrder.Compare(x, y)
                          if cxy=0 then loop xs ys else cxy 
                  loop xs ys }
    
    module FrontAndBack = 
        let (|NonEmpty|Empty|) l = match l with [] -> Empty | _ -> NonEmpty(frontAndBack l)

    let range n m = [ n .. m ]

    let indexNotFound() = raise (new KeyNotFoundException("An index satisfying the predicate was not found in the collection"))

    let rec assoc x l = 
        match l with 
        | [] -> indexNotFound()
        | ((h, r) :: t) -> if x = h then r else assoc x t

    let rec memAssoc x l = 
        match l with 
        | [] -> false
        | ((h, _) :: t) -> x = h || memAssoc x t

    let rec memq x l = 
        match l with 
        | [] -> false 
        | h :: t -> LanguagePrimitives.PhysicalEquality x h || memq x t

    let mapNth n f xs =
        let rec mn i = function
          | []    -> []
          | x :: xs -> if i=n then f x :: xs else x :: mn (i+1) xs
       
        mn 0 xs
    let count pred xs = List.fold (fun n x -> if pred x then n+1 else n) 0 xs

    // WARNING: not tail-recursive 
    let mapHeadTail fhead ftail = function
      | []    -> []
      | [x]   -> [fhead x]
      | x :: xs -> fhead x :: List.map ftail xs

    let collectFold f s l = 
      let l, s = List.mapFold f s l
      List.concat l, s

    let collect2 f xs ys = List.concat (List.map2 f xs ys)

    let toArraySquared xss = xss |> List.map List.toArray |> List.toArray

    let iterSquared f xss = xss |> List.iter (List.iter f)

    let collectSquared f xss = xss |> List.collect (List.collect f)

    let mapSquared f xss = xss |> List.map (List.map f)

    let mapFoldSquared f z xss = List.mapFold (List.mapFold f) z xss

    let forallSquared f xss = xss |> List.forall (List.forall f)

    let mapiSquared f xss = xss |> List.mapi (fun i xs -> xs |> List.mapi (fun j x -> f i j x))

    let existsSquared f xss = xss |> List.exists (fun xs -> xs |> List.exists (fun x -> f x))

    let mapiFoldSquared f z xss = mapFoldSquared f z (xss |> mapiSquared (fun i j x -> (i, j, x)))

module ResizeArray =

    /// Split a ResizeArray into an array of smaller chunks.
    /// This requires `items/chunkSize` Array copies of length `chunkSize` if `items/chunkSize % 0 = 0`,
    /// otherwise `items/chunkSize + 1` Array copies.
    let chunkBySize chunkSize f (items: ResizeArray<'t>) =
        // we could use Seq.chunkBySize here, but that would involve many enumerator.MoveNext() calls that we can sidestep with a bit of math
        let itemCount = items.Count
        if itemCount = 0
        then [||]
        else
            let chunksCount =
                match itemCount / chunkSize with
                | n when itemCount % chunkSize = 0 -> n
                | n -> n + 1 // any remainder means we need an additional chunk to store it

            [| for index in 0..chunksCount-1 do
                let startIndex = index * chunkSize
                let takeCount = min (itemCount - startIndex) chunkSize

                let holder = Array.zeroCreate takeCount
                // we take a bounds-check hit here on each access.
                // other alternatives here include
                // * iterating across an IEnumerator (incurs MoveNext penalty)
                // * doing a block copy using `List.CopyTo(index, array, index, count)` (requires more copies to do the mapping)
                // none are significantly better.
                for i in 0 .. takeCount - 1 do
                    holder.[i] <- f items.[i]
                yield holder |]

    /// Split a large ResizeArray into a series of array chunks that are each under the Large Object Heap limit.
    /// This is done to help prevent a stop-the-world collection of the single large array, instead allowing for a greater
    /// probability of smaller collections. Stop-the-world is still possible, just less likely.
    let mapToSmallArrayChunks f (inp: ResizeArray<'t>) =
        let itemSizeBytes = sizeof<'t>
        // rounding down here is good because it ensures we don't go over
        let maxArrayItemCount = LOH_SIZE_THRESHOLD_BYTES / itemSizeBytes

        /// chunk the provided input into arrays that are smaller than the LOH limit
        /// in order to prevent long-term storage of those values
        chunkBySize maxArrayItemCount f inp

module ValueOptionInternal =

    let inline ofOption x = match x with Some x -> ValueSome x | None -> ValueNone

    let inline bind f x = match x with ValueSome x -> f x | ValueNone -> ValueNone

type String with
    member inline x.StartsWithOrdinal value =
        x.StartsWith(value, StringComparison.Ordinal)

    member inline x.EndsWithOrdinal value =
        x.EndsWith(value, StringComparison.Ordinal)

module String =
    let make (n: int) (c: char) : string = new String(c, n)

    let get (str: string) i = str.[i]

    let sub (s: string) (start: int) (len: int) = s.Substring(start, len)

    let contains (s: string) (c: char) = s.IndexOf c <> -1

    let order = LanguagePrimitives.FastGenericComparer<string>
   
    let lowercase (s: string) =
        s.ToLowerInvariant()

    let uppercase (s: string) =
        s.ToUpperInvariant()

    let isUpper (s: string) = 
        s.Length >= 1 && Char.IsUpper s.[0] && not (Char.IsLower s.[0])
        
    let capitalize (s: string) =
        if s.Length = 0 then s 
        else uppercase s.[0..0] + s.[ 1.. s.Length - 1 ]

    let uncapitalize (s: string) =
        if s.Length = 0 then s
        else lowercase s.[0..0] + s.[ 1.. s.Length - 1 ]

    let dropPrefix (s: string) (t: string) = s.[t.Length..s.Length - 1]

    let dropSuffix (s: string) (t: string) = s.[0..s.Length - t.Length - 1]

    let inline toCharArray (str: string) = str.ToCharArray()

    let lowerCaseFirstChar (str: string) =
        if String.IsNullOrEmpty str 
         || Char.IsLower(str, 0) then str else 
        let strArr = toCharArray str
        match Array.tryHead strArr with
        | None -> str
        | Some c  -> 
            strArr.[0] <- Char.ToLower c
            String strArr

    let extractTrailingIndex (str: string) =
            let charr = str.ToCharArray() 
            Array.revInPlace charr
            let digits = Array.takeWhile Char.IsDigit charr
            Array.revInPlace digits
            String digits
            |> function
               | "" -> str, None
               | index -> str.Substring (0, str.Length - index.Length), Some (int index)

    /// Splits a string into substrings based on the strings in the array separators
    let split options (separator: string []) (value: string) = 
        value.Split(separator, options)

    let (|StartsWith|_|) pattern value =
        if String.IsNullOrWhiteSpace value then
            None
        elif value.StartsWithOrdinal pattern then
            Some()
        else None

    let (|Contains|_|) pattern value =
        if String.IsNullOrWhiteSpace value then
            None
        elif value.Contains pattern then
            Some()
        else None

    let getLines (str: string) =
        use reader = new StringReader(str)
        [|
            let line = ref (reader.ReadLine())
            while not (isNull !line) do
                yield !line
                line := reader.ReadLine()
            if str.EndsWithOrdinal("\n") then
                // last trailing space not returned
                // http://stackoverflow.com/questions/19365404/stringreader-omits-trailing-linebreak
                yield String.Empty
        |]

module Dictionary = 
    let inline newWithSize (size: int) = Dictionary<_, _>(size, HashIdentity.Structural)

[<Extension>]
type DictionaryExtensions() =

    [<Extension>]
    static member inline BagAdd(dic: Dictionary<'key, 'value list>, key: 'key, value: 'value) =
        match dic.TryGetValue key with
        | true, values -> dic.[key] <- value :: values
        | _ -> dic.[key] <- [value]

    [<Extension>]
    static member inline BagExistsValueForKey(dic: Dictionary<'key, 'value list>, key: 'key, f: 'value -> bool) =
        match dic.TryGetValue key with
        | true, values -> values |> List.exists f
        | _ -> false

module Lazy = 
    let force (x: Lazy<'T>) = x.Force()

//----------------------------------------------------------------------------
// Single threaded execution and mutual exclusion

/// Represents a permission active at this point in execution
type ExecutionToken = interface end

/// Represents a token that indicates execution on the compilation thread, i.e. 
///   - we have full access to the (partially mutable) TAST and TcImports data structures
///   - compiler execution may result in type provider invocations when resolving types and members
///   - we can access various caches in the SourceCodeServices
///
/// Like other execution tokens this should be passed via argument passing and not captured/stored beyond
/// the lifetime of stack-based calls. This is not checked, it is a discipline within the compiler code. 
type CompilationThreadToken() = interface ExecutionToken

/// Represents a place where we are stating that execution on the compilation thread is required. The
/// reason why will be documented in a comment in the code at the callsite.
let RequireCompilationThread (_ctok: CompilationThreadToken) = ()

/// Represents a place in the compiler codebase where we are passed a CompilationThreadToken unnecessarily.
/// This reprents code that may potentially not need to be executed on the compilation thread.
let DoesNotRequireCompilerThreadTokenAndCouldPossiblyBeMadeConcurrent (_ctok: CompilationThreadToken) = ()

/// Represents a place in the compiler codebase where we assume we are executing on a compilation thread
let AssumeCompilationThreadWithoutEvidence () = Unchecked.defaultof<CompilationThreadToken>

/// Represents a token that indicates execution on a any of several potential user threads calling the F# compiler services.
type AnyCallerThreadToken() = interface ExecutionToken
let AssumeAnyCallerThreadWithoutEvidence () = Unchecked.defaultof<AnyCallerThreadToken>

/// A base type for various types of tokens that must be passed when a lock is taken.
/// Each different static lock should declare a new subtype of this type.
type LockToken = inherit ExecutionToken
let AssumeLockWithoutEvidence<'LockTokenType when 'LockTokenType :> LockToken> () = Unchecked.defaultof<'LockTokenType>

/// Encapsulates a lock associated with a particular token-type representing the acquisition of that lock.
type Lock<'LockTokenType when 'LockTokenType :> LockToken>() = 
    let lockObj = obj()
    member __.AcquireLock f = lock lockObj (fun () -> f (AssumeLockWithoutEvidence<'LockTokenType>()))

//---------------------------------------------------
// Misc

/// Get an initialization hole 
let getHole r = match !r with None -> failwith "getHole" | Some x -> x

module Map = 
    let tryFindMulti k map = match Map.tryFind k map with Some res -> res | None -> []

type ResultOrException<'TResult> =
    | Result of 'TResult
    | Exception of Exception
                     
[<CompilationRepresentation(CompilationRepresentationFlags.ModuleSuffix)>]
module ResultOrException = 

    let success a = Result a

    let raze (b: exn) = Exception b

    // map
    let (|?>) res f = 
        match res with 
        | Result x -> Result(f x )
        | Exception err -> Exception err
  
    let ForceRaise res = 
        match res with 
        | Result x -> x
        | Exception err -> raise err

    let otherwise f x =
        match x with 
        | Result x -> success x
        | Exception _err -> f()

[<RequireQualifiedAccess>] 
type ValueOrCancelled<'TResult> =
    | Value of 'TResult
    | Cancelled of OperationCanceledException

/// Represents a cancellable computation with explicit representation of a cancelled result.
///
/// A cancellable computation is passed may be cancelled via a CancellationToken, which is propagated implicitly.  
/// If cancellation occurs, it is propagated as data rather than by raising an OperationCanceledException.  
type Cancellable<'TResult> = Cancellable of (CancellationToken -> ValueOrCancelled<'TResult>)

[<CompilationRepresentation(CompilationRepresentationFlags.ModuleSuffix)>]
module Cancellable = 

    /// Run a cancellable computation using the given cancellation token
    let run (ct: CancellationToken) (Cancellable oper) = 
        if ct.IsCancellationRequested then 
            ValueOrCancelled.Cancelled (OperationCanceledException ct) 
        else
            oper ct 

    /// Bind the result of a cancellable computation
    let bind f comp1 = 
       Cancellable (fun ct -> 
            match run ct comp1 with 
            | ValueOrCancelled.Value v1 -> run ct (f v1) 
            | ValueOrCancelled.Cancelled err1 -> ValueOrCancelled.Cancelled err1)

    /// Map the result of a cancellable computation
    let map f oper = 
       Cancellable (fun ct -> 
           match run ct oper with 
           | ValueOrCancelled.Value res -> ValueOrCancelled.Value (f res)
           | ValueOrCancelled.Cancelled err -> ValueOrCancelled.Cancelled err)
                    
    /// Return a simple value as the result of a cancellable computation
    let ret x = Cancellable (fun _ -> ValueOrCancelled.Value x)

    /// Fold a cancellable computation along a sequence of inputs
    let fold f acc seq = 
        Cancellable (fun ct -> 
           (ValueOrCancelled.Value acc, seq) 
           ||> Seq.fold (fun acc x -> 
               match acc with 
               | ValueOrCancelled.Value accv -> run ct (f accv x)
               | res -> res))
    
    /// Iterate a cancellable computation over a collection
    let each f seq = 
        Cancellable (fun ct -> 
           (ValueOrCancelled.Value [], seq) 
           ||> Seq.fold (fun acc x -> 
               match acc with 
               | ValueOrCancelled.Value acc -> 
                   match run ct (f x) with 
                   | ValueOrCancelled.Value x2 -> ValueOrCancelled.Value (x2 :: acc)
                   | ValueOrCancelled.Cancelled err1 -> ValueOrCancelled.Cancelled err1
               | canc -> canc)
           |> function 
               | ValueOrCancelled.Value acc -> ValueOrCancelled.Value (List.rev acc)
               | canc -> canc)
    
    /// Delay a cancellable computation
    let delay (f: unit -> Cancellable<'T>) = Cancellable (fun ct -> let (Cancellable g) = f() in g ct)

    /// Run the computation in a mode where it may not be cancelled. The computation never results in a 
    /// ValueOrCancelled.Cancelled.
    let runWithoutCancellation comp = 
        let res = run CancellationToken.None comp 
        match res with 
        | ValueOrCancelled.Cancelled _ -> failwith "unexpected cancellation" 
        | ValueOrCancelled.Value r -> r

    /// Bind the cancellation token associated with the computation
    let token () = Cancellable (fun ct -> ValueOrCancelled.Value ct)

    /// Represents a canceled computation
    let canceled() = Cancellable (fun ct -> ValueOrCancelled.Cancelled (OperationCanceledException ct))

    /// Catch exceptions in a computation
    let private catch (Cancellable e) = 
        Cancellable (fun ct -> 
            try 
                match e ct with 
                | ValueOrCancelled.Value r -> ValueOrCancelled.Value (Choice1Of2 r) 
                | ValueOrCancelled.Cancelled e -> ValueOrCancelled.Cancelled e 
            with err -> 
                ValueOrCancelled.Value (Choice2Of2 err))

    /// Implement try/finally for a cancellable computation
    let tryFinally e compensation =
        catch e |> bind (fun res ->
            compensation()
            match res with Choice1Of2 r -> ret r | Choice2Of2 err -> raise err)

    /// Implement try/with for a cancellable computation
    let tryWith e handler = 
        catch e |> bind (fun res ->
            match res with Choice1Of2 r -> ret r | Choice2Of2 err -> handler err)
    
    // Run the cancellable computation within an Async computation. This isn't actually used in the codebase, but left
    // here in case we need it in the future 
    //
    // let toAsync e = 
    //     async { 
    //       let! ct = Async.CancellationToken
    //       return! 
    //          Async.FromContinuations(fun (cont, econt, ccont) -> 
    //            // Run the computation synchronously using the given cancellation token
    //            let res = try Choice1Of2 (run ct e) with err -> Choice2Of2 err
    //            match res with 
    //            | Choice1Of2 (ValueOrCancelled.Value v) -> cont v
    //            | Choice1Of2 (ValueOrCancelled.Cancelled err) -> ccont err
    //            | Choice2Of2 err -> econt err) 
    //     }
    
type CancellableBuilder() = 

    member x.Bind(e, k) = Cancellable.bind k e

    member x.Return v = Cancellable.ret v

    member x.ReturnFrom v = v

    member x.Combine(e1, e2) = e1 |> Cancellable.bind (fun () -> e2)

    member x.TryWith(e, handler) = Cancellable.tryWith e handler

    member x.Using(resource, e) = Cancellable.tryFinally (e resource) (fun () -> (resource :> IDisposable).Dispose())

    member x.TryFinally(e, compensation) =  Cancellable.tryFinally e compensation

    member x.Delay f = Cancellable.delay f

    member x.Zero() = Cancellable.ret ()

let cancellable = CancellableBuilder()

/// Computations that can cooperatively yield by returning a continuation
///
///    - Any yield of a NotYetDone should typically be "abandonable" without adverse consequences. No resource release
///      will be called when the computation is abandoned.
///
///    - Computations suspend via a NotYetDone may use local state (mutables), where these are
///      captured by the NotYetDone closure. Computations do not need to be restartable.
///
///    - The key thing is that you can take an Eventually value and run it with 
///      Eventually.repeatedlyProgressUntilDoneOrTimeShareOverOrCanceled
///
///    - Cancellation results in a suspended computation rather than complete abandonment
type Eventually<'T> = 
    | Done of 'T 
    | NotYetDone of (CompilationThreadToken -> Eventually<'T>)

[<CompilationRepresentation(CompilationRepresentationFlags.ModuleSuffix)>]
module Eventually = 

    let rec box e = 
        match e with 
        | Done x -> Done (Operators.box x) 
        | NotYetDone work -> NotYetDone (fun ctok -> box (work ctok))

    let rec forceWhile ctok check e = 
        match e with 
        | Done x -> Some x
        | NotYetDone work -> 
            if not(check()) 
            then None
            else forceWhile ctok check (work ctok) 

    let force ctok e = Option.get (forceWhile ctok (fun () -> true) e)
        
    /// Keep running the computation bit by bit until a time limit is reached.
    /// The runner gets called each time the computation is restarted
    ///
    /// If cancellation happens, the operation is left half-complete, ready to resume.
    let repeatedlyProgressUntilDoneOrTimeShareOverOrCanceled timeShareInMilliseconds (ct: CancellationToken) runner e = 
        let sw = new Stopwatch() 
        let rec runTimeShare ctok e = 
          runner ctok (fun ctok -> 
            sw.Reset()
            sw.Start()
            let rec loop ctok ev2 = 
                match ev2 with 
                | Done _ -> ev2
                | NotYetDone work ->
                    if ct.IsCancellationRequested || sw.ElapsedMilliseconds > timeShareInMilliseconds then 
                        sw.Stop()
                        NotYetDone(fun ctok -> runTimeShare ctok ev2) 
                    else 
                        loop ctok (work ctok)
            loop ctok e)
        NotYetDone (fun ctok -> runTimeShare ctok e)
    
    /// Keep running the asynchronous computation bit by bit. The runner gets called each time the computation is restarted.
    /// Can be cancelled as an Async in the normal way.
    let forceAsync (runner: (CompilationThreadToken -> Eventually<'T>) -> Async<Eventually<'T>>) (e: Eventually<'T>) : Async<'T option> =
        let rec loop (e: Eventually<'T>) =
            async {
                match e with 
                | Done x -> return Some x
                | NotYetDone work ->
                    let! r = runner work
                    return! loop r
            }
        loop e

    let rec bind k e = 
        match e with 
        | Done x -> k x 
        | NotYetDone work -> NotYetDone (fun ctok -> bind k (work ctok))

    let fold f acc seq = 
        (Done acc, seq) ||> Seq.fold (fun acc x -> acc |> bind (fun acc -> f acc x))
        
    let rec catch e = 
        match e with 
        | Done x -> Done(Result x)
        | NotYetDone work -> 
            NotYetDone (fun ctok -> 
                let res = try Result(work ctok) with | e -> Exception e 
                match res with 
                | Result cont -> catch cont
                | Exception e -> Done(Exception e))
    
    let delay (f: unit -> Eventually<'T>) = NotYetDone (fun _ctok -> f())

    let tryFinally e compensation =
        catch e 
        |> bind (fun res -> 
            compensation()
            match res with 
            | Result v -> Eventually.Done v
            | Exception e -> raise e)

    let tryWith e handler =
        catch e 
        |> bind (function Result v -> Done v | Exception e -> handler e)
    
    // All eventually computations carry a CompilationThreadToken
    let token =    
        NotYetDone (fun ctok -> Done ctok)
    
type EventuallyBuilder() = 

    member x.Bind(e, k) = Eventually.bind k e

    member x.Return v = Eventually.Done v

    member x.ReturnFrom v = v

    member x.Combine(e1, e2) = e1 |> Eventually.bind (fun () -> e2)

    member x.TryWith(e, handler) = Eventually.tryWith e handler

    member x.TryFinally(e, compensation) = Eventually.tryFinally e compensation

    member x.Delay f = Eventually.delay f

    member x.Zero() = Eventually.Done ()

let eventually = new EventuallyBuilder()

(*
let _ = eventually { return 1 }
let _ = eventually { let x = 1 in return 1 }
let _ = eventually { let! x = eventually { return 1 } in return 1 }
let _ = eventually { try return (failwith "") with _ -> return 1 }
let _ = eventually { use x = null in return 1 }
*)

/// Generates unique stamps
type UniqueStampGenerator<'T when 'T : equality>() = 
    let encodeTab = new Dictionary<'T, int>(HashIdentity.Structural)
    let mutable nItems = 0
    let encode str =
        match encodeTab.TryGetValue str with
        | true, idx -> idx
        | _ ->
            let idx = nItems
            encodeTab.[str] <- idx
            nItems <- nItems + 1
            idx

    member this.Encode str = encode str

    member this.Table = encodeTab.Keys

/// memoize tables (all entries cached, never collected)
type MemoizationTable<'T, 'U>(compute: 'T -> 'U, keyComparer: IEqualityComparer<'T>, ?canMemoize) = 
    
    let table = new Dictionary<'T, 'U>(keyComparer) 

    member t.Apply x = 
        if (match canMemoize with None -> true | Some f -> f x) then 
            let mutable res = Unchecked.defaultof<'U>
            let ok = table.TryGetValue(x, &res)
            if ok then res 
            else
                lock table (fun () -> 
                    let mutable res = Unchecked.defaultof<'U> 
                    let ok = table.TryGetValue(x, &res)
                    if ok then res 
                    else
                        let res = compute x
                        table.[x] <- res
                        res)
        else compute x


exception UndefinedException

type LazyWithContextFailure(exn: exn) =

    static let undefined = new LazyWithContextFailure(UndefinedException)

    member x.Exception = exn

    static member Undefined = undefined
        
/// Just like "Lazy" but EVERY forcer must provide an instance of "ctxt", e.g. to help track errors
/// on forcing back to at least one sensible user location
[<DefaultAugmentation(false)>]
[<NoEquality; NoComparison>]
type LazyWithContext<'T, 'ctxt> = 
    { /// This field holds the result of a successful computation. It's initial value is Unchecked.defaultof
      mutable value : 'T

      /// This field holds either the function to run or a LazyWithContextFailure object recording the exception raised 
      /// from running the function. It is null if the thunk has been evaluated successfully.
      mutable funcOrException: obj 

      /// A helper to ensure we rethrow the "original" exception
      findOriginalException : exn -> exn }

    static member Create(f: ('ctxt->'T), findOriginalException) : LazyWithContext<'T, 'ctxt> = 
        { value = Unchecked.defaultof<'T>
          funcOrException = box f
          findOriginalException = findOriginalException }

    static member NotLazy(x:'T) : LazyWithContext<'T, 'ctxt> = 
        { value = x
          funcOrException = null
          findOriginalException = id }

    member x.IsDelayed = (match x.funcOrException with null -> false | :? LazyWithContextFailure -> false | _ -> true)

    member x.IsForced = (match x.funcOrException with null -> true | _ -> false)

    member x.Force(ctxt:'ctxt) = 
        match x.funcOrException with 
        | null -> x.value 
        | _ -> 
            // Enter the lock in case another thread is in the process of evaluating the result
            Monitor.Enter x;
            try 
                x.UnsynchronizedForce ctxt
            finally
                Monitor.Exit x

    member x.UnsynchronizedForce ctxt = 
        match x.funcOrException with 
        | null -> x.value 

        | :? LazyWithContextFailure as res -> 
              // Re-raise the original exception 
              raise (x.findOriginalException res.Exception)

        | :? ('ctxt -> 'T) as f -> 
              x.funcOrException <- box(LazyWithContextFailure.Undefined)
              try 
                  let res = f ctxt 
                  x.value <- res
                  x.funcOrException <- null
                  res
              with e -> 
                  x.funcOrException <- box(new LazyWithContextFailure(e))
                  reraise()

        | _ -> 
            failwith "unreachable"

/// Intern tables to save space.
module Tables = 
    let memoize f = 
        let t = new Dictionary<_, _>(1000, HashIdentity.Structural)
        fun x -> 
            let mutable res = Unchecked.defaultof<_>
            if t.TryGetValue(x, &res) then 
                res 
            else
                res <- f x
                t.[x] <- res
                res

/// Interface that defines methods for comparing objects using partial equality relation
type IPartialEqualityComparer<'T> = 
    inherit IEqualityComparer<'T>
    /// Can the specified object be tested for equality?
    abstract InEqualityRelation : 'T -> bool

module IPartialEqualityComparer = 

    let On f (c: IPartialEqualityComparer<_>) = 
          { new IPartialEqualityComparer<_> with 
                member __.InEqualityRelation x = c.InEqualityRelation (f x)
                member __.Equals(x, y) = c.Equals(f x, f y)
                member __.GetHashCode x = c.GetHashCode(f x) }
    
    // Wrapper type for use by the 'partialDistinctBy' function
    [<StructuralEquality; NoComparison>]
    type private WrapType<'T> = Wrap of 'T
    
    // Like Seq.distinctBy but only filters out duplicates for some of the elements
    let partialDistinctBy (per: IPartialEqualityComparer<'T>) seq =
        let wper = 
            { new IPartialEqualityComparer<WrapType<'T>> with
                member __.InEqualityRelation (Wrap x) = per.InEqualityRelation x
                member __.Equals(Wrap x, Wrap y) = per.Equals(x, y)
                member __.GetHashCode (Wrap x) = per.GetHashCode x }
        // Wrap a Wrap _ around all keys in case the key type is itself a type using null as a representation
        let dict = Dictionary<WrapType<'T>, obj>(wper)
        seq |> List.filter (fun v -> 
            let key = Wrap v
            if (per.InEqualityRelation v) then 
                if dict.ContainsKey key then false else (dict.[key] <- null; true)
            else true)

//-------------------------------------------------------------------------
// Library: Name maps
//------------------------------------------------------------------------

type NameMap<'T> = Map<string, 'T>

type NameMultiMap<'T> = NameMap<'T list>

type MultiMap<'T, 'U when 'T : comparison> = Map<'T, 'U list>

[<CompilationRepresentation(CompilationRepresentationFlags.ModuleSuffix)>]
module NameMap = 

    let empty = Map.empty

    let range m = List.rev (Map.foldBack (fun _ x sofar -> x :: sofar) m [])

    let foldBack f (m: NameMap<'T>) z = Map.foldBack f m z

    let forall f m = Map.foldBack (fun x y sofar -> sofar && f x y) m true

    let exists f m = Map.foldBack (fun x y sofar -> sofar || f x y) m false

    let ofKeyedList f l = List.foldBack (fun x acc -> Map.add (f x) x acc) l Map.empty

    let ofList l : NameMap<'T> = Map.ofList l

    let ofSeq l : NameMap<'T> = Map.ofSeq l

    let toList (l: NameMap<'T>) = Map.toList l

    let layer (m1 : NameMap<'T>) m2 = Map.foldBack Map.add m1 m2

    /// Not a very useful function - only called in one place - should be changed 
    let layerAdditive addf m1 m2 = 
      Map.foldBack (fun x y sofar -> Map.add x (addf (Map.tryFindMulti x sofar) y) sofar) m1 m2

    /// Union entries by identical key, using the provided function to union sets of values
    let union unionf (ms: NameMap<_> seq) = 
        seq { for m in ms do yield! m } 
           |> Seq.groupBy (fun (KeyValue(k, _v)) -> k) 
           |> Seq.map (fun (k, es) -> (k, unionf (Seq.map (fun (KeyValue(_k, v)) -> v) es))) 
           |> Map.ofSeq

    /// For every entry in m2 find an entry in m1 and fold 
    let subfold2 errf f m1 m2 acc =
        Map.foldBack (fun n x2 acc -> try f n (Map.find n m1) x2 acc with :? KeyNotFoundException -> errf n x2) m2 acc

    let suball2 errf p m1 m2 = subfold2 errf (fun _ x1 x2 acc -> p x1 x2 && acc) m1 m2 true

    let mapFold f s (l: NameMap<'T>) = 
        Map.foldBack (fun x y (l2, sx) -> let y2, sy = f sx x y in Map.add x y2 l2, sy) l (Map.empty, s)

    let foldBackRange f (l: NameMap<'T>) acc = Map.foldBack (fun _ y acc -> f y acc) l acc

    let filterRange f (l: NameMap<'T>) = Map.foldBack (fun x y acc -> if f y then Map.add x y acc else acc) l Map.empty

    let mapFilter f (l: NameMap<'T>) = Map.foldBack (fun x y acc -> match f y with None -> acc | Some y' -> Map.add x y' acc) l Map.empty

    let map f (l : NameMap<'T>) = Map.map (fun _ x -> f x) l

    let iter f (l : NameMap<'T>) = Map.iter (fun _k v -> f v) l

    let partition f (l : NameMap<'T>) = Map.filter (fun _ x-> f x) l, Map.filter (fun _ x -> not (f x)) l

    let mem v (m: NameMap<'T>) = Map.containsKey v m

    let find v (m: NameMap<'T>) = Map.find v m

    let tryFind v (m: NameMap<'T>) = Map.tryFind v m 

    let add v x (m: NameMap<'T>) = Map.add v x m

    let isEmpty (m: NameMap<'T>) = (Map.isEmpty m)

    let existsInRange p m = Map.foldBack (fun _ y acc -> acc || p y) m false 

    let tryFindInRange p m = 
        Map.foldBack (fun _ y acc -> 
             match acc with 
             | None -> if p y then Some y else None 
             | _ -> acc) m None 

[<CompilationRepresentation(CompilationRepresentationFlags.ModuleSuffix)>]
module NameMultiMap = 

    let existsInRange f (m: NameMultiMap<'T>) = NameMap.exists (fun _ l -> List.exists f l) m

    let find v (m: NameMultiMap<'T>) = match m.TryGetValue v with true, r -> r | _ -> []

    let add v x (m: NameMultiMap<'T>) = NameMap.add v (x :: find v m) m

    let range (m: NameMultiMap<'T>) = Map.foldBack (fun _ x sofar -> x @ sofar) m []

    let rangeReversingEachBucket (m: NameMultiMap<'T>) = Map.foldBack (fun _ x sofar -> List.rev x @ sofar) m []
    
    let chooseRange f (m: NameMultiMap<'T>) = Map.foldBack (fun _ x sofar -> List.choose f x @ sofar) m []

    let map f (m: NameMultiMap<'T>) = NameMap.map (List.map f) m 

    let empty : NameMultiMap<'T> = Map.empty

    let initBy f xs : NameMultiMap<'T> = xs |> Seq.groupBy f |> Seq.map (fun (k, v) -> (k, List.ofSeq v)) |> Map.ofSeq 

    let ofList (xs: (string * 'T) list) : NameMultiMap<'T> = xs |> Seq.groupBy fst |> Seq.map (fun (k, v) -> (k, List.ofSeq (Seq.map snd v))) |> Map.ofSeq 

[<CompilationRepresentation(CompilationRepresentationFlags.ModuleSuffix)>]
module MultiMap = 

    let existsInRange f (m: MultiMap<_, _>) = Map.exists (fun _ l -> List.exists f l) m

    let find v (m: MultiMap<_, _>) = match m.TryGetValue v with true, r -> r | _ -> []

    let add v x (m: MultiMap<_, _>) = Map.add v (x :: find v m) m

    let range (m: MultiMap<_, _>) = Map.foldBack (fun _ x sofar -> x @ sofar) m []

    let empty : MultiMap<_, _> = Map.empty

    let initBy f xs : MultiMap<_, _> = xs |> Seq.groupBy f |> Seq.map (fun (k, v) -> (k, List.ofSeq v)) |> Map.ofSeq 

type LayeredMap<'Key, 'Value when 'Key : comparison> = Map<'Key, 'Value>

type Map<'Key, 'Value when 'Key : comparison> with

    static member Empty : Map<'Key, 'Value> = Map.empty

    member x.Values = [ for (KeyValue(_, v)) in x -> v ]

    member x.AddAndMarkAsCollapsible (kvs: _[]) = (x, kvs) ||> Array.fold (fun x (KeyValue(k, v)) -> x.Add(k, v))

    member x.LinearTryModifyThenLaterFlatten (key, f: 'Value option -> 'Value) = x.Add (key, f (x.TryFind key))

    member x.MarkAsCollapsible () = x

/// Immutable map collection, with explicit flattening to a backing dictionary 
[<Sealed>]
type LayeredMultiMap<'Key, 'Value when 'Key : equality and 'Key : comparison>(contents : LayeredMap<'Key, 'Value list>) = 

    member x.Add (k, v) = LayeredMultiMap(contents.Add(k, v :: x.[k]))

    member x.Item with get k = match contents.TryGetValue k with true, l -> l | _ -> []

    member x.AddAndMarkAsCollapsible (kvs: _[]) = 
        let x = (x, kvs) ||> Array.fold (fun x (KeyValue(k, v)) -> x.Add(k, v))
        x.MarkAsCollapsible()

    member x.MarkAsCollapsible() = LayeredMultiMap(contents.MarkAsCollapsible())

    member x.TryFind k = contents.TryFind k

    member x.TryGetValue k = contents.TryGetValue k

    member x.Values = contents.Values |> List.concat

    static member Empty : LayeredMultiMap<'Key, 'Value> = LayeredMultiMap LayeredMap.Empty

[<AutoOpen>]
module Shim =

    type IFileSystem = 

        /// A shim over File.ReadAllBytes
        abstract ReadAllBytesShim: fileName: string -> byte[] 

        /// A shim over FileStream with FileMode.Open, FileAccess.Read, FileShare.ReadWrite
        abstract FileStreamReadShim: fileName: string -> Stream

        /// A shim over FileStream with FileMode.Create, FileAccess.Write, FileShare.Read
        abstract FileStreamCreateShim: fileName: string -> Stream

        /// A shim over FileStream with FileMode.Open, FileAccess.Write, FileShare.Read
        abstract FileStreamWriteExistingShim: fileName: string -> Stream

        /// Take in a filename with an absolute path, and return the same filename
        /// but canonicalized with respect to extra path separators (e.g. C:\\\\foo.txt) 
        /// and '..' portions
        abstract GetFullPathShim: fileName: string -> string

        /// A shim over Path.IsPathRooted
        abstract IsPathRootedShim: path: string -> bool

        /// A shim over Path.IsInvalidPath
        abstract IsInvalidPathShim: filename: string -> bool

        /// A shim over Path.GetTempPath
        abstract GetTempPathShim : unit -> string

        /// Utc time of the last modification
        abstract GetLastWriteTimeShim: fileName: string -> DateTime

        /// A shim over File.Exists
        abstract SafeExists: fileName: string -> bool

        /// A shim over File.Delete
        abstract FileDelete: fileName: string -> unit

        /// Used to load type providers and located assemblies in F# Interactive
        abstract AssemblyLoadFrom: fileName: string -> Assembly 

        /// Used to load a dependency for F# Interactive and in an unused corner-case of type provider loading
        abstract AssemblyLoad: assemblyName: AssemblyName -> Assembly 

        /// Used to determine if a file will not be subject to deletion during the lifetime of a typical client process.
        abstract IsStableFileHeuristic: fileName: string -> bool


    type DefaultFileSystem() =
        interface IFileSystem with

            member __.AssemblyLoadFrom(fileName: string) = 
                Assembly.UnsafeLoadFrom fileName

            member __.AssemblyLoad(assemblyName: AssemblyName) = 
                Assembly.Load assemblyName

            member __.ReadAllBytesShim (fileName: string) = File.ReadAllBytes fileName

            member __.FileStreamReadShim (fileName: string) = new FileStream(fileName, FileMode.Open, FileAccess.Read, FileShare.ReadWrite)  :> Stream

            member __.FileStreamCreateShim (fileName: string) = new FileStream(fileName, FileMode.Create, FileAccess.Write, FileShare.Read, 0x1000, false) :> Stream

            member __.FileStreamWriteExistingShim (fileName: string) = new FileStream(fileName, FileMode.Open, FileAccess.Write, FileShare.Read, 0x1000, false) :> Stream

            member __.GetFullPathShim (fileName: string) = System.IO.Path.GetFullPath fileName

            member __.IsPathRootedShim (path: string) = Path.IsPathRooted path

            member __.IsInvalidPathShim(path: string) = 
#if BUILDING_WITH_LKG || BUILD_FROM_SOURCE
                let isInvalidPath(p: string) = 
<<<<<<< HEAD
#else
                let isInvalidPath(p: string?) = 
#endif
                    match p with 
                    | null | "" -> true
                    | NonNull p -> p.IndexOfAny(Path.GetInvalidPathChars()) <> -1
=======
                    String.IsNullOrEmpty p || p.IndexOfAny(Path.GetInvalidPathChars()) <> -1
>>>>>>> ccb913d3

#if BUILDING_WITH_LKG || BUILD_FROM_SOURCE
                let isInvalidFilename(p: string) = 
<<<<<<< HEAD
#else
                let isInvalidFilename(p: string?) = 
#endif
                    match p with 
                    | null | "" -> true
                    | NonNull p -> p.IndexOfAny(Path.GetInvalidFileNameChars()) <> -1
=======
                    String.IsNullOrEmpty p || p.IndexOfAny(Path.GetInvalidFileNameChars()) <> -1
>>>>>>> ccb913d3

#if BUILDING_WITH_LKG || BUILD_FROM_SOURCE
                let isInvalidDirectory(d: string) = 
#else
                let isInvalidDirectory(d: string?) = 
#endif
                    match d with 
                    | null -> true
                    | NonNull d -> d.IndexOfAny(Path.GetInvalidPathChars()) <> -1

                isInvalidPath path || 
                let directory = Path.GetDirectoryName path
                let filename = Path.GetFileName path
                isInvalidDirectory directory || isInvalidFilename filename

            member __.GetTempPathShim() = Path.GetTempPath()

            member __.GetLastWriteTimeShim (fileName: string) = File.GetLastWriteTimeUtc fileName

            member __.SafeExists (fileName: string) = File.Exists fileName 

            member __.FileDelete (fileName: string) = File.Delete fileName

            member __.IsStableFileHeuristic (fileName: string) = 
                let directory = Path.GetDirectoryName fileName
                directory.Contains("Reference Assemblies/") || 
                directory.Contains("Reference Assemblies\\") || 
                directory.Contains("packages/") || 
                directory.Contains("packages\\") || 
                directory.Contains("lib/mono/")

    let mutable FileSystem = DefaultFileSystem() :> IFileSystem 

    type File with 

        static member ReadBinaryChunk (fileName, start, len) = 
            use stream = FileSystem.FileStreamReadShim fileName
            stream.Seek(int64 start, SeekOrigin.Begin) |> ignore
            let buffer = Array.zeroCreate len 
            let mutable n = 0
            while n < len do 
                n <- n + stream.Read(buffer, n, len-n)
            buffer
<|MERGE_RESOLUTION|>--- conflicted
+++ resolved
@@ -1334,29 +1334,21 @@
             member __.IsInvalidPathShim(path: string) = 
 #if BUILDING_WITH_LKG || BUILD_FROM_SOURCE
                 let isInvalidPath(p: string) = 
-<<<<<<< HEAD
 #else
                 let isInvalidPath(p: string?) = 
 #endif
                     match p with 
                     | null | "" -> true
                     | NonNull p -> p.IndexOfAny(Path.GetInvalidPathChars()) <> -1
-=======
-                    String.IsNullOrEmpty p || p.IndexOfAny(Path.GetInvalidPathChars()) <> -1
->>>>>>> ccb913d3
 
 #if BUILDING_WITH_LKG || BUILD_FROM_SOURCE
                 let isInvalidFilename(p: string) = 
-<<<<<<< HEAD
 #else
                 let isInvalidFilename(p: string?) = 
 #endif
                     match p with 
                     | null | "" -> true
                     | NonNull p -> p.IndexOfAny(Path.GetInvalidFileNameChars()) <> -1
-=======
-                    String.IsNullOrEmpty p || p.IndexOfAny(Path.GetInvalidFileNameChars()) <> -1
->>>>>>> ccb913d3
 
 #if BUILDING_WITH_LKG || BUILD_FROM_SOURCE
                 let isInvalidDirectory(d: string) = 
