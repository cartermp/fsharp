// Copyright (c) Microsoft Corporation. All Rights Reserved. See License.txt in the project root for license information.

//----------------------------------------------------------------------------
// Write Abstract IL structures at runtime using Reflection.Emit
//----------------------------------------------------------------------------


module internal FSharp.Compiler.AbstractIL.ILRuntimeWriter    

open System
open System.IO
open System.Reflection
open System.Reflection.Emit
open System.Runtime.InteropServices
open System.Collections.Generic

open FSharp.Compiler.AbstractIL
open FSharp.Compiler.AbstractIL.Internal
open FSharp.Compiler.AbstractIL.Internal.Library
open FSharp.Compiler.AbstractIL.Diagnostics 
open FSharp.Compiler.AbstractIL.IL
open FSharp.Compiler.AbstractIL.ILAsciiWriter 
open FSharp.Compiler.ErrorLogger
open FSharp.Compiler.Range

let codeLabelOrder = ComparisonIdentity.Structural<ILCodeLabel>

// Convert the output of convCustomAttr
let wrapCustomAttr setCustomAttr (cinfo, bytes) =
    setCustomAttr(cinfo, bytes)


//----------------------------------------------------------------------------
// logging to enable debugging
//----------------------------------------------------------------------------

let logRefEmitCalls = false

type System.Reflection.Emit.AssemblyBuilder with 
    member asmB.DefineDynamicModuleAndLog (a, b, c) =
#if FX_RESHAPED_REFEMIT
        ignore b
        ignore c
        let modB = asmB.DefineDynamicModule a
#else
        let modB = asmB.DefineDynamicModule(a, b, c)
        if logRefEmitCalls then printfn "let moduleBuilder%d = assemblyBuilder%d.DefineDynamicModule(%A, %A, %A)" (abs <| hash modB) (abs <| hash asmB) a b c
#endif
        modB
        
    member asmB.SetCustomAttributeAndLog (cinfo, bytes) = 
        if logRefEmitCalls then printfn "assemblyBuilder%d.SetCustomAttribute(%A, %A)" (abs <| hash asmB) cinfo bytes
        wrapCustomAttr asmB.SetCustomAttribute (cinfo, bytes)

#if !FX_RESHAPED_REFEMIT
    member asmB.AddResourceFileAndLog (nm1, nm2, attrs) = 
        if logRefEmitCalls then printfn "assemblyBuilder%d.AddResourceFile(%A, %A, enum %d)" (abs <| hash asmB) nm1 nm2 (LanguagePrimitives.EnumToValue attrs)
        asmB.AddResourceFile(nm1, nm2, attrs)
#endif
    member asmB.SetCustomAttributeAndLog cab = 
        if logRefEmitCalls then printfn "assemblyBuilder%d.SetCustomAttribute(%A)" (abs <| hash asmB) cab
        asmB.SetCustomAttribute cab


type System.Reflection.Emit.ModuleBuilder with 
    member modB.GetArrayMethodAndLog (aty, nm, flags, rty, tys) =
        if logRefEmitCalls then printfn "moduleBuilder%d.GetArrayMethod(%A, %A, %A, %A, %A)" (abs <| hash modB) aty nm flags rty tys
        modB.GetArrayMethod(aty, nm, flags, rty, tys)

#if !FX_RESHAPED_REFEMIT
    member modB.DefineDocumentAndLog (file, lang, vendor, doctype) =
        let symDoc = modB.DefineDocument(file, lang, vendor, doctype)
        if logRefEmitCalls then printfn "let docWriter%d = moduleBuilder%d.DefineDocument(@%A, System.Guid(\"%A\"), System.Guid(\"%A\"), System.Guid(\"%A\"))" (abs <| hash symDoc) (abs <| hash modB) file lang vendor doctype
        symDoc
#endif
    member modB.GetTypeAndLog (nameInModule, flag1, flag2) =
        if logRefEmitCalls then printfn "moduleBuilder%d.GetType(%A, %A, %A) |> ignore" (abs <| hash modB) nameInModule flag1 flag2
        modB.GetType(nameInModule, flag1, flag2)

    member modB.DefineTypeAndLog (name, attrs) =
        let typB = modB.DefineType(name, attrs)
        if logRefEmitCalls then printfn "let typeBuilder%d = moduleBuilder%d.DefineType(%A, enum %d)" (abs <| hash typB) (abs <| hash modB) name (LanguagePrimitives.EnumToValue attrs)
        typB
        
#if !FX_RESHAPED_REFEMIT
    member modB.DefineManifestResourceAndLog (name, stream, attrs) =
        if logRefEmitCalls then printfn "moduleBuilder%d.DefineManifestResource(%A, %A, enum %d)" (abs <| hash modB) name stream (LanguagePrimitives.EnumToValue attrs)
        modB.DefineManifestResource(name, stream, attrs)
#endif
    member modB.SetCustomAttributeAndLog (cinfo, bytes) = 
        if logRefEmitCalls then printfn "moduleBuilder%d.SetCustomAttribute(%A, %A)" (abs <| hash modB) cinfo bytes
        wrapCustomAttr modB.SetCustomAttribute (cinfo, bytes)


type System.Reflection.Emit.ConstructorBuilder with 
    member consB.SetImplementationFlagsAndLog attrs =
        if logRefEmitCalls then printfn "constructorBuilder%d.SetImplementationFlags(enum %d)" (abs <| hash consB) (LanguagePrimitives.EnumToValue attrs)
        consB.SetImplementationFlags attrs

    member consB.DefineParameterAndLog (n, attr, nm) =
        if logRefEmitCalls then printfn "constructorBuilder%d.DefineParameter(%d, enum %d, %A)" (abs <| hash consB) n (LanguagePrimitives.EnumToValue attr) nm
        consB.DefineParameter(n, attr, nm)

    member consB.GetILGeneratorAndLog () =
        let ilG = consB.GetILGenerator()
        if logRefEmitCalls then printfn "let ilg%d = constructorBuilder%d.GetILGenerator()" (abs <| hash ilG) (abs <| hash consB) 
        ilG

type System.Reflection.Emit.MethodBuilder with 
    member methB.SetImplementationFlagsAndLog attrs =
        if logRefEmitCalls then printfn "methodBuilder%d.SetImplementationFlags(enum %d)" (abs <| hash methB) (LanguagePrimitives.EnumToValue attrs)
        methB.SetImplementationFlags attrs

    member methB.SetSignatureAndLog (returnType, returnTypeRequiredCustomModifiers, returnTypeOptionalCustomModifiers, parameterTypes, parameterTypeRequiredCustomModifiers,parameterTypeOptionalCustomModifiers) =
        if logRefEmitCalls then printfn "methodBuilder%d.SetSignature(...)" (abs <| hash methB) 
        methB.SetSignature(returnType, returnTypeRequiredCustomModifiers, returnTypeOptionalCustomModifiers, parameterTypes, parameterTypeRequiredCustomModifiers,parameterTypeOptionalCustomModifiers)

    member methB.DefineParameterAndLog (n, attr, nm) =
        if logRefEmitCalls then printfn "methodBuilder%d.DefineParameter(%d, enum %d, %A)" (abs <| hash methB) n (LanguagePrimitives.EnumToValue attr) nm
        methB.DefineParameter(n, attr, nm)

    member methB.DefineGenericParametersAndLog gps =
        if logRefEmitCalls then printfn "let gps%d = methodBuilder%d.DefineGenericParameters(%A)" (abs <| hash methB) (abs <| hash methB) gps
        methB.DefineGenericParameters gps

    member methB.GetILGeneratorAndLog () =
        let ilG = methB.GetILGenerator()
        if logRefEmitCalls then printfn "let ilg%d = methodBuilder%d.GetILGenerator()" (abs <| hash ilG) (abs <| hash methB) 
        ilG

    member methB.SetCustomAttributeAndLog (cinfo, bytes) = 
        if logRefEmitCalls then printfn "methodBuilder%d.SetCustomAttribute(%A, %A)" (abs <| hash methB) cinfo bytes
        wrapCustomAttr methB.SetCustomAttribute (cinfo, bytes)

type System.Reflection.Emit.TypeBuilder with 
    member typB.CreateTypeAndLog () = 
        if logRefEmitCalls then printfn "typeBuilder%d.CreateType()" (abs <| hash typB)
#if FX_RESHAPED_REFEMIT
        typB.CreateTypeInfo().AsType()
#else
        typB.CreateType()
#endif
    member typB.DefineNestedTypeAndLog (name, attrs) = 
        let res = typB.DefineNestedType(name, attrs)
        if logRefEmitCalls then printfn "let typeBuilder%d = typeBuilder%d.DefineNestedType(\"%s\", enum %d)" (abs <| hash res) (abs <| hash typB) name (LanguagePrimitives.EnumToValue attrs)
        res

    member typB.DefineMethodAndLog (name, attrs, cconv) = 
        let methB = typB.DefineMethod(name, attrs, cconv)
        if logRefEmitCalls then printfn "let methodBuilder%d = typeBuilder%d.DefineMethod(\"%s\", enum %d, enum %d)" (abs <| hash methB) (abs <| hash typB) name (LanguagePrimitives.EnumToValue attrs) (LanguagePrimitives.EnumToValue cconv)
        methB

    member typB.DefineGenericParametersAndLog gps = 
        if logRefEmitCalls then printfn "typeBuilder%d.DefineGenericParameters(%A)" (abs <| hash typB) gps
        typB.DefineGenericParameters gps

    member typB.DefineConstructorAndLog (attrs, cconv, parms) = 
        let consB = typB.DefineConstructor(attrs, cconv, parms)
        if logRefEmitCalls then printfn "let constructorBuilder%d = typeBuilder%d.DefineConstructor(enum %d, CallingConventions.%A, %A)" (abs <| hash consB) (abs <| hash typB) (LanguagePrimitives.EnumToValue attrs) cconv parms
        consB

    member typB.DefineFieldAndLog (nm, ty: System.Type, attrs) = 
        let fieldB = typB.DefineField(nm, ty, attrs)
        if logRefEmitCalls then printfn "let fieldBuilder%d = typeBuilder%d.DefineField(\"%s\", typeof<%s>, enum %d)" (abs <| hash fieldB) (abs <| hash typB) nm ty.FullName (LanguagePrimitives.EnumToValue attrs)
        fieldB

    member typB.DefinePropertyAndLog (nm, attrs, ty: System.Type, args) = 
        if logRefEmitCalls then printfn "typeBuilder%d.DefineProperty(\"%A\", enum %d, typeof<%s>, %A)" (abs <| hash typB) nm (LanguagePrimitives.EnumToValue attrs) ty.FullName args
        typB.DefineProperty(nm, attrs, ty, args)

    member typB.DefineEventAndLog (nm, attrs, ty: System.Type) = 
        if logRefEmitCalls then printfn "typeBuilder%d.DefineEvent(\"%A\", enum %d, typeof<%A>)" (abs <| hash typB) nm (LanguagePrimitives.EnumToValue attrs) ty.FullName
        typB.DefineEvent(nm, attrs, ty)

    member typB.SetParentAndLog (ty: System.Type) = 
        if logRefEmitCalls then printfn "typeBuilder%d.SetParent(typeof<%s>)" (abs <| hash typB) ty.FullName
        typB.SetParent ty

    member typB.AddInterfaceImplementationAndLog ty = 
        if logRefEmitCalls then printfn "typeBuilder%d.AddInterfaceImplementation(%A)" (abs <| hash typB) ty
        typB.AddInterfaceImplementation ty

    member typB.InvokeMemberAndLog (nm, _flags, args) = 
#if FX_RESHAPED_REFEMIT
        let t = typB.CreateTypeAndLog ()
        let m =
            if t <> null then t.GetMethod(nm, (args |> Seq.map(fun x -> x.GetType()) |> Seq.toArray))
            else null
        if m <> null then m.Invoke(null, args)
        else raise (MissingMethodException nm)
#else
        if logRefEmitCalls then printfn "typeBuilder%d.InvokeMember(\"%s\", enum %d, null, null, %A, Globalization.CultureInfo.InvariantCulture)" (abs <| hash typB) nm (LanguagePrimitives.EnumToValue _flags) args
        typB.InvokeMember(nm, _flags, null, null, args, Globalization.CultureInfo.InvariantCulture)
#endif

    member typB.SetCustomAttributeAndLog (cinfo, bytes) = 
        if logRefEmitCalls then printfn "typeBuilder%d.SetCustomAttribute(%A, %A)" (abs <| hash typB) cinfo bytes
        wrapCustomAttr typB.SetCustomAttribute (cinfo, bytes)


type System.Reflection.Emit.OpCode with 
    member opcode.RefEmitName = (string (System.Char.ToUpper(opcode.Name.[0])) + opcode.Name.[1..]).Replace(".", "_").Replace("_i4", "_I4")

type System.Reflection.Emit.ILGenerator with 
    member ilG.DeclareLocalAndLog (ty: System.Type, isPinned) = 
        if logRefEmitCalls then printfn "ilg%d.DeclareLocal(typeof<%s>, %b)" (abs <| hash ilG) ty.FullName isPinned
        ilG.DeclareLocal(ty, isPinned)

    member ilG.MarkLabelAndLog lab = 
        if logRefEmitCalls then printfn "ilg%d.MarkLabel(label%d_%d)" (abs <| hash ilG) (abs <| hash ilG) (abs <| hash lab)
        ilG.MarkLabel lab

#if !FX_RESHAPED_REFEMIT
    member ilG.MarkSequencePointAndLog (symDoc, l1, c1, l2, c2) = 
        if logRefEmitCalls then printfn "ilg%d.MarkSequencePoint(docWriter%d, %A, %A, %A, %A)" (abs <| hash ilG) (abs <| hash symDoc) l1 c1 l2 c2
        ilG.MarkSequencePoint(symDoc, l1, c1, l2, c2)
#endif
    member ilG.BeginExceptionBlockAndLog () = 
        if logRefEmitCalls then printfn "ilg%d.BeginExceptionBlock()" (abs <| hash ilG) 
        ilG.BeginExceptionBlock()

    member ilG.EndExceptionBlockAndLog () = 
        if logRefEmitCalls then printfn "ilg%d.EndExceptionBlock()" (abs <| hash ilG) 
        ilG.EndExceptionBlock()

    member ilG.BeginFinallyBlockAndLog () = 
        if logRefEmitCalls then printfn "ilg%d.BeginFinallyBlock()" (abs <| hash ilG) 
        ilG.BeginFinallyBlock()

    member ilG.BeginCatchBlockAndLog ty = 
        if logRefEmitCalls then printfn "ilg%d.BeginCatchBlock(%A)" (abs <| hash ilG) ty
        ilG.BeginCatchBlock ty

    member ilG.BeginExceptFilterBlockAndLog () = 
        if logRefEmitCalls then printfn "ilg%d.BeginExceptFilterBlock()" (abs <| hash ilG)  
        ilG.BeginExceptFilterBlock()

    member ilG.BeginFaultBlockAndLog () = 
        if logRefEmitCalls then printfn "ilg%d.BeginFaultBlock()" (abs <| hash ilG) 
        ilG.BeginFaultBlock()

    member ilG.DefineLabelAndLog () = 
        let lab = ilG.DefineLabel()
        if logRefEmitCalls then printfn "let label%d_%d = ilg%d.DefineLabel()" (abs <| hash ilG) (abs <| hash lab) (abs <| hash ilG) 
        lab

    member x.EmitAndLog (op: OpCode) = 
        if logRefEmitCalls then printfn "ilg%d.Emit(OpCodes.%s)" (abs <| hash x) op.RefEmitName
        x.Emit op 
    member x.EmitAndLog (op: OpCode, v: Label) = 
        if logRefEmitCalls then printfn "ilg%d.Emit(OpCodes.%s, label%d_%d)" (abs <| hash x) op.RefEmitName (abs <| hash x) (abs <| hash v)
        x.Emit(op, v)
    member x.EmitAndLog (op: OpCode, v: int16) = 
        if logRefEmitCalls then printfn "ilg%d.Emit(OpCodes.%s, int16 %d)" (abs <| hash x) op.RefEmitName v
        x.Emit(op, v)
    member x.EmitAndLog (op: OpCode, v: int32) = 
        if logRefEmitCalls then printfn "ilg%d.Emit(OpCodes.%s, %d)" (abs <| hash x) op.RefEmitName v
        x.Emit(op, v)
    member x.EmitAndLog (op: OpCode, v: MethodInfo) = 
        if logRefEmitCalls then printfn "ilg%d.Emit(OpCodes.%s, methodBuilder%d) // method %s" (abs <| hash x) op.RefEmitName (abs <| hash v) v.Name
        x.Emit(op, v)
    member x.EmitAndLog (op: OpCode, v: string) = 
        if logRefEmitCalls then printfn "ilg%d.Emit(OpCodes.%s, \"@%s\")" (abs <| hash x) op.RefEmitName v
        x.Emit(op, v)
    member x.EmitAndLog (op: OpCode, v: Type) = 
        if logRefEmitCalls then printfn "ilg%d.Emit(OpCodes.%s, typeof<%s>)" (abs <| hash x) op.RefEmitName v.FullName
        x.Emit(op, v)
    member x.EmitAndLog (op: OpCode, v: FieldInfo) = 
        if logRefEmitCalls then printfn "ilg%d.Emit(OpCodes.%s, fieldBuilder%d) // field %s" (abs <| hash x) op.RefEmitName (abs <| hash v) v.Name
        x.Emit(op, v)
    member x.EmitAndLog (op: OpCode, v: ConstructorInfo) = 
        if logRefEmitCalls then printfn "ilg%d.Emit(OpCodes.%s, constructor_%s)" (abs <| hash x) op.RefEmitName v.DeclaringType.Name
        x.Emit(op, v)
 

//----------------------------------------------------------------------------
// misc
//----------------------------------------------------------------------------

let inline flagsIf b x = if b then x else enum 0

module Zmap = 
    let force x m str = match Zmap.tryFind x m with Some y -> y | None -> failwithf "Zmap.force: %s: x = %+A" str x

let equalTypes (s: Type) (t: Type) = s.Equals t
let equalTypeLists ss tt = List.lengthsEqAndForall2 equalTypes ss tt
let equalTypeArrays ss tt = Array.lengthsEqAndForall2 equalTypes ss tt

let getGenericArgumentsOfType (typT: Type) = 
    if typT.IsGenericType then typT.GetGenericArguments() else [| |]
let getGenericArgumentsOfMethod (methI: MethodInfo) = 
    if methI.IsGenericMethod then methI.GetGenericArguments() else [| |] 

let getTypeConstructor (ty: Type) = 
    if ty.IsGenericType then ty.GetGenericTypeDefinition() else ty

//----------------------------------------------------------------------------
// convAssemblyRef
//----------------------------------------------------------------------------

let convAssemblyRef (aref: ILAssemblyRef) = 
    let asmName = new System.Reflection.AssemblyName()
    asmName.Name <- aref.Name
    (match aref.PublicKey with 
     | None -> ()
     | Some (PublicKey bytes) -> asmName.SetPublicKey bytes
     | Some (PublicKeyToken bytes) -> asmName.SetPublicKeyToken bytes)
    let setVersion (version: ILVersionInfo) = 
       asmName.Version <- System.Version (int32 version.Major, int32 version.Minor, int32 version.Build, int32 version.Revision)
    Option.iter setVersion aref.Version
    //  asmName.ProcessorArchitecture <- System.Reflection.ProcessorArchitecture.MSIL
    //Option.iter (fun name -> asmName.CultureInfo <- System.Globalization.CultureInfo.CreateSpecificCulture name) aref.Locale
    asmName.CultureInfo <- System.Globalization.CultureInfo.InvariantCulture
    asmName

/// The global environment.
type cenv = 
    { ilg: ILGlobals
      tryFindSysILTypeRef: string -> ILTypeRef option
      generatePdb: bool
      resolveAssemblyRef: (ILAssemblyRef -> Choice<string, System.Reflection.Assembly> option) }

    override x.ToString() = "<cenv>"

/// Convert an Abstract IL type reference to Reflection.Emit System.Type value.
// This ought to be an adequate substitute for this whole function, but it needs 
// to be thoroughly tested.
//    Type.GetType(tref.QualifiedName) 
// []              , name -> name
// [ns]            , name -> ns+name
// [ns;typeA;typeB], name -> ns+typeA+typeB+name
let convTypeRefAux (cenv: cenv) (tref: ILTypeRef) = 
    let qualifiedName = (String.concat "+" (tref.Enclosing @ [ tref.Name ])).Replace(",", @"\,")
    match tref.Scope with
    | ILScopeRef.Assembly asmref ->
        let assembly = 
            match cenv.resolveAssemblyRef asmref with                     
            | Some (Choice1Of2 path) ->
                FileSystem.AssemblyLoadFrom path              
            | Some (Choice2Of2 assembly) ->
                assembly
            | None ->
                let asmName = convAssemblyRef asmref
                FileSystem.AssemblyLoad asmName
        let typT = assembly.GetType qualifiedName
        match typT with 
        | null -> error(Error(FSComp.SR.itemNotFoundDuringDynamicCodeGen ("type", qualifiedName, asmref.QualifiedName), range0))
        | res -> res
    | ILScopeRef.Module _ 
    | ILScopeRef.Local _ ->
        let typT = Type.GetType qualifiedName 
        match typT with 
        | null -> error(Error(FSComp.SR.itemNotFoundDuringDynamicCodeGen ("type", qualifiedName, "<emitted>"), range0))
        | res -> res



/// The (local) emitter env (state). Some of these fields are effectively global accumulators
/// and could be placed as hash tables in the global environment.
[<AutoSerializable(false)>]
type emEnv =
    { emTypMap: Zmap<ILTypeRef, Type * TypeBuilder * ILTypeDef * Type option (*the created type*) > 
      emConsMap: Zmap<ILMethodRef, ConstructorBuilder>
      emMethMap: Zmap<ILMethodRef, MethodBuilder>
      emFieldMap: Zmap<ILFieldRef, FieldBuilder>
      emPropMap: Zmap<ILPropertyRef, PropertyBuilder>
      emLocals: LocalBuilder[]
      emLabels: Zmap<IL.ILCodeLabel, Label>
      emTyvars: Type[] list; // stack
      emEntryPts: (TypeBuilder * string) list
      delayedFieldInits: (unit -> unit) list}
  
let orderILTypeRef = ComparisonIdentity.Structural<ILTypeRef>
let orderILMethodRef = ComparisonIdentity.Structural<ILMethodRef>
let orderILFieldRef = ComparisonIdentity.Structural<ILFieldRef> 
let orderILPropertyRef = ComparisonIdentity.Structural<ILPropertyRef>

let emEnv0 = 
    { emTypMap = Zmap.empty orderILTypeRef
      emConsMap = Zmap.empty orderILMethodRef
      emMethMap = Zmap.empty orderILMethodRef
      emFieldMap = Zmap.empty orderILFieldRef
      emPropMap = Zmap.empty orderILPropertyRef
      emLocals = [| |]
      emLabels = Zmap.empty codeLabelOrder
      emTyvars = []
      emEntryPts = []
      delayedFieldInits = [] }

#if BUILDING_WITH_LKG || BUILD_FROM_SOURCE
let envBindTypeRef emEnv (tref: ILTypeRef) (typT: System.Type, typB, typeDef)= 
#else
let envBindTypeRef emEnv (tref: ILTypeRef) (typT: System.Type?, typB, typeDef)= 
#endif
    match typT with 
    | null -> failwithf "binding null type in envBindTypeRef: %s\n" tref.Name
    | NonNull typT ->
        {emEnv with emTypMap = Zmap.add tref (typT, typB, typeDef, None) emEnv.emTypMap}

let envUpdateCreatedTypeRef emEnv (tref: ILTypeRef) =
    // The tref's TypeBuilder has been created, so we have a Type proper.
    // Update the tables to include this created type (the typT held prior to this is (i think) actually (TypeBuilder :> Type).
    // The (TypeBuilder :> Type) does not implement all the methods that a Type proper does.
    let typT, typB, typeDef, _createdTypOpt = Zmap.force tref emEnv.emTypMap "envGetTypeDef: failed"
    if typB.IsCreated() then
        let ty = typB.CreateTypeAndLog ()
#if ENABLE_MONO_SUPPORT
        // Mono has a bug where executing code that includes an array type
        // match "match x with :? C[] -> ..." before the full loading of an object of type
        // causes a failure when C is later loaded. One workaround for this is to attempt to do a fake allocation
        // of objects. We use System.Runtime.Serialization.FormatterServices.GetUninitializedObject to do
        // the fake allocation - this creates an "empty" object, even if the object doesn't have 
        // a constructor. It is not usable in partial trust code.
        if runningOnMono && ty.IsClass && not ty.IsAbstract && not ty.IsGenericType && not ty.IsGenericTypeDefinition then 
            try 
              System.Runtime.Serialization.FormatterServices.GetUninitializedObject ty |> ignore
            with e -> ()
#endif
        {emEnv with emTypMap = Zmap.add tref (typT, typB, typeDef, Some ty) emEnv.emTypMap}
    else
#if DEBUG
        printf "envUpdateCreatedTypeRef: expected type to be created\n"
#endif
        emEnv

let convTypeRef cenv emEnv preferCreated (tref: ILTypeRef) = 
    match Zmap.tryFind tref emEnv.emTypMap with
    | Some (_typT, _typB, _typeDef, Some createdTy) when preferCreated -> createdTy 
    | Some (typT, _typB, _typeDef, _) -> typT       
    | None -> convTypeRefAux cenv tref 
  
let envBindConsRef emEnv (mref: ILMethodRef) consB = 
    {emEnv with emConsMap = Zmap.add mref consB emEnv.emConsMap}

let envGetConsB emEnv (mref: ILMethodRef) = 
    Zmap.force mref emEnv.emConsMap "envGetConsB: failed"

let envBindMethodRef emEnv (mref: ILMethodRef) methB = 
    {emEnv with emMethMap = Zmap.add mref methB emEnv.emMethMap}

let envGetMethB emEnv (mref: ILMethodRef) = 
    Zmap.force mref emEnv.emMethMap "envGetMethB: failed"

let envBindFieldRef emEnv fref fieldB = 
    {emEnv with emFieldMap = Zmap.add fref fieldB emEnv.emFieldMap}

let envGetFieldB emEnv fref =
    Zmap.force fref emEnv.emFieldMap "- envGetMethB: failed"
      
let envBindPropRef emEnv (pref: ILPropertyRef) propB = 
    {emEnv with emPropMap = Zmap.add pref propB emEnv.emPropMap}

let envGetPropB emEnv pref =
    Zmap.force pref emEnv.emPropMap "- envGetPropB: failed"
      
let envGetTypB emEnv (tref: ILTypeRef) = 
    Zmap.force tref emEnv.emTypMap "envGetTypB: failed"
    |> (fun (_typT, typB, _typeDef, _createdTypOpt) -> typB)
                 
let envGetTypeDef emEnv (tref: ILTypeRef) = 
    Zmap.force tref emEnv.emTypMap "envGetTypeDef: failed"
    |> (fun (_typT, _typB, typeDef, _createdTypOpt) -> typeDef)
                 
let envSetLocals emEnv locs = assert (emEnv.emLocals.Length = 0); // check "locals" is not yet set (scopes once only)
                              {emEnv with emLocals = locs}
let envGetLocal emEnv i = emEnv.emLocals.[i] // implicit bounds checking

let envSetLabel emEnv name lab =
    assert (not (Zmap.mem name emEnv.emLabels))
    {emEnv with emLabels = Zmap.add name lab emEnv.emLabels}
    
let envGetLabel emEnv name = 
    Zmap.find name emEnv.emLabels

let envPushTyvars emEnv tys = {emEnv with emTyvars = tys :: emEnv.emTyvars}

let envPopTyvars emEnv = {emEnv with emTyvars = List.tail emEnv.emTyvars}

let envGetTyvar emEnv u16 =  
    match emEnv.emTyvars with
    | [] -> failwith "envGetTyvar: not scope of type vars"
    | tvs :: _ -> 
        let i = int32 u16 
        if i<0 || i>= Array.length tvs then
            failwith (sprintf "want tyvar #%d, but only had %d tyvars" i (Array.length tvs))
        else
            tvs.[i]

let isEmittedTypeRef emEnv tref = Zmap.mem tref emEnv.emTypMap

let envAddEntryPt emEnv mref = {emEnv with emEntryPts = mref :: emEnv.emEntryPts}

let envPopEntryPts emEnv = {emEnv with emEntryPts = []}, emEnv.emEntryPts

//----------------------------------------------------------------------------
// convCallConv
//----------------------------------------------------------------------------

let convCallConv (Callconv (hasThis, basic)) =
    let ccA = 
        match hasThis with
        | ILThisConvention.Static -> CallingConventions.Standard
        | ILThisConvention.InstanceExplicit -> CallingConventions.ExplicitThis
        | ILThisConvention.Instance -> CallingConventions.HasThis

    let ccB = 
        match basic with
        | ILArgConvention.Default -> enum 0
        | ILArgConvention.CDecl -> enum 0
        | ILArgConvention.StdCall -> enum 0
        | ILArgConvention.ThisCall -> enum 0 // XXX: check all these
        | ILArgConvention.FastCall -> enum 0
        | ILArgConvention.VarArg -> CallingConventions.VarArgs

    ccA ||| ccB


//----------------------------------------------------------------------------
// convType
//----------------------------------------------------------------------------

let rec convTypeSpec cenv emEnv preferCreated (tspec: ILTypeSpec) =
    let typT = convTypeRef cenv emEnv preferCreated tspec.TypeRef 
    let tyargs = List.map (convTypeAux cenv emEnv preferCreated) tspec.GenericArgs
    let res = 
        match isNil tyargs, typT.IsGenericType with
        | _, true -> typT.MakeGenericType(List.toArray tyargs)   
        | true, false -> typT                                          
        | _, false -> null
    match res with 
    | null -> error(Error(FSComp.SR.itemNotFoundDuringDynamicCodeGen ("type", tspec.TypeRef.QualifiedName, tspec.Scope.QualifiedName), range0))
    | NonNull res -> res
      
and convTypeAux cenv emEnv preferCreated ty =
    match ty with
    | ILType.Void -> Type.GetType("System.Void")
    | ILType.Array (shape, eltType) -> 
        let baseT = convTypeAux cenv emEnv preferCreated eltType 
        let nDims = shape.Rank
        // MakeArrayType() returns "eltType[]"
        // MakeArrayType(1) returns "eltType[*]"
        // MakeArrayType(2) returns "eltType[, ]"
        // MakeArrayType(3) returns "eltType[, , ]"
        // All non-equal.
        if nDims=1
        then baseT.MakeArrayType() 
        else baseT.MakeArrayType shape.Rank
    | ILType.Value tspec -> convTypeSpec cenv emEnv preferCreated tspec
    | ILType.Boxed tspec -> convTypeSpec cenv emEnv preferCreated tspec
    | ILType.Ptr eltType -> 
        let baseT = convTypeAux cenv emEnv preferCreated eltType
        baseT.MakePointerType()
    | ILType.Byref eltType -> 
        let baseT = convTypeAux cenv emEnv preferCreated eltType
        baseT.MakeByRefType()
    | ILType.TypeVar tv -> envGetTyvar emEnv tv
    // Consider completing the following cases:                                                      
    | ILType.Modified (_, _, modifiedTy) -> 
        // Note, "modreq" are not being emitted. This is 
        convTypeAux cenv emEnv preferCreated modifiedTy

    | ILType.FunctionPointer _callsig -> failwith "convType: fptr"

// [Bug 4063].
// The convType functions convert AbsIL types into concrete Type values.
// The emitted types have (TypeBuilder:>Type) and (TypeBuilderInstantiation:>Type).
// These can be used to construct the concrete Type for a given AbsIL type.
// This is the convType function.
// Certain functions here, e.g. convMethodRef, convConstructorSpec assume they get the "Builders" for emitted types.
//
// The "LookupType" function (see end of file) provides AbsIL to Type lookup (post emit).
// The external use (reflection and pretty printing) requires the created Type (rather than the builder).
// convCreatedType ensures created types are used where possible.
// Note: typeBuilder.CreateType() freezes the type and makes a proper Type for the collected information.
//------  
// REVIEW: "convType becomes convCreatedType", the functions could be combined.
// If convCreatedType replaced convType functions like convMethodRef, convConstructorSpec, ... (and more?)
// will need to be fixed for emitted types to handle both TypeBuilder and later Type proper.
  
/// Uses TypeBuilder/TypeBuilderInstantiation for emitted types.
let convType cenv emEnv ty = convTypeAux cenv emEnv false ty

// Used for ldtoken
let convTypeOrTypeDef cenv emEnv ty = 
    match ty with
    // represents an uninstantiated "TypeDef" or "TypeRef"
    | ILType.Boxed tspec when tspec.GenericArgs.IsEmpty -> convTypeRef cenv emEnv false tspec.TypeRef 
    | _ -> convType cenv emEnv ty

let convTypes cenv emEnv (tys: ILTypes) = List.map (convType cenv emEnv) tys

let convTypesToArray cenv emEnv (tys: ILTypes) = convTypes cenv emEnv tys |> List.toArray 

/// Uses the .CreateType() for emitted type if available.
let convCreatedType cenv emEnv ty = convTypeAux cenv emEnv true ty 
let convCreatedTypeRef cenv emEnv ty = convTypeRef cenv emEnv true ty 
  
let rec convParamModifiersOfType cenv emEnv (pty: ILType) =
    [| match pty with
        | ILType.Modified (modreq, ty, modifiedTy) -> 
            yield (modreq, convTypeRef cenv emEnv false ty)
            yield! convParamModifiersOfType cenv emEnv modifiedTy
        | _ -> () |]

let splitModifiers mods =
    let reqd = mods |> Array.choose (function (true, ty) -> Some ty | _ -> None)
    let optional = mods |> Array.choose (function (false, ty) -> Some ty | _ -> None)
    reqd, optional

let convParamModifiers cenv emEnv (p: ILParameter) =
    let mods = convParamModifiersOfType cenv emEnv p.Type
    splitModifiers mods

let convReturnModifiers cenv emEnv (p: ILReturn) =
    let mods = convParamModifiersOfType cenv emEnv p.Type
    splitModifiers mods

//----------------------------------------------------------------------------
// convFieldInit
//----------------------------------------------------------------------------

let convFieldInit x = 
    match x with 
    | ILFieldInit.String s -> box s
    | ILFieldInit.Bool bool -> box bool   
    | ILFieldInit.Char u16 -> box (char (int u16))  
    | ILFieldInit.Int8 i8 -> box i8     
    | ILFieldInit.Int16 i16 -> box i16    
    | ILFieldInit.Int32 i32 -> box i32    
    | ILFieldInit.Int64 i64 -> box i64    
    | ILFieldInit.UInt8 u8 -> box u8     
    | ILFieldInit.UInt16 u16 -> box u16    
    | ILFieldInit.UInt32 u32 -> box u32    
    | ILFieldInit.UInt64 u64 -> box u64    
    | ILFieldInit.Single ieee32 -> box ieee32 
    | ILFieldInit.Double ieee64 -> box ieee64 
    | ILFieldInit.Null -> (null :> Object)

//----------------------------------------------------------------------------
// Some types require hard work...
//----------------------------------------------------------------------------

// This is gross. TypeBuilderInstantiation should really be a public type, since we
// have to use alternative means for various Method/Field/Constructor lookups. However since 
// it isn't we resort to this technique...
let TypeBuilderInstantiationT = 
    let ty = 
#if ENABLE_MONO_SUPPORT
        if runningOnMono then
            let ty = Type.GetType("System.Reflection.MonoGenericClass")
            match ty with
            | null -> Type.GetType("System.Reflection.Emit.TypeBuilderInstantiation")
            | _ -> ty
        else
#endif
            Type.GetType("System.Reflection.Emit.TypeBuilderInstantiation")

    assert (not (isNull ty))
    ty

let typeIsNotQueryable (ty: Type) = 
    (ty :? TypeBuilder) || ((ty.GetType()).Equals(TypeBuilderInstantiationT))
//----------------------------------------------------------------------------
// convFieldSpec
//----------------------------------------------------------------------------

let queryableTypeGetField _emEnv (parentT: Type) (fref: ILFieldRef) =
    let res = parentT.GetField(fref.Name, BindingFlags.Public ||| BindingFlags.NonPublic ||| BindingFlags.Instance ||| BindingFlags.Static )  
    match res with 
    | null -> error(Error(FSComp.SR.itemNotFoundInTypeDuringDynamicCodeGen ("field", fref.Name, fref.DeclaringTypeRef.FullName, fref.DeclaringTypeRef.Scope.QualifiedName), range0))
    | NonNull res -> res
    
let nonQueryableTypeGetField (parentTI: Type) (fieldInfo: FieldInfo) : FieldInfo = 
    let res = 
        if parentTI.IsGenericType then TypeBuilder.GetField(parentTI, fieldInfo) 
        else fieldInfo
    match res with 
    | null -> error(Error(FSComp.SR.itemNotFoundInTypeDuringDynamicCodeGen ("field", fieldInfo.Name, parentTI.AssemblyQualifiedName, parentTI.Assembly.FullName), range0))
    | NonNull res -> res


let convFieldSpec cenv emEnv fspec : FieldInfo =
    let fref = fspec.FieldRef
    let tref = fref.DeclaringTypeRef 
    let parentTI = convType cenv emEnv fspec.DeclaringType
    if isEmittedTypeRef emEnv tref then
        // NOTE: if "convType becomes convCreatedType", then handle queryable types here too. [bug 4063] (necessary? what repro?)
        let fieldB = envGetFieldB emEnv fref
        nonQueryableTypeGetField parentTI fieldB
    else
        // Prior type.
        if typeIsNotQueryable parentTI then 
            let parentT = getTypeConstructor parentTI
            let fieldInfo = queryableTypeGetField emEnv parentT fref 
            nonQueryableTypeGetField parentTI fieldInfo
        else 
            queryableTypeGetField emEnv parentTI fspec.FieldRef

//----------------------------------------------------------------------------
// convMethodRef
//----------------------------------------------------------------------------
let queryableTypeGetMethodBySearch cenv emEnv parentT (mref: ILMethodRef) =
    assert(not (typeIsNotQueryable parentT))
    let cconv = (if mref.CallingConv.IsStatic then BindingFlags.Static else BindingFlags.Instance)
    let methInfos = parentT.GetMethods(cconv ||| BindingFlags.Public ||| BindingFlags.NonPublic) |> Array.toList
      (* First, filter on name, if unique, then binding "done" *)
    let tyargTs = getGenericArgumentsOfType parentT      
    let methInfos = methInfos |> List.filter (fun methInfo -> methInfo.Name = mref.Name)
    match methInfos with 
    | [methInfo] -> 
        methInfo
    | _ ->
      (* Second, type match. Note type erased (non-generic) F# code would not type match but they have unique names *)

        let satisfiesParameter (a: Type option) (p: Type) =
            match a with
            | None -> true
            | Some a ->
            if 
                // obvious case
                p.IsAssignableFrom a 
            then true
            elif
                // both are generic
                p.IsGenericType && a.IsGenericType 
                // non obvious due to contravariance: Action<T> where T: IFoo accepts Action<FooImpl> (for FooImpl: IFoo)
                && p.GetGenericTypeDefinition().IsAssignableFrom(a.GetGenericTypeDefinition()) 
            then true
            else false

        let satisfiesAllParameters (args: Type option array) (ps: Type array) =
            if Array.length args <> Array.length ps then false
            else Array.forall2 satisfiesParameter args ps
       
        let select (methInfo: MethodInfo) =
            // mref implied Types
            let mtyargTIs = getGenericArgumentsOfMethod methInfo 
            
            if mtyargTIs.Length <> mref.GenericArity then false (* method generic arity mismatch *) else

            // methInfo implied Types 
            let methodParameters = methInfo.GetParameters()
            let argTypes = mref.ArgTypes |> List.toArray
            if argTypes.Length <> methodParameters.Length then false (* method argument length mismatch *) else

            let haveArgTs = methodParameters |> Array.map (fun param -> param.ParameterType)
            let mrefParameterTypes = argTypes |> Array.map (fun t -> if t.IsNominal then Some (convTypeRefAux cenv t.TypeRef) else None)

            // we should reject methods which don't satisfy parameter types by also checking
            // type parameters which can be contravariant for delegates for example
            // see https://github.com/Microsoft/visualfsharp/issues/2411
            // without this check, subsequent call to convTypes would fail because it
            // constructs generic type without checking constraints
            if not (satisfiesAllParameters mrefParameterTypes haveArgTs) then false else
            
            let argTs, resT = 
                let emEnv = envPushTyvars emEnv (Array.append tyargTs mtyargTIs)
                let argTs = convTypes cenv emEnv mref.ArgTypes
                let resT = convType cenv emEnv mref.ReturnType
                argTs, resT 
          
            let haveResT = methInfo.ReturnType
          (* check for match *)
            if argTs.Length <> methodParameters.Length then false (* method argument length mismatch *) else
            let res = equalTypes resT haveResT && equalTypeLists argTs (haveArgTs |> Array.toList)
            res
       
        match List.tryFind select methInfos with
        | None -> 
            let methNames = methInfos |> List.map (fun m -> m.Name) |> List.distinct
            failwithf "convMethodRef: could not bind to method '%A' of type '%s'" (System.String.Join(", ", methNames)) parentT.AssemblyQualifiedName
        | Some methInfo -> methInfo (* return MethodInfo for (generic) type's (generic) method *)
          
let queryableTypeGetMethod cenv emEnv parentT (mref: ILMethodRef) : MethodInfo =
    assert(not (typeIsNotQueryable(parentT)))
    if mref.GenericArity = 0 then 
        let tyargTs = getGenericArgumentsOfType parentT      
        let argTs, resT = 
            let emEnv = envPushTyvars emEnv tyargTs
            let argTs = convTypesToArray cenv emEnv mref.ArgTypes
            let resT = convType cenv emEnv mref.ReturnType
            argTs, resT 
        let stat = mref.CallingConv.IsStatic
        let cconv = (if stat then BindingFlags.Static else BindingFlags.Instance)
        let methInfo = 
            try 
              parentT.GetMethod(mref.Name, cconv ||| BindingFlags.Public ||| BindingFlags.NonPublic, 
                                null, 
                                argTs, 
<<<<<<< HEAD
#if BUILDING_WITH_LKG || BUILD_FROM_SOURCE
#if FX_RESHAPED_REFLECTION
                                (null: obj[]))
#else
                                (null: ParameterModifier[]))
#endif
#else
#if FX_RESHAPED_REFLECTION
                                (null:obj[]?))
#else
                                (null:ParameterModifier[]?))
#endif
#endif
               // This can fail if there is an ambiguity w.r.t. return type 
=======
                                (null: ParameterModifier[]))
            // This can fail if there is an ambiguity w.r.t. return type 
>>>>>>> 0dc21fae
            with _ -> null
        if (isNonNull methInfo && equalTypes resT methInfo.ReturnType) then 
             methInfo
        else
             queryableTypeGetMethodBySearch cenv emEnv parentT mref
    else 
        queryableTypeGetMethodBySearch cenv emEnv parentT mref

#if BUILDING_WITH_LKG || BUILD_FROM_SOURCE
let nonQueryableTypeGetMethod (parentTI:Type) (methInfo : MethodInfo) : MethodInfo = 
#else
let nonQueryableTypeGetMethod (parentTI:Type) (methInfo : MethodInfo) : MethodInfo? = 
#endif
    if (parentTI.IsGenericType &&
        not (equalTypes parentTI (getTypeConstructor parentTI))) 
    then TypeBuilder.GetMethod(parentTI, methInfo )
    else methInfo 

let convMethodRef cenv emEnv (parentTI: Type) (mref: ILMethodRef) : MethodInfo =
    let parent = mref.DeclaringTypeRef
    let res = 
        if isEmittedTypeRef emEnv parent then
            // NOTE: if "convType becomes convCreatedType", then handle queryable types here too. [bug 4063]      
            // Emitted type, can get fully generic MethodBuilder from env.
            let methB = envGetMethB emEnv mref
            nonQueryableTypeGetMethod parentTI methB
        else
            // Prior type.
            if typeIsNotQueryable parentTI then 
                let parentT = getTypeConstructor parentTI
                let methInfo = queryableTypeGetMethod cenv emEnv parentT mref 
                nonQueryableTypeGetMethod parentTI methInfo
            else 
                queryableTypeGetMethod cenv emEnv parentTI mref 
    match res with 
    | null -> error(Error(FSComp.SR.itemNotFoundInTypeDuringDynamicCodeGen ("method", mref.Name, parentTI.FullName, parentTI.Assembly.FullName), range0))
    | NonNull res -> res 

//----------------------------------------------------------------------------
// convMethodSpec
//----------------------------------------------------------------------------
      
let convMethodSpec cenv emEnv (mspec: ILMethodSpec) =
    let typT = convType cenv emEnv mspec.DeclaringType (* (instanced) parent Type *)
    let methInfo = convMethodRef cenv emEnv typT mspec.MethodRef (* (generic) method of (generic) parent *)
    let methInfo =
        if isNil mspec.GenericArgs then 
            methInfo // non generic 
        else 
            let minstTs = convTypesToArray cenv emEnv mspec.GenericArgs
            let methInfo = methInfo.MakeGenericMethod minstTs // instantiate method 
            methInfo
    methInfo 

//----------------------------------------------------------------------------
// - QueryableTypeGetConstructors: get a constructor on a non-TypeBuilder type
//----------------------------------------------------------------------------

let queryableTypeGetConstructor cenv emEnv (parentT: Type) (mref: ILMethodRef) : ConstructorInfo =
    let tyargTs  = getGenericArgumentsOfType parentT
    let reqArgTs  = 
        let emEnv = envPushTyvars emEnv tyargTs
        convTypesToArray cenv emEnv mref.ArgTypes
    let res = parentT.GetConstructor(BindingFlags.Public ||| BindingFlags.NonPublic ||| BindingFlags.Instance, null, reqArgTs, null)  
    match res with 
    | null -> error(Error(FSComp.SR.itemNotFoundInTypeDuringDynamicCodeGen ("constructor", mref.Name, parentT.FullName, parentT.Assembly.FullName), range0))
    | NonNull res -> res


#if BUILDING_WITH_LKG || BUILD_FROM_SOURCE
let nonQueryableTypeGetConstructor (parentTI:Type) (consInfo : ConstructorInfo) : ConstructorInfo = 
#else
let nonQueryableTypeGetConstructor (parentTI:Type) (consInfo : ConstructorInfo) : ConstructorInfo? = 
#endif
    if parentTI.IsGenericType then TypeBuilder.GetConstructor(parentTI, consInfo) else consInfo

/// convConstructorSpec (like convMethodSpec) 
let convConstructorSpec cenv emEnv (mspec: ILMethodSpec) =
    let mref = mspec.MethodRef
    let parentTI = convType cenv emEnv mspec.DeclaringType
    let res = 
        if isEmittedTypeRef emEnv mref.DeclaringTypeRef then
            let consB = envGetConsB emEnv mref 
            nonQueryableTypeGetConstructor parentTI consB 
        else
            // Prior type.
            if typeIsNotQueryable parentTI then 
                let parentT = getTypeConstructor parentTI       
                let ctorG = queryableTypeGetConstructor cenv emEnv parentT mref 
                nonQueryableTypeGetConstructor parentTI ctorG
            else
                queryableTypeGetConstructor cenv emEnv parentTI mref 
    match res with 
    | null -> error(Error(FSComp.SR.itemNotFoundInTypeDuringDynamicCodeGen ("constructor", "", parentTI.FullName, parentTI.Assembly.FullName), range0))
    | NonNull res -> res

let emitLabelMark emEnv (ilG: ILGenerator) (label: ILCodeLabel) =
    let lab = envGetLabel emEnv label
    ilG.MarkLabelAndLog lab
    
///Emit comparison instructions.
let emitInstrCompare emEnv (ilG: ILGenerator) comp targ = 
    match comp with
    | BI_beq -> ilG.EmitAndLog (OpCodes.Beq, envGetLabel emEnv targ)
    | BI_bge -> ilG.EmitAndLog (OpCodes.Bge, envGetLabel emEnv targ)
    | BI_bge_un -> ilG.EmitAndLog (OpCodes.Bge_Un, envGetLabel emEnv targ)
    | BI_bgt -> ilG.EmitAndLog (OpCodes.Bgt, envGetLabel emEnv targ)
    | BI_bgt_un -> ilG.EmitAndLog (OpCodes.Bgt_Un, envGetLabel emEnv targ)
    | BI_ble -> ilG.EmitAndLog (OpCodes.Ble, envGetLabel emEnv targ)
    | BI_ble_un -> ilG.EmitAndLog (OpCodes.Ble_Un, envGetLabel emEnv targ)
    | BI_blt -> ilG.EmitAndLog (OpCodes.Blt, envGetLabel emEnv targ)
    | BI_blt_un -> ilG.EmitAndLog (OpCodes.Blt_Un, envGetLabel emEnv targ)
    | BI_bne_un -> ilG.EmitAndLog (OpCodes.Bne_Un, envGetLabel emEnv targ)
    | BI_brfalse -> ilG.EmitAndLog (OpCodes.Brfalse, envGetLabel emEnv targ)
    | BI_brtrue -> ilG.EmitAndLog (OpCodes.Brtrue, envGetLabel emEnv targ)


/// Emit the volatile. prefix
let emitInstrVolatile (ilG: ILGenerator) = function
    | Volatile -> ilG.EmitAndLog OpCodes.Volatile
    | Nonvolatile -> ()

/// Emit the align. prefix
let emitInstrAlign (ilG: ILGenerator) = function      
    | Aligned -> ()
    | Unaligned1 -> ilG.Emit(OpCodes.Unaligned, 1L) // note: doc says use "long" overload!
    | Unaligned2 -> ilG.Emit(OpCodes.Unaligned, 2L)
    | Unaligned4 -> ilG.Emit(OpCodes.Unaligned, 3L)

/// Emit the tail. prefix if necessary
let emitInstrTail (ilG: ILGenerator) tail emitTheCall = 
    match tail with
    | Tailcall -> ilG.EmitAndLog OpCodes.Tailcall; emitTheCall(); ilG.EmitAndLog OpCodes.Ret
    | Normalcall -> emitTheCall()

let emitInstrNewobj cenv emEnv (ilG: ILGenerator) mspec varargs =
    match varargs with
    | None -> ilG.EmitAndLog (OpCodes.Newobj, convConstructorSpec cenv emEnv mspec)
    | Some _varargTys -> failwith "emit: pending new varargs" // XXX - gap

let emitSilverlightCheck (ilG: ILGenerator) =
    ignore ilG
    ()

let emitInstrCall cenv emEnv (ilG: ILGenerator) opCall tail (mspec: ILMethodSpec) varargs =
    emitInstrTail ilG tail (fun () ->
        if mspec.MethodRef.Name = ".ctor" || mspec.MethodRef.Name = ".cctor" then
            let cinfo = convConstructorSpec cenv emEnv mspec
            match varargs with
            | None -> ilG.EmitAndLog (opCall, cinfo)
            | Some _varargTys -> failwith "emitInstrCall: .ctor and varargs"
        else
            let minfo = convMethodSpec cenv emEnv mspec
            match varargs with
            | None -> ilG.EmitAndLog (opCall, minfo)
            | Some varargTys -> ilG.EmitCall (opCall, minfo, convTypesToArray cenv emEnv varargTys)
    )

let getGenericMethodDefinition q (ty: Type) = 
    let gminfo = 
        match q with 
        | Quotations.Patterns.Call(_, minfo, _) -> minfo.GetGenericMethodDefinition()
        | _ -> failwith "unexpected failure decoding quotation at ilreflect startup"
    gminfo.MakeGenericMethod [| ty |]

let getArrayMethInfo n ty = 
    match n with 
    | 2 -> getGenericMethodDefinition <@@ LanguagePrimitives.IntrinsicFunctions.GetArray2D<int> Unchecked.defaultof<_> 0 0 @@> ty
    | 3 -> getGenericMethodDefinition <@@ LanguagePrimitives.IntrinsicFunctions.GetArray3D<int> Unchecked.defaultof<_> 0 0 0 @@> ty
    | 4 -> getGenericMethodDefinition <@@ LanguagePrimitives.IntrinsicFunctions.GetArray4D<int> Unchecked.defaultof<_> 0 0 0 0 @@> ty
    | _ -> invalidArg "n" "not expecting array dimension > 4"
    
let setArrayMethInfo n ty = 
    match n with 
    | 2 -> getGenericMethodDefinition <@@ LanguagePrimitives.IntrinsicFunctions.SetArray2D<int> Unchecked.defaultof<_> 0 0 0 @@> ty
    | 3 -> getGenericMethodDefinition <@@ LanguagePrimitives.IntrinsicFunctions.SetArray3D<int> Unchecked.defaultof<_> 0 0 0 0 @@> ty
    | 4 -> getGenericMethodDefinition <@@ LanguagePrimitives.IntrinsicFunctions.SetArray4D<int> Unchecked.defaultof<_> 0 0 0 0 0 @@> ty
    | _ -> invalidArg "n"  "not expecting array dimension > 4"


//----------------------------------------------------------------------------
// emitInstr cenv
//----------------------------------------------------------------------------

let rec emitInstr cenv (modB: ModuleBuilder) emEnv (ilG: ILGenerator) instr = 
    match instr with 
    | AI_add -> ilG.EmitAndLog OpCodes.Add 
    | AI_add_ovf -> ilG.EmitAndLog OpCodes.Add_Ovf 
    | AI_add_ovf_un -> ilG.EmitAndLog OpCodes.Add_Ovf_Un
    | AI_and -> ilG.EmitAndLog OpCodes.And
    | AI_div -> ilG.EmitAndLog OpCodes.Div
    | AI_div_un -> ilG.EmitAndLog OpCodes.Div_Un
    | AI_ceq -> ilG.EmitAndLog OpCodes.Ceq
    | AI_cgt -> ilG.EmitAndLog OpCodes.Cgt
    | AI_cgt_un -> ilG.EmitAndLog OpCodes.Cgt_Un
    | AI_clt -> ilG.EmitAndLog OpCodes.Clt
    | AI_clt_un -> ilG.EmitAndLog OpCodes.Clt_Un
    // conversion 
    | AI_conv dt -> 
        match dt with
        | DT_I -> ilG.EmitAndLog OpCodes.Conv_I
        | DT_I1 -> ilG.EmitAndLog OpCodes.Conv_I1
        | DT_I2 -> ilG.EmitAndLog OpCodes.Conv_I2
        | DT_I4 -> ilG.EmitAndLog OpCodes.Conv_I4
        | DT_I8 -> ilG.EmitAndLog OpCodes.Conv_I8
        | DT_U -> ilG.EmitAndLog OpCodes.Conv_U      
        | DT_U1 -> ilG.EmitAndLog OpCodes.Conv_U1      
        | DT_U2 -> ilG.EmitAndLog OpCodes.Conv_U2      
        | DT_U4 -> ilG.EmitAndLog OpCodes.Conv_U4      
        | DT_U8 -> ilG.EmitAndLog OpCodes.Conv_U8
        | DT_R -> ilG.EmitAndLog OpCodes.Conv_R_Un
        | DT_R4 -> ilG.EmitAndLog OpCodes.Conv_R4
        | DT_R8 -> ilG.EmitAndLog OpCodes.Conv_R8
        | DT_REF -> failwith "AI_conv DT_REF?" // XXX - check
    // conversion - ovf checks
    | AI_conv_ovf dt -> 
        match dt with
        | DT_I -> ilG.EmitAndLog OpCodes.Conv_Ovf_I
        | DT_I1 -> ilG.EmitAndLog OpCodes.Conv_Ovf_I1
        | DT_I2 -> ilG.EmitAndLog OpCodes.Conv_Ovf_I2
        | DT_I4 -> ilG.EmitAndLog OpCodes.Conv_Ovf_I4
        | DT_I8 -> ilG.EmitAndLog OpCodes.Conv_Ovf_I8
        | DT_U -> ilG.EmitAndLog OpCodes.Conv_Ovf_U      
        | DT_U1 -> ilG.EmitAndLog OpCodes.Conv_Ovf_U1      
        | DT_U2 -> ilG.EmitAndLog OpCodes.Conv_Ovf_U2      
        | DT_U4 -> ilG.EmitAndLog OpCodes.Conv_Ovf_U4
        | DT_U8 -> ilG.EmitAndLog OpCodes.Conv_Ovf_U8
        | DT_R -> failwith "AI_conv_ovf DT_R?" // XXX - check       
        | DT_R4 -> failwith "AI_conv_ovf DT_R4?" // XXX - check       
        | DT_R8 -> failwith "AI_conv_ovf DT_R8?" // XXX - check       
        | DT_REF -> failwith "AI_conv_ovf DT_REF?" // XXX - check
    // conversion - ovf checks and unsigned 
    | AI_conv_ovf_un dt -> 
        match dt with
        | DT_I -> ilG.EmitAndLog OpCodes.Conv_Ovf_I_Un
        | DT_I1 -> ilG.EmitAndLog OpCodes.Conv_Ovf_I1_Un
        | DT_I2 -> ilG.EmitAndLog OpCodes.Conv_Ovf_I2_Un
        | DT_I4 -> ilG.EmitAndLog OpCodes.Conv_Ovf_I4_Un
        | DT_I8 -> ilG.EmitAndLog OpCodes.Conv_Ovf_I8_Un
        | DT_U -> ilG.EmitAndLog OpCodes.Conv_Ovf_U_Un            
        | DT_U1 -> ilG.EmitAndLog OpCodes.Conv_Ovf_U1_Un      
        | DT_U2 -> ilG.EmitAndLog OpCodes.Conv_Ovf_U2_Un      
        | DT_U4 -> ilG.EmitAndLog OpCodes.Conv_Ovf_U4_Un      
        | DT_U8 -> ilG.EmitAndLog OpCodes.Conv_Ovf_U8_Un
        | DT_R -> failwith "AI_conv_ovf_un DT_R?" // XXX - check       
        | DT_R4 -> failwith "AI_conv_ovf_un DT_R4?" // XXX - check       
        | DT_R8 -> failwith "AI_conv_ovf_un DT_R8?" // XXX - check       
        | DT_REF -> failwith "AI_conv_ovf_un DT_REF?" // XXX - check
    | AI_mul -> ilG.EmitAndLog OpCodes.Mul
    | AI_mul_ovf -> ilG.EmitAndLog OpCodes.Mul_Ovf
    | AI_mul_ovf_un -> ilG.EmitAndLog OpCodes.Mul_Ovf_Un
    | AI_rem -> ilG.EmitAndLog OpCodes.Rem
    | AI_rem_un -> ilG.EmitAndLog OpCodes.Rem_Un
    | AI_shl -> ilG.EmitAndLog OpCodes.Shl
    | AI_shr -> ilG.EmitAndLog OpCodes.Shr
    | AI_shr_un -> ilG.EmitAndLog OpCodes.Shr_Un
    | AI_sub -> ilG.EmitAndLog OpCodes.Sub
    | AI_sub_ovf -> ilG.EmitAndLog OpCodes.Sub_Ovf
    | AI_sub_ovf_un -> ilG.EmitAndLog OpCodes.Sub_Ovf_Un
    | AI_xor -> ilG.EmitAndLog OpCodes.Xor
    | AI_or -> ilG.EmitAndLog OpCodes.Or
    | AI_neg -> ilG.EmitAndLog OpCodes.Neg
    | AI_not -> ilG.EmitAndLog OpCodes.Not
    | AI_ldnull -> ilG.EmitAndLog OpCodes.Ldnull
    | AI_dup -> ilG.EmitAndLog OpCodes.Dup
    | AI_pop -> ilG.EmitAndLog OpCodes.Pop
    | AI_ckfinite -> ilG.EmitAndLog OpCodes.Ckfinite
    | AI_nop -> ilG.EmitAndLog OpCodes.Nop
    | AI_ldc (DT_I4, ILConst.I4 i32) -> ilG.EmitAndLog (OpCodes.Ldc_I4, i32)
    | AI_ldc (DT_I8, ILConst.I8 i64) -> ilG.Emit(OpCodes.Ldc_I8, i64)
    | AI_ldc (DT_R4, ILConst.R4 r32) -> ilG.Emit(OpCodes.Ldc_R4, r32)
    | AI_ldc (DT_R8, ILConst.R8 r64) -> ilG.Emit(OpCodes.Ldc_R8, r64)
    | AI_ldc (_, _ ) -> failwith "emitInstrI_arith (AI_ldc (ty, const)) iltyped"
    | I_ldarg u16 -> ilG.EmitAndLog (OpCodes.Ldarg, int16 u16)
    | I_ldarga u16 -> ilG.EmitAndLog (OpCodes.Ldarga, int16 u16)
    | I_ldind (align, vol, dt) -> 
        emitInstrAlign ilG align
        emitInstrVolatile ilG vol
        match dt with
        | DT_I -> ilG.EmitAndLog OpCodes.Ldind_I
        | DT_I1 -> ilG.EmitAndLog OpCodes.Ldind_I1
        | DT_I2 -> ilG.EmitAndLog OpCodes.Ldind_I2
        | DT_I4 -> ilG.EmitAndLog OpCodes.Ldind_I4
        | DT_I8 -> ilG.EmitAndLog OpCodes.Ldind_I8
        | DT_R -> failwith "emitInstr cenv: ldind R"
        | DT_R4 -> ilG.EmitAndLog OpCodes.Ldind_R4
        | DT_R8 -> ilG.EmitAndLog OpCodes.Ldind_R8
        | DT_U -> failwith "emitInstr cenv: ldind U"
        | DT_U1 -> ilG.EmitAndLog OpCodes.Ldind_U1
        | DT_U2 -> ilG.EmitAndLog OpCodes.Ldind_U2
        | DT_U4 -> ilG.EmitAndLog OpCodes.Ldind_U4
        | DT_U8 -> failwith "emitInstr cenv: ldind U8"
        | DT_REF -> ilG.EmitAndLog OpCodes.Ldind_Ref
    | I_ldloc u16 -> ilG.EmitAndLog (OpCodes.Ldloc, int16 u16)
    | I_ldloca u16 -> ilG.EmitAndLog (OpCodes.Ldloca, int16 u16)
    | I_starg u16 -> ilG.EmitAndLog (OpCodes.Starg, int16 u16)
    | I_stind (align, vol, dt) -> 
        emitInstrAlign ilG align
        emitInstrVolatile ilG vol
        match dt with
        | DT_I -> ilG.EmitAndLog OpCodes.Stind_I
        | DT_I1 -> ilG.EmitAndLog OpCodes.Stind_I1
        | DT_I2 -> ilG.EmitAndLog OpCodes.Stind_I2
        | DT_I4 -> ilG.EmitAndLog OpCodes.Stind_I4
        | DT_I8 -> ilG.EmitAndLog OpCodes.Stind_I8
        | DT_R -> failwith "emitInstr cenv: stind R"
        | DT_R4 -> ilG.EmitAndLog OpCodes.Stind_R4
        | DT_R8 -> ilG.EmitAndLog OpCodes.Stind_R8
        | DT_U -> ilG.EmitAndLog OpCodes.Stind_I    // NOTE: unsigned -> int conversion
        | DT_U1 -> ilG.EmitAndLog OpCodes.Stind_I1   // NOTE: follows code ilwrite.fs
        | DT_U2 -> ilG.EmitAndLog OpCodes.Stind_I2   // NOTE: is it ok?
        | DT_U4 -> ilG.EmitAndLog OpCodes.Stind_I4   // NOTE: it is generated by bytearray tests
        | DT_U8 -> ilG.EmitAndLog OpCodes.Stind_I8   // NOTE: unsigned -> int conversion
        | DT_REF -> ilG.EmitAndLog OpCodes.Stind_Ref
    | I_stloc u16 -> ilG.EmitAndLog (OpCodes.Stloc, int16 u16)
    | I_br targ -> ilG.EmitAndLog (OpCodes.Br, envGetLabel emEnv targ)
    | I_jmp mspec -> ilG.EmitAndLog (OpCodes.Jmp, convMethodSpec cenv emEnv mspec)
    | I_brcmp (comp, targ) -> emitInstrCompare emEnv ilG comp targ 
    | I_switch labels -> ilG.Emit(OpCodes.Switch, Array.ofList (List.map (envGetLabel emEnv) labels))
    | I_ret -> ilG.EmitAndLog OpCodes.Ret

    | I_call (tail, mspec, varargs) -> 
        emitSilverlightCheck ilG
        emitInstrCall cenv emEnv ilG OpCodes.Call tail mspec varargs

    | I_callvirt (tail, mspec, varargs) -> 
        emitSilverlightCheck ilG
        emitInstrCall cenv emEnv ilG OpCodes.Callvirt tail mspec varargs

    | I_callconstraint (tail, ty, mspec, varargs) -> 
        ilG.Emit(OpCodes.Constrained, convType cenv emEnv ty)
        emitInstrCall cenv emEnv ilG OpCodes.Callvirt tail mspec varargs                                                     

    | I_calli (tail, callsig, None) -> 
        emitInstrTail ilG tail (fun () ->
        ilG.EmitCalli(OpCodes.Calli, 
                      convCallConv callsig.CallingConv, 
                      convType cenv emEnv callsig.ReturnType, 
                      convTypesToArray cenv emEnv callsig.ArgTypes, 
                      Unchecked.defaultof<System.Type[]>))

    | I_calli (tail, callsig, Some varargTys) -> 
        emitInstrTail ilG tail (fun () ->
        ilG.EmitCalli(OpCodes.Calli, 
                      convCallConv callsig.CallingConv, 
                      convType cenv emEnv callsig.ReturnType, 
                      convTypesToArray cenv emEnv callsig.ArgTypes, 
                      convTypesToArray cenv emEnv varargTys))                                                                

    | I_ldftn mspec -> 
        ilG.EmitAndLog (OpCodes.Ldftn, convMethodSpec cenv emEnv mspec)

    | I_newobj (mspec, varargs) -> 
        emitInstrNewobj cenv emEnv ilG mspec varargs

    | I_throw -> ilG.EmitAndLog OpCodes.Throw
    | I_endfinally -> ilG.EmitAndLog OpCodes.Endfinally
    | I_endfilter -> ilG.EmitAndLog OpCodes.Endfilter 
    | I_leave label -> ilG.EmitAndLog (OpCodes.Leave, envGetLabel emEnv label)
    | I_ldsfld (vol, fspec) -> emitInstrVolatile ilG vol; ilG.EmitAndLog (OpCodes.Ldsfld, convFieldSpec cenv emEnv fspec)
    | I_ldfld (align, vol, fspec) -> emitInstrAlign ilG align; emitInstrVolatile ilG vol; ilG.EmitAndLog (OpCodes.Ldfld, convFieldSpec cenv emEnv fspec)
    | I_ldsflda fspec -> ilG.EmitAndLog (OpCodes.Ldsflda, convFieldSpec cenv emEnv fspec)
    | I_ldflda fspec -> ilG.EmitAndLog (OpCodes.Ldflda, convFieldSpec cenv emEnv fspec)

    | I_stsfld (vol, fspec) -> 
        emitInstrVolatile ilG vol
        ilG.EmitAndLog (OpCodes.Stsfld, convFieldSpec cenv emEnv fspec)

    | I_stfld (align, vol, fspec) -> 
        emitInstrAlign ilG align
        emitInstrVolatile ilG vol
        ilG.EmitAndLog (OpCodes.Stfld, convFieldSpec cenv emEnv fspec)

    | I_ldstr s -> ilG.EmitAndLog (OpCodes.Ldstr, s)
    | I_isinst ty -> ilG.EmitAndLog (OpCodes.Isinst, convType cenv emEnv ty)
    | I_castclass ty -> ilG.EmitAndLog (OpCodes.Castclass, convType cenv emEnv ty)
    | I_ldtoken (ILToken.ILType ty) -> ilG.EmitAndLog (OpCodes.Ldtoken, convTypeOrTypeDef cenv emEnv ty)
    | I_ldtoken (ILToken.ILMethod mspec) -> ilG.EmitAndLog (OpCodes.Ldtoken, convMethodSpec cenv emEnv mspec)
    | I_ldtoken (ILToken.ILField fspec) -> ilG.EmitAndLog (OpCodes.Ldtoken, convFieldSpec cenv emEnv fspec)
    | I_ldvirtftn mspec -> ilG.EmitAndLog (OpCodes.Ldvirtftn, convMethodSpec cenv emEnv mspec)
    // Value type instructions
    | I_cpobj ty -> ilG.EmitAndLog (OpCodes.Cpobj, convType cenv emEnv ty)
    | I_initobj ty -> ilG.EmitAndLog (OpCodes.Initobj, convType cenv emEnv ty)

    | I_ldobj (align, vol, ty) -> 
        emitInstrAlign ilG align
        emitInstrVolatile ilG vol
        ilG.EmitAndLog (OpCodes.Ldobj, convType cenv emEnv ty)

    | I_stobj (align, vol, ty) -> 
        emitInstrAlign ilG align
        emitInstrVolatile ilG vol
        ilG.EmitAndLog (OpCodes.Stobj, convType cenv emEnv ty)

    | I_box ty -> ilG.EmitAndLog (OpCodes.Box, convType cenv emEnv ty)
    | I_unbox ty -> ilG.EmitAndLog (OpCodes.Unbox, convType cenv emEnv ty)
    | I_unbox_any ty -> ilG.EmitAndLog (OpCodes.Unbox_Any, convType cenv emEnv ty)
    | I_sizeof ty -> ilG.EmitAndLog (OpCodes.Sizeof, convType cenv emEnv ty)

    // Generalized array instructions. 
    // In AbsIL these instructions include 
    // both the single-dimensional variants (with ILArrayShape == ILArrayShape.SingleDimensional) 
    // and calls to the "special" multi-dimensional "methods" such as 
    //   newobj void string[, ] :: .ctor(int32, int32) 
    //   call string string[, ] :: Get(int32, int32) 
    //   call string& string[, ] :: Address(int32, int32) 
    //   call void string[, ] :: Set(int32, int32, string) 
    // The IL reader transforms calls of this form to the corresponding 
    // generalized instruction with the corresponding ILArrayShape 
    // argument. This is done to simplify the IL and make it more uniform. 
    // The IL writer then reverses this when emitting the binary. 
    | I_ldelem dt -> 
        match dt with
        | DT_I -> ilG.EmitAndLog OpCodes.Ldelem_I
        | DT_I1 -> ilG.EmitAndLog OpCodes.Ldelem_I1
        | DT_I2 -> ilG.EmitAndLog OpCodes.Ldelem_I2
        | DT_I4 -> ilG.EmitAndLog OpCodes.Ldelem_I4
        | DT_I8 -> ilG.EmitAndLog OpCodes.Ldelem_I8
        | DT_R -> failwith "emitInstr cenv: ldelem R"
        | DT_R4 -> ilG.EmitAndLog OpCodes.Ldelem_R4
        | DT_R8 -> ilG.EmitAndLog OpCodes.Ldelem_R8
        | DT_U -> failwith "emitInstr cenv: ldelem U"
        | DT_U1 -> ilG.EmitAndLog OpCodes.Ldelem_U1
        | DT_U2 -> ilG.EmitAndLog OpCodes.Ldelem_U2
        | DT_U4 -> ilG.EmitAndLog OpCodes.Ldelem_U4
        | DT_U8 -> failwith "emitInstr cenv: ldelem U8"
        | DT_REF -> ilG.EmitAndLog OpCodes.Ldelem_Ref

    | I_stelem dt -> 
        match dt with
        | DT_I -> ilG.EmitAndLog OpCodes.Stelem_I
        | DT_I1 -> ilG.EmitAndLog OpCodes.Stelem_I1
        | DT_I2 -> ilG.EmitAndLog OpCodes.Stelem_I2
        | DT_I4 -> ilG.EmitAndLog OpCodes.Stelem_I4
        | DT_I8 -> ilG.EmitAndLog OpCodes.Stelem_I8
        | DT_R -> failwith "emitInstr cenv: stelem R"
        | DT_R4 -> ilG.EmitAndLog OpCodes.Stelem_R4
        | DT_R8 -> ilG.EmitAndLog OpCodes.Stelem_R8
        | DT_U -> failwith "emitInstr cenv: stelem U"
        | DT_U1 -> failwith "emitInstr cenv: stelem U1"
        | DT_U2 -> failwith "emitInstr cenv: stelem U2"
        | DT_U4 -> failwith "emitInstr cenv: stelem U4"
        | DT_U8 -> failwith "emitInstr cenv: stelem U8"
        | DT_REF -> ilG.EmitAndLog OpCodes.Stelem_Ref

    | I_ldelema (ro, _isNativePtr, shape, ty) -> 
        if (ro = ReadonlyAddress) then ilG.EmitAndLog OpCodes.Readonly
        if (shape = ILArrayShape.SingleDimensional) 
        then ilG.EmitAndLog (OpCodes.Ldelema, convType cenv emEnv ty)
        else 
            let aty = convType cenv emEnv (ILType.Array(shape, ty)) 
            let ety = aty.GetElementType()
            let rty = ety.MakeByRefType() 
            let meth = modB.GetArrayMethodAndLog (aty, "Address", System.Reflection.CallingConventions.HasThis, rty, Array.create shape.Rank (typeof<int>) )
            ilG.EmitAndLog (OpCodes.Call, meth)

    | I_ldelem_any (shape, ty) -> 
        if (shape = ILArrayShape.SingleDimensional) then ilG.EmitAndLog (OpCodes.Ldelem, convType cenv emEnv ty)
        else 
            let aty = convType cenv emEnv (ILType.Array(shape, ty)) 
            let ety = aty.GetElementType()
            let meth = 
#if ENABLE_MONO_SUPPORT
                // See bug 6254: Mono has a bug in reflection-emit dynamic calls to the "Get", "Address" or "Set" methods on arrays
                if runningOnMono then 
                    getArrayMethInfo shape.Rank ety
                else
#endif
                    modB.GetArrayMethodAndLog (aty, "Get", System.Reflection.CallingConventions.HasThis, ety, Array.create shape.Rank (typeof<int>) )
            ilG.EmitAndLog (OpCodes.Call, meth)

    | I_stelem_any (shape, ty) -> 
        if (shape = ILArrayShape.SingleDimensional) then ilG.EmitAndLog (OpCodes.Stelem, convType cenv emEnv ty)
        else 
            let aty = convType cenv emEnv (ILType.Array(shape, ty)) 
            let ety = aty.GetElementType()
            let meth = 
#if ENABLE_MONO_SUPPORT
                // See bug 6254: Mono has a bug in reflection-emit dynamic calls to the "Get", "Address" or "Set" methods on arrays
                if runningOnMono then 
                    setArrayMethInfo shape.Rank ety
                else
#endif
                    modB.GetArrayMethodAndLog(aty, "Set", System.Reflection.CallingConventions.HasThis, null, Array.append (Array.create shape.Rank (typeof<int>)) (Array.ofList [ ety ]))
            ilG.EmitAndLog(OpCodes.Call, meth)

    | I_newarr (shape, ty) -> 
        if (shape = ILArrayShape.SingleDimensional)
        then ilG.EmitAndLog (OpCodes.Newarr, convType cenv emEnv ty)
        else 
            let aty = convType cenv emEnv  (ILType.Array(shape, ty)) 
            let meth = modB.GetArrayMethodAndLog(aty, ".ctor", System.Reflection.CallingConventions.HasThis, null, Array.create shape.Rank (typeof<int>))
            ilG.EmitAndLog(OpCodes.Newobj, meth)

    | I_ldlen -> ilG.EmitAndLog(OpCodes.Ldlen)
    | I_mkrefany ty -> ilG.EmitAndLog(OpCodes.Mkrefany, convType cenv emEnv ty)
    | I_refanytype -> ilG.EmitAndLog(OpCodes.Refanytype)
    | I_refanyval ty -> ilG.EmitAndLog(OpCodes.Refanyval, convType cenv emEnv ty)
    | I_rethrow -> ilG.EmitAndLog(OpCodes.Rethrow)
    | I_break -> ilG.EmitAndLog(OpCodes.Break)
    | I_seqpoint src -> 
#if FX_RESHAPED_REFEMIT
        ignore src
        ()
#else
        if cenv.generatePdb && not (src.Document.File.EndsWithOrdinal("stdin")) then
            let guid x = match x with None -> Guid.Empty | Some g -> Guid(g: byte[]) in
            let symDoc = modB.DefineDocumentAndLog (src.Document.File, guid src.Document.Language, guid src.Document.Vendor, guid src.Document.DocumentType)
            ilG.MarkSequencePointAndLog (symDoc, src.Line, src.Column, src.EndLine, src.EndColumn)
#endif
    | I_arglist -> ilG.EmitAndLog OpCodes.Arglist
    | I_localloc -> ilG.EmitAndLog OpCodes.Localloc

    | I_cpblk (align, vol) -> 
        emitInstrAlign ilG align
        emitInstrVolatile ilG vol
        ilG.EmitAndLog OpCodes.Cpblk

    | I_initblk (align, vol) -> 
        emitInstrAlign ilG align
        emitInstrVolatile ilG vol
        ilG.EmitAndLog OpCodes.Initblk

    | EI_ldlen_multi (_, m) -> 
        emitInstr cenv modB emEnv ilG (mkLdcInt32 m)
        emitInstr cenv modB emEnv ilG (mkNormalCall(mkILNonGenericMethSpecInTy(cenv.ilg.typ_Array, ILCallingConv.Instance, "GetLength", [cenv.ilg.typ_Int32], cenv.ilg.typ_Int32)))

    | i -> failwithf "the IL instruction %s cannot be emitted" (i.ToString())


let emitCode cenv modB emEnv (ilG: ILGenerator) (code: ILCode) =
    // Pre-define the labels pending determining their actual marks
    let pc2lab = Dictionary()
    let emEnv = 
        (emEnv, code.Labels) ||> Seq.fold (fun emEnv (KeyValue(label, pc)) -> 
            let lab = ilG.DefineLabelAndLog ()
            pc2lab.[pc] <-
                match pc2lab.TryGetValue pc with
                | true, labels -> lab :: labels
                | _ -> [lab]
            envSetLabel emEnv label lab)
              
    // Build a table that contains the operations that define where exception handlers are
    let pc2action = Dictionary()
    let lab2pc = code.Labels
    let add lab action = 
        let pc = lab2pc.[lab]
        pc2action.[pc] <-
            match pc2action.TryGetValue pc with
            | true, actions -> actions @ [action]
            | _ -> [action]

    for e in code.Exceptions do
        let (startTry, _endTry) = e.Range

        add startTry (fun () -> ilG.BeginExceptionBlockAndLog () |> ignore)

        match e.Clause with 
        | ILExceptionClause.Finally(startHandler, endHandler) -> 
            add startHandler ilG.BeginFinallyBlockAndLog
            add endHandler ilG.EndExceptionBlockAndLog

        | ILExceptionClause.Fault(startHandler, endHandler) -> 
            add startHandler ilG.BeginFaultBlockAndLog
            add endHandler ilG.EndExceptionBlockAndLog

        | ILExceptionClause.FilterCatch((startFilter, _), (startHandler, endHandler)) -> 
            add startFilter ilG.BeginExceptFilterBlockAndLog
            add startHandler (fun () -> ilG.BeginCatchBlockAndLog null)
            add endHandler ilG.EndExceptionBlockAndLog

        | ILExceptionClause.TypeCatch(ty, (startHandler, endHandler)) -> 
            add startHandler (fun () -> ilG.BeginCatchBlockAndLog (convType cenv emEnv ty))
            add endHandler ilG.EndExceptionBlockAndLog

    // Emit the instructions
    let instrs = code.Instrs

    for pc = 0 to instrs.Length do
        match pc2action.TryGetValue pc with
        | true, actions ->
            for action in actions do 
                action()
        | _ -> ()

        match pc2lab.TryGetValue pc with
        | true, labels ->
            for lab in labels do
                ilG.MarkLabelAndLog lab
        | _ -> ()

        if pc < instrs.Length then 
            match instrs.[pc] with 
            | I_br l when code.Labels.[l] = pc + 1 -> () // compress I_br to next instruction
            | i -> emitInstr cenv modB emEnv ilG i


let emitLocal cenv emEnv (ilG: ILGenerator) (local: ILLocal) =
    let ty = convType cenv emEnv local.Type
    let locBuilder = ilG.DeclareLocalAndLog (ty, local.IsPinned)
#if !FX_NO_PDB_WRITER
    match local.DebugInfo with
    | Some(nm, start, finish) -> locBuilder.SetLocalSymInfo(nm, start, finish)
    | None -> ()
#endif
    locBuilder

let emitILMethodBody cenv modB emEnv (ilG: ILGenerator) (ilmbody: ILMethodBody) =
    let localBs = Array.map (emitLocal cenv emEnv ilG) (List.toArray ilmbody.Locals)
    let emEnv = envSetLocals emEnv localBs
    emitCode cenv modB emEnv ilG ilmbody.Code 


let emitMethodBody cenv modB emEnv ilG _name (mbody: ILLazyMethodBody) =
    match mbody.Contents with
    | MethodBody.IL ilmbody -> emitILMethodBody cenv modB emEnv (ilG()) ilmbody
    | MethodBody.PInvoke _pinvoke -> ()
    | MethodBody.Abstract -> ()
    | MethodBody.Native -> failwith "emitMethodBody: native"               
    | MethodBody.NotAvailable -> failwith "emitMethodBody: metadata only"

let convCustomAttr cenv emEnv (cattr: ILAttribute) =
    let methInfo = convConstructorSpec cenv emEnv cattr.Method
    let data = getCustomAttrData cenv.ilg cattr
    (methInfo, data)

let emitCustomAttr cenv emEnv add cattr = add (convCustomAttr cenv emEnv cattr)
let emitCustomAttrs cenv emEnv add (cattrs: ILAttributes) = Array.iter (emitCustomAttr cenv emEnv add) cattrs.AsArray

//----------------------------------------------------------------------------
// buildGenParams
//----------------------------------------------------------------------------

let buildGenParamsPass1 _emEnv defineGenericParameters (gps: ILGenericParameterDefs) = 
    match gps with 
    | [] -> () 
    | gps ->
        let gpsNames = gps |> List.map (fun gp -> gp.Name) 
        defineGenericParameters (Array.ofList gpsNames) |> ignore


let buildGenParamsPass1b cenv emEnv (genArgs: Type array) (gps: ILGenericParameterDefs) = 
    let genpBs = genArgs |> Array.map (fun x -> (x :?> GenericTypeParameterBuilder)) 
    gps |> List.iteri (fun i (gp: ILGenericParameterDef) ->
        let gpB = genpBs.[i]
        // the Constraints are either the parent (base) type or interfaces.
        let constraintTs = convTypes cenv emEnv gp.Constraints
        let interfaceTs, baseTs = List.partition (fun (ty: System.Type) -> ty.IsInterface) constraintTs
        // set base type constraint
        (match baseTs with
            [ ] -> () // Q: should a baseType be set? It is in some samples. Should this be a failure case?
          | [ baseT ] -> gpB.SetBaseTypeConstraint baseT
          | _ -> failwith "buildGenParam: multiple base types"
        )
        // set interface constraints (interfaces that instances of gp must meet)
        gpB.SetInterfaceConstraints(Array.ofList interfaceTs)
        gp.CustomAttrs |> emitCustomAttrs cenv emEnv (wrapCustomAttr gpB.SetCustomAttribute)

        let flags = GenericParameterAttributes.None 
        let flags =
           match gp.Variance with
           | NonVariant -> flags
           | CoVariant -> flags ||| GenericParameterAttributes.Covariant
           | ContraVariant -> flags ||| GenericParameterAttributes.Contravariant
       
        let flags = if gp.HasReferenceTypeConstraint then flags ||| GenericParameterAttributes.ReferenceTypeConstraint else flags 
        let flags = if gp.HasNotNullableValueTypeConstraint then flags ||| GenericParameterAttributes.NotNullableValueTypeConstraint else flags
        let flags = if gp.HasDefaultConstructorConstraint then flags ||| GenericParameterAttributes.DefaultConstructorConstraint else flags
        
        gpB.SetGenericParameterAttributes flags
    )
//----------------------------------------------------------------------------
// emitParameter
//----------------------------------------------------------------------------

let emitParameter cenv emEnv (defineParameter: int * ParameterAttributes * string -> ParameterBuilder) i (param: ILParameter) =
    //  -Type: ty
    //  -Default: ILFieldInit option
    //  -Marshal: NativeType option; (* Marshalling map for parameters. COM Interop only. *)
    let attrs = flagsIf param.IsIn ParameterAttributes.In ||| 
                flagsIf param.IsOut ParameterAttributes.Out |||
                flagsIf param.IsOptional ParameterAttributes.Optional
    let name = 
        match param.Name with
        | Some name -> name
        | None -> "X" + string(i+1)
   
    let parB = defineParameter(i, attrs, name)
    emitCustomAttrs cenv emEnv (wrapCustomAttr parB.SetCustomAttribute) param.CustomAttrs

//----------------------------------------------------------------------------
// buildMethodPass2
//----------------------------------------------------------------------------

#if !FX_RESHAPED_REFEMIT || NETCOREAPP3_0

let enablePInvoke = true

#else

// We currently build targeting netcoreapp2_1, and will continue to do so through this VS cycle
// but we can run on Netcoreapp3.0 so ... use reflection to invoke the api, when we are executing on netcoreapp3.0
let definePInvokeMethod =
    typeof<TypeBuilder>.GetMethod("DefinePInvokeMethod", [|
        typeof<string>
        typeof<string>
        typeof<string>
        typeof<System.Reflection.MethodAttributes>
        typeof<System.Reflection.CallingConventions>
        typeof<Type>
        typeof<Type[]>
        typeof<Type[]>
        typeof<Type[]>
        typeof<Type[][]>
        typeof<Type[][]>
        typeof<System.Runtime.InteropServices.CallingConvention>
        typeof<System.Runtime.InteropServices.CharSet> |])

let enablePInvoke = definePInvokeMethod <> null
#endif

let rec buildMethodPass2 cenv tref (typB: TypeBuilder) emEnv (mdef: ILMethodDef) =
    let attrs = mdef.Attributes
    let implflags = mdef.ImplAttributes
    let cconv = convCallConv mdef.CallingConv
    let mref = mkRefToILMethod (tref, mdef)
    let emEnv = 
        if mdef.IsEntryPoint && isNil mdef.ParameterTypes then
            envAddEntryPt emEnv (typB, mdef.Name)
        else
            emEnv
    match mdef.Body.Contents with
    | MethodBody.PInvoke p when enablePInvoke ->
        let argtys = convTypesToArray cenv emEnv mdef.ParameterTypes
        let rty = convType cenv emEnv mdef.Return.Type

        let pcc =
            match p.CallingConv with 
            | PInvokeCallingConvention.Cdecl -> CallingConvention.Cdecl
            | PInvokeCallingConvention.Stdcall -> CallingConvention.StdCall
            | PInvokeCallingConvention.Thiscall -> CallingConvention.ThisCall
            | PInvokeCallingConvention.Fastcall -> CallingConvention.FastCall
            | PInvokeCallingConvention.None 
            | PInvokeCallingConvention.WinApi -> CallingConvention.Winapi 
        let pcs = 
            match p.CharEncoding with 
            | PInvokeCharEncoding.None -> CharSet.None
            | PInvokeCharEncoding.Ansi -> CharSet.Ansi
            | PInvokeCharEncoding.Unicode -> CharSet.Unicode
            | PInvokeCharEncoding.Auto -> CharSet.Auto 
(* p.ThrowOnUnmappableChar *)
(* p.CharBestFit *)
(* p.NoMangle *)

#if !FX_RESHAPED_REFEMIT || NETCOREAPP3_0
        // DefinePInvokeMethod was removed in early versions of coreclr, it was added back in NETCORE_APP3_0.
        // It has always been available in the desktop framework
        let methB = typB.DefinePInvokeMethod(mdef.Name, p.Where.Name, p.Name, attrs, cconv, rty, null, null, argtys, null, null, pcc, pcs)
#else
        // We currently build targeting netcoreapp2_1, and will continue to do so through this VS cycle
        // but we can run on Netcoreapp3.0 so ... use reflection to invoke the api, when we are executing on netcoreapp3.0
        let methB =
            System.Diagnostics.Debug.Assert(definePInvokeMethod <> null, "Runtime does not have DefinePInvokeMethod")   // Absolutely can't happen
            definePInvokeMethod.Invoke(typB,  [| mdef.Name; p.Where.Name; p.Name; attrs; cconv; rty; null; null; argtys; null; null; pcc; pcs |]) :?> MethodBuilder
#endif
        methB.SetImplementationFlagsAndLog implflags
        envBindMethodRef emEnv mref methB

    | _ -> 
      match mdef.Name with
      | ".cctor" 
      | ".ctor" ->
          let consB = typB.DefineConstructorAndLog (attrs, cconv, convTypesToArray cenv emEnv mdef.ParameterTypes)
          consB.SetImplementationFlagsAndLog implflags
          envBindConsRef emEnv mref consB
      | _name ->
          // The return/argument types may involve the generic parameters
          let methB = typB.DefineMethodAndLog (mdef.Name, attrs, cconv) 
        
          // Method generic type parameters         
          buildGenParamsPass1 emEnv methB.DefineGenericParametersAndLog mdef.GenericParams
          let genArgs = getGenericArgumentsOfMethod methB 
          let emEnv = envPushTyvars emEnv (Array.append (getGenericArgumentsOfType (typB.AsType())) genArgs)
          buildGenParamsPass1b cenv emEnv genArgs mdef.GenericParams

          // Set parameter and return types (may depend on generic args)
          let parameterTypes = convTypesToArray cenv emEnv mdef.ParameterTypes
          let parameterTypeRequiredCustomModifiers,parameterTypeOptionalCustomModifiers = 
              mdef.Parameters 
              |> List.toArray 
              |> Array.map (convParamModifiers cenv emEnv) 
              |> Array.unzip

          let returnTypeRequiredCustomModifiers, returnTypeOptionalCustomModifiers = mdef.Return |> convReturnModifiers cenv emEnv
          let returnType = convType cenv emEnv mdef.Return.Type

          methB.SetSignatureAndLog (returnType, returnTypeRequiredCustomModifiers, returnTypeOptionalCustomModifiers, parameterTypes, parameterTypeRequiredCustomModifiers,parameterTypeOptionalCustomModifiers)

          let emEnv = envPopTyvars emEnv
          methB.SetImplementationFlagsAndLog implflags
          envBindMethodRef emEnv mref methB


//----------------------------------------------------------------------------
// buildMethodPass3 cenv
//----------------------------------------------------------------------------
    
let rec buildMethodPass3 cenv tref modB (typB: TypeBuilder) emEnv (mdef: ILMethodDef) =
    let mref = mkRefToILMethod (tref, mdef)
    let isPInvoke = 
        match mdef.Body.Contents with
        | MethodBody.PInvoke _p -> true
        | _ -> false
    match mdef.Name with
    | ".cctor" | ".ctor" ->
          let consB = envGetConsB emEnv mref
          // Constructors can not have generic parameters
          assert isNil mdef.GenericParams
          // Value parameters       
          let defineParameter (i, attr, name) = consB.DefineParameterAndLog (i+1, attr, name)
          mdef.Parameters |> List.iteri (emitParameter cenv emEnv defineParameter)
          // Body
          emitMethodBody cenv modB emEnv consB.GetILGenerator mdef.Name mdef.Body
          emitCustomAttrs cenv emEnv (wrapCustomAttr consB.SetCustomAttribute) mdef.CustomAttrs
          ()
     | _name ->
       
          let methB = envGetMethB emEnv mref
          let emEnv = envPushTyvars emEnv (Array.append
                                             (getGenericArgumentsOfType (typB.AsType()))
                                             (getGenericArgumentsOfMethod methB))

          if not (Array.isEmpty mdef.Return.CustomAttrs.AsArray) then
              let retB = methB.DefineParameterAndLog (0, System.Reflection.ParameterAttributes.Retval, null) 
              emitCustomAttrs cenv emEnv (wrapCustomAttr retB.SetCustomAttribute) mdef.Return.CustomAttrs

          // Value parameters
          let defineParameter (i, attr, name) = methB.DefineParameterAndLog (i+1, attr, name) 
          mdef.Parameters |> List.iteri (fun a b -> emitParameter cenv emEnv defineParameter a b)
          // Body
          if not isPInvoke then 
              emitMethodBody cenv modB emEnv methB.GetILGeneratorAndLog mdef.Name mdef.Body
          let emEnv = envPopTyvars emEnv // case fold later...
          emitCustomAttrs cenv emEnv methB.SetCustomAttributeAndLog mdef.CustomAttrs
      
//----------------------------------------------------------------------------
// buildFieldPass2
//----------------------------------------------------------------------------
  
let buildFieldPass2 cenv tref (typB: TypeBuilder) emEnv (fdef: ILFieldDef) =
    
    let attrs = fdef.Attributes
    let fieldT = convType cenv emEnv fdef.FieldType
    let fieldB = 
        match fdef.Data with 
        | Some d -> typB.DefineInitializedData(fdef.Name, d, attrs)
        | None -> 
        typB.DefineFieldAndLog (fdef.Name, fieldT, attrs)
     
    // set default value
    let emEnv = 
        match fdef.LiteralValue with
        | None -> emEnv
        | Some initial -> 
            if not fieldT.IsEnum 
                // it is ok to init fields with type = enum that are defined in other assemblies
                || not fieldT.Assembly.IsDynamic  
            then 
                fieldB.SetConstant(convFieldInit initial)
                emEnv
            else
                // if field type (enum) is defined in FSI dynamic assembly it is created as nested type 
                // => its underlying type cannot be explicitly specified and will be inferred at the very moment of first field definition
                // => here we cannot detect if underlying type is already set so as a conservative solution we delay initialization of fields
                // to the end of pass2 (types and members are already created but method bodies are yet not emitted)
                { emEnv with delayedFieldInits = (fun() -> fieldB.SetConstant(convFieldInit initial)) :: emEnv.delayedFieldInits }
    fdef.Offset |> Option.iter (fun offset -> fieldB.SetOffset offset)
    // custom attributes: done on pass 3 as they may reference attribute constructors generated on
    // pass 2.
    let fref = mkILFieldRef (tref, fdef.Name, fdef.FieldType)    
    envBindFieldRef emEnv fref fieldB

let buildFieldPass3 cenv tref (_typB: TypeBuilder) emEnv (fdef: ILFieldDef) =
    let fref = mkILFieldRef (tref, fdef.Name, fdef.FieldType)    
    let fieldB = envGetFieldB emEnv fref
    emitCustomAttrs cenv emEnv (wrapCustomAttr fieldB.SetCustomAttribute) fdef.CustomAttrs

//----------------------------------------------------------------------------
// buildPropertyPass2, 3
//----------------------------------------------------------------------------
  
let buildPropertyPass2 cenv tref (typB: TypeBuilder) emEnv (prop: ILPropertyDef) =
    let attrs = flagsIf prop.IsRTSpecialName PropertyAttributes.RTSpecialName |||
                flagsIf prop.IsSpecialName PropertyAttributes.SpecialName

    let propB = typB.DefinePropertyAndLog (prop.Name, attrs, convType cenv emEnv prop.PropertyType, convTypesToArray cenv emEnv prop.Args)
   
    prop.SetMethod |> Option.iter (fun mref -> propB.SetSetMethod(envGetMethB emEnv mref))
    prop.GetMethod |> Option.iter (fun mref -> propB.SetGetMethod(envGetMethB emEnv mref))
    // set default value
    prop.Init |> Option.iter (fun initial -> propB.SetConstant(convFieldInit initial))
    // custom attributes
    let pref = ILPropertyRef.Create (tref, prop.Name)    
    envBindPropRef emEnv pref propB

let buildPropertyPass3 cenv tref (_typB: TypeBuilder) emEnv (prop: ILPropertyDef) = 
  let pref = ILPropertyRef.Create (tref, prop.Name)    
  let propB = envGetPropB emEnv pref
  emitCustomAttrs cenv emEnv (wrapCustomAttr propB.SetCustomAttribute) prop.CustomAttrs

//----------------------------------------------------------------------------
// buildEventPass3
//----------------------------------------------------------------------------
  

let buildEventPass3 cenv (typB: TypeBuilder) emEnv (eventDef: ILEventDef) = 
    let attrs = flagsIf eventDef.IsSpecialName EventAttributes.SpecialName |||
                flagsIf eventDef.IsRTSpecialName EventAttributes.RTSpecialName 
    assert eventDef.EventType.IsSome
    let eventB = typB.DefineEventAndLog (eventDef.Name, attrs, convType cenv emEnv eventDef.EventType.Value) 

    eventDef.AddMethod |> (fun mref -> eventB.SetAddOnMethod(envGetMethB emEnv mref))
    eventDef.RemoveMethod |> (fun mref -> eventB.SetRemoveOnMethod(envGetMethB emEnv mref))
    eventDef.FireMethod |> Option.iter (fun mref -> eventB.SetRaiseMethod(envGetMethB emEnv mref))
    eventDef.OtherMethods |> List.iter (fun mref -> eventB.AddOtherMethod(envGetMethB emEnv mref))
    emitCustomAttrs cenv emEnv (wrapCustomAttr eventB.SetCustomAttribute) eventDef.CustomAttrs

//----------------------------------------------------------------------------
// buildMethodImplsPass3
//----------------------------------------------------------------------------
  
let buildMethodImplsPass3 cenv _tref (typB: TypeBuilder) emEnv (mimpl: IL.ILMethodImplDef) =
    let bodyMethInfo = convMethodRef cenv emEnv (typB.AsType()) mimpl.OverrideBy.MethodRef // doc: must be MethodBuilder
    let (OverridesSpec (mref, dtyp)) = mimpl.Overrides
    let declMethTI = convType cenv emEnv dtyp 
    let declMethInfo = convMethodRef cenv emEnv declMethTI mref
    typB.DefineMethodOverride(bodyMethInfo, declMethInfo)
    emEnv

//----------------------------------------------------------------------------
// typeAttributesOf*
//----------------------------------------------------------------------------

let typeAttrbutesOfTypeDefKind x = 
    match x with 
    // required for a TypeBuilder
    | ILTypeDefKind.Class -> TypeAttributes.Class
    | ILTypeDefKind.ValueType -> TypeAttributes.Class
    | ILTypeDefKind.Interface -> TypeAttributes.Interface
    | ILTypeDefKind.Enum -> TypeAttributes.Class
    | ILTypeDefKind.Delegate -> TypeAttributes.Class

let typeAttrbutesOfTypeAccess x =
    match x with 
    | ILTypeDefAccess.Public -> TypeAttributes.Public
    | ILTypeDefAccess.Private -> TypeAttributes.NotPublic
    | ILTypeDefAccess.Nested macc -> 
        match macc with
        | ILMemberAccess.Assembly -> TypeAttributes.NestedAssembly
        | ILMemberAccess.CompilerControlled -> failwith "Nested compiler controled."
        | ILMemberAccess.FamilyAndAssembly -> TypeAttributes.NestedFamANDAssem
        | ILMemberAccess.FamilyOrAssembly -> TypeAttributes.NestedFamORAssem
        | ILMemberAccess.Family -> TypeAttributes.NestedFamily
        | ILMemberAccess.Private -> TypeAttributes.NestedPrivate
        | ILMemberAccess.Public -> TypeAttributes.NestedPublic
                        
let typeAttributesOfTypeEncoding x = 
    match x with 
    | ILDefaultPInvokeEncoding.Ansi -> TypeAttributes.AnsiClass    
    | ILDefaultPInvokeEncoding.Auto -> TypeAttributes.AutoClass
    | ILDefaultPInvokeEncoding.Unicode -> TypeAttributes.UnicodeClass


let typeAttributesOfTypeLayout cenv emEnv x = 
    let attr x p = 
      if p.Size =None && p.Pack = None then None
      else 
        match cenv.tryFindSysILTypeRef "System.Runtime.InteropServices.StructLayoutAttribute", cenv.tryFindSysILTypeRef "System.Runtime.InteropServices.LayoutKind" with
        | Some tref1, Some tref2 ->
          Some(convCustomAttr cenv emEnv
                (IL.mkILCustomAttribute cenv.ilg
                  (tref1, 
                   [mkILNonGenericValueTy tref2 ], 
                   [ ILAttribElem.Int32 x ], 
                   (p.Pack |> Option.toList |> List.map (fun x -> ("Pack", cenv.ilg.typ_Int32, false, ILAttribElem.Int32 (int32 x)))) @
                   (p.Size |> Option.toList |> List.map (fun x -> ("Size", cenv.ilg.typ_Int32, false, ILAttribElem.Int32 x)))))) 
        | _ -> None
    match x with 
    | ILTypeDefLayout.Auto -> None
    | ILTypeDefLayout.Explicit p -> (attr 0x02 p)
    | ILTypeDefLayout.Sequential p -> (attr 0x00 p)


//----------------------------------------------------------------------------
// buildTypeDefPass1 cenv
//----------------------------------------------------------------------------
    
let rec buildTypeDefPass1 cenv emEnv (modB: ModuleBuilder) rootTypeBuilder nesting (tdef: ILTypeDef) =
    // -IsComInterop: bool; (* Class or interface generated for COM interop *) 
    // -SecurityDecls: Permissions
    // -InitSemantics: ILTypeInit
    // TypeAttributes
    let cattrsLayout = typeAttributesOfTypeLayout cenv emEnv tdef.Layout
     
    let attrsType = tdef.Attributes

    // TypeBuilder from TypeAttributes.
    let typB: TypeBuilder = rootTypeBuilder (tdef.Name, attrsType)
    cattrsLayout |> Option.iter typB.SetCustomAttributeAndLog

    buildGenParamsPass1 emEnv typB.DefineGenericParametersAndLog tdef.GenericParams
    // bind tref -> (typT, typB)
    let tref = mkRefForNestedILTypeDef ILScopeRef.Local (nesting, tdef)    
    let typT =
        // Q: would it be ok to use typB :> Type ?
        // Maybe not, recall TypeBuilder maybe subtype of Type, but it is not THE Type.
        let nameInModule = tref.QualifiedName
        modB.GetTypeAndLog (nameInModule, false, false)
   
    let emEnv = envBindTypeRef emEnv tref (typT, typB, tdef)
    // recurse on nested types
    let nesting = nesting @ [tdef]     
    let buildNestedType emEnv tdef = buildTypeTypeDef cenv emEnv modB typB nesting tdef
    let emEnv = List.fold buildNestedType emEnv tdef.NestedTypes.AsList
    emEnv

and buildTypeTypeDef cenv emEnv modB (typB: TypeBuilder) nesting tdef =
    buildTypeDefPass1 cenv emEnv modB typB.DefineNestedTypeAndLog nesting tdef

//----------------------------------------------------------------------------
// buildTypeDefPass1b
//----------------------------------------------------------------------------
    
let rec buildTypeDefPass1b cenv nesting emEnv (tdef: ILTypeDef) = 
    let tref = mkRefForNestedILTypeDef ILScopeRef.Local (nesting, tdef)
    let typB = envGetTypB emEnv tref
    let genArgs = getGenericArgumentsOfType (typB.AsType())
    let emEnv = envPushTyvars emEnv genArgs
    // Parent may reference types being defined, so has to come after it's Pass1 creation 
    tdef.Extends |> Option.iter (fun ty -> typB.SetParentAndLog (convType cenv emEnv ty))
    // build constraints on ILGenericParameterDefs. Constraints may reference types being defined, 
    // so have to come after all types are created
    buildGenParamsPass1b cenv emEnv genArgs tdef.GenericParams
    let emEnv = envPopTyvars emEnv     
    let nesting = nesting @ [tdef]     
    List.iter (buildTypeDefPass1b cenv nesting emEnv) tdef.NestedTypes.AsList

//----------------------------------------------------------------------------
// buildTypeDefPass2
//----------------------------------------------------------------------------

let rec buildTypeDefPass2 cenv nesting emEnv (tdef: ILTypeDef) = 
    let tref = mkRefForNestedILTypeDef ILScopeRef.Local (nesting, tdef)
    let typB = envGetTypB emEnv tref
    let emEnv = envPushTyvars emEnv (getGenericArgumentsOfType (typB.AsType()))
    // add interface impls
    tdef.Implements |> convTypes cenv emEnv |> List.iter (fun implT -> typB.AddInterfaceImplementationAndLog implT)
    // add methods, properties
    let emEnv = Array.fold (buildMethodPass2 cenv tref typB) emEnv tdef.Methods.AsArray 
    let emEnv = List.fold (buildFieldPass2 cenv tref typB) emEnv tdef.Fields.AsList  
    let emEnv = List.fold (buildPropertyPass2 cenv tref typB) emEnv tdef.Properties.AsList 
    let emEnv = envPopTyvars emEnv
    // nested types
    let nesting = nesting @ [tdef]
    let emEnv = List.fold (buildTypeDefPass2 cenv nesting) emEnv tdef.NestedTypes.AsList
    emEnv

//----------------------------------------------------------------------------
// buildTypeDefPass3 cenv
//----------------------------------------------------------------------------
    
let rec buildTypeDefPass3 cenv nesting modB emEnv (tdef: ILTypeDef) =
    let tref = mkRefForNestedILTypeDef ILScopeRef.Local (nesting, tdef)
    let typB = envGetTypB emEnv tref
    let emEnv = envPushTyvars emEnv (getGenericArgumentsOfType (typB.AsType()))
    // add method bodies, properties, events
    tdef.Methods |> Seq.iter (buildMethodPass3 cenv tref modB typB emEnv)
    tdef.Properties.AsList |> List.iter (buildPropertyPass3 cenv tref typB emEnv)
    tdef.Events.AsList |> List.iter (buildEventPass3 cenv typB emEnv)
    tdef.Fields.AsList |> List.iter (buildFieldPass3 cenv tref typB emEnv)
    let emEnv = List.fold (buildMethodImplsPass3 cenv tref typB) emEnv tdef.MethodImpls.AsList
    tdef.CustomAttrs |> emitCustomAttrs cenv emEnv typB.SetCustomAttributeAndLog 
    // custom attributes
    let emEnv = envPopTyvars emEnv
    // nested types
    let nesting = nesting @ [tdef]
    let emEnv = List.fold (buildTypeDefPass3 cenv nesting modB) emEnv tdef.NestedTypes.AsList
    emEnv

//----------------------------------------------------------------------------
// buildTypeDefPass4 - Create the Types
//
// The code in this phase is fragile.
// 
// THe background is that System.Reflection.Emit implementations can be finnickity about the
// order that CreateType calls are made when types refer to each other. Some of these restrictions
// are not well documented, or are related to historical bugs where the F# emit code worked around the
// underlying problems. Ideally the SRE implementation would just "work this out as it goes along" but
// unfortunately that's not been the case.
//
// Here are some known cases:
//
// MSDN says: If this type is a nested type, the CreateType method must 
// be called on the enclosing type before it is called on the nested type.
//
// MSDN says: If the current type derives from an incomplete type or implements 
// incomplete interfaces, call the CreateType method on the parent 
// type and the interface types before calling it on the current type.
//
// MSDN says: If the enclosing type contains a field that is a value type 
// defined as a nested type (for example, a field that is an 
// enumeration defined as a nested type), calling the CreateType method 
// on the enclosing type will generate a AppDomain.TypeResolve event. 
// This is because the loader cannot determine the size of the enclosing 
// type until the nested type has been completed. The caller should define 
// a handler for the TypeResolve event to complete the definition of the 
// nested type by calling CreateType on the TypeBuilder object that represents 
// the nested type. The code example for this topic shows how to define such 
// an event handler.
//
//  
// There is also a case where generic parameter constraints were being checked before
// a generic method was called. This forced the loading of the types involved in the 
// constraints very early.
//

//----------------------------------------------------------------------------

let getEnclosingTypeRefs (tref: ILTypeRef) = 
   match tref.Enclosing with 
   | [] -> []
   | h :: t -> List.scan (fun tr nm -> mkILTyRefInTyRef (tr, nm)) (mkILTyRef(tref.Scope, h)) t

[<RequireQualifiedAccess>]
type CollectTypes = ValueTypesOnly | All

// Find all constituent type references
let rec getTypeRefsInType (allTypes: CollectTypes) ty acc = 
    match ty with
    | ILType.Void 
    | ILType.TypeVar _ -> acc
    | ILType.Ptr eltType | ILType.Byref eltType -> 
        getTypeRefsInType allTypes eltType acc
    | ILType.Array (_, eltType) -> 
        match allTypes with 
        | CollectTypes.ValueTypesOnly -> acc 
        | CollectTypes.All -> getTypeRefsInType allTypes eltType acc
    | ILType.Value tspec -> 
        // We usee CollectTypes.All because the .NET type loader appears to always eagerly require all types
        // referred to in an instantiation of a generic value type
        tspec.TypeRef :: List.foldBack (getTypeRefsInType CollectTypes.All) tspec.GenericArgs acc
    | ILType.Boxed tspec -> 
        match allTypes with 
        | CollectTypes.ValueTypesOnly -> acc 
        | CollectTypes.All -> tspec.TypeRef :: List.foldBack (getTypeRefsInType allTypes) tspec.GenericArgs acc
    | ILType.FunctionPointer _callsig -> failwith "getTypeRefsInType: fptr"
    | ILType.Modified _ -> failwith "getTypeRefsInType: modified"

let verbose2 = false

let createTypeRef (visited: Dictionary<_, _>, created: Dictionary<_, _>) emEnv tref = 

    let rec traverseTypeDef (tref: ILTypeRef) (tdef: ILTypeDef) =
        if verbose2 then dprintf "buildTypeDefPass4: Creating Enclosing Types of %s\n" tdef.Name
        for enc in getEnclosingTypeRefs tref do
            traverseTypeRef enc
    
        // WORKAROUND (ProductStudio FSharp 1.0 bug 615): the constraints on generic method parameters 
        // are resolved overly eagerly by reflection emit's CreateType. 
        if verbose2 then dprintf "buildTypeDefPass4: Doing type typar constraints of %s\n" tdef.Name
        for gp in tdef.GenericParams do
            for cx in gp.Constraints do
                traverseType CollectTypes.All cx

        if verbose2 then dprintf "buildTypeDefPass4: Doing method constraints of %s\n" tdef.Name
        for md in tdef.Methods.AsArray do
            for gp in md.GenericParams do 
                for cx in gp.Constraints do 
                    traverseType CollectTypes.All cx
            
        // We absolutely need the exact parent type...
        if verbose2 then dprintf "buildTypeDefPass4: Creating Super Class Chain of %s\n" tdef.Name
        tdef.Extends |> Option.iter (traverseType CollectTypes.All)
        
        // We absolutely need the exact interface types...
        if verbose2 then dprintf "buildTypeDefPass4: Creating Interface Chain of %s\n" tdef.Name
        tdef.Implements |> List.iter (traverseType CollectTypes.All)
            
        if verbose2 then dprintf "buildTypeDefPass4: Do value types in fields of %s\n" tdef.Name
        tdef.Fields.AsList |> List.iter (fun fd -> traverseType CollectTypes.ValueTypesOnly fd.FieldType)
        
        if verbose2 then dprintf "buildTypeDefPass4: Done with dependencies of %s\n" tdef.Name 
            
    and traverseType allTypes ty = 
        getTypeRefsInType allTypes ty []
        |> List.filter (isEmittedTypeRef emEnv)
        |> List.iter traverseTypeRef 

    and traverseTypeRef tref = 
        let typB = envGetTypB emEnv tref
        if verbose2 then dprintf "- considering reference to type %s\n" typB.FullName

        // Re-run traverseTypeDef if we've never visited the type.
        if not (visited.ContainsKey tref) then 
            visited.[tref] <- true
            let tdef = envGetTypeDef emEnv tref
            if verbose2 then dprintf "- traversing type %s\n" typB.FullName
            // This looks like a special case (perhaps bogus) of the dependency logic above, where
            // we require the type r.Name, though with "nestingToProbe" being the enclosing types of the
            // type being defined.
            let typeCreationHandler =
                let nestingToProbe = tref.Enclosing 
                ResolveEventHandler(
                    fun o r ->
                        let typeName = r.Name
                        let typeRef = ILTypeRef.Create(ILScopeRef.Local, nestingToProbe, typeName)
                        match emEnv.emTypMap.TryFind typeRef with
                        | Some(_, tb, _, _) -> 
                                if not (tb.IsCreated()) then
                                    tb.CreateTypeAndLog () |> ignore
                                tb.Assembly
                        | None -> null
                )
            // For some reason, the handler is installed while running 'traverseTypeDef' but not while defining the type
            // itself.
            System.AppDomain.CurrentDomain.add_TypeResolve typeCreationHandler
            try
                traverseTypeDef tref tdef
            finally
               System.AppDomain.CurrentDomain.remove_TypeResolve typeCreationHandler

            // At this point, we've done everything we can to prepare the type for loading by eagerly forcing the
            // load of other types. Everything else is up to the implementation of System.Reflection.Emit.
            if not (created.ContainsKey tref) then 
                created.[tref] <- true
                if verbose2 then dprintf "- creating type %s\n" typB.FullName
                typB.CreateTypeAndLog () |> ignore
    
    traverseTypeRef tref 

let rec buildTypeDefPass4 (visited, created) nesting emEnv (tdef: ILTypeDef) =
    if verbose2 then dprintf "buildTypeDefPass4 %s\n" tdef.Name
    let tref = mkRefForNestedILTypeDef ILScopeRef.Local (nesting, tdef)
    createTypeRef (visited, created) emEnv tref
        
    
    // nested types
    let nesting = nesting @ [tdef]
    tdef.NestedTypes |> Seq.iter (buildTypeDefPass4 (visited, created) nesting emEnv)

//----------------------------------------------------------------------------
// buildModuleType
//----------------------------------------------------------------------------
     
let buildModuleTypePass1 cenv (modB: ModuleBuilder) emEnv (tdef: ILTypeDef) =
    buildTypeDefPass1 cenv emEnv modB modB.DefineTypeAndLog [] tdef

let buildModuleTypePass1b cenv emEnv tdef = buildTypeDefPass1b cenv [] emEnv tdef
let buildModuleTypePass2 cenv emEnv tdef = buildTypeDefPass2 cenv [] emEnv tdef
let buildModuleTypePass3 cenv modB emEnv tdef = buildTypeDefPass3 cenv [] modB emEnv tdef
let buildModuleTypePass4 visited emEnv tdef = buildTypeDefPass4 visited [] emEnv tdef

//----------------------------------------------------------------------------
// buildModuleFragment - only the types the fragment get written
//----------------------------------------------------------------------------
    
let buildModuleFragment cenv emEnv (asmB: AssemblyBuilder) (modB: ModuleBuilder) (m: ILModuleDef) =
    let tdefs = m.TypeDefs.AsList

    let emEnv = (emEnv, tdefs) ||> List.fold (buildModuleTypePass1 cenv modB) 
    tdefs |> List.iter (buildModuleTypePass1b cenv emEnv) 
    let emEnv = (emEnv, tdefs) ||> List.fold (buildModuleTypePass2 cenv) 
    
    for delayedFieldInit in emEnv.delayedFieldInits do
        delayedFieldInit()

    let emEnv = { emEnv with delayedFieldInits = [] }

    let emEnv = (emEnv, tdefs) ||> List.fold (buildModuleTypePass3 cenv modB) 
    let visited = new Dictionary<_, _>(10) 
    let created = new Dictionary<_, _>(10) 
    tdefs |> List.iter (buildModuleTypePass4 (visited, created) emEnv) 
    let emEnv = Seq.fold envUpdateCreatedTypeRef emEnv created.Keys // update typT with the created typT
    emitCustomAttrs cenv emEnv modB.SetCustomAttributeAndLog m.CustomAttrs
#if FX_RESHAPED_REFEMIT
    ignore asmB
#else
    m.Resources.AsList |> List.iter (fun r -> 
        let attribs = (match r.Access with ILResourceAccess.Public -> ResourceAttributes.Public | ILResourceAccess.Private -> ResourceAttributes.Private) 
        match r.Location with 
        | ILResourceLocation.LocalIn (file, start, len) -> 
            let bytes = FileSystem.ReadAllBytesShim(file).[start .. start + len - 1]
            modB.DefineManifestResourceAndLog (r.Name, new MemoryStream(bytes), attribs)
        | ILResourceLocation.LocalOut bytes -> 
            modB.DefineManifestResourceAndLog (r.Name, new MemoryStream(bytes), attribs)
        | ILResourceLocation.File (mr, _) -> 
           asmB.AddResourceFileAndLog (r.Name, mr.Name, attribs)
        | ILResourceLocation.Assembly _ -> 
           failwith "references to resources other assemblies may not be emitted using System.Reflection")
#endif
    emEnv

//----------------------------------------------------------------------------
// test hook
//----------------------------------------------------------------------------
let defineDynamicAssemblyAndLog (asmName, flags, asmDir: string) =
#if FX_NO_APP_DOMAINS
    let asmB = AssemblyBuilder.DefineDynamicAssembly(asmName, flags)
#else
    let currentDom = System.AppDomain.CurrentDomain
    let asmB = currentDom.DefineDynamicAssembly(asmName, flags, asmDir)
#endif
    if logRefEmitCalls then 
        printfn "open System"
        printfn "open System.Reflection"
        printfn "open System.Reflection.Emit"
        printfn "let assemblyBuilder%d = System.AppDomain.CurrentDomain.DefineDynamicAssembly(AssemblyName(Name=\"%s\"), enum %d, %A)" (abs <| hash asmB) asmName.Name (LanguagePrimitives.EnumToValue flags) asmDir
    asmB

let mkDynamicAssemblyAndModule (assemblyName, optimize, debugInfo, collectible) =
    let filename = assemblyName + ".dll"
    let asmDir = "."
    let asmName = new AssemblyName()
    asmName.Name <- assemblyName
    let asmAccess = 
        if collectible then AssemblyBuilderAccess.RunAndCollect 
#if FX_RESHAPED_REFEMIT
        else AssemblyBuilderAccess.Run
#else
        else AssemblyBuilderAccess.RunAndSave
#endif
    let asmB = defineDynamicAssemblyAndLog (asmName, asmAccess, asmDir) 
    if not optimize then 
        let daType = typeof<System.Diagnostics.DebuggableAttribute>
        let daCtor = daType.GetConstructor [| typeof<System.Diagnostics.DebuggableAttribute.DebuggingModes> |]
        let daBuilder = new CustomAttributeBuilder(daCtor, [| System.Diagnostics.DebuggableAttribute.DebuggingModes.DisableOptimizations ||| System.Diagnostics.DebuggableAttribute.DebuggingModes.Default |])
        asmB.SetCustomAttributeAndLog daBuilder

    let modB = asmB.DefineDynamicModuleAndLog (assemblyName, filename, debugInfo)
    asmB, modB

let emitModuleFragment (ilg, emEnv, asmB: AssemblyBuilder, modB: ModuleBuilder, modul: IL.ILModuleDef, debugInfo: bool, resolveAssemblyRef, tryFindSysILTypeRef) =
    let cenv = { ilg = ilg ; generatePdb = debugInfo; resolveAssemblyRef=resolveAssemblyRef; tryFindSysILTypeRef=tryFindSysILTypeRef }

    let emEnv = buildModuleFragment cenv emEnv asmB modB modul
    match modul.Manifest with 
    | None -> ()
    | Some mani ->  
       // REVIEW: remainder of manifest
       emitCustomAttrs cenv emEnv asmB.SetCustomAttributeAndLog mani.CustomAttrs
    // invoke entry point methods
    let execEntryPtFun ((typB: TypeBuilder), methodName) () =
      try        
        ignore (typB.InvokeMemberAndLog (methodName, BindingFlags.InvokeMethod ||| BindingFlags.Public ||| BindingFlags.Static, [| |]))
        None
      with 
         | :? System.Reflection.TargetInvocationException as e ->
             Some e.InnerException
   
    let emEnv, entryPts = envPopEntryPts emEnv
    let execs = List.map execEntryPtFun entryPts
    emEnv, execs


//----------------------------------------------------------------------------
// lookup* allow conversion from AbsIL to their emitted representations
//----------------------------------------------------------------------------

// TypeBuilder is a subtype of Type.
// However, casting TypeBuilder to Type is not the same as getting Type proper.
// The builder version does not implement all methods on the parent.
// 
// The emEnv stores (typT: Type) for each tref.
// Once the emitted type is created this typT is updated to ensure it is the Type proper.
// So Type lookup will return the proper Type not TypeBuilder.
let LookupTypeRef cenv emEnv tref = convCreatedTypeRef cenv emEnv tref
let LookupType cenv emEnv ty = convCreatedType cenv emEnv ty

// Lookups of ILFieldRef and MethodRef may require a similar non-Builder-fixup post Type-creation.
let LookupFieldRef emEnv fref = Zmap.tryFind fref emEnv.emFieldMap |> Option.map (fun fieldBuilder -> fieldBuilder :> FieldInfo)
let LookupMethodRef emEnv mref = Zmap.tryFind mref emEnv.emMethMap |> Option.map (fun methodBuilder -> methodBuilder :> MethodInfo)
<|MERGE_RESOLUTION|>--- conflicted
+++ resolved
@@ -787,25 +787,12 @@
               parentT.GetMethod(mref.Name, cconv ||| BindingFlags.Public ||| BindingFlags.NonPublic, 
                                 null, 
                                 argTs, 
-<<<<<<< HEAD
 #if BUILDING_WITH_LKG || BUILD_FROM_SOURCE
-#if FX_RESHAPED_REFLECTION
-                                (null: obj[]))
-#else
                                 (null: ParameterModifier[]))
-#endif
-#else
-#if FX_RESHAPED_REFLECTION
-                                (null:obj[]?))
 #else
                                 (null:ParameterModifier[]?))
 #endif
-#endif
-               // This can fail if there is an ambiguity w.r.t. return type 
-=======
-                                (null: ParameterModifier[]))
             // This can fail if there is an ambiguity w.r.t. return type 
->>>>>>> 0dc21fae
             with _ -> null
         if (isNonNull methInfo && equalTypes resT methInfo.ReturnType) then 
              methInfo
