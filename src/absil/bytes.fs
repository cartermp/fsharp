// Copyright (c) Microsoft Corporation.  All Rights Reserved.  See License.txt in the project root for license information.

/// Byte arrays
namespace FSharp.Compiler.AbstractIL.Internal

open System
open System.IO
open System.IO.MemoryMappedFiles
open System.Runtime.InteropServices
open System.Runtime.CompilerServices
open FSharp.NativeInterop

#nowarn "9"

module Utils =
    let runningOnMono =
    #if ENABLE_MONO_SUPPORT
        // Officially supported way to detect if we are running on Mono.
        // See http://www.mono-project.com/FAQ:_Technical
        // "How can I detect if am running in Mono?" section
        try
            System.Type.GetType ("Mono.Runtime") <> null
        with _ ->
            // Must be robust in the case that someone else has installed a handler into System.AppDomain.OnTypeResolveEvent
            // that is not reliable.
            // This is related to bug 5506--the issue is actually a bug in VSTypeResolutionService.EnsurePopulated which is
            // called by OnTypeResolveEvent. The function throws a NullReferenceException. I'm working with that team to get
            // their issue fixed but we need to be robust here anyway.
            false
    #else
        false
    #endif

module internal Bytes = 
    let b0 n =  (n &&& 0xFF)
    let b1 n =  ((n >>> 8) &&& 0xFF)
    let b2 n =  ((n >>> 16) &&& 0xFF)
    let b3 n =  ((n >>> 24) &&& 0xFF)

    let dWw1 n = int32 ((n >>> 32) &&& 0xFFFFFFFFL)
    let dWw0 n = int32 (n          &&& 0xFFFFFFFFL)

    let get (b:byte[]) n = int32 (Array.get b n)  
    let zeroCreate n : byte[] = Array.zeroCreate n      

    let sub ( b:byte[]) s l = Array.sub b s l   
    let blit (a:byte[]) b c d e = Array.blit a b c d e 

    let ofInt32Array (arr:int[]) = Array.init arr.Length (fun i -> byte arr.[i]) 

    let stringAsUtf8NullTerminated (s:string) = 
        Array.append (System.Text.Encoding.UTF8.GetBytes s) (ofInt32Array [| 0x0 |]) 

    let stringAsUnicodeNullTerminated (s:string) = 
        Array.append (System.Text.Encoding.Unicode.GetBytes s) (ofInt32Array [| 0x0;0x0 |])

[<AbstractClass>]
type ByteMemory () =

    abstract Item: int -> byte with get, set

    abstract Length: int

    abstract ReadBytes: pos: int * count: int -> byte[]

    abstract ReadInt32: pos: int -> int

    abstract ReadUInt16: pos: int -> uint16

    abstract ReadUtf8String: pos: int * count: int -> string

    abstract Slice: pos: int * count: int -> ByteMemory

    abstract CopyTo: Stream -> unit

    abstract Copy: srcOffset: int * dest: byte[] * destOffset: int * count: int -> unit

    abstract ToArray: unit -> byte[]

    abstract AsStream: unit -> Stream

    abstract AsReadOnlyStream: unit -> Stream

[<Sealed>]
type ByteArrayMemory(bytes: byte[], offset, length) =
    inherit ByteMemory()

    let checkCount count =
        if count < 0 then
            raise (ArgumentOutOfRangeException("count", "Count is less than zero."))

    do
        if length < 0 || length > bytes.Length then
            raise (ArgumentOutOfRangeException("length"))

        if offset < 0 || (offset + length) > bytes.Length then
            raise (ArgumentOutOfRangeException("offset"))
    
    override _.Item 
        with get i = bytes.[offset + i]
        and set i v = bytes.[offset + i] <- v

    override _.Length = length

    override _.ReadBytes(pos, count) = 
        checkCount count
        if count > 0 then
            Array.sub bytes (offset + pos) count
        else
            Array.empty

    override _.ReadInt32 pos =
        let finalOffset = offset + pos
        (uint32 bytes.[finalOffset]) |||
        ((uint32 bytes.[finalOffset + 1]) <<< 8) |||
        ((uint32 bytes.[finalOffset + 2]) <<< 16) |||
        ((uint32 bytes.[finalOffset + 3]) <<< 24)
        |> int

    override _.ReadUInt16 pos =
        let finalOffset = offset + pos
        (uint16 bytes.[finalOffset]) |||
        ((uint16 bytes.[finalOffset + 1]) <<< 8)

    override _.ReadUtf8String(pos, count) =
        checkCount count
        if count > 0 then
            System.Text.Encoding.UTF8.GetString(bytes, offset + pos, count)
        else
            String.Empty

    override _.Slice(pos, count) =
        checkCount count
        if count > 0 then
            ByteArrayMemory(bytes, offset + pos, count) :> ByteMemory
        else
            ByteArrayMemory(Array.empty, 0, 0) :> ByteMemory

    override _.CopyTo stream =
        if length > 0 then
            stream.Write(bytes, offset, length)

    override _.Copy(srcOffset, dest, destOffset, count) =
        checkCount count
        if count > 0 then
            Array.blit bytes (offset + srcOffset) dest destOffset count

    override _.ToArray() =
        if length > 0 then
            Array.sub bytes offset length
        else
            Array.empty

    override _.AsStream() =
        if length > 0 then
            new MemoryStream(bytes, offset, length) :> Stream
        else
            new MemoryStream([||], 0, 0, false) :> Stream

    override _.AsReadOnlyStream() =
        if length > 0 then
            new MemoryStream(bytes, offset, length, false) :> Stream
        else
            new MemoryStream([||], 0, 0, false) :> Stream

[<Sealed>]
type SafeUnmanagedMemoryStream =
    inherit UnmanagedMemoryStream

    val mutable private holder: obj
    val mutable private isDisposed: bool

    new (addr, length, holder) =
        {
            inherit UnmanagedMemoryStream(addr, length)
            holder = holder
            isDisposed = false
        }

    new (addr: nativeptr<byte>, length: int64, capacity: int64, access: FileAccess, holder) =
        {
            inherit UnmanagedMemoryStream(addr, length, capacity, access)
            holder = holder
            isDisposed = false
        }

    override x.Dispose disposing =
        base.Dispose disposing
        x.holder <- null // Null out so it can be collected.

[<Sealed>]
type RawByteMemory(addr: nativeptr<byte>, length: int, holder: obj) =
    inherit ByteMemory ()

    let check i =
        if i < 0 || i >= length then 
            raise (ArgumentOutOfRangeException("i"))

    let checkCount count =
        if count < 0 then
            raise (ArgumentOutOfRangeException("count", "Count is less than zero."))

    do
        if length < 0 then
            raise (ArgumentOutOfRangeException("length"))

    override _.Item 
        with get i =
            check i
            NativePtr.add addr i
            |> NativePtr.read 
        and set i v =
            check i
            NativePtr.set addr i v

    override _.Length = length

    override _.ReadUtf8String(pos, count) =
        checkCount count
        if count > 0 then
            check pos
            check (pos + count - 1)
            System.Text.Encoding.UTF8.GetString(NativePtr.add addr pos, count)
        else
            String.Empty

    override _.ReadBytes(pos, count) = 
        checkCount count
        if count > 0 then
            check pos
            check (pos + count - 1)
            let res = Bytes.zeroCreate count
            Marshal.Copy(NativePtr.toNativeInt addr + nativeint pos, res, 0, count)
            res
        else
            Array.empty

    override _.ReadInt32 pos =
        check pos
        check (pos + 3)
        Marshal.ReadInt32(NativePtr.toNativeInt addr + nativeint pos)

    override _.ReadUInt16 pos =
        check pos
        check (pos + 1)
        uint16(Marshal.ReadInt16(NativePtr.toNativeInt addr + nativeint pos))

    override _.Slice(pos, count) =
        checkCount count
        if count > 0 then
            check pos
            check (pos + count - 1)
            RawByteMemory(NativePtr.add addr pos, count, holder) :> ByteMemory
        else
            ByteArrayMemory(Array.empty, 0, 0) :> ByteMemory

    override x.CopyTo stream =
        if length > 0 then
            use stream2 = x.AsStream()
            stream2.CopyTo stream

    override _.Copy(srcOffset, dest, destOffset, count) =
        checkCount count
        if count > 0 then
            check srcOffset
            Marshal.Copy(NativePtr.toNativeInt addr + nativeint srcOffset, dest, destOffset, count)

    override _.ToArray() =
        if length > 0 then
            let res = Array.zeroCreate<byte> length
            Marshal.Copy(NativePtr.toNativeInt addr, res, 0, res.Length)
            res
        else
            Array.empty

    override _.AsStream() =
        if length > 0 then
            new SafeUnmanagedMemoryStream(addr, int64 length, holder) :> Stream
        else
            new MemoryStream([||], 0, 0, false) :> Stream

    override _.AsReadOnlyStream() =
        if length > 0 then
            new SafeUnmanagedMemoryStream(addr, int64 length, int64 length, FileAccess.Read, holder) :> Stream
        else
            new MemoryStream([||], 0, 0, false) :> Stream

[<Struct;NoEquality;NoComparison>]
type ReadOnlyByteMemory(bytes: ByteMemory) =

    member _.Item with get i = bytes.[i]

    member _.Length with get () = bytes.Length

    member _.ReadBytes(pos, count) = bytes.ReadBytes(pos, count)

    member _.ReadInt32 pos = bytes.ReadInt32 pos

    member _.ReadUInt16 pos = bytes.ReadUInt16 pos

    member _.ReadUtf8String(pos, count) = bytes.ReadUtf8String(pos, count)

    member _.Slice(pos, count) = bytes.Slice(pos, count) |> ReadOnlyByteMemory

    member _.CopyTo stream = bytes.CopyTo stream

    member _.Copy(srcOffset, dest, destOffset, count) = bytes.Copy(srcOffset, dest, destOffset, count)

    member _.ToArray() = bytes.ToArray()

    member _.AsStream() = bytes.AsReadOnlyStream()

type ByteMemory with

    member x.AsReadOnly() = ReadOnlyByteMemory x

    static member Empty = ByteArrayMemory([||], 0, 0) :> ByteMemory

    static member CreateMemoryMappedFile(bytes: ReadOnlyByteMemory) =
<<<<<<< HEAD
        if Utils.runningOnMono
        then
            // mono's MemoryMappedFile implementation throws with null `mapName`, so we use byte arrays instead: https://github.com/mono/mono/issues/10245
            ByteArrayMemory.FromArray (bytes.ToArray()) :> ByteMemory
        else
            let length = int64 bytes.Length
            let mmf =
                let mmf = MemoryMappedFile.CreateNew(null, length, MemoryMappedFileAccess.ReadWrite, MemoryMappedFileOptions.None, HandleInheritability.None)
                use stream = mmf.CreateViewStream(0L, length, MemoryMappedFileAccess.ReadWrite)
                bytes.CopyTo stream
                mmf

            let accessor = mmf.CreateViewAccessor(0L, length, MemoryMappedFileAccess.ReadWrite)
            RawByteMemory.FromUnsafePointer(accessor.SafeMemoryMappedViewHandle.DangerousGetHandle(), int length, (mmf, accessor))
=======
        let length = int64 bytes.Length
        if length = 0L then
            ByteMemory.Empty
        else
            if Utils.runningOnMono
            then
                // mono's MemoryMappedFile implementation throws with null `mapName`, so we use byte arrays instead: https://github.com/mono/mono/issues/10245
                ByteArrayMemory.FromArray (bytes.ToArray()) :> ByteMemory
            else
                let mmf =
                    let mmf = MemoryMappedFile.CreateNew(null, length, MemoryMappedFileAccess.ReadWrite, MemoryMappedFileOptions.None, HandleInheritability.None)
                    use stream = mmf.CreateViewStream(0L, length, MemoryMappedFileAccess.ReadWrite)
                    bytes.CopyTo stream
                    mmf

                let accessor = mmf.CreateViewAccessor(0L, length, MemoryMappedFileAccess.ReadWrite)
                RawByteMemory.FromUnsafePointer(accessor.SafeMemoryMappedViewHandle.DangerousGetHandle(), int length, (mmf, accessor))
>>>>>>> 1c969cac

    static member FromFile(path, access, ?canShadowCopy: bool) =
        let canShadowCopy = defaultArg canShadowCopy false

        if Utils.runningOnMono
        then
            // mono's MemoryMappedFile implementation throws with null `mapName`, so we use byte arrays instead: https://github.com/mono/mono/issues/10245
            let bytes = File.ReadAllBytes path
            ByteArrayMemory.FromArray bytes
        else
            let memoryMappedFileAccess =
                match access with
                | FileAccess.Read -> MemoryMappedFileAccess.Read
                | FileAccess.Write -> MemoryMappedFileAccess.Write
                | _ -> MemoryMappedFileAccess.ReadWrite

            let fileStream = File.Open(path, FileMode.Open, access, FileShare.Read)

            let length = fileStream.Length

            let mmf, accessor, length =
                let mmf =
                    if canShadowCopy then
                        let mmf =
                            MemoryMappedFile.CreateNew(
                                null,
                                length,
                                MemoryMappedFileAccess.ReadWrite,
                                MemoryMappedFileOptions.None,
                                HandleInheritability.None)
                        use stream = mmf.CreateViewStream(0L, length, MemoryMappedFileAccess.ReadWrite)
                        fileStream.CopyTo(stream)
                        fileStream.Dispose()
                        mmf
                    else
                        MemoryMappedFile.CreateFromFile(
                            fileStream,
                            null,
                            length,
                            memoryMappedFileAccess,
                            HandleInheritability.None,
                            leaveOpen=false)
                mmf, mmf.CreateViewAccessor(0L, length, memoryMappedFileAccess), length

            // Validate MMF with the access that was intended.
            match access with
            | FileAccess.Read when not accessor.CanRead -> invalidOp "Cannot read file"
            | FileAccess.Write when not accessor.CanWrite -> invalidOp "Cannot write file"
            | FileAccess.ReadWrite when not accessor.CanRead || not accessor.CanWrite -> invalidOp "Cannot read or write file"
            | _ -> ()

            RawByteMemory.FromUnsafePointer(accessor.SafeMemoryMappedViewHandle.DangerousGetHandle(), int length, (mmf, accessor))

    static member FromUnsafePointer(addr, length, holder: obj) = 
        RawByteMemory(NativePtr.ofNativeInt addr, length, holder) :> ByteMemory

    static member FromArray(bytes, offset, length) =
        ByteArrayMemory(bytes, offset, length) :> ByteMemory

    static member FromArray bytes =
        ByteArrayMemory.FromArray(bytes, 0, bytes.Length)

type internal ByteStream = 
    { bytes: ReadOnlyByteMemory
      mutable pos: int 
      max: int }
    member b.ReadByte() = 
        if b.pos >= b.max then failwith "end of stream"
        let res = b.bytes.[b.pos]
        b.pos <- b.pos + 1
        res 
    member b.ReadUtf8String n = 
        let res = b.bytes.ReadUtf8String(b.pos,n)  
        b.pos <- b.pos + n; res 
      
    static member FromBytes (b: ReadOnlyByteMemory,n,len) = 
        if n < 0 || (n+len) > b.Length then failwith "FromBytes"
        { bytes = b; pos = n; max = n+len }

    member b.ReadBytes n  = 
        if b.pos + n > b.max then failwith "ReadBytes: end of stream"
        let res = b.bytes.Slice(b.pos, n)
        b.pos <- b.pos + n
        res

    member b.Position = b.pos 
#if LAZY_UNPICKLE
    member b.CloneAndSeek = { bytes=b.bytes; pos=pos; max=b.max }
    member b.Skip = b.pos <- b.pos + n
#endif


type internal ByteBuffer = 
    { mutable bbArray: byte[] 
      mutable bbCurrent: int }

    member buf.Ensure newSize = 
        let oldBufSize = buf.bbArray.Length 
        if newSize > oldBufSize then 
            let old = buf.bbArray 
            buf.bbArray <- Bytes.zeroCreate (max newSize (oldBufSize * 2))
            Bytes.blit old 0 buf.bbArray 0 buf.bbCurrent

    member buf.Close () = Bytes.sub buf.bbArray 0 buf.bbCurrent

    member buf.EmitIntAsByte (i:int) = 
        let newSize = buf.bbCurrent + 1 
        buf.Ensure newSize
        buf.bbArray.[buf.bbCurrent] <- byte i
        buf.bbCurrent <- newSize 

    member buf.EmitByte (b:byte) = buf.EmitIntAsByte (int b)

    member buf.EmitIntsAsBytes (arr:int[]) = 
        let n = arr.Length
        let newSize = buf.bbCurrent + n 
        buf.Ensure newSize
        let bbArr = buf.bbArray
        let bbBase = buf.bbCurrent
        for i = 0 to n - 1 do 
            bbArr.[bbBase + i] <- byte arr.[i] 
        buf.bbCurrent <- newSize 

    member bb.FixupInt32 pos n = 
        bb.bbArray.[pos] <- (Bytes.b0 n |> byte)
        bb.bbArray.[pos + 1] <- (Bytes.b1 n |> byte)
        bb.bbArray.[pos + 2] <- (Bytes.b2 n |> byte)
        bb.bbArray.[pos + 3] <- (Bytes.b3 n |> byte)

    member buf.EmitInt32 n = 
        let newSize = buf.bbCurrent + 4 
        buf.Ensure newSize
        buf.FixupInt32 buf.bbCurrent n
        buf.bbCurrent <- newSize 

    member buf.EmitBytes (i:byte[]) = 
        let n = i.Length 
        let newSize = buf.bbCurrent + n 
        buf.Ensure newSize
        Bytes.blit i 0 buf.bbArray buf.bbCurrent n
        buf.bbCurrent <- newSize 

    member buf.EmitByteMemory (i:ReadOnlyByteMemory) = 
        let n = i.Length 
        let newSize = buf.bbCurrent + n 
        buf.Ensure newSize
        i.Copy(0, buf.bbArray, buf.bbCurrent, n)
        buf.bbCurrent <- newSize 

    member buf.EmitInt32AsUInt16 n = 
        let newSize = buf.bbCurrent + 2 
        buf.Ensure newSize
        buf.bbArray.[buf.bbCurrent] <- (Bytes.b0 n |> byte)
        buf.bbArray.[buf.bbCurrent + 1] <- (Bytes.b1 n |> byte)
        buf.bbCurrent <- newSize 
    
    member buf.EmitBoolAsByte (b:bool) = buf.EmitIntAsByte (if b then 1 else 0)

    member buf.EmitUInt16 (x:uint16) = buf.EmitInt32AsUInt16 (int32 x)

    member buf.EmitInt64 x = 
        buf.EmitInt32 (Bytes.dWw0 x)
        buf.EmitInt32 (Bytes.dWw1 x)

    member buf.Position = buf.bbCurrent

    static member Create sz = 
        { bbArray=Bytes.zeroCreate sz 
          bbCurrent = 0 }

<|MERGE_RESOLUTION|>--- conflicted
+++ resolved
@@ -317,22 +317,6 @@
     static member Empty = ByteArrayMemory([||], 0, 0) :> ByteMemory
 
     static member CreateMemoryMappedFile(bytes: ReadOnlyByteMemory) =
-<<<<<<< HEAD
-        if Utils.runningOnMono
-        then
-            // mono's MemoryMappedFile implementation throws with null `mapName`, so we use byte arrays instead: https://github.com/mono/mono/issues/10245
-            ByteArrayMemory.FromArray (bytes.ToArray()) :> ByteMemory
-        else
-            let length = int64 bytes.Length
-            let mmf =
-                let mmf = MemoryMappedFile.CreateNew(null, length, MemoryMappedFileAccess.ReadWrite, MemoryMappedFileOptions.None, HandleInheritability.None)
-                use stream = mmf.CreateViewStream(0L, length, MemoryMappedFileAccess.ReadWrite)
-                bytes.CopyTo stream
-                mmf
-
-            let accessor = mmf.CreateViewAccessor(0L, length, MemoryMappedFileAccess.ReadWrite)
-            RawByteMemory.FromUnsafePointer(accessor.SafeMemoryMappedViewHandle.DangerousGetHandle(), int length, (mmf, accessor))
-=======
         let length = int64 bytes.Length
         if length = 0L then
             ByteMemory.Empty
@@ -350,7 +334,6 @@
 
                 let accessor = mmf.CreateViewAccessor(0L, length, MemoryMappedFileAccess.ReadWrite)
                 RawByteMemory.FromUnsafePointer(accessor.SafeMemoryMappedViewHandle.DangerousGetHandle(), int length, (mmf, accessor))
->>>>>>> 1c969cac
 
     static member FromFile(path, access, ?canShadowCopy: bool) =
         let canShadowCopy = defaultArg canShadowCopy false
