--- conflicted
+++ resolved
@@ -63,10 +63,9 @@
 /// Get the values for a set of bindings
 val valsOfBinds : Bindings -> Vals 
 
-<<<<<<< HEAD
 /// Look for a use of an F# value, possibly including application of a generic thing to a set of type arguments
 val (|ExprValWithPossibleTypeInst|_|) : Expr -> (ValRef * ValUseFlag * TType list * range) option
-=======
+
 //val combineNullness: Nullness -> Nullness -> Nullness
 //val tryAddNullnessToTy: Nullness -> TType -> TType option
 //val addNullnessToTy: Nullness -> TType -> TType
@@ -74,7 +73,6 @@
 //-------------------------------------------------------------------------
 // Build decision trees imperatively
 //------------------------------------------------------------------------- 
->>>>>>> 027c0b09
 
 /// Build decision trees imperatively
 type MatchBuilder =
@@ -146,25 +144,18 @@
 
 /// Build an type-chose expression, indicating that a local free choice of a type variable
 val mkTypeChoose : range -> Typars -> Expr -> Expr
-<<<<<<< HEAD
 
 /// Build an iterated (curried) lambda expression
-val mkLambdas : range -> Typars -> Val list -> Expr * TType -> Expr
+val mkLambdas : TcGlobals -> range -> Typars -> Val list -> Expr * TType -> Expr
 
 /// Build an iterated (tupled+curried) lambda expression
-val mkMultiLambdasCore : range -> Val list list -> Expr * TType -> Expr * TType
+val mkMultiLambdasCore : TcGlobals -> range -> Val list list -> Expr * TType -> Expr * TType
 
 /// Build an iterated generic (type abstraction + tupled+curried) lambda expression
-val mkMultiLambdas : range -> Typars -> Val list list -> Expr * TType -> Expr
+val mkMultiLambdas : TcGlobals -> range -> Typars -> Val list list -> Expr * TType -> Expr
 
 /// Build a lambda expression that corresponds to the implementation of a member
-val mkMemberLambdas : range -> Typars -> Val option -> Val option -> Val list list -> Expr * TType -> Expr
-=======
-val mkLambdas : TcGlobals -> range -> Typars -> Val list -> Expr * TType -> Expr
-val mkMultiLambdasCore : TcGlobals -> range -> Val list list -> Expr * TType -> Expr * TType
-val mkMultiLambdas : TcGlobals -> range -> Typars -> Val list list -> Expr * TType -> Expr
 val mkMemberLambdas : TcGlobals -> range -> Typars -> Val option -> Val option -> Val list list -> Expr * TType -> Expr
->>>>>>> 027c0b09
 
 /// Build a 'while' loop expression
 val mkWhile      : TcGlobals -> SequencePointInfoForWhileLoop * SpecialWhileLoopMarker * Expr * Expr * range                          -> Expr
@@ -192,13 +183,9 @@
 
 /// Build a user-level let expression
 val mkLet : SequencePointInfoForBinding -> range -> Val -> Expr -> Expr -> Expr
-<<<<<<< HEAD
 
 /// Make a binding that binds a function value to a lambda taking multiple arguments
-val mkMultiLambdaBind : Val -> SequencePointInfoForBinding -> range -> Typars -> Val list list -> Expr * TType -> Binding
-=======
 val mkMultiLambdaBind : TcGlobals -> Val -> SequencePointInfoForBinding -> range -> Typars -> Val list list -> Expr * TType -> Binding
->>>>>>> 027c0b09
 
 // Compiler generated bindings may involve a user variable.
 // Compiler generated bindings may give rise to a sequence point if they are part of
@@ -574,16 +561,11 @@
 
 val generalTyconRefInst : TyconRef -> TypeInst
 val generalizeTypars : Typars -> TypeInst
-<<<<<<< HEAD
-
-val generalizeTyconRef : TyconRef -> TTypes * TType
-
-val generalizedTyconRef : TyconRef -> TType
-
-=======
+
 val generalizeTyconRef : TcGlobals -> TyconRef -> TTypes * TType
-val generalizedTyOfTyconRef : TcGlobals -> TyconRef -> TType
->>>>>>> 027c0b09
+
+val generalizedTyconRef : TcGlobals -> TyconRef -> TType
+
 val mkTyparToTyparRenaming : Typars -> Typars -> TyparInst * TTypes
 
 //-------------------------------------------------------------------------
@@ -1491,18 +1473,13 @@
 /// Get the element type of an F# list type
 val destListTy : TcGlobals -> TType -> TType
 
-<<<<<<< HEAD
 /// Build an array type of the given rank
-val mkArrayTy : TcGlobals -> int -> TType -> range -> TType
+val mkArrayTy : TcGlobals -> int -> Nullness -> TType -> range -> TType
 
 /// Check if a type definition is one of the artifical type definitions used for array types of different ranks 
 val isArrayTyconRef : TcGlobals -> TyconRef -> bool
 
 /// Determine the rank of one of the artifical type definitions used for array types
-=======
-val mkArrayTy         : TcGlobals -> int -> Nullness -> TType -> range -> TType
-val isArrayTyconRef      : TcGlobals -> TyconRef -> bool
->>>>>>> 027c0b09
 val rankOfArrayTyconRef : TcGlobals -> TyconRef -> int
 
 /// Determine if a type is the F# unit type
@@ -1596,29 +1573,21 @@
 
 val CompileAsEvent : TcGlobals -> Attribs -> bool
 
-<<<<<<< HEAD
-val TypeNullIsExtraValue : TcGlobals -> range -> TType -> bool
-
 val TypeNullIsTrueValue : TcGlobals -> TType -> bool
 
-val TypeNullNotLiked : TcGlobals -> range -> TType -> bool
+val TypeNullIsExtraValueNew : TcGlobals -> range -> TType -> bool
+
+val TypeNullIsExtraValueOld : TcGlobals -> range -> TType -> bool
+
+val TyconRefNullIsExtraValueOld :  TcGlobals -> range -> TyconRef -> bool
+
+val TyconRefNullIsExtraValueNew :  TcGlobals -> range -> TyconRef -> bool
 
 val TypeNullNever : TcGlobals -> TType -> bool
 
-val TypeSatisfiesNullConstraint : TcGlobals -> range -> TType -> bool
-
-val TypeHasDefaultValue : TcGlobals -> range -> TType -> bool
-=======
-val TypeNullIsTrueValue : TcGlobals -> TType -> bool
-val TypeNullIsExtraValueNew : TcGlobals -> range -> TType -> bool
-val TypeNullIsExtraValueOld : TcGlobals -> range -> TType -> bool
-val TyconRefNullIsExtraValueOld :  TcGlobals -> range -> TyconRef -> bool
-val TyconRefNullIsExtraValueNew :  TcGlobals -> range -> TyconRef -> bool
-val TypeNullNever : TcGlobals -> TType -> bool
-
 val TypeHasDefaultValueNew: TcGlobals -> range -> TType -> bool
+
 val TypeHasDefaultValueOld: TcGlobals -> range -> TType -> bool
->>>>>>> 027c0b09
 
 val isAbstractTycon : Tycon -> bool
 
@@ -1836,12 +1805,9 @@
 val mkCallBox                : TcGlobals -> range -> TType -> Expr -> Expr
 
 val mkCallIsNull             : TcGlobals -> range -> TType -> Expr -> Expr
-<<<<<<< HEAD
 
 val mkCallIsNotNull          : TcGlobals -> range -> TType -> Expr -> Expr
 
-=======
->>>>>>> 027c0b09
 val mkCallRaise              : TcGlobals -> range -> TType -> Expr -> Expr
 
 val mkCallGenericComparisonWithComparerOuter : TcGlobals -> range -> TType -> Expr -> Expr -> Expr -> Expr
