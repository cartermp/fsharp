// Copyright (c) Microsoft Corporation.  All Rights Reserved.  See License.txt in the project root for license information.

namespace FSharp.Compiler.CodeAnalysis

open System
open System.Collections.Generic
open System.Collections.Immutable
open System.IO
open System.Runtime.InteropServices
open System.Threading
open Internal.Utilities.Library 
open Internal.Utilities.Library.Extras 
open FSharp.Compiler
open FSharp.Compiler.AbstractIL
open FSharp.Compiler.AbstractIL.IL
open FSharp.Compiler.AbstractIL.ILBinaryReader
open FSharp.Compiler.CheckExpressions
open FSharp.Compiler.CheckDeclarations
open FSharp.Compiler.CompilerConfig
open FSharp.Compiler.CompilerDiagnostics
open FSharp.Compiler.CompilerGlobalState
open FSharp.Compiler.CompilerImports
open FSharp.Compiler.CompilerOptions
open FSharp.Compiler.CreateILModule
open FSharp.Compiler.DependencyManager
open FSharp.Compiler.Diagnostics
open FSharp.Compiler.EditorServices
open FSharp.Compiler.ErrorLogger
open FSharp.Compiler.IO
open FSharp.Compiler.CodeAnalysis
open FSharp.Compiler.NameResolution
open FSharp.Compiler.ParseAndCheckInputs
open FSharp.Compiler.ScriptClosure
open FSharp.Compiler.Syntax
open FSharp.Compiler.TcGlobals
open FSharp.Compiler.Text
open FSharp.Compiler.Text.Range
open FSharp.Compiler.TypedTree 
open FSharp.Compiler.TypedTreeOps

open Internal.Utilities
open Internal.Utilities.Collections

[<AutoOpen>]
module internal IncrementalBuild =

    let mutable injectCancellationFault = false
    let LocallyInjectCancellationFault() = 
        injectCancellationFault <- true
        { new IDisposable with member _.Dispose() =  injectCancellationFault <- false }

// Record the most recent IncrementalBuilder events, so we can more easily unit test/debug the 
// 'incremental' behavior of the product.
module IncrementalBuilderEventTesting = 

    type internal FixedLengthMRU<'T>() =
        let MAX = 400   // Length of the MRU.  For our current unit tests, 400 is enough.
        let data = Array.create MAX None
        let mutable curIndex = 0
        let mutable numAdds = 0
        // called by the product, to note when a parse/typecheck happens for a file
        member this.Add(filename:'T) =
            numAdds <- numAdds + 1
            data.[curIndex] <- Some filename
            curIndex <- (curIndex + 1) % MAX
        member this.CurrentEventNum = numAdds
        // called by unit tests, returns 'n' most recent additions.
        member this.MostRecentList(n: int) : list<'T> =
            if n < 0 || n > MAX then
                raise <| new System.ArgumentOutOfRangeException("n", sprintf "n must be between 0 and %d, inclusive, but got %d" MAX n)
            let mutable remaining = n
            let mutable s = []
            let mutable i = curIndex - 1
            while remaining <> 0 do
                if i < 0 then
                    i <- MAX - 1
                match data.[i] with
                | None -> ()
                | Some x -> s <- x :: s
                i <- i - 1
                remaining <- remaining - 1
            List.rev s

    type IBEvent =
        | IBEParsed of string // filename
        | IBETypechecked of string // filename
        | IBECreated

    // ++GLOBAL MUTABLE STATE FOR TESTING++
    let MRU = new FixedLengthMRU<IBEvent>()  
    let GetMostRecentIncrementalBuildEvents n = MRU.MostRecentList n
    let GetCurrentIncrementalBuildEventNum() = MRU.CurrentEventNum 

module Tc = FSharp.Compiler.CheckExpressions

// This module is only here to contain the SyntaxTree type as to avoid amiguity with the module FSharp.Compiler.Syntax.
[<AutoOpen>]
module IncrementalBuildSyntaxTree =

    /// Information needed to lazily parse a file to get a ParsedInput. Internally uses a weak cache.
    [<Sealed>]
    type SyntaxTree (tcConfig: TcConfig, fileParsed: Event<string>, lexResourceManager, sourceRange: range, filename: string, isLastCompiland) =

        let mutable weakCache: WeakReference<_> option = None

        let parse(sigNameOpt: QualifiedNameOfFile option) =
            let errorLogger = CompilationErrorLogger("Parse", tcConfig.errorSeverityOptions)
            // Return the disposable object that cleans up
            use _holder = new CompilationGlobalsScope(errorLogger, BuildPhase.Parse)

            try  
                IncrementalBuilderEventTesting.MRU.Add(IncrementalBuilderEventTesting.IBEParsed filename)
                let lower = String.lowercase filename
                let canSkip = sigNameOpt.IsSome && FSharpImplFileSuffixes |> List.exists (Filename.checkSuffix lower)
                let input = 
                    if canSkip then
                        EmptyParsedInput(filename, isLastCompiland)
                    else
                        ParseOneInputFile(tcConfig, lexResourceManager, [], filename, isLastCompiland, errorLogger, (*retryLocked*)true)

                fileParsed.Trigger filename

                let res = input, sourceRange, filename, errorLogger.GetDiagnostics()
                // If we do not skip parsing the file, then we can cache the real result.
                if not canSkip then
                    weakCache <- Some(WeakReference<_>(res))
                res
            with exn -> 
                let msg = sprintf "unexpected failure in SyntaxTree.parse\nerror = %s" (exn.ToString())
                System.Diagnostics.Debug.Assert(false, msg)
                failwith msg

        /// Parse the given file and return the given input.
        member _.Parse sigNameOpt =
            match weakCache with
            | Some weakCache ->
                match weakCache.TryGetTarget() with
                | true, res -> res
                | _ -> parse sigNameOpt
            | _ -> parse sigNameOpt

        member _.Invalidate() =
            weakCache <- None

        member _.FileName = filename

/// Accumulated results of type checking. The minimum amount of state in order to continue type-checking following files.
[<NoEquality; NoComparison>]
type TcInfo =
    {
        tcState: TcState
        tcEnvAtEndOfFile: TcEnv

        /// Disambiguation table for module names
        moduleNamesDict: ModuleNamesDict

        topAttribs: TopAttribs option

        latestCcuSigForFile: ModuleOrNamespaceType option

        /// Accumulated errors, last file first
        tcErrorsRev:(PhasedDiagnostic * FSharpDiagnosticSeverity)[] list

        tcDependencyFiles: string list

        sigNameOpt: (string * QualifiedNameOfFile) option
    }

    member x.TcErrors = 
        Array.concat (List.rev x.tcErrorsRev)

/// Accumulated results of type checking. Optional data that isn't needed to type-check a file, but needed for more information for in tooling.
[<NoEquality; NoComparison>]
type TcInfoExtras =
    {
      /// Accumulated resolutions, last file first
      tcResolutionsRev: TcResolutions list

      /// Accumulated symbol uses, last file first
      tcSymbolUsesRev: TcSymbolUses list

      /// Accumulated 'open' declarations, last file first
      tcOpenDeclarationsRev: OpenDeclaration[] list

      /// Result of checking most recent file, if any
      latestImplFile: TypedImplFile option
      
      /// If enabled, stores a linear list of ranges and strings that identify an Item(symbol) in a file. Used for background find all references.
      itemKeyStore: ItemKeyStore option
      
      /// If enabled, holds semantic classification information for Item(symbol)s in a file.
      semanticClassificationKeyStore: SemanticClassificationKeyStore option
    }

    member x.TcSymbolUses = 
        List.rev x.tcSymbolUsesRev

/// Accumulated results of type checking.
[<NoEquality; NoComparison>]
type TcInfoState =
    | PartialState of TcInfo
    | FullState of TcInfo * TcInfoExtras

    member this.TcInfo =
        match this with
        | PartialState tcInfo -> tcInfo
        | FullState(tcInfo, _) -> tcInfo

/// Bound model of an underlying syntax and typed tree.
[<Sealed>]
type BoundModel private (tcConfig: TcConfig,
                         tcGlobals: TcGlobals,
                         tcImports: TcImports,
                         keepAssemblyContents, keepAllBackgroundResolutions,
                         keepAllBackgroundSymbolUses,
                         enableBackgroundItemKeyStoreAndSemanticClassification,
                         enablePartialTypeChecking,
                         beforeFileChecked: Event<string>,
                         fileChecked: Event<string>,
                         prevTcInfo: TcInfo,
                         prevTcInfoExtras: (unit -> Eventually<TcInfoExtras option>),
                         syntaxTreeOpt: SyntaxTree option,
                         tcInfoStateOpt: TcInfoState option) =

    let mutable lazyTcInfoState = tcInfoStateOpt
    let gate = obj()

    let defaultTypeCheck () =
        eventually {
            match prevTcInfoExtras() with
            | Eventually.Done(Some prevTcInfoExtras) ->
                return FullState(prevTcInfo, prevTcInfoExtras)
            | _ ->
                return PartialState prevTcInfo
        }

    member _.TcConfig = tcConfig

    member _.TcGlobals = tcGlobals

    member _.TcImports = tcImports

    member _.BackingSignature =
        match syntaxTreeOpt with
        | Some syntaxTree ->
            let sigFileName = Path.ChangeExtension(syntaxTree.FileName, ".fsi")
            match prevTcInfo.sigNameOpt with
            | Some (expectedSigFileName, sigName) when String.Equals(expectedSigFileName, sigFileName, StringComparison.OrdinalIgnoreCase) ->
                Some sigName
            | _ ->
                None
        | _ ->
            None

    member this.Invalidate() =
        lock gate (fun () ->
            let hasSig = this.BackingSignature.IsSome
            match lazyTcInfoState with
            // If partial checking is enabled and we have a backing sig file, then do nothing. The partial state contains the sig state.
            | Some(PartialState _) when enablePartialTypeChecking && hasSig -> ()
            // If partial checking is enabled and we have a backing sig file, then use the partial state. The partial state contains the sig state.
            | Some(FullState(tcInfo, _)) when enablePartialTypeChecking && hasSig -> lazyTcInfoState <- Some(PartialState tcInfo)
            | _ ->
                lazyTcInfoState <- None

            // Always invalidate the syntax tree cache.
            syntaxTreeOpt
            |> Option.iter (fun x -> x.Invalidate())
        )

    member this.GetState(partialCheck: bool) =
<<<<<<< HEAD
        eventually {
            let partialCheck =
                // Only partial check if we have enabled it.
                if enablePartialTypeChecking then partialCheck
                else false

            let mustCheck =
                match lazyTcInfoState, partialCheck with
                | None, _ -> true
                | Some(PartialState _), false -> true
                | _ -> false

            match lazyTcInfoState with
            | Some tcInfoState when not mustCheck -> return tcInfoState
            | _ -> 
                lazyTcInfoState <- None
=======
        let partialCheck =
            // Only partial check if we have enabled it.
            if enablePartialTypeChecking then partialCheck
            else false

        let mustCheck =
            match lazyTcInfoState, partialCheck with
            | None, _ -> true
            | Some(PartialState _), false -> true
            | _ -> false

        match lazyTcInfoState with
        | Some tcInfoState when not mustCheck -> tcInfoState |> Eventually.Done
        | _ -> 
            lazyTcInfoState <- None
            eventually {
>>>>>>> 89ad3715
                let! tcInfoState = this.TypeCheck(partialCheck)
                lazyTcInfoState <- Some tcInfoState
                return tcInfoState
        }

    member this.TryOptionalExtras() =
        eventually {
            let! prevState = this.GetState(false)
            match prevState with
            | FullState(_, prevTcInfoExtras) -> return Some prevTcInfoExtras
            | _ -> return None
        }

    member this.TryOptionalExtras() =
        eventually {
            let! prevState = this.GetState(false)
            match prevState with
            | FullState(_, prevTcInfoExtras) -> return Some prevTcInfoExtras
            | _ -> return None
        }

    member this.Next(syntaxTree) =
        eventually {
            let! prevState = this.GetState(true)
            return
                BoundModel(
                    tcConfig,
                    tcGlobals,
                    tcImports,
                    keepAssemblyContents, 
                    keepAllBackgroundResolutions, 
                    keepAllBackgroundSymbolUses, 
                    enableBackgroundItemKeyStoreAndSemanticClassification,
                    enablePartialTypeChecking,
                    beforeFileChecked, 
                    fileChecked, 
                    prevState.TcInfo, 
                    (fun () -> this.TryOptionalExtras()), 
                    Some syntaxTree,
                    None)
        }

    member this.Finish(finalTcErrorsRev, finalTopAttribs) =
        eventually {
            let! state = this.GetState(true)

            let finishTcInfo = { state.TcInfo  with tcErrorsRev = finalTcErrorsRev; topAttribs = finalTopAttribs }
            let finishState =
                match state with
                | PartialState(_) -> PartialState(finishTcInfo)
                | FullState(_, tcInfoExtras) -> FullState(finishTcInfo, tcInfoExtras)

            return
                BoundModel(
                    tcConfig,
                    tcGlobals,
                    tcImports,
                    keepAssemblyContents, 
                    keepAllBackgroundResolutions, 
                    keepAllBackgroundSymbolUses, 
                    enableBackgroundItemKeyStoreAndSemanticClassification,
                    enablePartialTypeChecking,
                    beforeFileChecked, 
                    fileChecked, 
                    prevTcInfo, 
                    prevTcInfoExtras, 
                    syntaxTreeOpt,
                    Some finishState)
        }

    member this.TcInfo =
        eventually {
            let! state = this.GetState(true)
            return state.TcInfo
        }

    member this.TryTcInfo = 
        match lazyTcInfoState with
        | Some(state) ->
            match state with
            | FullState(tcInfo, _)
            | PartialState(tcInfo) -> Some tcInfo
        | _ -> None

    member this.TcInfoWithExtras =
        eventually {
            let! state = this.GetState(false)
            match state with
            | FullState(tcInfo, tcInfoExtras) -> return tcInfo, tcInfoExtras
            | PartialState tcInfo ->
                return
                    tcInfo,
                    {
                        tcResolutionsRev = []
                        tcSymbolUsesRev = []
                        tcOpenDeclarationsRev = []
                        latestImplFile = None
                        itemKeyStore = None
                        semanticClassificationKeyStore = None
                    }
        }

    member private this.TypeCheck (partialCheck: bool) =  
        match partialCheck, lazyTcInfoState with
        | true, Some (PartialState _ as state)
        | true, Some (FullState _ as state) -> state |> Eventually.Done
        | false, Some (FullState _ as state) -> state |> Eventually.Done
        | _ ->

        eventually {
            match syntaxTreeOpt with 
            | None -> return! defaultTypeCheck ()
            | Some syntaxTree ->
                let sigNameOpt =
                    if partialCheck then
                        this.BackingSignature
                    else
                        None
                match syntaxTree.Parse sigNameOpt with
                | input, _sourceRange, filename, parseErrors ->
                    IncrementalBuilderEventTesting.MRU.Add(IncrementalBuilderEventTesting.IBETypechecked filename)
                    let capturingErrorLogger = CompilationErrorLogger("TypeCheck", tcConfig.errorSeverityOptions)
                    let errorLogger = GetErrorLoggerFilteringByScopedPragmas(false, GetScopedPragmasForInput input, capturingErrorLogger)
<<<<<<< HEAD

                    beforeFileChecked.Trigger filename
                    let prevModuleNamesDict = prevTcInfo.moduleNamesDict
                    let prevTcState = prevTcInfo.tcState
                    let prevTcErrorsRev = prevTcInfo.tcErrorsRev
                    let prevTcDependencyFiles = prevTcInfo.tcDependencyFiles

                    ApplyMetaCommandsFromInputToTcConfig (tcConfig, input, Path.GetDirectoryName filename, tcImports.DependencyProvider) |> ignore
                    let sink = TcResultsSinkImpl(tcGlobals)
                    let hadParseErrors = not (Array.isEmpty parseErrors)
                    let input, moduleNamesDict = DeduplicateParsedInputModuleName prevModuleNamesDict input

                    Logger.LogBlockMessageStart filename LogCompilerFunctionId.IncrementalBuild_TypeCheck
                    let! (tcEnvAtEndOfFile, topAttribs, implFile, ccuSigForFile), tcState = 
                        TypeCheckOneInputEventually 
                            ((fun () -> hadParseErrors || errorLogger.ErrorCount > 0), 
                                tcConfig, tcImports, 
                                tcGlobals, 
                                None, 
                                (if partialCheck then TcResultsSink.NoSink else TcResultsSink.WithSink sink), 
                                prevTcState, input,
                                partialCheck)
                    Logger.LogBlockMessageStop filename LogCompilerFunctionId.IncrementalBuild_TypeCheck

                    fileChecked.Trigger filename
                    let newErrors = Array.append parseErrors (capturingErrorLogger.GetDiagnostics())

                    let tcEnvAtEndOfFile = if keepAllBackgroundResolutions then tcEnvAtEndOfFile else tcState.TcEnvFromImpls

                    let tcInfo =
                        {
                            tcState = tcState
                            tcEnvAtEndOfFile = tcEnvAtEndOfFile
                            moduleNamesDict = moduleNamesDict
                            latestCcuSigForFile = Some ccuSigForFile
                            tcErrorsRev = newErrors :: prevTcErrorsRev
                            topAttribs = Some topAttribs
                            tcDependencyFiles = filename :: prevTcDependencyFiles
                            sigNameOpt =
                                match input with
                                | ParsedInput.SigFile(ParsedSigFileInput(fileName=fileName;qualifiedNameOfFile=qualName)) ->
                                    Some(fileName, qualName)
                                | _ ->
                                    None
                        }

                    if partialCheck then
                        return PartialState tcInfo
                    else
                        match! prevTcInfoExtras() with
                        | None -> return PartialState tcInfo
                        | Some prevTcInfoOptional ->
                            // Build symbol keys
                            let itemKeyStore, semanticClassification =
                                if enableBackgroundItemKeyStoreAndSemanticClassification then
                                    Logger.LogBlockMessageStart filename LogCompilerFunctionId.IncrementalBuild_CreateItemKeyStoreAndSemanticClassification
                                    let sResolutions = sink.GetResolutions()
                                    let builder = ItemKeyStoreBuilder()
                                    let preventDuplicates = HashSet({ new IEqualityComparer<struct(pos * pos)> with 
                                                                        member _.Equals((s1, e1): struct(pos * pos), (s2, e2): struct(pos * pos)) = Position.posEq s1 s2 && Position.posEq e1 e2
                                                                        member _.GetHashCode o = o.GetHashCode() })
                                    sResolutions.CapturedNameResolutions
                                    |> Seq.iter (fun cnr ->
                                        let r = cnr.Range
                                        if preventDuplicates.Add struct(r.Start, r.End) then
                                            builder.Write(cnr.Range, cnr.Item))
                                            
                                    let semanticClassification = sResolutions.GetSemanticClassification(tcGlobals, tcImports.GetImportMap(), sink.GetFormatSpecifierLocations(), None)

                                    let sckBuilder = SemanticClassificationKeyStoreBuilder()
                                    sckBuilder.WriteAll semanticClassification

                                    let res = builder.TryBuildAndReset(), sckBuilder.TryBuildAndReset()
                                    Logger.LogBlockMessageStop filename LogCompilerFunctionId.IncrementalBuild_CreateItemKeyStoreAndSemanticClassification
                                    res
                                else
                                    None, None

                            let tcInfoExtras =
=======
                    let fullComputation = 
                        eventually {
                            beforeFileChecked.Trigger filename
                            let prevModuleNamesDict = prevTcInfo.moduleNamesDict
                            let prevTcState = prevTcInfo.tcState
                            let prevTcErrorsRev = prevTcInfo.tcErrorsRev
                            let prevTcDependencyFiles = prevTcInfo.tcDependencyFiles

                            ApplyMetaCommandsFromInputToTcConfig (tcConfig, input, Path.GetDirectoryName filename, tcImports.DependencyProvider) |> ignore
                            let sink = TcResultsSinkImpl(tcGlobals)
                            let hadParseErrors = not (Array.isEmpty parseErrors)
                            let input, moduleNamesDict = DeduplicateParsedInputModuleName prevModuleNamesDict input

                            Logger.LogBlockMessageStart filename LogCompilerFunctionId.IncrementalBuild_TypeCheck
                            let! (tcEnvAtEndOfFile, topAttribs, implFile, ccuSigForFile), tcState = 
                                TypeCheckOneInputEventually 
                                    ((fun () -> hadParseErrors || errorLogger.ErrorCount > 0), 
                                        tcConfig, tcImports, 
                                        tcGlobals, 
                                        None, 
                                        (if partialCheck then TcResultsSink.NoSink else TcResultsSink.WithSink sink), 
                                        prevTcState, input,
                                        partialCheck)
                            Logger.LogBlockMessageStop filename LogCompilerFunctionId.IncrementalBuild_TypeCheck

                            fileChecked.Trigger filename
                            let newErrors = Array.append parseErrors (capturingErrorLogger.GetDiagnostics())

                            let tcEnvAtEndOfFile = if keepAllBackgroundResolutions then tcEnvAtEndOfFile else tcState.TcEnvFromImpls

                            let tcInfo =
>>>>>>> 89ad3715
                                {
                                    /// Only keep the typed interface files when doing a "full" build for fsc.exe, otherwise just throw them away
                                    latestImplFile = if keepAssemblyContents then implFile else None
                                    tcResolutionsRev = (if keepAllBackgroundResolutions then sink.GetResolutions() else TcResolutions.Empty) :: prevTcInfoOptional.tcResolutionsRev
                                    tcSymbolUsesRev = (if keepAllBackgroundSymbolUses then sink.GetSymbolUses() else TcSymbolUses.Empty) :: prevTcInfoOptional.tcSymbolUsesRev
                                    tcOpenDeclarationsRev = sink.GetOpenDeclarations() :: prevTcInfoOptional.tcOpenDeclarationsRev
                                    itemKeyStore = itemKeyStore
                                    semanticClassificationKeyStore = semanticClassification
                                }

<<<<<<< HEAD
                            return FullState(tcInfo, tcInfoExtras)
=======
                            if partialCheck then
                                return PartialState tcInfo
                            else
                                match! prevTcInfoExtras() with
                                | None -> return PartialState tcInfo
                                | Some prevTcInfoOptional ->
                                    // Build symbol keys
                                    let itemKeyStore, semanticClassification =
                                        if enableBackgroundItemKeyStoreAndSemanticClassification then
                                            Logger.LogBlockMessageStart filename LogCompilerFunctionId.IncrementalBuild_CreateItemKeyStoreAndSemanticClassification
                                            let sResolutions = sink.GetResolutions()
                                            let builder = ItemKeyStoreBuilder()
                                            let preventDuplicates = HashSet({ new IEqualityComparer<struct(pos * pos)> with 
                                                                                member _.Equals((s1, e1): struct(pos * pos), (s2, e2): struct(pos * pos)) = Position.posEq s1 s2 && Position.posEq e1 e2
                                                                                member _.GetHashCode o = o.GetHashCode() })
                                            sResolutions.CapturedNameResolutions
                                            |> Seq.iter (fun cnr ->
                                                let r = cnr.Range
                                                if preventDuplicates.Add struct(r.Start, r.End) then
                                                    builder.Write(cnr.Range, cnr.Item))
                                            
                                            let semanticClassification = sResolutions.GetSemanticClassification(tcGlobals, tcImports.GetImportMap(), sink.GetFormatSpecifierLocations(), None)

                                            let sckBuilder = SemanticClassificationKeyStoreBuilder()
                                            sckBuilder.WriteAll semanticClassification

                                            let res = builder.TryBuildAndReset(), sckBuilder.TryBuildAndReset()
                                            Logger.LogBlockMessageStop filename LogCompilerFunctionId.IncrementalBuild_CreateItemKeyStoreAndSemanticClassification
                                            res
                                        else
                                            None, None

                                    let tcInfoExtras =
                                        {
                                            /// Only keep the typed interface files when doing a "full" build for fsc.exe, otherwise just throw them away
                                            latestImplFile = if keepAssemblyContents then implFile else None
                                            tcResolutionsRev = (if keepAllBackgroundResolutions then sink.GetResolutions() else TcResolutions.Empty) :: prevTcInfoOptional.tcResolutionsRev
                                            tcSymbolUsesRev = (if keepAllBackgroundSymbolUses then sink.GetSymbolUses() else TcSymbolUses.Empty) :: prevTcInfoOptional.tcSymbolUsesRev
                                            tcOpenDeclarationsRev = sink.GetOpenDeclarations() :: prevTcInfoOptional.tcOpenDeclarationsRev
                                            itemKeyStore = itemKeyStore
                                            semanticClassificationKeyStore = semanticClassification
                                        }

                                    return FullState(tcInfo, tcInfoExtras)
              
                        }
                            
                    // Run part of the Eventually<_> computation until a timeout is reached. If not complete, 
                    // return a new Eventually<_> computation which recursively runs more of the computation.
                    //   - When the whole thing is finished commit the error results sent through the errorLogger.
                    //   - Each time we do real work we reinstall the CompilationGlobalsScope
                    let timeSlicedComputation =
                        fullComputation |> 
                            Eventually.repeatedlyProgressUntilDoneOrTimeShareOverOrCanceled 
                                maxTimeShareMilliseconds
                                CancellationToken.None
                                (fun ctok f -> 
                                    // Reinstall the compilation globals each time we start or restart
                                    use unwind = new CompilationGlobalsScope (errorLogger, BuildPhase.TypeCheck) 
                                    f ctok)
                    return! timeSlicedComputation
>>>>>>> 89ad3715
        }

    static member Create(tcConfig: TcConfig,
                         tcGlobals: TcGlobals,
                         tcImports: TcImports,
                         keepAssemblyContents, keepAllBackgroundResolutions,
                         keepAllBackgroundSymbolUses,
                         enableBackgroundItemKeyStoreAndSemanticClassification,
                         enablePartialTypeChecking,
                         beforeFileChecked: Event<string>,
                         fileChecked: Event<string>,
                         prevTcInfo: TcInfo,
                         prevTcInfoExtras: (unit -> Eventually<TcInfoExtras option>),
                         syntaxTreeOpt: SyntaxTree option) =
        BoundModel(tcConfig, tcGlobals, tcImports, 
                      keepAssemblyContents, keepAllBackgroundResolutions, 
                      keepAllBackgroundSymbolUses,
                      enableBackgroundItemKeyStoreAndSemanticClassification,
                      enablePartialTypeChecking,
                      beforeFileChecked,
                      fileChecked,
                      prevTcInfo,
                      prevTcInfoExtras,
                      syntaxTreeOpt,
                      None)
      
/// Global service state
type FrameworkImportsCacheKey = (*resolvedpath*)string list * string * (*TargetFrameworkDirectories*)string list * (*fsharpBinaries*)string * (*langVersion*)decimal

/// Represents a cache of 'framework' references that can be shared between multiple incremental builds
type FrameworkImportsCache(size) = 

    // Mutable collection protected via CompilationThreadToken 
    let frameworkTcImportsCache = AgedLookup<CompilationThreadToken, FrameworkImportsCacheKey, (TcGlobals * TcImports)>(size, areSimilar=(fun (x, y) -> x = y)) 

    /// Reduce the size of the cache in low-memory scenarios
    member _.Downsize ctok = frameworkTcImportsCache.Resize(ctok, newKeepStrongly=0)

    /// Clear the cache
    member _.Clear ctok = frameworkTcImportsCache.Clear ctok

    /// This function strips the "System" assemblies from the tcConfig and returns a age-cached TcImports for them.
    member _.Get(ctok, tcConfig: TcConfig) =
      cancellable {
        // Split into installed and not installed.
        let frameworkDLLs, nonFrameworkResolutions, unresolved = TcAssemblyResolutions.SplitNonFoundationalResolutions(ctok, tcConfig)
        let frameworkDLLsKey = 
            frameworkDLLs 
            |> List.map (fun ar->ar.resolvedPath) // The cache key. Just the minimal data.
            |> List.sort  // Sort to promote cache hits.

        let! tcGlobals, frameworkTcImports = 
          cancellable {
            // Prepare the frameworkTcImportsCache
            //
            // The data elements in this key are very important. There should be nothing else in the TcConfig that logically affects
            // the import of a set of framework DLLs into F# CCUs. That is, the F# CCUs that result from a set of DLLs (including
            // FSharp.Core.dll and mscorlib.dll) must be logically invariant of all the other compiler configuration parameters.
            let key = (frameworkDLLsKey,
                        tcConfig.primaryAssembly.Name,
                        tcConfig.GetTargetFrameworkDirectories(),
                        tcConfig.fsharpBinariesDir,
                        tcConfig.langVersion.SpecifiedVersion)

            match frameworkTcImportsCache.TryGet (ctok, key) with
            | Some res -> return res
            | None -> 
                let tcConfigP = TcConfigProvider.Constant tcConfig
                let! ((tcGlobals, tcImports) as res) = TcImports.BuildFrameworkTcImports (ctok, tcConfigP, frameworkDLLs, nonFrameworkResolutions)
                frameworkTcImportsCache.Put(ctok, key, res)
                return tcGlobals, tcImports
          }
        return tcGlobals, frameworkTcImports, nonFrameworkResolutions, unresolved
      }

/// Represents the interim state of checking an assembly
[<Sealed>]
type PartialCheckResults (boundModel: BoundModel, timeStamp: DateTime) = 
<<<<<<< HEAD
=======

    let eval ctok (work: Eventually<'T>) =
        match work with
        | Eventually.Done res -> res
        | _ -> Eventually.force ctok work
>>>>>>> 89ad3715

    member _.TcImports = boundModel.TcImports

    member _.TcGlobals = boundModel.TcGlobals

    member _.TcConfig = boundModel.TcConfig

    member _.TimeStamp = timeStamp

    member _.TryTcInfo = boundModel.TryTcInfo

<<<<<<< HEAD
    member _.GetTcInfo() = boundModel.TcInfo

    member _.GetTcInfoWithExtras() = boundModel.TcInfoWithExtras

    member _.TryGetItemKeyStore() =
        eventually {
            let! _, info = boundModel.TcInfoWithExtras
            return info.itemKeyStore
        }

    member _.GetSemanticClassification() =
        eventually {
            let! _, info = boundModel.TcInfoWithExtras
            return info.semanticClassificationKeyStore
        }

=======
    member _.GetTcInfo ctok = boundModel.TcInfo |> eval ctok

    member _.GetTcInfoWithExtras ctok = boundModel.TcInfoWithExtras |> eval ctok

    member _.TryGetItemKeyStore ctok =
        let _, info = boundModel.TcInfoWithExtras |> eval ctok
        info.itemKeyStore

    member _.GetSemanticClassification ctok =
        let _, info = boundModel.TcInfoWithExtras |> eval ctok
        info.semanticClassificationKeyStore

>>>>>>> 89ad3715
[<AutoOpen>]
module Utilities = 
    let TryFindFSharpStringAttribute tcGlobals attribSpec attribs =
        match TryFindFSharpAttribute tcGlobals attribSpec attribs with
        | Some (Attrib(_, _, [ AttribStringArg s ], _, _, _, _))  -> Some s
        | _ -> None

/// The implementation of the information needed by TcImports in CompileOps.fs for an F# assembly reference.
//
/// Constructs the build data (IRawFSharpAssemblyData) representing the assembly when used 
/// as a cross-assembly reference.  Note the assembly has not been generated on disk, so this is
/// a virtualized view of the assembly contents as computed by background checking.
type RawFSharpAssemblyDataBackedByLanguageService (tcConfig, tcGlobals, tcState: TcState, outfile, topAttrs, assemblyName, ilAssemRef) = 

    let generatedCcu = tcState.Ccu
    let exportRemapping = MakeExportRemapping generatedCcu generatedCcu.Contents
                      
    let sigData = 
        let _sigDataAttributes, sigDataResources = EncodeSignatureData(tcConfig, tcGlobals, exportRemapping, generatedCcu, outfile, true)
        [ for r in sigDataResources  do
            let ccuName = GetSignatureDataResourceName r
            yield (ccuName, (fun () -> r.GetBytes())) ]

    let autoOpenAttrs = topAttrs.assemblyAttrs |> List.choose (List.singleton >> TryFindFSharpStringAttribute tcGlobals tcGlobals.attrib_AutoOpenAttribute)

    let ivtAttrs = topAttrs.assemblyAttrs |> List.choose (List.singleton >> TryFindFSharpStringAttribute tcGlobals tcGlobals.attrib_InternalsVisibleToAttribute)

    interface IRawFSharpAssemblyData with 
        member _.GetAutoOpenAttributes(_ilg) = autoOpenAttrs
        member _.GetInternalsVisibleToAttributes(_ilg) =  ivtAttrs
        member _.TryGetILModuleDef() = None
        member _.GetRawFSharpSignatureData(_m, _ilShortAssemName, _filename) = sigData
        member _.GetRawFSharpOptimizationData(_m, _ilShortAssemName, _filename) = [ ]
        member _.GetRawTypeForwarders() = mkILExportedTypes []  // TODO: cross-project references with type forwarders
        member _.ShortAssemblyName = assemblyName
        member _.ILScopeRef = IL.ILScopeRef.Assembly ilAssemRef
        member _.ILAssemblyRefs = [] // These are not significant for service scenarios
        member _.HasAnyFSharpSignatureDataAttribute =  true
        member _.HasMatchingFSharpSignatureDataAttribute _ilg = true

type IncrementalBuilderState =
    {
        // stampedFileNames represent the real stamps of the files.
        // logicalStampedFileNames represent the stamps of the files that are used to calculate the project's logical timestamp.
        stampedFileNames: ImmutableArray<DateTime>
        logicalStampedFileNames: ImmutableArray<DateTime>
        stampedReferencedAssemblies: ImmutableArray<DateTime>
        initialBoundModel: BoundModel option
        boundModels: ImmutableArray<BoundModel option>
        finalizedBoundModel: ((ILAssemblyRef * IRawFSharpAssemblyData option * TypedImplFile list option * BoundModel) * DateTime) option
        enablePartialTypeChecking: bool
    }

/// Manages an incremental build graph for the build of a single F# project
type IncrementalBuilder(tcGlobals,
        frameworkTcImports,
        nonFrameworkAssemblyInputs,
        nonFrameworkResolutions,
        unresolvedReferences,
        tcConfig: TcConfig,
        projectDirectory,
        outfile, 
        assemblyName,
        niceNameGen: NiceNameGenerator,
        lexResourceManager, 
        sourceFiles,
        loadClosureOpt: LoadClosure option, 
        keepAssemblyContents,
        keepAllBackgroundResolutions,
<<<<<<< HEAD
=======
        maxTimeShareMilliseconds,
>>>>>>> 89ad3715
        keepAllBackgroundSymbolUses,
        enableBackgroundItemKeyStoreAndSemanticClassification,
        enablePartialTypeChecking,
        dependencyProviderOpt: DependencyProvider option) =

    let tcConfigP = TcConfigProvider.Constant tcConfig
    let fileParsed = new Event<string>()
    let beforeFileChecked = new Event<string>()
    let fileChecked = new Event<string>()
    let projectChecked = new Event<unit>()
#if !NO_EXTENSIONTYPING
    let importsInvalidatedByTypeProvider = new Event<string>()
#endif
    let defaultPartialTypeChecking = enablePartialTypeChecking

    // Check for the existence of loaded sources and prepend them to the sources list if present.
    let sourceFiles = tcConfig.GetAvailableLoadedSources() @ (sourceFiles |>List.map (fun s -> rangeStartup, s))

    // Mark up the source files with an indicator flag indicating if they are the last source file in the project
    let sourceFiles = 
        let flags, isExe = tcConfig.ComputeCanContainEntryPoint(sourceFiles |> List.map snd)
        ((sourceFiles, flags) ||> List.map2 (fun (m, nm) flag -> (m, nm, (flag, isExe))))

    let defaultTimeStamp = DateTime.UtcNow

    let basicDependencies = 
        [ for (UnresolvedAssemblyReference(referenceText, _))  in unresolvedReferences do
            // Exclude things that are definitely not a file name
            if not(FileSystem.IsInvalidPathShim referenceText) then 
                let file = if FileSystem.IsPathRootedShim referenceText then referenceText else Path.Combine(projectDirectory, referenceText) 
                yield file 

          for r in nonFrameworkResolutions do 
                yield  r.resolvedPath  ]

    let allDependencies =
        [| yield! basicDependencies
           for (_, f, _) in sourceFiles do
                yield f |]

    // For scripts, the dependency provider is already available.
    // For projects create a fresh one for the project.
    let dependencyProvider = 
        match dependencyProviderOpt with 
        | None -> new DependencyProvider()
        | Some dependencyProvider -> dependencyProvider

    //----------------------------------------------------
    // START OF BUILD TASK FUNCTIONS 
                
    /// Get the timestamp of the given file name.
    let StampFileNameTask (cache: TimeStampCache) (_m: range, filename: string, _isLastCompiland) =
        cache.GetFileTimeStamp filename

    /// Parse the given file and return the given input.
    let ParseTask (sourceRange: range, filename: string, isLastCompiland) =
        SyntaxTree(tcConfig, fileParsed, lexResourceManager, sourceRange, filename, isLastCompiland)
        
    /// Timestamps of referenced assemblies are taken from the file's timestamp.
    let StampReferencedAssemblyTask (cache: TimeStampCache) (_ref, timeStamper) =
        timeStamper cache
                
    // Link all the assemblies together and produce the input typecheck accumulator               
    let CombineImportedAssembliesTask ctok : Cancellable<BoundModel> =
      cancellable {
        let errorLogger = CompilationErrorLogger("CombineImportedAssembliesTask", tcConfig.errorSeverityOptions)
        // Return the disposable object that cleans up
        use _holder = new CompilationGlobalsScope(errorLogger, BuildPhase.Parameter)

        let! tcImports = 
          cancellable {
            try
                let! tcImports = TcImports.BuildNonFrameworkTcImports(ctok, tcConfigP, tcGlobals, frameworkTcImports, nonFrameworkResolutions, unresolvedReferences, dependencyProvider)  
#if !NO_EXTENSIONTYPING
                tcImports.GetCcusExcludingBase() |> Seq.iter (fun ccu -> 
                    // When a CCU reports an invalidation, merge them together and just report a 
                    // general "imports invalidated". This triggers a rebuild.
                    //
                    // We are explicit about what the handler closure captures to help reason about the
                    // lifetime of captured objects, especially in case the type provider instance gets leaked
                    // or keeps itself alive mistakenly, e.g. via some global state in the type provider instance.
                    //
                    // The handler only captures
                    //    1. a weak reference to the importsInvalidated event.  
                    //
                    // The IncrementalBuilder holds the strong reference the importsInvalidated event.
                    //
                    // In the invalidation handler we use a weak reference to allow the IncrementalBuilder to 
                    // be collected if, for some reason, a TP instance is not disposed or not GC'd.
                    let capturedImportsInvalidated = WeakReference<_>(importsInvalidatedByTypeProvider)
                    ccu.Deref.InvalidateEvent.Add(fun msg -> 
                        match capturedImportsInvalidated.TryGetTarget() with 
                        | true, tg -> tg.Trigger msg
                        | _ -> ()))  
#endif
                return tcImports
            with e -> 
                System.Diagnostics.Debug.Assert(false, sprintf "Could not BuildAllReferencedDllTcImports %A" e)
                errorLogger.Warning e
                return frameworkTcImports           
          }

        let tcInitial = GetInitialTcEnv (assemblyName, rangeStartup, tcConfig, tcImports, tcGlobals)
        let tcState = GetInitialTcState (rangeStartup, assemblyName, tcConfig, tcGlobals, tcImports, niceNameGen, tcInitial)
        let loadClosureErrors = 
           [ match loadClosureOpt with 
             | None -> ()
             | Some loadClosure -> 
                for inp in loadClosure.Inputs do
                    yield! inp.MetaCommandDiagnostics ]

        let initialErrors = Array.append (Array.ofList loadClosureErrors) (errorLogger.GetDiagnostics())
        let tcInfo = 
            {
              tcState=tcState
              tcEnvAtEndOfFile=tcInitial
              topAttribs=None
              latestCcuSigForFile=None
              tcErrorsRev = [ initialErrors ] 
              moduleNamesDict = Map.empty
              tcDependencyFiles = basicDependencies
              sigNameOpt = None
            }
        let tcInfoExtras =
            {
                tcResolutionsRev=[]
                tcSymbolUsesRev=[]
                tcOpenDeclarationsRev=[]
                latestImplFile=None
                itemKeyStore = None
                semanticClassificationKeyStore = None 
            }
        return 
            BoundModel.Create(
                tcConfig,
                tcGlobals,
                tcImports,
                keepAssemblyContents, 
                keepAllBackgroundResolutions, 
                keepAllBackgroundSymbolUses, 
                enableBackgroundItemKeyStoreAndSemanticClassification,
                defaultPartialTypeChecking,
                beforeFileChecked,
                fileChecked,
                tcInfo,
                (fun () -> Eventually.Done (Some tcInfoExtras)),
                None) }
                
    /// Type check all files.     
    let TypeCheckTask ctok enablePartialTypeChecking (prevBoundModel: BoundModel) syntaxTree: Eventually<BoundModel> =
        eventually {
            RequireCompilationThread ctok
            let! boundModel = prevBoundModel.Next(syntaxTree)
            // Eagerly type check
            // We need to do this to keep the expected behavior of events (namely fileChecked) when checking a file/project.
            let! _ = boundModel.GetState(enablePartialTypeChecking)
            return boundModel
        }

    /// Finish up the typechecking to produce outputs for the rest of the compilation process
    let FinalizeTypeCheckTask ctok enablePartialTypeChecking (boundModels: ImmutableArray<BoundModel>) = 
      cancellable {
        DoesNotRequireCompilerThreadTokenAndCouldPossiblyBeMadeConcurrent  ctok

        let errorLogger = CompilationErrorLogger("CombineImportedAssembliesTask", tcConfig.errorSeverityOptions)
        use _holder = new CompilationGlobalsScope(errorLogger, BuildPhase.TypeCheck)

        // Get the state at the end of the type-checking of the last file
        let finalBoundModel = boundModels.[boundModels.Length-1]

        let! finalInfo = finalBoundModel.TcInfo |> Eventually.toCancellable

        let! results = 
            boundModels |> Cancellable.each (fun boundModel -> cancellable {
                let! tcInfo, latestImplFile =
                  cancellable {
                    if enablePartialTypeChecking then
                        let! tcInfo = boundModel.TcInfo |> Eventually.toCancellable
                        return tcInfo, None
                    else
                        let! tcInfo, tcInfoExtras = boundModel.TcInfoWithExtras |> Eventually.toCancellable
                        return tcInfo, tcInfoExtras.latestImplFile
                   }
                return (tcInfo.tcEnvAtEndOfFile, defaultArg tcInfo.topAttribs EmptyTopAttrs, latestImplFile, tcInfo.latestCcuSigForFile)
            })

        // Finish the checking
        let (_tcEnvAtEndOfLastFile, topAttrs, mimpls, _), tcState = 
<<<<<<< HEAD
=======
            let results = 
                boundModels 
                |> List.ofSeq
                |> List.map (fun boundModel -> 
                    let tcInfo, latestImplFile =
                        if enablePartialTypeChecking then
                            let tcInfo = boundModel.TcInfo |> Eventually.force ctok
                            tcInfo, None
                        else
                            let tcInfo, tcInfoExtras = boundModel.TcInfoWithExtras |> Eventually.force ctok
                            tcInfo, tcInfoExtras.latestImplFile
                    tcInfo.tcEnvAtEndOfFile, defaultArg tcInfo.topAttribs EmptyTopAttrs, latestImplFile, tcInfo.latestCcuSigForFile)
>>>>>>> 89ad3715
            TypeCheckMultipleInputsFinish (results, finalInfo.tcState)
  
        let ilAssemRef, tcAssemblyDataOpt, tcAssemblyExprOpt = 
            try
                // TypeCheckClosedInputSetFinish fills in tcState.Ccu but in incremental scenarios we don't want this, 
                // so we make this temporary here
                let oldContents = tcState.Ccu.Deref.Contents
                try
                    let tcState, tcAssemblyExpr = TypeCheckClosedInputSetFinish (mimpls, tcState)

                    // Compute the identity of the generated assembly based on attributes, options etc.
                    // Some of this is duplicated from fsc.fs
                    let ilAssemRef = 
                        let publicKey = 
                            try 
                                let signingInfo = ValidateKeySigningAttributes (tcConfig, tcGlobals, topAttrs)
                                match GetStrongNameSigner signingInfo with 
                                | None -> None
                                | Some s -> Some (PublicKey.KeyAsToken(s.PublicKey))
                            with e -> 
                                errorRecoveryNoRange e
                                None
                        let locale = TryFindFSharpStringAttribute tcGlobals (tcGlobals.FindSysAttrib  "System.Reflection.AssemblyCultureAttribute") topAttrs.assemblyAttrs
                        let assemVerFromAttrib = 
                            TryFindFSharpStringAttribute tcGlobals (tcGlobals.FindSysAttrib "System.Reflection.AssemblyVersionAttribute") topAttrs.assemblyAttrs 
                            |> Option.bind  (fun v -> try Some (parseILVersion v) with _ -> None)
                        let ver = 
                            match assemVerFromAttrib with 
                            | None -> tcConfig.version.GetVersionInfo(tcConfig.implicitIncludeDir)
                            | Some v -> v
                        ILAssemblyRef.Create(assemblyName, None, publicKey, false, Some ver, locale)
                
                    let tcAssemblyDataOpt = 
                        try

                          // Assemblies containing type provider components can not successfully be used via cross-assembly references.
                          // We return 'None' for the assembly portion of the cross-assembly reference 
                          let hasTypeProviderAssemblyAttrib = 
                              topAttrs.assemblyAttrs |> List.exists (fun (Attrib(tcref, _, _, _, _, _, _)) -> 
                                  let nm = tcref.CompiledRepresentationForNamedType.BasicQualifiedName 
                                  nm = typeof<Microsoft.FSharp.Core.CompilerServices.TypeProviderAssemblyAttribute>.FullName)

                          if tcState.CreatesGeneratedProvidedTypes || hasTypeProviderAssemblyAttrib then
                            None
                          else
                            Some  (RawFSharpAssemblyDataBackedByLanguageService (tcConfig, tcGlobals, tcState, outfile, topAttrs, assemblyName, ilAssemRef) :> IRawFSharpAssemblyData)

                        with e -> 
                            errorRecoveryNoRange e
                            None
                    ilAssemRef, tcAssemblyDataOpt, Some tcAssemblyExpr
                finally 
                    tcState.Ccu.Deref.Contents <- oldContents
            with e -> 
                errorRecoveryNoRange e
                mkSimpleAssemblyRef assemblyName, None, None

<<<<<<< HEAD
        let! finalBoundModelWithErrors = finalBoundModel.Finish((errorLogger.GetDiagnostics() :: finalInfo.tcErrorsRev), Some topAttrs) |> Eventually.toCancellable
=======
        let finalBoundModelWithErrors = finalBoundModel.Finish((errorLogger.GetDiagnostics() :: finalInfo.tcErrorsRev), Some topAttrs) |> Eventually.force ctok
>>>>>>> 89ad3715
        return ilAssemRef, tcAssemblyDataOpt, tcAssemblyExprOpt, finalBoundModelWithErrors
      }

    // END OF BUILD TASK FUNCTIONS
    // ---------------------------------------------------------------------------------------------            

    // ---------------------------------------------------------------------------------------------            
    // START OF BUILD DESCRIPTION

    // Inputs
    let fileNames = sourceFiles |> Array.ofList // TODO: This should be an immutable array.
    let referencedAssemblies =  nonFrameworkAssemblyInputs |> Array.ofList // TODO: This should be an immutable array.

    let computeStampedFileName (state: IncrementalBuilderState) (cache: TimeStampCache) slot fileInfo =
        let currentStamp = state.stampedFileNames.[slot]
        let stamp = StampFileNameTask cache fileInfo

        if currentStamp <> stamp then
            match state.boundModels.[slot] with
            // This prevents an implementation file that has a backing signature file from invalidating the rest of the build.
            | Some(boundModel) when state.enablePartialTypeChecking && boundModel.BackingSignature.IsSome ->
                boundModel.Invalidate()
                { state with 
                    stampedFileNames = state.stampedFileNames.SetItem(slot, StampFileNameTask cache fileInfo) 
                }
            | _ ->
                
                let stampedFileNames = state.stampedFileNames.ToBuilder()
                let logicalStampedFileNames = state.logicalStampedFileNames.ToBuilder()
                let boundModels = state.boundModels.ToBuilder()

                // Invalidate the file and all files below it.
                for j = 0 to stampedFileNames.Count - slot - 1 do
                    let stamp = StampFileNameTask cache fileNames.[slot + j]
                    stampedFileNames.[slot + j] <- stamp
                    logicalStampedFileNames.[slot + j] <- stamp
                    boundModels.[slot + j] <- None

                { state with
                    // Something changed, the finalized view of the project must be invalidated.
                    finalizedBoundModel = None

                    stampedFileNames = stampedFileNames.ToImmutable()
                    logicalStampedFileNames = logicalStampedFileNames.ToImmutable()
                    boundModels = boundModels.ToImmutable()
                }
        else
            state

    let computeStampedFileNames state (cache: TimeStampCache) =
        let mutable i = 0
        (state, fileNames)
        ||> Array.fold (fun state fileInfo ->
            let newState = computeStampedFileName state cache i fileInfo
            i <- i + 1
            newState
        )

    let computeStampedReferencedAssemblies state (cache: TimeStampCache) =
        let stampedReferencedAssemblies = state.stampedReferencedAssemblies.ToBuilder()

        let mutable referencesUpdated = false
        referencedAssemblies
        |> Array.iteri (fun i asmInfo ->

            let currentStamp = state.stampedReferencedAssemblies.[i]
            let stamp = StampReferencedAssemblyTask cache asmInfo

            if currentStamp <> stamp then
                referencesUpdated <- true
                stampedReferencedAssemblies.[i] <- stamp
        )
        
        if referencesUpdated then
            // Something changed, the finalized view of the project must be invalidated.
            // This is the only place where the initial bound model will be invalidated.
            let count = state.stampedFileNames.Length
            { state with
                stampedReferencedAssemblies = stampedReferencedAssemblies.ToImmutable()
                initialBoundModel = None
                finalizedBoundModel = None
                stampedFileNames = Array.init count (fun _ -> DateTime.MinValue) |> ImmutableArray.CreateRange
                logicalStampedFileNames = Array.init count (fun _ -> DateTime.MinValue) |> ImmutableArray.CreateRange
                boundModels = Array.init count (fun _ -> None) |> ImmutableArray.CreateRange
            }
        else
            { state with
                stampedReferencedAssemblies = stampedReferencedAssemblies.ToImmutable()
            }

    let computeInitialBoundModel (state: IncrementalBuilderState) (ctok: CompilationThreadToken) =
        eventually {
            match state.initialBoundModel with
            | None ->
                // Note this is not time-sliced
                let! result = CombineImportedAssembliesTask ctok |> Eventually.ofCancellable
                return { state with initialBoundModel = Some result }, result
            | Some result ->
                return state, result
        }

    let computeBoundModel state (cache: TimeStampCache) (ctok: CompilationThreadToken) (slot: int) =
        if IncrementalBuild.injectCancellationFault then Eventually.canceled() else
        eventually {         

            let! (state, initial) = computeInitialBoundModel state ctok

            let fileInfo = fileNames.[slot]

            let state = computeStampedFileName state cache slot fileInfo

            if state.boundModels.[slot].IsNone then
                let prevBoundModel =
                    match slot with
                    | 0 (* first file *) -> initial
                    | _ ->
                        match state.boundModels.[slot - 1] with
                        | Some(prevBoundModel) -> prevBoundModel
                        | _ -> 
                            // This shouldn't happen, but on the off-chance, just grab the initial bound model.
                            initial

                let! boundModel = TypeCheckTask ctok state.enablePartialTypeChecking prevBoundModel (ParseTask fileInfo)
                
                let state =
                    { state with
                        boundModels = state.boundModels.SetItem(slot, Some boundModel)
                    }
                return state

            else 
                return state
        }

    let computeBoundModels state (cache: TimeStampCache) (ctok: CompilationThreadToken) =
        (state, [0..fileNames.Length-1]) ||> Eventually.fold (fun state slot -> computeBoundModel state cache ctok slot)

    let computeFinalizedBoundModel state (cache: TimeStampCache) (ctok: CompilationThreadToken) =
        cancellable {
            let! state = computeBoundModels state cache ctok |> Eventually.toCancellable

            match state.finalizedBoundModel with
            | Some result -> return state, result
            | _ ->
                let boundModels = state.boundModels |> Seq.choose id |> ImmutableArray.CreateRange
            
                let! result = FinalizeTypeCheckTask ctok state.enablePartialTypeChecking boundModels 
                let result = (result, DateTime.UtcNow)
                return { state with finalizedBoundModel = Some result }, result
        }

    let populateBoundModel state (cache: TimeStampCache) (ctok: CompilationThreadToken) =
        eventually {
            let state = computeStampedReferencedAssemblies state cache
            let state = computeStampedFileNames state cache

            match state.boundModels |> Seq.tryFindIndex (fun x -> x.IsNone) with
            | Some slot ->
                let! state = computeBoundModel state cache ctok slot
                return state, true
            | _ ->
                return state, false
        }

    let tryGetBeforeSlot (state: IncrementalBuilderState) slot =
        match slot with
        | 0 (* first file *) ->
            match state.initialBoundModel with
            | Some initial ->
                (initial, DateTime.MinValue)
                |> Some
            | _ ->
                None
        | _ ->
            match state.boundModels.[slot - 1] with
            | Some boundModel ->
                (boundModel, state.stampedFileNames.[slot - 1])
                |> Some
            | _ ->
                None
                
    let eval state (cache: TimeStampCache) ctok targetSlot =
        cancellable {
            if targetSlot < 0 then
                let state = computeStampedReferencedAssemblies state cache

                let! state, result = computeInitialBoundModel state ctok |> Eventually.toCancellable
                return state, Some(result, DateTime.MinValue)
            else         
                let! state = 
                    (state, [0..targetSlot]) ||> Cancellable.fold (fun state slot -> 
                        computeBoundModel state cache ctok slot  |> Eventually.toCancellable)
                let state = computeStampedReferencedAssemblies state cache

                let result =
                    state.boundModels.[targetSlot]
                    |> Option.map (fun boundModel ->
                        (boundModel, state.stampedFileNames.[targetSlot])
                    )

                return state, result
        }

    let tryGetFinalized state cache ctok =
        cancellable {
            let state = computeStampedReferencedAssemblies state cache

            let! state, res = computeFinalizedBoundModel state cache ctok
            return state, Some res
        }

    let MaxTimeStampInDependencies stamps = 
        if Seq.isEmpty stamps then
            DateTime.MinValue
        else
            stamps
            |> Seq.max

    // END OF BUILD DESCRIPTION
    // ---------------------------------------------------------------------------------------------
    
    (*
        The data below represents a dependency graph.
        
        ReferencedAssembliesStamps => FileStamps => BoundModels => FinalizedBoundModel
    *)

    let mutable currentState =
        {
            stampedFileNames = Array.init fileNames.Length (fun _ -> DateTime.MinValue) |> ImmutableArray.CreateRange
            logicalStampedFileNames = Array.init fileNames.Length (fun _ -> DateTime.MinValue) |> ImmutableArray.CreateRange
            stampedReferencedAssemblies = Array.init referencedAssemblies.Length (fun _ -> DateTime.MinValue) |> ImmutableArray.CreateRange
            initialBoundModel = None
            boundModels = Array.zeroCreate<BoundModel option> fileNames.Length |> ImmutableArray.CreateRange
            finalizedBoundModel = None
            enablePartialTypeChecking = enablePartialTypeChecking
        }

    let setCurrentState (_ctok: CompilationThreadToken) state =
        currentState <- state

    do IncrementalBuilderEventTesting.MRU.Add(IncrementalBuilderEventTesting.IBECreated)

    member _.TcConfig = tcConfig

    member _.FileParsed = fileParsed.Publish

    member _.BeforeFileChecked = beforeFileChecked.Publish

    member _.FileChecked = fileChecked.Publish

    member _.ProjectChecked = projectChecked.Publish

#if !NO_EXTENSIONTYPING
    member _.ImportsInvalidatedByTypeProvider = importsInvalidatedByTypeProvider.Publish
#endif

    member _.AllDependenciesDeprecated = allDependencies

    member _.PopulatePartialCheckingResults (ctok: CompilationThreadToken) =  
      eventually {
        let cache = TimeStampCache defaultTimeStamp // One per step
        let! state, res = populateBoundModel currentState cache ctok
        setCurrentState ctok state
        if not res then
            projectChecked.Trigger()
      }
    
    member builder.GetCheckResultsBeforeFileInProjectEvenIfStale filename: PartialCheckResults option  = 
        let slotOfFile = builder.GetSlotOfFileName filename
        let result = tryGetBeforeSlot currentState slotOfFile
        
        match result with
        | Some (boundModel, timestamp) -> Some (PartialCheckResults (boundModel, timestamp))
        | _ -> None
        
    
    member builder.AreCheckResultsBeforeFileInProjectReady filename = 
        let slotOfFile = builder.GetSlotOfFileName filename
        match tryGetBeforeSlot currentState slotOfFile with
        | Some _ -> true
        | _ -> false

    member builder.TryGetCheckResultsBeforeFileInProject (filename) =
        let cache = TimeStampCache defaultTimeStamp
        let state = currentState
        let state = computeStampedFileNames state cache
        let state = computeStampedReferencedAssemblies state cache

        let slotOfFile = builder.GetSlotOfFileName filename
        match tryGetBeforeSlot state slotOfFile with
        | Some(boundModel, timestamp) -> PartialCheckResults(boundModel, timestamp) |> Some
        | _ -> None

    member private _.GetCheckResultsBeforeSlotInProject (ctok: CompilationThreadToken, slotOfFile, enablePartialTypeChecking) = 
      cancellable {
        let cache = TimeStampCache defaultTimeStamp
        let! state, result = eval { currentState with enablePartialTypeChecking = enablePartialTypeChecking } cache ctok (slotOfFile - 1)
        setCurrentState ctok { state with enablePartialTypeChecking = defaultPartialTypeChecking }
        match result with
        | Some (boundModel, timestamp) -> return PartialCheckResults(boundModel, timestamp)
        | None -> return! failwith "Build was not evaluated, expected the results to be ready after 'Eval' (GetCheckResultsBeforeSlotInProject)."
      }
        
    member builder.GetCheckResultsBeforeSlotInProject (ctok: CompilationThreadToken, slotOfFile) = 
        builder.GetCheckResultsBeforeSlotInProject(ctok, slotOfFile, defaultPartialTypeChecking)

    member builder.GetCheckResultsBeforeFileInProject (ctok: CompilationThreadToken, filename) = 
        let slotOfFile = builder.GetSlotOfFileName filename
        builder.GetCheckResultsBeforeSlotInProject (ctok, slotOfFile)

    member builder.GetCheckResultsAfterFileInProject (ctok: CompilationThreadToken, filename) = 
        let slotOfFile = builder.GetSlotOfFileName filename + 1
        builder.GetCheckResultsBeforeSlotInProject (ctok, slotOfFile)

    member builder.GetFullCheckResultsAfterFileInProject (ctok: CompilationThreadToken, filename) = 
        cancellable {
            let slotOfFile = builder.GetSlotOfFileName filename + 1
            let! result = builder.GetCheckResultsBeforeSlotInProject(ctok, slotOfFile, false)
<<<<<<< HEAD
            let! _ = result.GetTcInfoWithExtras() |> Eventually.toCancellable // Make sure we forcefully evaluate the info
=======
            result.GetTcInfoWithExtras ctok |> ignore // Make sure we forcefully evaluate the info
>>>>>>> 89ad3715
            return result
        }

    member builder.GetCheckResultsAfterLastFileInProject (ctok: CompilationThreadToken) = 
        builder.GetCheckResultsBeforeSlotInProject(ctok, builder.GetSlotsCount()) 

    member private _.GetCheckResultsAndImplementationsForProject(ctok: CompilationThreadToken, enablePartialTypeChecking) = 
      cancellable {
        let cache = TimeStampCache defaultTimeStamp

        let! state, result = tryGetFinalized { currentState with enablePartialTypeChecking = enablePartialTypeChecking } cache ctok
        setCurrentState ctok { state with enablePartialTypeChecking = defaultPartialTypeChecking }
        match result with
        | Some ((ilAssemRef, tcAssemblyDataOpt, tcAssemblyExprOpt, boundModel), timestamp) -> 
            return PartialCheckResults (boundModel, timestamp), ilAssemRef, tcAssemblyDataOpt, tcAssemblyExprOpt
        | None -> 
            let msg = "Build was not evaluated, expected the results to be ready after 'tryGetFinalized')."
            return! failwith msg
      }

    member builder.GetCheckResultsAndImplementationsForProject(ctok: CompilationThreadToken) =
        builder.GetCheckResultsAndImplementationsForProject(ctok, defaultPartialTypeChecking)

    member builder.GetFullCheckResultsAndImplementationsForProject(ctok: CompilationThreadToken) = 
        cancellable {
            let! result = builder.GetCheckResultsAndImplementationsForProject(ctok, false)
            let results, _, _, _ = result
<<<<<<< HEAD
            let! _ = results.GetTcInfoWithExtras() |> Eventually.toCancellable // Make sure we forcefully evaluate the info
=======
            results.GetTcInfoWithExtras ctok |> ignore // Make sure we forcefully evaluate the info
>>>>>>> 89ad3715
            return result
        }
        
    member _.GetLogicalTimeStampForProject(cache) = 
        let state = currentState
        let state = computeStampedFileNames state cache
        let state = computeStampedReferencedAssemblies state cache
        let t1 = MaxTimeStampInDependencies state.stampedReferencedAssemblies
        let t2 = MaxTimeStampInDependencies state.stampedFileNames
        max t1 t2
        
    member _.TryGetSlotOfFileName(filename: string) =
        // Get the slot of the given file and force it to build.
        let CompareFileNames (_, f2, _) = 
            let result = 
                   String.Compare(filename, f2, StringComparison.CurrentCultureIgnoreCase)=0
                || String.Compare(FileSystem.GetFullPathShim filename, FileSystem.GetFullPathShim f2, StringComparison.CurrentCultureIgnoreCase)=0
            result
        match fileNames |> Array.tryFindIndex CompareFileNames with
        | Some slot -> Some slot
        | None -> None
        
    member this.GetSlotOfFileName(filename: string) =
        match this.TryGetSlotOfFileName(filename) with
        | Some slot -> slot
        | None -> failwith (sprintf "The file '%s' was not part of the project. Did you call InvalidateConfiguration when the list of files in the project changed?" filename)
        
    member _.GetSlotsCount () = fileNames.Length

    member this.ContainsFile(filename: string) =
        (this.TryGetSlotOfFileName filename).IsSome
      
    member builder.GetParseResultsForFile (filename) =
        let slotOfFile = builder.GetSlotOfFileName filename
        let results = fileNames.[slotOfFile]
        // re-parse on demand instead of retaining
        let syntaxTree = ParseTask results
        syntaxTree.Parse None

    member _.SourceFiles  = sourceFiles  |> List.map (fun (_, f, _) -> f)

    /// CreateIncrementalBuilder (for background type checking). Note that fsc.fs also
    /// creates an incremental builder used by the command line compiler.
    static member TryCreateIncrementalBuilderForProjectOptions
                      (ctok, legacyReferenceResolver, defaultFSharpBinariesDir,
                       frameworkTcImportsCache: FrameworkImportsCache,
                       loadClosureOpt: LoadClosure option,
                       sourceFiles: string list,
                       commandLineArgs: string list,
                       projectReferences, projectDirectory,
                       useScriptResolutionRules, keepAssemblyContents,
                       keepAllBackgroundResolutions,
                       tryGetMetadataSnapshot, suggestNamesForErrors,
                       keepAllBackgroundSymbolUses,
                       enableBackgroundItemKeyStoreAndSemanticClassification,
                       enablePartialTypeChecking: bool,
                       dependencyProvider) =

      let useSimpleResolutionSwitch = "--simpleresolution"

      cancellable {

        // Trap and report warnings and errors from creation.
        let delayedLogger = CapturingErrorLogger("IncrementalBuilderCreation")
        use _unwindEL = PushErrorLoggerPhaseUntilUnwind (fun _ -> delayedLogger)
        use _unwindBP = PushThreadBuildPhaseUntilUnwind BuildPhase.Parameter

        let! builderOpt =
         cancellable {
          try

            // Create the builder.         
            // Share intern'd strings across all lexing/parsing
            let resourceManager = new Lexhelp.LexResourceManager() 

            /// Create a type-check configuration
            let tcConfigB, sourceFilesNew = 

                let getSwitchValue switchString =
                    match commandLineArgs |> Seq.tryFindIndex(fun s -> s.StartsWithOrdinal switchString) with
                    | Some idx -> Some(commandLineArgs.[idx].Substring(switchString.Length))
                    | _ -> None

                let sdkDirOverride =
                    match loadClosureOpt with 
                    | None -> None
                    | Some loadClosure -> loadClosure.SdkDirOverride

                // see also fsc.fs: runFromCommandLineToImportingAssemblies(), as there are many similarities to where the PS creates a tcConfigB
                let tcConfigB =
                    TcConfigBuilder.CreateNew(legacyReferenceResolver,
                         defaultFSharpBinariesDir,
                         implicitIncludeDir=projectDirectory,
                         reduceMemoryUsage=ReduceMemoryFlag.Yes,
                         isInteractive=useScriptResolutionRules,
                         isInvalidationSupported=true,
                         defaultCopyFSharpCore=CopyFSharpCoreFlag.No,
                         tryGetMetadataSnapshot=tryGetMetadataSnapshot,
                         sdkDirOverride=sdkDirOverride,
                         rangeForErrors=range0)

                tcConfigB.primaryAssembly <-
                    match loadClosureOpt with
                    | None -> PrimaryAssembly.Mscorlib
                    | Some loadClosure ->
                        if loadClosure.UseDesktopFramework then
                            PrimaryAssembly.Mscorlib
                        else
                            PrimaryAssembly.System_Runtime

                tcConfigB.resolutionEnvironment <- (LegacyResolutionEnvironment.EditingOrCompilation true)

                tcConfigB.conditionalCompilationDefines <- 
                    let define = if useScriptResolutionRules then "INTERACTIVE" else "COMPILED"
                    define :: tcConfigB.conditionalCompilationDefines

                tcConfigB.projectReferences <- projectReferences

                tcConfigB.useSimpleResolution <- (getSwitchValue useSimpleResolutionSwitch) |> Option.isSome

                // Apply command-line arguments and collect more source files if they are in the arguments
                let sourceFilesNew = ApplyCommandLineArgs(tcConfigB, sourceFiles, commandLineArgs)

                // Never open PDB files for the language service, even if --standalone is specified
                tcConfigB.openDebugInformationForLaterStaticLinking <- false

                tcConfigB, sourceFilesNew

            // If this is a builder for a script, re-apply the settings inferred from the
            // script and its load closure to the configuration.
            //
            // NOTE: it would probably be cleaner and more accurate to re-run the load closure at this point.
            match loadClosureOpt with
            | Some loadClosure ->
                let dllReferences =
                    [for reference in tcConfigB.referencedDLLs do
                        // If there's (one or more) resolutions of closure references then yield them all
                        match loadClosure.References  |> List.tryFind (fun (resolved, _)->resolved=reference.Text) with
                        | Some (resolved, closureReferences) -> 
                            for closureReference in closureReferences do
                                yield AssemblyReference(closureReference.originalReference.Range, resolved, None)
                        | None -> yield reference]
                tcConfigB.referencedDLLs <- []
                tcConfigB.primaryAssembly <- (if loadClosure.UseDesktopFramework then PrimaryAssembly.Mscorlib else PrimaryAssembly.System_Runtime)
                // Add one by one to remove duplicates
                dllReferences |> List.iter (fun dllReference ->
                    tcConfigB.AddReferencedAssemblyByPath(dllReference.Range, dllReference.Text))
                tcConfigB.knownUnresolvedReferences <- loadClosure.UnresolvedReferences
            | None -> ()

            let tcConfig = TcConfig.Create(tcConfigB, validate=true)
            let niceNameGen = NiceNameGenerator()
            let outfile, _, assemblyName = tcConfigB.DecideNames sourceFilesNew

            // Resolve assemblies and create the framework TcImports. This is done when constructing the
            // builder itself, rather than as an incremental task. This caches a level of "system" references. No type providers are 
            // included in these references. 
            let! (tcGlobals, frameworkTcImports, nonFrameworkResolutions, unresolvedReferences) = frameworkTcImportsCache.Get(ctok, tcConfig)

            // Note we are not calling errorLogger.GetDiagnostics() anywhere for this task. 
            // This is ok because not much can actually go wrong here.
            let errorOptions = tcConfig.errorSeverityOptions
            let errorLogger = CompilationErrorLogger("nonFrameworkAssemblyInputs", errorOptions)
            // Return the disposable object that cleans up
            use _holder = new CompilationGlobalsScope(errorLogger, BuildPhase.Parameter) 

            // Get the names and time stamps of all the non-framework referenced assemblies, which will act 
            // as inputs to one of the nodes in the build. 
            //
            // This operation is done when constructing the builder itself, rather than as an incremental task. 
            let nonFrameworkAssemblyInputs = 
                // Note we are not calling errorLogger.GetDiagnostics() anywhere for this task. 
                // This is ok because not much can actually go wrong here.
                let errorLogger = CompilationErrorLogger("nonFrameworkAssemblyInputs", errorOptions)
                // Return the disposable object that cleans up
                use _holder = new CompilationGlobalsScope(errorLogger, BuildPhase.Parameter) 

                [ for r in nonFrameworkResolutions do
                    let fileName = r.resolvedPath
                    yield (Choice1Of2 fileName, (fun (cache: TimeStampCache) -> cache.GetFileTimeStamp fileName))  

                  for pr in projectReferences  do
                    yield Choice2Of2 pr, (fun (cache: TimeStampCache) -> cache.GetProjectReferenceTimeStamp (pr)) ]
            
            let builder = 
                new IncrementalBuilder(tcGlobals,
                    frameworkTcImports,
                    nonFrameworkAssemblyInputs,
                    nonFrameworkResolutions,
                    unresolvedReferences, 
                    tcConfig,
                    projectDirectory,
                    outfile,
                    assemblyName,
                    niceNameGen, 
                    resourceManager,
                    sourceFilesNew,
                    loadClosureOpt, 
                    keepAssemblyContents, 
                    keepAllBackgroundResolutions, 
                    keepAllBackgroundSymbolUses,
                    enableBackgroundItemKeyStoreAndSemanticClassification,
                    enablePartialTypeChecking,
                    dependencyProvider)
            return Some builder
          with e -> 
            errorRecoveryNoRange e
            return None
         }

        let diagnostics =
            match builderOpt with
            | Some builder ->
                let errorSeverityOptions = builder.TcConfig.errorSeverityOptions
                let errorLogger = CompilationErrorLogger("IncrementalBuilderCreation", errorSeverityOptions)
                delayedLogger.CommitDelayedDiagnostics errorLogger
                errorLogger.GetDiagnostics()
            | _ ->
                Array.ofList delayedLogger.Diagnostics
            |> Array.map (fun (d, severity) -> FSharpDiagnostic.CreateFromException(d, severity, range.Zero, suggestNamesForErrors))

        return builderOpt, diagnostics
      }<|MERGE_RESOLUTION|>--- conflicted
+++ resolved
@@ -269,7 +269,6 @@
         )
 
     member this.GetState(partialCheck: bool) =
-<<<<<<< HEAD
         eventually {
             let partialCheck =
                 // Only partial check if we have enabled it.
@@ -286,24 +285,6 @@
             | Some tcInfoState when not mustCheck -> return tcInfoState
             | _ -> 
                 lazyTcInfoState <- None
-=======
-        let partialCheck =
-            // Only partial check if we have enabled it.
-            if enablePartialTypeChecking then partialCheck
-            else false
-
-        let mustCheck =
-            match lazyTcInfoState, partialCheck with
-            | None, _ -> true
-            | Some(PartialState _), false -> true
-            | _ -> false
-
-        match lazyTcInfoState with
-        | Some tcInfoState when not mustCheck -> tcInfoState |> Eventually.Done
-        | _ -> 
-            lazyTcInfoState <- None
-            eventually {
->>>>>>> 89ad3715
                 let! tcInfoState = this.TypeCheck(partialCheck)
                 lazyTcInfoState <- Some tcInfoState
                 return tcInfoState
@@ -427,7 +408,6 @@
                     IncrementalBuilderEventTesting.MRU.Add(IncrementalBuilderEventTesting.IBETypechecked filename)
                     let capturingErrorLogger = CompilationErrorLogger("TypeCheck", tcConfig.errorSeverityOptions)
                     let errorLogger = GetErrorLoggerFilteringByScopedPragmas(false, GetScopedPragmasForInput input, capturingErrorLogger)
-<<<<<<< HEAD
 
                     beforeFileChecked.Trigger filename
                     let prevModuleNamesDict = prevTcInfo.moduleNamesDict
@@ -507,39 +487,6 @@
                                     None, None
 
                             let tcInfoExtras =
-=======
-                    let fullComputation = 
-                        eventually {
-                            beforeFileChecked.Trigger filename
-                            let prevModuleNamesDict = prevTcInfo.moduleNamesDict
-                            let prevTcState = prevTcInfo.tcState
-                            let prevTcErrorsRev = prevTcInfo.tcErrorsRev
-                            let prevTcDependencyFiles = prevTcInfo.tcDependencyFiles
-
-                            ApplyMetaCommandsFromInputToTcConfig (tcConfig, input, Path.GetDirectoryName filename, tcImports.DependencyProvider) |> ignore
-                            let sink = TcResultsSinkImpl(tcGlobals)
-                            let hadParseErrors = not (Array.isEmpty parseErrors)
-                            let input, moduleNamesDict = DeduplicateParsedInputModuleName prevModuleNamesDict input
-
-                            Logger.LogBlockMessageStart filename LogCompilerFunctionId.IncrementalBuild_TypeCheck
-                            let! (tcEnvAtEndOfFile, topAttribs, implFile, ccuSigForFile), tcState = 
-                                TypeCheckOneInputEventually 
-                                    ((fun () -> hadParseErrors || errorLogger.ErrorCount > 0), 
-                                        tcConfig, tcImports, 
-                                        tcGlobals, 
-                                        None, 
-                                        (if partialCheck then TcResultsSink.NoSink else TcResultsSink.WithSink sink), 
-                                        prevTcState, input,
-                                        partialCheck)
-                            Logger.LogBlockMessageStop filename LogCompilerFunctionId.IncrementalBuild_TypeCheck
-
-                            fileChecked.Trigger filename
-                            let newErrors = Array.append parseErrors (capturingErrorLogger.GetDiagnostics())
-
-                            let tcEnvAtEndOfFile = if keepAllBackgroundResolutions then tcEnvAtEndOfFile else tcState.TcEnvFromImpls
-
-                            let tcInfo =
->>>>>>> 89ad3715
                                 {
                                     /// Only keep the typed interface files when doing a "full" build for fsc.exe, otherwise just throw them away
                                     latestImplFile = if keepAssemblyContents then implFile else None
@@ -550,71 +497,7 @@
                                     semanticClassificationKeyStore = semanticClassification
                                 }
 
-<<<<<<< HEAD
                             return FullState(tcInfo, tcInfoExtras)
-=======
-                            if partialCheck then
-                                return PartialState tcInfo
-                            else
-                                match! prevTcInfoExtras() with
-                                | None -> return PartialState tcInfo
-                                | Some prevTcInfoOptional ->
-                                    // Build symbol keys
-                                    let itemKeyStore, semanticClassification =
-                                        if enableBackgroundItemKeyStoreAndSemanticClassification then
-                                            Logger.LogBlockMessageStart filename LogCompilerFunctionId.IncrementalBuild_CreateItemKeyStoreAndSemanticClassification
-                                            let sResolutions = sink.GetResolutions()
-                                            let builder = ItemKeyStoreBuilder()
-                                            let preventDuplicates = HashSet({ new IEqualityComparer<struct(pos * pos)> with 
-                                                                                member _.Equals((s1, e1): struct(pos * pos), (s2, e2): struct(pos * pos)) = Position.posEq s1 s2 && Position.posEq e1 e2
-                                                                                member _.GetHashCode o = o.GetHashCode() })
-                                            sResolutions.CapturedNameResolutions
-                                            |> Seq.iter (fun cnr ->
-                                                let r = cnr.Range
-                                                if preventDuplicates.Add struct(r.Start, r.End) then
-                                                    builder.Write(cnr.Range, cnr.Item))
-                                            
-                                            let semanticClassification = sResolutions.GetSemanticClassification(tcGlobals, tcImports.GetImportMap(), sink.GetFormatSpecifierLocations(), None)
-
-                                            let sckBuilder = SemanticClassificationKeyStoreBuilder()
-                                            sckBuilder.WriteAll semanticClassification
-
-                                            let res = builder.TryBuildAndReset(), sckBuilder.TryBuildAndReset()
-                                            Logger.LogBlockMessageStop filename LogCompilerFunctionId.IncrementalBuild_CreateItemKeyStoreAndSemanticClassification
-                                            res
-                                        else
-                                            None, None
-
-                                    let tcInfoExtras =
-                                        {
-                                            /// Only keep the typed interface files when doing a "full" build for fsc.exe, otherwise just throw them away
-                                            latestImplFile = if keepAssemblyContents then implFile else None
-                                            tcResolutionsRev = (if keepAllBackgroundResolutions then sink.GetResolutions() else TcResolutions.Empty) :: prevTcInfoOptional.tcResolutionsRev
-                                            tcSymbolUsesRev = (if keepAllBackgroundSymbolUses then sink.GetSymbolUses() else TcSymbolUses.Empty) :: prevTcInfoOptional.tcSymbolUsesRev
-                                            tcOpenDeclarationsRev = sink.GetOpenDeclarations() :: prevTcInfoOptional.tcOpenDeclarationsRev
-                                            itemKeyStore = itemKeyStore
-                                            semanticClassificationKeyStore = semanticClassification
-                                        }
-
-                                    return FullState(tcInfo, tcInfoExtras)
-              
-                        }
-                            
-                    // Run part of the Eventually<_> computation until a timeout is reached. If not complete, 
-                    // return a new Eventually<_> computation which recursively runs more of the computation.
-                    //   - When the whole thing is finished commit the error results sent through the errorLogger.
-                    //   - Each time we do real work we reinstall the CompilationGlobalsScope
-                    let timeSlicedComputation =
-                        fullComputation |> 
-                            Eventually.repeatedlyProgressUntilDoneOrTimeShareOverOrCanceled 
-                                maxTimeShareMilliseconds
-                                CancellationToken.None
-                                (fun ctok f -> 
-                                    // Reinstall the compilation globals each time we start or restart
-                                    use unwind = new CompilationGlobalsScope (errorLogger, BuildPhase.TypeCheck) 
-                                    f ctok)
-                    return! timeSlicedComputation
->>>>>>> 89ad3715
         }
 
     static member Create(tcConfig: TcConfig,
@@ -693,14 +576,6 @@
 /// Represents the interim state of checking an assembly
 [<Sealed>]
 type PartialCheckResults (boundModel: BoundModel, timeStamp: DateTime) = 
-<<<<<<< HEAD
-=======
-
-    let eval ctok (work: Eventually<'T>) =
-        match work with
-        | Eventually.Done res -> res
-        | _ -> Eventually.force ctok work
->>>>>>> 89ad3715
 
     member _.TcImports = boundModel.TcImports
 
@@ -712,7 +587,6 @@
 
     member _.TryTcInfo = boundModel.TryTcInfo
 
-<<<<<<< HEAD
     member _.GetTcInfo() = boundModel.TcInfo
 
     member _.GetTcInfoWithExtras() = boundModel.TcInfoWithExtras
@@ -729,20 +603,6 @@
             return info.semanticClassificationKeyStore
         }
 
-=======
-    member _.GetTcInfo ctok = boundModel.TcInfo |> eval ctok
-
-    member _.GetTcInfoWithExtras ctok = boundModel.TcInfoWithExtras |> eval ctok
-
-    member _.TryGetItemKeyStore ctok =
-        let _, info = boundModel.TcInfoWithExtras |> eval ctok
-        info.itemKeyStore
-
-    member _.GetSemanticClassification ctok =
-        let _, info = boundModel.TcInfoWithExtras |> eval ctok
-        info.semanticClassificationKeyStore
-
->>>>>>> 89ad3715
 [<AutoOpen>]
 module Utilities = 
     let TryFindFSharpStringAttribute tcGlobals attribSpec attribs =
@@ -812,10 +672,6 @@
         loadClosureOpt: LoadClosure option, 
         keepAssemblyContents,
         keepAllBackgroundResolutions,
-<<<<<<< HEAD
-=======
-        maxTimeShareMilliseconds,
->>>>>>> 89ad3715
         keepAllBackgroundSymbolUses,
         enableBackgroundItemKeyStoreAndSemanticClassification,
         enablePartialTypeChecking,
@@ -1004,21 +860,6 @@
 
         // Finish the checking
         let (_tcEnvAtEndOfLastFile, topAttrs, mimpls, _), tcState = 
-<<<<<<< HEAD
-=======
-            let results = 
-                boundModels 
-                |> List.ofSeq
-                |> List.map (fun boundModel -> 
-                    let tcInfo, latestImplFile =
-                        if enablePartialTypeChecking then
-                            let tcInfo = boundModel.TcInfo |> Eventually.force ctok
-                            tcInfo, None
-                        else
-                            let tcInfo, tcInfoExtras = boundModel.TcInfoWithExtras |> Eventually.force ctok
-                            tcInfo, tcInfoExtras.latestImplFile
-                    tcInfo.tcEnvAtEndOfFile, defaultArg tcInfo.topAttribs EmptyTopAttrs, latestImplFile, tcInfo.latestCcuSigForFile)
->>>>>>> 89ad3715
             TypeCheckMultipleInputsFinish (results, finalInfo.tcState)
   
         let ilAssemRef, tcAssemblyDataOpt, tcAssemblyExprOpt = 
@@ -1076,11 +917,7 @@
                 errorRecoveryNoRange e
                 mkSimpleAssemblyRef assemblyName, None, None
 
-<<<<<<< HEAD
         let! finalBoundModelWithErrors = finalBoundModel.Finish((errorLogger.GetDiagnostics() :: finalInfo.tcErrorsRev), Some topAttrs) |> Eventually.toCancellable
-=======
-        let finalBoundModelWithErrors = finalBoundModel.Finish((errorLogger.GetDiagnostics() :: finalInfo.tcErrorsRev), Some topAttrs) |> Eventually.force ctok
->>>>>>> 89ad3715
         return ilAssemRef, tcAssemblyDataOpt, tcAssemblyExprOpt, finalBoundModelWithErrors
       }
 
@@ -1400,11 +1237,7 @@
         cancellable {
             let slotOfFile = builder.GetSlotOfFileName filename + 1
             let! result = builder.GetCheckResultsBeforeSlotInProject(ctok, slotOfFile, false)
-<<<<<<< HEAD
             let! _ = result.GetTcInfoWithExtras() |> Eventually.toCancellable // Make sure we forcefully evaluate the info
-=======
-            result.GetTcInfoWithExtras ctok |> ignore // Make sure we forcefully evaluate the info
->>>>>>> 89ad3715
             return result
         }
 
@@ -1432,11 +1265,7 @@
         cancellable {
             let! result = builder.GetCheckResultsAndImplementationsForProject(ctok, false)
             let results, _, _, _ = result
-<<<<<<< HEAD
             let! _ = results.GetTcInfoWithExtras() |> Eventually.toCancellable // Make sure we forcefully evaluate the info
-=======
-            results.GetTcInfoWithExtras ctok |> ignore // Make sure we forcefully evaluate the info
->>>>>>> 89ad3715
             return result
         }
         
