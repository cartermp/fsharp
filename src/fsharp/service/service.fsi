// Copyright (c) Microsoft Corporation.  All Rights Reserved.  See License.txt in the project root for license information.

/// SourceCodeServices API to the compiler as an incremental service for parsing,
/// type checking and intellisense-like environment-reporting.
namespace FSharp.Compiler.SourceCodeServices

open System
open System.IO

open FSharp.Compiler
open FSharp.Compiler.AbstractIL.ILBinaryReader
open FSharp.Compiler.SyntaxTree
open FSharp.Compiler.Range
open FSharp.Compiler.Text

/// <summary>Unused in this API</summary>
type public UnresolvedReferencesSet

/// <summary>A set of information describing a project or script build configuration.</summary>
type public FSharpProjectOptions =
    {
      // Note that this may not reduce to just the project directory, because there may be two projects in the same directory.
      ProjectFileName: string

      /// This is the unique identifier for the project, it is case sensitive. If it's None, will key off of ProjectFileName in our caching.
      ProjectId: string option

      /// The files in the project
      SourceFiles: string[]

      /// Additional command line argument options for the project. These can include additional files and references.
      OtherOptions: string[]

      /// The command line arguments for the other projects referenced by this project, indexed by the
      /// exact text used in the "-r:" reference in FSharpProjectOptions.
      ReferencedProjects: (string * FSharpProjectOptions)[]

      /// When true, the typechecking environment is known a priori to be incomplete, for
      /// example when a .fs file is opened outside of a project. In this case, the number of error
      /// messages reported is reduced.
      IsIncompleteTypeCheckEnvironment : bool

      /// When true, use the reference resolution rules for scripts rather than the rules for compiler.
      UseScriptResolutionRules : bool

      /// Timestamp of project/script load, used to differentiate between different instances of a project load.
      /// This ensures that a complete reload of the project or script type checking
      /// context occurs on project or script unload/reload.
      LoadTime : DateTime

      /// Unused in this API and should be 'None' when used as user-specified input
      UnresolvedReferences : UnresolvedReferencesSet option

      /// Unused in this API and should be '[]' when used as user-specified input
      OriginalLoadReferences: (range * string * string) list

      /// Extra information passed back on event trigger
      ExtraProjectInfo : obj option

      /// An optional stamp to uniquely identify this set of options
      /// If two sets of options both have stamps, then they are considered equal
      /// if and only if the stamps are equal
      Stamp: int64 option
    }

[<Sealed; AutoSerializable(false)>]
/// Used to parse and check F# source code.
type public FSharpChecker =
    /// <summary>
    /// Create an instance of an FSharpChecker.
    /// </summary>
    ///
    /// <param name="projectCacheSize">The optional size of the project checking cache.</param>
    /// <param name="keepAssemblyContents">Keep the checked contents of projects.</param>
    /// <param name="keepAllBackgroundResolutions">If false, do not keep full intermediate checking results from background checking suitable for returning from GetBackgroundCheckResultsForFileInProject. This reduces memory usage.</param>
    /// <param name="legacyReferenceResolver">An optional resolver for non-file references, for legacy purposes</param>
    /// <param name="tryGetMetadataSnapshot">An optional resolver to access the contents of .NET binaries in a memory-efficient way</param>
    /// <param name="suggestNamesForErrors">Indicate whether name suggestion should be enabled</param>
    /// <param name="keepAllBackgroundSymbolUses">Indicate whether all symbol uses should be kept in background checking</param>
    /// <param name="enableBackgroundItemKeyStoreAndSemanticClassification">Indicates whether a table of symbol keys should be kept for background compilation</param>
    /// <param name="enablePartialTypeChecking">Indicates whether to perform partial type checking. Cannot be set to true if keepAssmeblyContents is true. If set to true, can cause duplicate type-checks when richer information on a file is needed, but can skip background type-checking entirely on implementation files with signature files.</param>
    static member Create: 
        ?projectCacheSize: int * ?keepAssemblyContents: bool * ?keepAllBackgroundResolutions: bool  *
        ?legacyReferenceResolver: ReferenceResolver.Resolver * ?tryGetMetadataSnapshot: ILReaderTryGetMetadataSnapshot *
        ?suggestNamesForErrors: bool * ?keepAllBackgroundSymbolUses: bool * ?enableBackgroundItemKeyStoreAndSemanticClassification: bool * ?enablePartialTypeChecking: bool
          -> FSharpChecker

    /// <summary>
    ///   Parse a source code file, returning information about brace matching in the file.
    ///   Return an enumeration of the matching parenthetical tokens in the file.
    /// </summary>
    ///
    /// <param name="filename">The filename for the file, used to help caching of results.</param>
    /// <param name="sourceText">The full source for the file.</param>
    /// <param name="options">Parsing options for the project or script.</param>
    /// <param name="userOpName">An optional string used for tracing compiler operations associated with this request.</param>
    member MatchBraces: filename: string * sourceText: ISourceText * options: FSharpParsingOptions * ?userOpName: string -> Async<(range * range)[]>

    /// <summary>
    ///   Parse a source code file, returning information about brace matching in the file.
    ///   Return an enumeration of the matching parenthetical tokens in the file.
    /// </summary>
    ///
    /// <param name="filename">The filename for the file, used to help caching of results.</param>
    /// <param name="source">The full source for the file.</param>
    /// <param name="options">Parsing options for the project or script.</param>
    /// <param name="userOpName">An optional string used for tracing compiler operations associated with this request.</param>
    [<Obsolete("Please pass FSharpParsingOptions to MatchBraces. If necessary generate FSharpParsingOptions from FSharpProjectOptions by calling checker.GetParsingOptionsFromProjectOptions(options)")>]
    member MatchBraces: filename: string * source: string * options: FSharpProjectOptions * ?userOpName: string -> Async<(range * range)[]>

    /// <summary>
    /// Parses a source code for a file and caches the results. Returns an AST that can be traversed for various features.
    /// </summary>
    ///
    /// <param name="filename">The path for the file. The file name is used as a module name for implicit top level modules (e.g. in scripts).</param>
    /// <param name="sourceText">The source to be parsed.</param>
    /// <param name="options">Parsing options for the project or script.</param>
    /// <param name="userOpName">An optional string used for tracing compiler operations associated with this request.</param>
    member ParseFile: filename: string * sourceText: ISourceText * options: FSharpParsingOptions * ?userOpName: string -> Async<FSharpParseFileResults>

    /// <summary>
    /// Parses a source code for a file. Returns an AST that can be traversed for various features.
    /// </summary>
    ///
    /// <param name="filename">The path for the file. The file name is also as a module name for implicit top level modules (e.g. in scripts).</param>
    /// <param name="sourceText">The source to be parsed.</param>
    /// <param name="options">Parsing options for the project or script.</param>
    /// <param name="userOpName">An optional string used for tracing compiler operations associated with this request.</param>
    member ParseFileNoCache: filename: string * sourceText: ISourceText * options: FSharpParsingOptions * ?userOpName: string -> Async<FSharpParseFileResults>

    /// <summary>
    /// Parses a source code for a file. Returns an AST that can be traversed for various features.
    /// </summary>
    ///
    /// <param name="filename">The path for the file. The file name is also as a module name for implicit top level modules (e.g. in scripts).</param>
    /// <param name="source">The source to be parsed.</param>
    /// <param name="options">Parsing options for the project or script.</param>
    /// <param name="userOpName">An optional string used for tracing compiler operations associated with this request.</param>
    [<Obsolete("Please call checker.ParseFile instead.  To do this, you must also pass FSharpParsingOptions instead of FSharpProjectOptions. If necessary generate FSharpParsingOptions from FSharpProjectOptions by calling checker.GetParsingOptionsFromProjectOptions(options)")>]
    member ParseFileInProject: filename: string * source: string * options: FSharpProjectOptions * ?userOpName: string -> Async<FSharpParseFileResults>

    /// <summary>
    /// <para>Check a source code file, returning a handle to the results of the parse including
    /// the reconstructed types in the file.</para>
    ///
    /// <para>All files except the one being checked are read from the FileSystem API</para>
    /// <para>Note: returns NoAntecedent if the background builder is not yet done preparing the type check context for the
    /// file (e.g. loading references and parsing/checking files in the project that this file depends upon).
    /// In this case, the caller can either retry, or wait for FileTypeCheckStateIsDirty to be raised for this file.
    /// </para>
    /// </summary>
    ///
    /// <param name="parseResults">The results of ParseFile for this file.</param>
    /// <param name="filename">The name of the file in the project whose source is being checked.</param>
    /// <param name="fileVersion">An integer that can be used to indicate the version of the file. This will be returned by TryGetRecentCheckResultsForFile when looking up the file.</param>
    /// <param name="source">The full source for the file.</param>
    /// <param name="options">The options for the project or script.</param>
    /// <param name="userOpName">An optional string used for tracing compiler operations associated with this request.</param>
    [<Obsolete("This member should no longer be used, please use 'CheckFileInProject'")>]
<<<<<<< HEAD
    member CheckFileInProjectAllowingStaleCachedResults : parsed: FSharpParseFileResults * filename: string * fileversion: int * source: string * options: FSharpProjectOptions * ?userOpName: string -> Async<FSharpCheckFileAnswer option>
=======
    member CheckFileInProjectAllowingStaleCachedResults : parseResults: FSharpParseFileResults * filename: string * fileVersion: int * source: string * options: FSharpProjectOptions * ?textSnapshotInfo: obj * ?userOpName: string -> Async<FSharpCheckFileAnswer option>
>>>>>>> c8cc6f23

    /// <summary>
    /// <para>
    ///   Check a source code file, returning a handle to the results
    /// </para>
    /// <para>
    ///    Note: all files except the one being checked are read from the FileSystem API
    /// </para>
    /// <para>
    ///   Return FSharpCheckFileAnswer.Aborted if a parse tree was not available.
    /// </para>
    /// </summary>
    ///
    /// <param name="parseResults">The results of ParseFile for this file.</param>
    /// <param name="filename">The name of the file in the project whose source is being checked.</param>
    /// <param name="fileVersion">An integer that can be used to indicate the version of the file. This will be returned by TryGetRecentCheckResultsForFile when looking up the file.</param>
    /// <param name="sourceText">The full source for the file.</param>
    /// <param name="options">The options for the project or script.</param>
    /// <param name="userOpName">An optional string used for tracing compiler operations associated with this request.</param>
<<<<<<< HEAD
    member CheckFileInProject : parsed: FSharpParseFileResults * filename: string * fileversion: int * sourceText: ISourceText * options: FSharpProjectOptions * ?userOpName: string -> Async<FSharpCheckFileAnswer>
=======
    member CheckFileInProject : parseResults: FSharpParseFileResults * filename: string * fileVersion: int * sourceText: ISourceText * options: FSharpProjectOptions * ?textSnapshotInfo: obj * ?userOpName: string -> Async<FSharpCheckFileAnswer>
>>>>>>> c8cc6f23

    /// <summary>
    /// <para>
    ///   Parse and check a source code file, returning a handle to the results
    /// </para>
    /// <para>
    ///    Note: all files except the one being checked are read from the FileSystem API
    /// </para>
    /// <para>
    ///   Return FSharpCheckFileAnswer.Aborted if a parse tree was not available.
    /// </para>
    /// </summary>
    ///
    /// <param name="filename">The name of the file in the project whose source is being checked.</param>
    /// <param name="fileVersion">An integer that can be used to indicate the version of the file. This will be returned by TryGetRecentCheckResultsForFile when looking up the file.</param>
    /// <param name="sourceText">The source for the file.</param>
    /// <param name="options">The options for the project or script.</param>
    /// <param name="userOpName">An optional string used for tracing compiler operations associated with this request.</param>
<<<<<<< HEAD
    member ParseAndCheckFileInProject : filename: string * fileversion: int * sourceText: ISourceText * options: FSharpProjectOptions * ?userOpName: string -> Async<FSharpParseFileResults * FSharpCheckFileAnswer>
=======
    member ParseAndCheckFileInProject : filename: string * fileVersion: int * sourceText: ISourceText * options: FSharpProjectOptions * ?textSnapshotInfo: obj * ?userOpName: string -> Async<FSharpParseFileResults * FSharpCheckFileAnswer>
>>>>>>> c8cc6f23

    /// <summary>
    /// <para>Parse and typecheck all files in a project.</para>
    /// <para>All files are read from the FileSystem API</para>
    /// <para>Can cause a second type-check on the entire project when `enablePartialTypeChecking` is true on the FSharpChecker.</para>
    /// </summary>
    ///
    /// <param name="options">The options for the project or script.</param>
    /// <param name="userOpName">An optional string used for tracing compiler operations associated with this request.</param>
    member ParseAndCheckProject : options: FSharpProjectOptions * ?userOpName: string -> Async<FSharpCheckProjectResults>

    /// <summary>
    /// <para>For a given script file, get the FSharpProjectOptions implied by the #load closure.</para>
    /// <para>All files are read from the FileSystem API, except the file being checked.</para>
    /// </summary>
    ///
    /// <param name="filename">Used to differentiate between scripts, to consider each script a separate project. Also used in formatted error messages.</param>
    /// <param name="source">The source for the file.</param>
    /// <param name="previewEnabled">Is the preview compiler enabled.</param>
    /// <param name="loadedTimeStamp">Indicates when the script was loaded into the editing environment,
    /// so that an 'unload' and 'reload' action will cause the script to be considered as a new project,
    /// so that references are re-resolved.</param>
    /// <param name="otherFlags">Other flags for compilation.</param>
    /// <param name="useFsiAuxLib">Add a default reference to the FSharp.Compiler.Interactive.Settings library.</param>
    /// <param name="useSdkRefs">Use the implicit references from the .NET SDK.</param>
    /// <param name="assumeDotNetFramework">Set up compilation and analysis for .NET Framework scripts.</param>
    /// <param name="extraProjectInfo">An extra data item added to the returned FSharpProjectOptions.</param>
    /// <param name="optionsStamp">An optional unique stamp for the options.</param>
    /// <param name="userOpName">An optional string used for tracing compiler operations associated with this request.</param>
    member GetProjectOptionsFromScript:
        filename: string * source: ISourceText * ?previewEnabled:bool * ?loadedTimeStamp: DateTime *
        ?otherFlags: string[] * ?useFsiAuxLib: bool * ?useSdkRefs: bool * ?assumeDotNetFramework: bool *
        ?extraProjectInfo: obj * ?optionsStamp: int64 * ?userOpName: string
            -> Async<FSharpProjectOptions * FSharpErrorInfo list>

    /// <summary>
    /// <para>Get the FSharpProjectOptions implied by a set of command line arguments.</para>
    /// </summary>
    ///
    /// <param name="projectFileName">Used to differentiate between projects and for the base directory of the project.</param>
    /// <param name="argv">The command line arguments for the project build.</param>
    /// <param name="loadedTimeStamp">Indicates when the script was loaded into the editing environment,
    /// so that an 'unload' and 'reload' action will cause the script to be considered as a new project,
    /// so that references are re-resolved.</param>
    /// <param name="extraProjectInfo">An extra data item added to the returned FSharpProjectOptions.</param>
    member GetProjectOptionsFromCommandLineArgs : projectFileName: string * argv: string[] * ?loadedTimeStamp: DateTime * ?extraProjectInfo: obj -> FSharpProjectOptions

    /// <summary>
    /// <para>Get the FSharpParsingOptions implied by a set of command line arguments and list of source files.</para>
    /// </summary>
    ///
    /// <param name="sourceFiles">Initial source files list. Additional files may be added during argv evaluation.</param>
    /// <param name="argv">The command line arguments for the project build.</param>
    /// <param name="isInteractive">Indicates that parsing should assume the INTERACTIVE define and related settings</param>
    member GetParsingOptionsFromCommandLineArgs: sourceFiles: string list * argv: string list * ?isInteractive: bool -> FSharpParsingOptions * FSharpErrorInfo list

    /// <summary>
    /// <para>Get the FSharpParsingOptions implied by a set of command line arguments.</para>
    /// </summary>
    ///
    /// <param name="argv">The command line arguments for the project build.</param>
    /// <param name="isInteractive">Indicates that parsing should assume the INTERACTIVE define and related settings</param>
    member GetParsingOptionsFromCommandLineArgs: argv: string list * ?isInteractive: bool -> FSharpParsingOptions * FSharpErrorInfo list

    /// <summary>
    /// <para>Get the FSharpParsingOptions implied by a FSharpProjectOptions.</para>
    /// </summary>
    ///
    /// <param name="options">The overall options.</param>
    member GetParsingOptionsFromProjectOptions: options: FSharpProjectOptions -> FSharpParsingOptions * FSharpErrorInfo list

    /// <summary>
    /// <para>Like ParseFile, but uses results from the background builder.</para>
    /// <para>All files are read from the FileSystem API, including the file being checked.</para>
    /// </summary>
    ///
    /// <param name="filename">The filename for the file.</param>
    /// <param name="options">The options for the project or script, used to determine active --define conditionals and other options relevant to parsing.</param>
    /// <param name="userOpName">An optional string used for tracing compiler operations associated with this request.</param>
    member GetBackgroundParseResultsForFileInProject : filename : string * options : FSharpProjectOptions * ?userOpName: string -> Async<FSharpParseFileResults>

    /// <summary>
    /// <para>Like CheckFileInProject, but uses the existing results from the background builder.</para>
    /// <para>All files are read from the FileSystem API, including the file being checked.</para>
    /// <para>Can cause a second type-check when `enablePartialTypeChecking` is true on the FSharpChecker.</para>
    /// </summary>
    ///
    /// <param name="filename">The filename for the file.</param>
    /// <param name="options">The options for the project or script, used to determine active --define conditionals and other options relevant to parsing.</param>
    /// <param name="userOpName">An optional string used for tracing compiler operations associated with this request.</param>
    member GetBackgroundCheckResultsForFileInProject : filename : string * options : FSharpProjectOptions * ?userOpName: string -> Async<FSharpParseFileResults * FSharpCheckFileResults>

    /// <summary>
    /// <para>Optimized find references for a given symbol in a file of project.</para>
    /// <para>All files are read from the FileSystem API, including the file being checked.</para>
    /// <para>Can cause a second type-check when `enablePartialTypeChecking` is true on the FSharpChecker.</para>
    /// </summary>
    ///
    /// <param name="filename">The filename for the file.</param>
    /// <param name="options">The options for the project or script, used to determine active --define conditionals and other options relevant to parsing.</param>
    /// <param name="symbol">The symbol to find all uses in the file.</param>
    /// <param name="canInvalidateProject">Default: true. If true, this call can invalidate the current state of project if the options have changed. If false, the current state of the project will be used.</param>
    /// <param name="userOpName">An optional string used for tracing compiler operations associated with this request.</param>
    member FindBackgroundReferencesInFile : filename : string * options : FSharpProjectOptions * symbol: FSharpSymbol * ?canInvalidateProject: bool * ?userOpName: string -> Async<range seq>

    /// <summary>
    /// <para>Get semantic classification for a file.</para>
    /// <para>All files are read from the FileSystem API, including the file being checked.</para>
    /// <para>Can cause a second type-check when `enablePartialTypeChecking` is true on the FSharpChecker.</para>
    /// </summary>
    ///
    /// <param name="filename">The filename for the file.</param>
    /// <param name="options">The options for the project or script, used to determine active --define conditionals and other options relevant to parsing.</param>
    /// <param name="userOpName">An optional string used for tracing compiler operations associated with this request.</param>
    member GetBackgroundSemanticClassificationForFile : filename : string * options : FSharpProjectOptions * ?userOpName: string -> Async<struct(range * SemanticClassificationType) []>

    /// <summary>
    /// Compile using the given flags.  Source files names are resolved via the FileSystem API.
    /// The output file must be given by a -o flag.
    /// The first argument is ignored and can just be "fsc.exe".
    /// </summary>
    ///
    /// <param name="argv">The command line arguments for the project build.</param>
    /// <param name="userOpName">An optional string used for tracing compiler operations associated with this request.</param>
    member Compile: argv:string[] * ?userOpName: string -> Async<FSharpErrorInfo [] * int>

    /// <summary>
    /// TypeCheck and compile provided AST
    /// </summary>
    ///
    /// <param name="ast">The syntax tree for the build.</param>
    /// <param name="assemblyName">The assembly name for the compiled output.</param>
    /// <param name="outFile">The output file for the compialtion.</param>
    /// <param name="dependencies">The list of dependencies for the compialtion.</param>
    /// <param name="pdbFile">The output PDB file, if any.</param>
    /// <param name="executable">Indicates if an executable is being produced.</param>
    /// <param name="noframework">Enables the <c>/noframework</c> flag.</param>
    /// <param name="userOpName">An optional string used for tracing compiler operations associated with this request.</param>
    member Compile: ast:ParsedInput list * assemblyName:string * outFile:string * dependencies:string list * ?pdbFile:string * ?executable:bool * ?noframework:bool * ?userOpName: string -> Async<FSharpErrorInfo [] * int>

    /// <summary>
    /// Compiles to a dynamic assembly using the given flags.
    ///
    /// The first argument is ignored and can just be "fsc.exe".
    ///
    /// Any source files names are resolved via the FileSystem API. An output file name must be given by a -o flag, but this will not
    /// be written - instead a dynamic assembly will be created and loaded.
    ///
    /// If the 'execute' parameter is given the entry points for the code are executed and
    /// the given TextWriters are used for the stdout and stderr streams respectively. In this
    /// case, a global setting is modified during the execution.
    /// </summary>
    ///
    /// <param name="otherFlags">Other flags for compilation.</param>
    /// <param name="execute">An optional pair of output streams, enabling execution of the result.</param>
    /// <param name="userOpName">An optional string used for tracing compiler operations associated with this request.</param>
    member CompileToDynamicAssembly: otherFlags:string [] * execute:(TextWriter * TextWriter) option * ?userOpName: string -> Async<FSharpErrorInfo [] * int * System.Reflection.Assembly option>

    /// <summary>
    /// TypeCheck and compile provided AST
    /// </summary>
    ///
    /// <param name="ast">The syntax tree for the build.</param>
    /// <param name="assemblyName">The assembly name for the compiled output.</param>
    /// <param name="dependencies">The list of dependencies for the compialtion.</param>
    /// <param name="execute">An optional pair of output streams, enabling execution of the result.</param>
    /// <param name="debug">Enabled debug symbols</param>
    /// <param name="noframework">Enables the <c>/noframework</c> flag.</param>
    /// <param name="userOpName">An optional string used for tracing compiler operations associated with this request.</param>
    member CompileToDynamicAssembly: ast:ParsedInput list * assemblyName:string * dependencies:string list * execute:(TextWriter * TextWriter) option * ?debug:bool * ?noframework:bool * ?userOpName: string -> Async<FSharpErrorInfo [] * int * System.Reflection.Assembly option>

    /// <summary>
    /// Try to get type check results for a file. This looks up the results of recent type checks of the
    /// same file, regardless of contents. The version tag specified in the original check of the file is returned.
    /// If the source of the file has changed the results returned by this function may be out of date, though may
    /// still be usable for generating intellisense menus and information.
    /// </summary>
    ///
    /// <param name="filename">The filename for the file.</param>
    /// <param name="options">The options for the project or script, used to determine active --define conditionals and other options relevant to parsing.</param>
    /// <param name="sourceText">Optionally, specify source that must match the previous parse precisely.</param>
    /// <param name="userOpName">An optional string used for tracing compiler operations associated with this request.</param>
    member TryGetRecentCheckResultsForFile : filename: string * options:FSharpProjectOptions * ?sourceText: ISourceText * ?userOpName: string -> (FSharpParseFileResults * FSharpCheckFileResults * (*version*)int) option

    /// This function is called when the entire environment is known to have changed for reasons not encoded in the ProjectOptions of any project/compilation.
    member InvalidateAll : unit -> unit

    /// This function is called when the configuration is known to have changed for reasons not encoded in the ProjectOptions.
    /// For example, dependent references may have been deleted or created.
    /// <param name="startBackgroundCompile">Start a background compile of the project if a project with the same name has already been seen before.</param>
    /// <param name="userOpName">An optional string used for tracing compiler operations associated with this request.</param>
    member InvalidateConfiguration: options: FSharpProjectOptions * ?startBackgroundCompile: bool * ?userOpName: string -> unit

    /// Clear the internal cache of the given projects.
    /// <param name="options">The given project options.</param>
    /// <param name="userOpName">An optional string used for tracing compiler operations associated with this request.</param>
    member ClearCache: options: FSharpProjectOptions seq * ?userOpName: string -> unit

    /// Set the project to be checked in the background.  Overrides any previous call to <c>CheckProjectInBackground</c>
    member CheckProjectInBackground: options: FSharpProjectOptions  * ?userOpName: string -> unit

    /// Stop the background compile.
    //[<Obsolete("Explicitly stopping background compilation is not recommended and the functionality to allow this may be rearchitected in future release.  If you use this functionality please add an issue on https://github.com/fsharp/FSharp.Compiler.Service describing how you use it and ignore this warning.")>]
    member StopBackgroundCompile :  unit -> unit

    /// Block until the background compile finishes.
    //[<Obsolete("Explicitly waiting for background compilation is not recommended and the functionality to allow this may be rearchitected in future release.  If you use this functionality please add an issue on https://github.com/fsharp/FSharp.Compiler.Service describing how you use it and ignore this warning.")>]
    member WaitForBackgroundCompile : unit -> unit

    /// Report a statistic for testability
    static member GlobalForegroundParseCountStatistic : int

    /// Report a statistic for testability
    static member GlobalForegroundTypeCheckCountStatistic : int

    /// Flush all caches and garbage collect
    member ClearLanguageServiceRootCachesAndCollectAndFinalizeAllTransients : unit -> unit

    /// Current queue length of the service, for debug purposes.
    /// In addition, a single async operation or a step of a background build
    /// may be in progress - such an operation is not counted in the queue length.
    member CurrentQueueLength : int

    /// <summary>
    /// This function is called when a project has been cleaned/rebuilt, and thus any live type providers should be refreshed.
    /// </summary>
    ///
    /// <param name="options">The options describing the project that has been cleaned.</param>
    /// <param name="userOpName">An optional string used for tracing compiler operations associated with this request.</param>
    member NotifyProjectCleaned: options: FSharpProjectOptions * ?userOpName: string -> Async<unit>

    /// Notify the host that the logical type checking context for a file has now been updated internally
    /// and that the file has become eligible to be re-typechecked for errors.
    ///
    /// The event will be raised on a background thread.
    member BeforeBackgroundFileCheck : IEvent<string * obj option>

    /// Raised after a parse of a file in the background analysis.
    ///
    /// The event will be raised on a background thread.
    member FileParsed : IEvent<string * obj option>

    /// Raised after a check of a file in the background analysis.
    ///
    /// The event will be raised on a background thread.
    member FileChecked : IEvent<string * obj option>

    /// Raised after the maxMB memory threshold limit is reached
    member MaxMemoryReached : IEvent<unit>

    /// A maximum number of megabytes of allocated memory. If the figure reported by <c>System.GC.GetTotalMemory(false)</c> goes over this limit, the FSharpChecker object will attempt to free memory and reduce cache sizes to a minimum.</param>
    member MaxMemory : int with get, set

    /// Get or set a flag which controls if background work is started implicitly.
    ///
    /// If true, calls to CheckFileInProject implicitly start a background check of that project, replacing
    /// any other background checks in progress. This is useful in IDE applications with spare CPU cycles as
    /// it prepares the project analysis results for use.  The default is 'true'.
    member ImplicitlyStartBackgroundWork: bool with get, set

    /// Get or set the pause time in milliseconds before background work is started.
    member PauseBeforeBackgroundWork: int with get, set

    /// Notify the host that a project has been fully checked in the background (using file contents provided by the file system API)
    ///
    /// The event may be raised on a background thread.
    member ProjectChecked : IEvent<string * obj option>

    // For internal use only
    member internal ReactorOps : IReactorOperations

    [<Obsolete("Please create an instance of FSharpChecker using FSharpChecker.Create")>]
    static member Instance : FSharpChecker
    member internal FrameworkImportsCache : FrameworkImportsCache
    member internal ReferenceResolver : ReferenceResolver.Resolver

    /// Tokenize a single line, returning token information and a tokenization state represented by an integer
    member TokenizeLine: line:string * state:FSharpTokenizerLexState-> FSharpTokenInfo [] * FSharpTokenizerLexState

    /// Tokenize an entire file, line by line
    member TokenizeFile: source:string -> FSharpTokenInfo [] []

/// Information about the compilation environment
[<Class>]
type public CompilerEnvironment =
    /// The default location of FSharp.Core.dll and fsc.exe based on the version of fsc.exe that is running
    static member BinFolderOfDefaultFSharpCompiler : ?probePoint: string -> string option

/// Information about the compilation environment
[<CompilationRepresentation(CompilationRepresentationFlags.ModuleSuffix)>]
module public CompilerEnvironment =
    /// These are the names of assemblies that should be referenced for .fs or .fsi files that
    /// are not associated with a project.
    val DefaultReferencesForOrphanSources: assumeDotNetFramework: bool -> string list
    /// Return the compilation defines that should be used when editing the given file.
    val GetCompilationDefinesForEditing: parsingOptions: FSharpParsingOptions -> string list
    /// Return true if this is a subcategory of error or warning message that the language service can emit
    val IsCheckerSupportedSubcategory: string -> bool

/// Information about the debugging environment
module public DebuggerEnvironment =
    /// Return the language ID, which is the expression evaluator id that the
    /// debugger will use.
    val GetLanguageID : unit -> Guid


/// A set of helpers related to naming of identifiers
module public PrettyNaming =

    val IsIdentifierPartCharacter     : char -> bool
    val IsLongIdentifierPartCharacter : char -> bool
    val IsOperatorName                : string -> bool
    val GetLongNameFromString         : string -> string list

    val FormatAndOtherOverloadsString : int -> string

    /// A utility to help determine if an identifier needs to be quoted
    val QuoteIdentifierIfNeeded : string -> string

    /// All the keywords in the F# language
    val KeywordNames : string list

/// A set of helpers for dealing with F# files.
module FSharpFileUtilities =
    val isScriptFile : string -> bool<|MERGE_RESOLUTION|>--- conflicted
+++ resolved
@@ -157,11 +157,7 @@
     /// <param name="options">The options for the project or script.</param>
     /// <param name="userOpName">An optional string used for tracing compiler operations associated with this request.</param>
     [<Obsolete("This member should no longer be used, please use 'CheckFileInProject'")>]
-<<<<<<< HEAD
-    member CheckFileInProjectAllowingStaleCachedResults : parsed: FSharpParseFileResults * filename: string * fileversion: int * source: string * options: FSharpProjectOptions * ?userOpName: string -> Async<FSharpCheckFileAnswer option>
-=======
-    member CheckFileInProjectAllowingStaleCachedResults : parseResults: FSharpParseFileResults * filename: string * fileVersion: int * source: string * options: FSharpProjectOptions * ?textSnapshotInfo: obj * ?userOpName: string -> Async<FSharpCheckFileAnswer option>
->>>>>>> c8cc6f23
+    member CheckFileInProjectAllowingStaleCachedResults : parseResults: FSharpParseFileResults * filename: string * fileversion: int * source: string * options: FSharpProjectOptions * ?userOpName: string -> Async<FSharpCheckFileAnswer option>
 
     /// <summary>
     /// <para>
@@ -181,11 +177,7 @@
     /// <param name="sourceText">The full source for the file.</param>
     /// <param name="options">The options for the project or script.</param>
     /// <param name="userOpName">An optional string used for tracing compiler operations associated with this request.</param>
-<<<<<<< HEAD
-    member CheckFileInProject : parsed: FSharpParseFileResults * filename: string * fileversion: int * sourceText: ISourceText * options: FSharpProjectOptions * ?userOpName: string -> Async<FSharpCheckFileAnswer>
-=======
-    member CheckFileInProject : parseResults: FSharpParseFileResults * filename: string * fileVersion: int * sourceText: ISourceText * options: FSharpProjectOptions * ?textSnapshotInfo: obj * ?userOpName: string -> Async<FSharpCheckFileAnswer>
->>>>>>> c8cc6f23
+    member CheckFileInProject : parseResults: FSharpParseFileResults * filename: string * fileversion: int * sourceText: ISourceText * options: FSharpProjectOptions * ?userOpName: string -> Async<FSharpCheckFileAnswer>
 
     /// <summary>
     /// <para>
@@ -204,11 +196,7 @@
     /// <param name="sourceText">The source for the file.</param>
     /// <param name="options">The options for the project or script.</param>
     /// <param name="userOpName">An optional string used for tracing compiler operations associated with this request.</param>
-<<<<<<< HEAD
     member ParseAndCheckFileInProject : filename: string * fileversion: int * sourceText: ISourceText * options: FSharpProjectOptions * ?userOpName: string -> Async<FSharpParseFileResults * FSharpCheckFileAnswer>
-=======
-    member ParseAndCheckFileInProject : filename: string * fileVersion: int * sourceText: ISourceText * options: FSharpProjectOptions * ?textSnapshotInfo: obj * ?userOpName: string -> Async<FSharpParseFileResults * FSharpCheckFileAnswer>
->>>>>>> c8cc6f23
 
     /// <summary>
     /// <para>Parse and typecheck all files in a project.</para>
