// Copyright (c) Microsoft Corporation.  All Rights Reserved.  See License.txt in the project root for license information.

/// SourceCodeServices API to the compiler as an incremental service for parsing,
/// type checking and intellisense-like environment-reporting.
namespace FSharp.Compiler.SourceCodeServices

open System
open System.IO

open FSharp.Compiler
open FSharp.Compiler.AbstractIL.ILBinaryReader
open FSharp.Compiler.SyntaxTree
open FSharp.Compiler.Range
open FSharp.Compiler.Text

/// <summary>Unused in this API</summary>
type public UnresolvedReferencesSet

/// <summary>A set of information describing a project or script build configuration.</summary>
type public FSharpProjectOptions =
    {
      // Note that this may not reduce to just the project directory, because there may be two projects in the same directory.
      ProjectFileName: string

      /// This is the unique identifier for the project, it is case sensitive. If it's None, will key off of ProjectFileName in our caching.
      ProjectId: string option

      /// The files in the project
      SourceFiles: string[]

      /// Additional command line argument options for the project. These can include additional files and references.
      OtherOptions: string[]

      /// The command line arguments for the other projects referenced by this project, indexed by the
      /// exact text used in the "-r:" reference in FSharpProjectOptions.
      ReferencedProjects: (string * FSharpProjectOptions)[]

      /// When true, the typechecking environment is known a priori to be incomplete, for
      /// example when a .fs file is opened outside of a project. In this case, the number of error
      /// messages reported is reduced.
      IsIncompleteTypeCheckEnvironment : bool

      /// When true, use the reference resolution rules for scripts rather than the rules for compiler.
      UseScriptResolutionRules : bool

      /// Whether an explicit framework has been given for scripts, e.g. "netfx" or "netcore"
      InferredTargetFrameworkForScripts: string option

      /// Timestamp of project/script load, used to differentiate between different instances of a project load.
      /// This ensures that a complete reload of the project or script type checking
      /// context occurs on project or script unload/reload.
      LoadTime : DateTime

      /// Unused in this API and should be 'None' when used as user-specified input
      UnresolvedReferences : UnresolvedReferencesSet option

      /// Unused in this API and should be '[]' when used as user-specified input
      OriginalLoadReferences: (range * string * string) list

      /// Extra information passed back on event trigger
      ExtraProjectInfo : obj option

      /// An optional stamp to uniquely identify this set of options
      /// If two sets of options both have stamps, then they are considered equal
      /// if and only if the stamps are equal
      Stamp: int64 option
    }

[<Sealed; AutoSerializable(false)>]
/// Used to parse and check F# source code.
type public FSharpChecker =
    /// <summary>
    /// Create an instance of an FSharpChecker.
    /// </summary>
    ///
    /// <param name="projectCacheSize">The optional size of the project checking cache.</param>
    /// <param name="keepAssemblyContents">Keep the checked contents of projects.</param>
    /// <param name="keepAllBackgroundResolutions">If false, do not keep full intermediate checking results from background checking suitable for returning from GetBackgroundCheckResultsForFileInProject. This reduces memory usage.</param>
    /// <param name="legacyReferenceResolver">An optional resolver for non-file references, for legacy purposes</param>
    /// <param name="tryGetMetadataSnapshot">An optional resolver to access the contents of .NET binaries in a memory-efficient way</param>
    /// <param name="suggestNamesForErrors">Indicate whether name suggestion should be enabled</param>
    /// <param name="keepAllBackgroundSymbolUses">Indicate whether all symbol uses should be kept in background checking</param>
    /// <param name="enableBackgroundItemKeyStoreAndSemanticClassification">Indicates whether a table of symbol keys should be kept for background compilation</param>
    /// <param name="enablePartialTypeChecking">Indicates whether to perform partial type checking. Cannot be set to true if keepAssmeblyContents is true. If set to true, can cause duplicate type-checks when richer information on a file is needed, but can skip background type-checking entirely on implementation files with signature files.</param>
    static member Create: 
        ?projectCacheSize: int * ?keepAssemblyContents: bool * ?keepAllBackgroundResolutions: bool  *
        ?legacyReferenceResolver: ReferenceResolver.Resolver * ?tryGetMetadataSnapshot: ILReaderTryGetMetadataSnapshot *
        ?suggestNamesForErrors: bool * ?keepAllBackgroundSymbolUses: bool * ?enableBackgroundItemKeyStoreAndSemanticClassification: bool * ?enablePartialTypeChecking: bool
          -> FSharpChecker

    /// <summary>
    ///   Parse a source code file, returning information about brace matching in the file.
    ///   Return an enumeration of the matching parenthetical tokens in the file.
    /// </summary>
    ///
    /// <param name="filename">The filename for the file, used to help caching of results.</param>
    /// <param name="sourceText">The full source for the file.</param>
    /// <param name="options">Parsing options for the project or script.</param>
    /// <param name="userOpName">An optional string used for tracing compiler operations associated with this request.</param>
    member MatchBraces: filename: string * sourceText: ISourceText * options: FSharpParsingOptions * ?userOpName: string -> Async<(range * range)[]>

    /// <summary>
    ///   Parse a source code file, returning information about brace matching in the file.
    ///   Return an enumeration of the matching parenthetical tokens in the file.
    /// </summary>
    ///
    /// <param name="filename">The filename for the file, used to help caching of results.</param>
    /// <param name="source">The full source for the file.</param>
    /// <param name="options">Parsing options for the project or script.</param>
    /// <param name="userOpName">An optional string used for tracing compiler operations associated with this request.</param>
    [<Obsolete("Please pass FSharpParsingOptions to MatchBraces. If necessary generate FSharpParsingOptions from FSharpProjectOptions by calling checker.GetParsingOptionsFromProjectOptions(options)")>]
    member MatchBraces: filename: string * source: string * options: FSharpProjectOptions * ?userOpName: string -> Async<(range * range)[]>

    /// <summary>
    /// Parses a source code for a file and caches the results. Returns an AST that can be traversed for various features.
    /// </summary>
    ///
    /// <param name="filename">The path for the file. The file name is used as a module name for implicit top level modules (e.g. in scripts).</param>
    /// <param name="sourceText">The source to be parsed.</param>
    /// <param name="options">Parsing options for the project or script.</param>
    /// <param name="userOpName">An optional string used for tracing compiler operations associated with this request.</param>
    member ParseFile: filename: string * sourceText: ISourceText * options: FSharpParsingOptions * ?userOpName: string -> Async<FSharpParseFileResults>

    /// <summary>
    /// Parses a source code for a file. Returns an AST that can be traversed for various features.
    /// </summary>
    ///
    /// <param name="filename">The path for the file. The file name is also as a module name for implicit top level modules (e.g. in scripts).</param>
    /// <param name="sourceText">The source to be parsed.</param>
    /// <param name="options">Parsing options for the project or script.</param>
    /// <param name="userOpName">An optional string used for tracing compiler operations associated with this request.</param>
    member ParseFileNoCache: filename: string * sourceText: ISourceText * options: FSharpParsingOptions * ?userOpName: string -> Async<FSharpParseFileResults>

    /// <summary>
    /// Parses a source code for a file. Returns an AST that can be traversed for various features.
    /// </summary>
    ///
    /// <param name="filename">The path for the file. The file name is also as a module name for implicit top level modules (e.g. in scripts).</param>
    /// <param name="source">The source to be parsed.</param>
    /// <param name="options">Parsing options for the project or script.</param>
    /// <param name="userOpName">An optional string used for tracing compiler operations associated with this request.</param>
    [<Obsolete("Please call checker.ParseFile instead.  To do this, you must also pass FSharpParsingOptions instead of FSharpProjectOptions. If necessary generate FSharpParsingOptions from FSharpProjectOptions by calling checker.GetParsingOptionsFromProjectOptions(options)")>]
    member ParseFileInProject: filename: string * source: string * options: FSharpProjectOptions * ?userOpName: string -> Async<FSharpParseFileResults>

    /// <summary>
    /// <para>Check a source code file, returning a handle to the results of the parse including
    /// the reconstructed types in the file.</para>
    ///
    /// <para>All files except the one being checked are read from the FileSystem API</para>
    /// <para>Note: returns NoAntecedent if the background builder is not yet done preparing the type check context for the
    /// file (e.g. loading references and parsing/checking files in the project that this file depends upon).
    /// In this case, the caller can either retry, or wait for FileTypeCheckStateIsDirty to be raised for this file.
    /// </para>
    /// </summary>
    ///
    /// <param name="parseResults">The results of ParseFile for this file.</param>
    /// <param name="filename">The name of the file in the project whose source is being checked.</param>
    /// <param name="fileVersion">An integer that can be used to indicate the version of the file. This will be returned by TryGetRecentCheckResultsForFile when looking up the file.</param>
    /// <param name="source">The full source for the file.</param>
    /// <param name="options">The options for the project or script.</param>
    /// <param name="textSnapshotInfo">
    ///     An item passed back to 'hasTextChangedSinceLastTypecheck' (from some calls made on 'FSharpCheckFileResults') to help determine if
    ///     an approximate intellisense resolution is inaccurate because a range of text has changed. This
    ///     can be used to marginally increase accuracy of intellisense results in some situations.
    /// </param>
    /// <param name="userOpName">An optional string used for tracing compiler operations associated with this request.</param>
    [<Obsolete("This member should no longer be used, please use 'CheckFileInProject'")>]
    member CheckFileInProjectAllowingStaleCachedResults : parseResults: FSharpParseFileResults * filename: string * fileVersion: int * source: string * options: FSharpProjectOptions * ?textSnapshotInfo: obj * ?userOpName: string -> Async<FSharpCheckFileAnswer option>

    /// <summary>
    /// <para>
    ///   Check a source code file, returning a handle to the results
    /// </para>
    /// <para>
    ///    Note: all files except the one being checked are read from the FileSystem API
    /// </para>
    /// <para>
    ///   Return FSharpCheckFileAnswer.Aborted if a parse tree was not available.
    /// </para>
    /// </summary>
    ///
    /// <param name="parseResults">The results of ParseFile for this file.</param>
    /// <param name="filename">The name of the file in the project whose source is being checked.</param>
    /// <param name="fileVersion">An integer that can be used to indicate the version of the file. This will be returned by TryGetRecentCheckResultsForFile when looking up the file.</param>
    /// <param name="sourceText">The full source for the file.</param>
    /// <param name="options">The options for the project or script.</param>
    /// <param name="textSnapshotInfo">
    ///     An item passed back to 'hasTextChangedSinceLastTypecheck' (from some calls made on 'FSharpCheckFileResults') to help determine if
    ///     an approximate intellisense resolution is inaccurate because a range of text has changed. This
    ///     can be used to marginally increase accuracy of intellisense results in some situations.
    /// </param>
    /// <param name="userOpName">An optional string used for tracing compiler operations associated with this request.</param>
    member CheckFileInProject : parseResults: FSharpParseFileResults * filename: string * fileVersion: int * sourceText: ISourceText * options: FSharpProjectOptions * ?textSnapshotInfo: obj * ?userOpName: string -> Async<FSharpCheckFileAnswer>

    /// <summary>
    /// <para>
    ///   Parse and check a source code file, returning a handle to the results
    /// </para>
    /// <para>
    ///    Note: all files except the one being checked are read from the FileSystem API
    /// </para>
    /// <para>
    ///   Return FSharpCheckFileAnswer.Aborted if a parse tree was not available.
    /// </para>
    /// </summary>
    ///
    /// <param name="filename">The name of the file in the project whose source is being checked.</param>
    /// <param name="fileVersion">An integer that can be used to indicate the version of the file. This will be returned by TryGetRecentCheckResultsForFile when looking up the file.</param>
    /// <param name="sourceText">The source for the file.</param>
    /// <param name="options">The options for the project or script.</param>
    /// <param name="textSnapshotInfo">
    ///     An item passed back to 'hasTextChangedSinceLastTypecheck' (from some calls made on 'FSharpCheckFileResults') to help determine if
    ///     an approximate intellisense resolution is inaccurate because a range of text has changed. This
    ///     can be used to marginally increase accuracy of intellisense results in some situations.
    /// </param>
    /// <param name="userOpName">An optional string used for tracing compiler operations associated with this request.</param>
    member ParseAndCheckFileInProject : filename: string * fileVersion: int * sourceText: ISourceText * options: FSharpProjectOptions * ?textSnapshotInfo: obj * ?userOpName: string -> Async<FSharpParseFileResults * FSharpCheckFileAnswer>

    /// <summary>
    /// <para>Parse and typecheck all files in a project.</para>
    /// <para>All files are read from the FileSystem API</para>
    /// <para>Can cause a second type-check on the entire project when `enablePartialTypeChecking` is true on the FSharpChecker.</para>
    /// </summary>
    ///
    /// <param name="options">The options for the project or script.</param>
    /// <param name="userOpName">An optional string used for tracing compiler operations associated with this request.</param>
    member ParseAndCheckProject : options: FSharpProjectOptions * ?userOpName: string -> Async<FSharpCheckProjectResults>

    /// <summary>
    /// <para>For a given script file, get the FSharpProjectOptions implied by the #load closure.</para>
    /// <para>All files are read from the FileSystem API, except the file being checked.</para>
    /// </summary>
    ///
    /// <param name="filename">Used to differentiate between scripts, to consider each script a separate project. Also used in formatted error messages.</param>
    /// <param name="source">The source for the file.</param>
    /// <param name="previewEnabled">Is the preview compiler enabled.</param>
    /// <param name="loadedTimeStamp">Indicates when the script was loaded into the editing environment,
    /// so that an 'unload' and 'reload' action will cause the script to be considered as a new project,
    /// so that references are re-resolved.</param>
    /// <param name="otherFlags">Other flags for compilation.</param>
    /// <param name="useFsiAuxLib">Add a default reference to the FSharp.Compiler.Interactive.Settings library.</param>
    /// <param name="useSdkRefs">Use the implicit references from the .NET SDK.</param>
    /// <param name="defaultToDotNetFramework">Indicates scripts without explicit target framework declarations should be assumed to be .NET Framework scripts.</param>
    /// <param name="extraProjectInfo">An extra data item added to the returned FSharpProjectOptions.</param>
    /// <param name="optionsStamp">An optional unique stamp for the options.</param>
    /// <param name="userOpName">An optional string used for tracing compiler operations associated with this request.</param>
    member GetProjectOptionsFromScript:
<<<<<<< HEAD
        filename: string * sourceText: ISourceText * ?previewEnabled:bool * ?loadedTimeStamp: DateTime *
        ?otherFlags: string[] * ?useFsiAuxLib: bool * ?useSdkRefs: bool * ?defaultToDotNetFramework: bool *
=======
        filename: string * source: ISourceText * ?previewEnabled:bool * ?loadedTimeStamp: DateTime *
        ?otherFlags: string[] * ?useFsiAuxLib: bool * ?useSdkRefs: bool * ?assumeDotNetFramework: bool *
>>>>>>> e292e2cb
        ?extraProjectInfo: obj * ?optionsStamp: int64 * ?userOpName: string
            -> Async<FSharpProjectOptions * FSharpErrorInfo list>

    /// <summary>
    /// <para>Get the FSharpProjectOptions implied by a set of command line arguments.</para>
    /// </summary>
    ///
    /// <param name="projectFileName">Used to differentiate between projects and for the base directory of the project.</param>
    /// <param name="argv">The command line arguments for the project build.</param>
    /// <param name="loadedTimeStamp">Indicates when the script was loaded into the editing environment,
    /// so that an 'unload' and 'reload' action will cause the script to be considered as a new project,
    /// so that references are re-resolved.</param>
    /// <param name="extraProjectInfo">An extra data item added to the returned FSharpProjectOptions.</param>
    member GetProjectOptionsFromCommandLineArgs : projectFileName: string * argv: string[] * ?loadedTimeStamp: DateTime * ?extraProjectInfo: obj -> FSharpProjectOptions

    /// <summary>
    /// <para>Get the FSharpParsingOptions implied by a set of command line arguments and list of source files.</para>
    /// </summary>
    ///
    /// <param name="sourceFiles">Initial source files list. Additional files may be added during argv evaluation.</param>
    /// <param name="argv">The command line arguments for the project build.</param>
    /// <param name="isInteractive">Indicates that parsing should assume the INTERACTIVE define and related settings</param>
    member GetParsingOptionsFromCommandLineArgs: sourceFiles: string list * argv: string list * ?isInteractive: bool -> FSharpParsingOptions * FSharpErrorInfo list

    /// <summary>
    /// <para>Get the FSharpParsingOptions implied by a set of command line arguments.</para>
    /// </summary>
    ///
    /// <param name="argv">The command line arguments for the project build.</param>
    /// <param name="isInteractive">Indicates that parsing should assume the INTERACTIVE define and related settings</param>
    member GetParsingOptionsFromCommandLineArgs: argv: string list * ?isInteractive: bool -> FSharpParsingOptions * FSharpErrorInfo list

    /// <summary>
    /// <para>Get the FSharpParsingOptions implied by a FSharpProjectOptions.</para>
    /// </summary>
    ///
    /// <param name="options">The overall options.</param>
    member GetParsingOptionsFromProjectOptions: options: FSharpProjectOptions -> FSharpParsingOptions * FSharpErrorInfo list

    /// <summary>
    /// <para>Like ParseFile, but uses results from the background builder.</para>
    /// <para>All files are read from the FileSystem API, including the file being checked.</para>
    /// </summary>
    ///
    /// <param name="filename">The filename for the file.</param>
    /// <param name="options">The options for the project or script, used to determine active --define conditionals and other options relevant to parsing.</param>
    /// <param name="userOpName">An optional string used for tracing compiler operations associated with this request.</param>
    member GetBackgroundParseResultsForFileInProject : filename : string * options : FSharpProjectOptions * ?userOpName: string -> Async<FSharpParseFileResults>

    /// <summary>
    /// <para>Like CheckFileInProject, but uses the existing results from the background builder.</para>
    /// <para>All files are read from the FileSystem API, including the file being checked.</para>
    /// <para>Can cause a second type-check when `enablePartialTypeChecking` is true on the FSharpChecker.</para>
    /// </summary>
    ///
    /// <param name="filename">The filename for the file.</param>
    /// <param name="options">The options for the project or script, used to determine active --define conditionals and other options relevant to parsing.</param>
    /// <param name="userOpName">An optional string used for tracing compiler operations associated with this request.</param>
    member GetBackgroundCheckResultsForFileInProject : filename : string * options : FSharpProjectOptions * ?userOpName: string -> Async<FSharpParseFileResults * FSharpCheckFileResults>

    /// <summary>
    /// <para>Optimized find references for a given symbol in a file of project.</para>
    /// <para>All files are read from the FileSystem API, including the file being checked.</para>
    /// <para>Can cause a second type-check when `enablePartialTypeChecking` is true on the FSharpChecker.</para>
    /// </summary>
    ///
    /// <param name="filename">The filename for the file.</param>
    /// <param name="options">The options for the project or script, used to determine active --define conditionals and other options relevant to parsing.</param>
    /// <param name="symbol">The symbol to find all uses in the file.</param>
    /// <param name="canInvalidateProject">Default: true. If true, this call can invalidate the current state of project if the options have changed. If false, the current state of the project will be used.</param>
    /// <param name="userOpName">An optional string used for tracing compiler operations associated with this request.</param>
    member FindBackgroundReferencesInFile : filename : string * options : FSharpProjectOptions * symbol: FSharpSymbol * ?canInvalidateProject: bool * ?userOpName: string -> Async<range seq>

    /// <summary>
    /// <para>Get semantic classification for a file.</para>
    /// <para>All files are read from the FileSystem API, including the file being checked.</para>
    /// <para>Can cause a second type-check when `enablePartialTypeChecking` is true on the FSharpChecker.</para>
    /// </summary>
    ///
    /// <param name="filename">The filename for the file.</param>
    /// <param name="options">The options for the project or script, used to determine active --define conditionals and other options relevant to parsing.</param>
    /// <param name="userOpName">An optional string used for tracing compiler operations associated with this request.</param>
    member GetBackgroundSemanticClassificationForFile : filename : string * options : FSharpProjectOptions * ?userOpName: string -> Async<struct(range * SemanticClassificationType) []>

    /// <summary>
    /// Compile using the given flags.  Source files names are resolved via the FileSystem API.
    /// The output file must be given by a -o flag.
    /// The first argument is ignored and can just be "fsc.exe".
    /// </summary>
    ///
    /// <param name="argv">The command line arguments for the project build.</param>
    /// <param name="userOpName">An optional string used for tracing compiler operations associated with this request.</param>
    member Compile: argv:string[] * ?userOpName: string -> Async<FSharpErrorInfo [] * int>

    /// <summary>
    /// TypeCheck and compile provided AST
    /// </summary>
    ///
    /// <param name="ast">The syntax tree for the build.</param>
    /// <param name="assemblyName">The assembly name for the compiled output.</param>
    /// <param name="outFile">The output file for the compialtion.</param>
    /// <param name="dependencies">The list of dependencies for the compialtion.</param>
    /// <param name="pdbFile">The output PDB file, if any.</param>
    /// <param name="executable">Indicates if an executable is being produced.</param>
    /// <param name="noframework">Enables the <c>/noframework</c> flag.</param>
    /// <param name="userOpName">An optional string used for tracing compiler operations associated with this request.</param>
    member Compile: ast:ParsedInput list * assemblyName:string * outFile:string * dependencies:string list * ?pdbFile:string * ?executable:bool * ?noframework:bool * ?userOpName: string -> Async<FSharpErrorInfo [] * int>

    /// <summary>
    /// Compiles to a dynamic assembly using the given flags.
    ///
    /// The first argument is ignored and can just be "fsc.exe".
    ///
    /// Any source files names are resolved via the FileSystem API. An output file name must be given by a -o flag, but this will not
    /// be written - instead a dynamic assembly will be created and loaded.
    ///
    /// If the 'execute' parameter is given the entry points for the code are executed and
    /// the given TextWriters are used for the stdout and stderr streams respectively. In this
    /// case, a global setting is modified during the execution.
    /// </summary>
    ///
    /// <param name="otherFlags">Other flags for compilation.</param>
    /// <param name="execute">An optional pair of output streams, enabling execution of the result.</param>
    /// <param name="userOpName">An optional string used for tracing compiler operations associated with this request.</param>
    member CompileToDynamicAssembly: otherFlags:string [] * execute:(TextWriter * TextWriter) option * ?userOpName: string -> Async<FSharpErrorInfo [] * int * System.Reflection.Assembly option>

    /// <summary>
    /// TypeCheck and compile provided AST
    /// </summary>
    ///
    /// <param name="ast">The syntax tree for the build.</param>
    /// <param name="assemblyName">The assembly name for the compiled output.</param>
    /// <param name="dependencies">The list of dependencies for the compialtion.</param>
    /// <param name="execute">An optional pair of output streams, enabling execution of the result.</param>
    /// <param name="debug">Enabled debug symbols</param>
    /// <param name="noframework">Enables the <c>/noframework</c> flag.</param>
    /// <param name="userOpName">An optional string used for tracing compiler operations associated with this request.</param>
    member CompileToDynamicAssembly: ast:ParsedInput list * assemblyName:string * dependencies:string list * execute:(TextWriter * TextWriter) option * ?debug:bool * ?noframework:bool * ?userOpName: string -> Async<FSharpErrorInfo [] * int * System.Reflection.Assembly option>

    /// <summary>
    /// Try to get type check results for a file. This looks up the results of recent type checks of the
    /// same file, regardless of contents. The version tag specified in the original check of the file is returned.
    /// If the source of the file has changed the results returned by this function may be out of date, though may
    /// still be usable for generating intellisense menus and information.
    /// </summary>
    ///
    /// <param name="filename">The filename for the file.</param>
    /// <param name="options">The options for the project or script, used to determine active --define conditionals and other options relevant to parsing.</param>
    /// <param name="sourceText">Optionally, specify source that must match the previous parse precisely.</param>
    /// <param name="userOpName">An optional string used for tracing compiler operations associated with this request.</param>
    member TryGetRecentCheckResultsForFile : filename: string * options:FSharpProjectOptions * ?sourceText: ISourceText * ?userOpName: string -> (FSharpParseFileResults * FSharpCheckFileResults * (*version*)int) option

    /// This function is called when the entire environment is known to have changed for reasons not encoded in the ProjectOptions of any project/compilation.
    member InvalidateAll : unit -> unit

    /// This function is called when the configuration is known to have changed for reasons not encoded in the ProjectOptions.
    /// For example, dependent references may have been deleted or created.
    /// <param name="startBackgroundCompile">Start a background compile of the project if a project with the same name has already been seen before.</param>
    /// <param name="userOpName">An optional string used for tracing compiler operations associated with this request.</param>
    member InvalidateConfiguration: options: FSharpProjectOptions * ?startBackgroundCompile: bool * ?userOpName: string -> unit

    /// Clear the internal cache of the given projects.
    /// <param name="options">The given project options.</param>
    /// <param name="userOpName">An optional string used for tracing compiler operations associated with this request.</param>
    member ClearCache: options: FSharpProjectOptions seq * ?userOpName: string -> unit

    /// Set the project to be checked in the background.  Overrides any previous call to <c>CheckProjectInBackground</c>
    member CheckProjectInBackground: options: FSharpProjectOptions  * ?userOpName: string -> unit

    /// Stop the background compile.
    //[<Obsolete("Explicitly stopping background compilation is not recommended and the functionality to allow this may be rearchitected in future release.  If you use this functionality please add an issue on https://github.com/fsharp/FSharp.Compiler.Service describing how you use it and ignore this warning.")>]
    member StopBackgroundCompile :  unit -> unit

    /// Block until the background compile finishes.
    //[<Obsolete("Explicitly waiting for background compilation is not recommended and the functionality to allow this may be rearchitected in future release.  If you use this functionality please add an issue on https://github.com/fsharp/FSharp.Compiler.Service describing how you use it and ignore this warning.")>]
    member WaitForBackgroundCompile : unit -> unit

    /// Report a statistic for testability
    static member GlobalForegroundParseCountStatistic : int

    /// Report a statistic for testability
    static member GlobalForegroundTypeCheckCountStatistic : int

    /// Flush all caches and garbage collect
    member ClearLanguageServiceRootCachesAndCollectAndFinalizeAllTransients : unit -> unit

    /// Current queue length of the service, for debug purposes.
    /// In addition, a single async operation or a step of a background build
    /// may be in progress - such an operation is not counted in the queue length.
    member CurrentQueueLength : int

    /// <summary>
    /// This function is called when a project has been cleaned/rebuilt, and thus any live type providers should be refreshed.
    /// </summary>
    ///
    /// <param name="options">The options describing the project that has been cleaned.</param>
    /// <param name="userOpName">An optional string used for tracing compiler operations associated with this request.</param>
    member NotifyProjectCleaned: options: FSharpProjectOptions * ?userOpName: string -> Async<unit>

    /// Notify the host that the logical type checking context for a file has now been updated internally
    /// and that the file has become eligible to be re-typechecked for errors.
    ///
    /// The event will be raised on a background thread.
    member BeforeBackgroundFileCheck : IEvent<string * obj option>

    /// Raised after a parse of a file in the background analysis.
    ///
    /// The event will be raised on a background thread.
    member FileParsed : IEvent<string * obj option>

    /// Raised after a check of a file in the background analysis.
    ///
    /// The event will be raised on a background thread.
    member FileChecked : IEvent<string * obj option>

    /// Raised after the maxMB memory threshold limit is reached
    member MaxMemoryReached : IEvent<unit>

    /// A maximum number of megabytes of allocated memory. If the figure reported by <c>System.GC.GetTotalMemory(false)</c> goes over this limit, the FSharpChecker object will attempt to free memory and reduce cache sizes to a minimum.</param>
    member MaxMemory : int with get, set

    /// Get or set a flag which controls if background work is started implicitly.
    ///
    /// If true, calls to CheckFileInProject implicitly start a background check of that project, replacing
    /// any other background checks in progress. This is useful in IDE applications with spare CPU cycles as
    /// it prepares the project analysis results for use.  The default is 'true'.
    member ImplicitlyStartBackgroundWork: bool with get, set

    /// Get or set the pause time in milliseconds before background work is started.
    member PauseBeforeBackgroundWork: int with get, set

    /// Notify the host that a project has been fully checked in the background (using file contents provided by the file system API)
    ///
    /// The event may be raised on a background thread.
    member ProjectChecked : IEvent<string * obj option>

    // For internal use only
    member internal ReactorOps : IReactorOperations

    [<Obsolete("Please create an instance of FSharpChecker using FSharpChecker.Create")>]
    static member Instance : FSharpChecker
    member internal FrameworkImportsCache : FrameworkImportsCache
    member internal ReferenceResolver : ReferenceResolver.Resolver

    /// Tokenize a single line, returning token information and a tokenization state represented by an integer
    member TokenizeLine: line:string * state:FSharpTokenizerLexState-> FSharpTokenInfo [] * FSharpTokenizerLexState

    /// Tokenize an entire file, line by line
    member TokenizeFile: source:string -> FSharpTokenInfo [] []

/// Information about the compilation environment
[<Class>]
type public CompilerEnvironment =
    /// The default location of FSharp.Core.dll and fsc.exe based on the version of fsc.exe that is running
    static member BinFolderOfDefaultFSharpCompiler : ?probePoint: string -> string option

/// Information about the compilation environment
[<CompilationRepresentation(CompilationRepresentationFlags.ModuleSuffix)>]
module public CompilerEnvironment =

    /// These are the names of assemblies that should be referenced for .fs or .fsi files that
    /// are not associated with a project.
    val DefaultReferencesForOrphanSources: useDotNetFramework: bool -> string list

    /// Return the compilation defines that should be used when editing the given file.
    val GetCompilationDefinesForEditing: parsingOptions: FSharpParsingOptions -> string list

    /// Return true if this is a subcategory of error or warning message that the language service can emit
    val IsCheckerSupportedSubcategory: string -> bool

/// Information about the debugging environment
module public DebuggerEnvironment =
    /// Return the language ID, which is the expression evaluator id that the
    /// debugger will use.
    val GetLanguageID : unit -> Guid


/// A set of helpers related to naming of identifiers
module public PrettyNaming =

    val IsIdentifierPartCharacter     : char -> bool
    val IsLongIdentifierPartCharacter : char -> bool
    val IsOperatorName                : string -> bool
    val GetLongNameFromString         : string -> string list

    val FormatAndOtherOverloadsString : int -> string

    /// A utility to help determine if an identifier needs to be quoted
    val QuoteIdentifierIfNeeded : string -> string

    /// All the keywords in the F# language
    val KeywordNames : string list

/// A set of helpers for dealing with F# files.
module FSharpFileUtilities =
    val isScriptFile : string -> bool<|MERGE_RESOLUTION|>--- conflicted
+++ resolved
@@ -245,13 +245,8 @@
     /// <param name="optionsStamp">An optional unique stamp for the options.</param>
     /// <param name="userOpName">An optional string used for tracing compiler operations associated with this request.</param>
     member GetProjectOptionsFromScript:
-<<<<<<< HEAD
-        filename: string * sourceText: ISourceText * ?previewEnabled:bool * ?loadedTimeStamp: DateTime *
+        filename: string * source: ISourceText * ?previewEnabled:bool * ?loadedTimeStamp: DateTime *
         ?otherFlags: string[] * ?useFsiAuxLib: bool * ?useSdkRefs: bool * ?defaultToDotNetFramework: bool *
-=======
-        filename: string * source: ISourceText * ?previewEnabled:bool * ?loadedTimeStamp: DateTime *
-        ?otherFlags: string[] * ?useFsiAuxLib: bool * ?useSdkRefs: bool * ?assumeDotNetFramework: bool *
->>>>>>> e292e2cb
         ?extraProjectInfo: obj * ?optionsStamp: int64 * ?userOpName: string
             -> Async<FSharpProjectOptions * FSharpErrorInfo list>
 
