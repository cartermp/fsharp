--- conflicted
+++ resolved
@@ -99,8 +99,7 @@
     member scope.ParseHadErrors = parseHadErrors
 
     member scope.ParseTree = input
-
-<<<<<<< HEAD
+    
     member scope.TryIdentOfPipelineContainingPosAndNumArgsApplied pos =
         match scope.ParseTree with
         | Some input ->
@@ -176,7 +175,8 @@
     member scope.GetAllArgumentsForFunctionApplicationAtPostion pos =
         match input with
         | Some input -> SynExprAppLocationsImpl.getAllCurriedArgsAtPosition pos input
-=======
+        | None -> None
+
     member scope.TryRangeOfParenEnclosingOpEqualsGreaterUsage opGreaterEqualPos =
         let (|Ident|_|) ofName =
             function | SynExpr.Ident ident when ident.idText = ofName -> Some ()
@@ -211,8 +211,6 @@
                     | SynExpr.YieldOrReturnFrom(_, expr, range) when rangeContainsPos range pos ->
                         Some expr.Range
                     | _ -> defaultTraverse expr })
->>>>>>> 70ce20d8
-        | None -> None
 
     member scope.TryRangeOfRecordExpressionContainingPos pos =
         match input with
