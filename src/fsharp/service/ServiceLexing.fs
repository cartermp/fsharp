--- conflicted
+++ resolved
@@ -257,14 +257,10 @@
         | PUBLIC | PRIVATE | INTERNAL | BASE | GLOBAL
         | CONSTRAINT | INSTANCE | DELEGATE | INHERIT|CONSTRUCTOR|DEFAULT|OVERRIDE|ABSTRACT|CLASS
         | MEMBER | STATIC | NAMESPACE
-<<<<<<< HEAD
         | OASSERT | OLAZY | ODECLEND | OBLOCKSEP | OEND | OBLOCKBEGIN | ORIGHT_BLOCK_END 
         | OBLOCKEND | OBLOCKEND_COMING_SOON | OBLOCKEND_IS_HERE | OTHEN | OELSE | OLET(_) 
-        | OBINDER _ | BINDER _ | ODO | OWITH | OFUNCTION | OFUN | ORESET | ODUMMY _ | DO_BANG 
+        | OBINDER _ | OAND_BANG | BINDER _ | ODO | OWITH | OFUNCTION | OFUN | ORESET | ODUMMY _ | DO_BANG 
         | ODO_BANG | YIELD _ | YIELD_BANG  _ | OINTERFACE_MEMBER
-=======
-        | OASSERT | OLAZY | ODECLEND | OBLOCKSEP | OEND | OBLOCKBEGIN | ORIGHT_BLOCK_END | OBLOCKEND | OBLOCKEND_COMING_SOON | OBLOCKEND_IS_HERE | OTHEN | OELSE | OLET(_) | OBINDER _ | OAND_BANG _ | BINDER _ | ODO | OWITH | OFUNCTION | OFUN | ORESET | ODUMMY _ | DO_BANG | ODO_BANG | YIELD _ | YIELD_BANG  _ | OINTERFACE_MEMBER
->>>>>>> 63a898d5
         | ELIF | RARROW | LARROW | SIG | STRUCT 
         | UPCAST   | DOWNCAST   | NULL   | RESERVED    | MODULE    | AND    | AS   | ASSERT   | ASR
         | DOWNTO   | EXCEPTION   | FALSE   | FOR   | FUN   | FUNCTION
