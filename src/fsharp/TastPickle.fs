--- conflicted
+++ resolved
@@ -1480,14 +1480,9 @@
          p_byte 5 st; p_tup3 p_anonInfo p_tys p_int (a, b, c) st
 
 
-<<<<<<< HEAD
 let p_trait (TTrait(a, b, c, d, e, f, _extSlns, _ad)) st  = 
     // The _extSlns do not get pickled. We are assuming this is a generic or solved constraint
-    p_tup6 p_tys p_string p_MemberFlags p_tys (p_option p_ty) (p_option p_trait_sln) (a,b,c,d,e,!f) st
-=======
-let p_trait (TTrait(a, b, c, d, e, f)) st  =
     p_tup6 p_tys p_string p_MemberFlags p_tys (p_option p_ty) (p_option p_trait_sln) (a, b, c, d, e, !f) st
->>>>>>> 1681949f
 
 let u_anonInfo_data st =
     let (ccu, info, nms) = u_tup3 u_ccuref u_bool (u_array u_ident) st
@@ -1518,17 +1513,10 @@
          FSAnonRecdFieldSln(a, b, c)
     | _ -> ufailwith st "u_trait_sln"
 
-<<<<<<< HEAD
 let u_trait st = 
     let a, b, c, d, e, f = u_tup6 u_tys u_string u_MemberFlags u_tys (u_option u_ty) (u_option u_trait_sln) st
     // extSlns starts empty.  TODO: check the ramifications of this when inlining solved trait calls from other assemblies
     TTrait (a, b, c, d, e, ref f, [], None)
-=======
-let u_trait st =
-    let a, b, c, d, e, f = u_tup6 u_tys u_string u_MemberFlags u_tys (u_option u_ty) (u_option u_trait_sln) st
-    TTrait (a, b, c, d, e, ref f)
->>>>>>> 1681949f
-
 
 let p_rational q st = p_int32 (GetNumerator q) st; p_int32 (GetDenominator q) st
 
