// Copyright (c) Microsoft Corporation.  All Rights Reserved.  See License.txt in the project root for license information.

module internal Microsoft.FSharp.Compiler.TastPickle 

open System.Collections.Generic
open System.Text
open Internal.Utilities
open Microsoft.FSharp.Compiler 
open Microsoft.FSharp.Compiler.AbstractIL 
open Microsoft.FSharp.Compiler.AbstractIL.IL
open Microsoft.FSharp.Compiler.AbstractIL.Internal 
open Microsoft.FSharp.Compiler.AbstractIL.Internal.Library
open Microsoft.FSharp.Compiler.AbstractIL.Diagnostics
open Microsoft.FSharp.Compiler.Tastops
open Microsoft.FSharp.Compiler.Lib
open Microsoft.FSharp.Compiler.Lib.Bits
open Microsoft.FSharp.Compiler.Range
open Microsoft.FSharp.Compiler.Rational
open Microsoft.FSharp.Compiler.Ast
open Microsoft.FSharp.Compiler.Tast
open Microsoft.FSharp.Compiler.TcGlobals
open Microsoft.FSharp.Compiler.ErrorLogger


let verbose = false

let ffailwith fileName str = 
    let msg = FSComp.SR.pickleErrorReadingWritingMetadata(fileName, str)
    System.Diagnostics.Debug.Assert(false, msg)
    failwith msg
    

// Fixup pickled data w.r.t. a set of CCU thunks indexed by name
[<NoEquality; NoComparison>]
type PickledDataWithReferences<'rawData> = 
    { /// The data that uses a collection of CcuThunks internally
      RawData: 'rawData
      /// The assumptions that need to be fixed up
      FixupThunks: list<CcuThunk> } 

    member x.Fixup loader =
        x.FixupThunks |> List.iter (fun reqd -> reqd.Fixup(loader reqd.AssemblyName))
        x.RawData

    /// Like Fixup but loader may return None, in which case there is no fixup.
    member x.OptionalFixup loader =
        x.FixupThunks 
        |> List.iter(fun reqd->
            match loader reqd.AssemblyName with 
            | Some(loaded) -> reqd.Fixup(loaded)
            | None -> reqd.FixupOrphaned() )
        x.RawData
    

//---------------------------------------------------------------------------
// Basic pickle/unpickle state
//---------------------------------------------------------------------------

[<NoEquality; NoComparison>]
type Table<'T> = 
    { name: string;
      tbl: Dictionary<'T, int>
      mutable rows: ResizeArray<'T>
      mutable count: int }
    member tbl.AsArray = Seq.toArray tbl.rows
    member tbl.Size = tbl.rows.Count
    member tbl.Add x =
        let n = tbl.count
        tbl.count <- tbl.count + 1
        tbl.tbl.[x] <- n
        tbl.rows.Add(x)
        n
    member tbl.FindOrAdd x = 
        let mutable res = Unchecked.defaultof<_>
        let ok = tbl.tbl.TryGetValue(x,&res)
        if ok then res else tbl.Add x


    static member Create n = 
      { name = n
        tbl = new System.Collections.Generic.Dictionary<_,_>(1000, HashIdentity.Structural)
        rows= new ResizeArray<_>(1000)
        count=0 }

[<NoEquality; NoComparison>]
type InputTable<'T> = 
    { itbl_name: string
      itbl_rows: 'T array }

let new_itbl n r = { itbl_name=n; itbl_rows=r }

[<NoEquality; NoComparison>]
type NodeOutTable<'Data,'Node> = 
    { NodeStamp : ('Node -> Stamp)
      NodeName : ('Node -> string)
      GetRange : ('Node -> range)
      Deref: ('Node -> 'Data)
      Name: string
      Table: Table<Stamp> }
    member x.Size = x.Table.Size

    // inline this to get known-type-information through to the HashMultiMap constructor
    static member inline Create (stampF,nameF,rangeF,derefF,nm) = 
        { NodeStamp = stampF
          NodeName = nameF
          GetRange = rangeF
          Deref = derefF
          Name = nm
          Table = Table<_>.Create nm }

[<NoEquality; NoComparison>]
type WriterState = 
  { os: ByteBuffer 
    osB: ByteBuffer 
    oscope: CcuThunk
    occus: Table<CcuReference> 
    oentities: NodeOutTable<EntityData,Entity> 
    otypars: NodeOutTable<TyparData,Typar> 
    ovals: NodeOutTable<ValData,Val>
    oanoninfos: NodeOutTable<AnonRecdTypeInfo,AnonRecdTypeInfo>
    ostrings: Table<string> 
    opubpaths: Table<int[]> 
    onlerefs: Table<int * int[]> 
    osimpletys: Table<int>
    oglobals : TcGlobals
    ofile : string
    /// Indicates if we are using in-memory format, where we store XML docs as well
    oInMem : bool
  }
let pfailwith st str = ffailwith st.ofile str
    
[<NoEquality; NoComparison>]
type NodeInTable<'Data,'Node> = 
    { LinkNode : ('Node -> 'Data -> unit)
      IsLinked : ('Node -> bool)
      Name : string 
      Nodes : 'Node[] }
    member x.Get n = x.Nodes.[n]
    member x.Count = x.Nodes.Length

    static member Create (mkEmpty, lnk, isLinked, nm, n) = 
        { LinkNode = lnk; IsLinked = isLinked; Name = nm; Nodes = Array.init n (fun _i -> mkEmpty() ) }

[<NoEquality; NoComparison>]
type ReaderState = 
  { is: ByteStream 
    // secondary stream of information for F# 5.0
    isB: ByteStream
    iilscope: ILScopeRef
    iccus: InputTable<CcuThunk> 
    ientities: NodeInTable<EntityData,Tycon>  
    itypars: NodeInTable<TyparData,Typar> 
    ivals: NodeInTable<ValData,Val>
    ianoninfos: NodeInTable<AnonRecdTypeInfo,AnonRecdTypeInfo>
    istrings: InputTable<string>
    ipubpaths: InputTable<PublicPath> 
    inlerefs: InputTable<NonLocalEntityRef> 
    isimpletys: InputTable<TType>
    ifile: string
    iILModule : ILModuleDef option // the Abstract IL metadata for the DLL being read
  }

let ufailwith st str = ffailwith st.ifile str

//---------------------------------------------------------------------------
// Basic pickle/unpickle operations
//---------------------------------------------------------------------------
 
type 'T pickler = 'T -> WriterState -> unit

let p_byte b st = st.os.EmitIntAsByte b
let p_byteB b st = st.osB.EmitIntAsByte b
let p_bool b st = p_byte (if b then 1 else 0) st
let prim_p_int32 i st = 
    p_byte (b0 i) st
    p_byte (b1 i) st
    p_byte (b2 i) st
    p_byte (b3 i) st

/// Compress integers according to the same scheme used by CLR metadata 
/// This halves the size of pickled data 
let p_int32 n st = 
    if n >= 0 && n <= 0x7F then 
        p_byte (b0 n) st
    else if n >= 0x80 && n <= 0x3FFF then  
        p_byte ( (0x80 ||| (n >>> 8))) st 
        p_byte ( (n &&& 0xFF)) st 
    else 
        p_byte 0xFF st
        prim_p_int32 n st

let space = ()
let p_space n () st = 
    for i = 0 to n - 1 do 
        p_byte 0 st

/// Represents space that was reserved but is now possibly used
let p_used_space1 f st = 
    p_byte 1 st
    f st
    // leave more space
    p_space 1 space st

let p_bytes (s:byte[]) st = 
    let len = s.Length
    p_int32 (len) st
    st.os.EmitBytes s

let p_prim_string (s:string) st = 
    let bytes = Encoding.UTF8.GetBytes s
    let len = bytes.Length
    p_int32 (len) st
    st.os.EmitBytes bytes

let p_int c st = p_int32 c st
let p_int8 (i:sbyte) st = p_int32 (int32 i) st
let p_uint8 (i:byte) st = p_byte (int i) st
let p_int16 (i:int16) st = p_int32 (int32 i) st
let p_uint16 (x:uint16) st = p_int32 (int32 x) st
let p_uint32 (x:uint32) st = p_int32 (int32 x) st
let p_int64 (i:int64) st = 
    p_int32 (int32 (i &&& 0xFFFFFFFFL)) st
    p_int32 (int32 (i >>> 32)) st

let p_uint64 (x:uint64) st = p_int64 (int64 x) st

let bits_of_float32 (x:float32) = System.BitConverter.ToInt32(System.BitConverter.GetBytes(x),0)
let bits_of_float (x:float) = System.BitConverter.DoubleToInt64Bits(x)

let p_single i st = p_int32 (bits_of_float32 i) st
let p_double i st = p_int64 (bits_of_float i) st
let p_ieee64 i st = p_int64 (bits_of_float i) st
let p_char i st = p_uint16 (uint16 (int32 i)) st
let inline p_tup2 p1 p2 (a,b) (st:WriterState) = (p1 a st : unit); (p2 b st : unit)
let inline p_tup3 p1 p2 p3 (a,b,c) (st:WriterState) = (p1 a st : unit); (p2 b st : unit); (p3 c st : unit)
let inline  p_tup4 p1 p2 p3 p4 (a,b,c,d) (st:WriterState) = (p1 a st : unit); (p2 b st : unit); (p3 c st : unit); (p4 d st : unit)
let inline  p_tup5 p1 p2 p3 p4 p5 (a,b,c,d,e) (st:WriterState) = (p1 a st : unit); (p2 b st : unit); (p3 c st : unit); (p4 d st : unit); (p5 e st : unit)
let inline  p_tup6 p1 p2 p3 p4 p5 p6 (a,b,c,d,e,f) (st:WriterState) = (p1 a st : unit); (p2 b st : unit); (p3 c st : unit); (p4 d st : unit); (p5 e st : unit); (p6 f st : unit)
let inline  p_tup7 p1 p2 p3 p4 p5 p6 p7 (a,b,c,d,e,f,x7) (st:WriterState) = (p1 a st : unit); (p2 b st : unit); (p3 c st : unit); (p4 d st : unit); (p5 e st : unit); (p6 f st : unit); (p7 x7 st : unit)
let inline  p_tup8 p1 p2 p3 p4 p5 p6 p7 p8 (a,b,c,d,e,f,x7,x8) (st:WriterState) = (p1 a st : unit); (p2 b st : unit); (p3 c st : unit); (p4 d st : unit); (p5 e st : unit); (p6 f st : unit); (p7 x7 st : unit); (p8 x8 st : unit)
let inline  p_tup9 p1 p2 p3 p4 p5 p6 p7 p8 p9 (a,b,c,d,e,f,x7,x8,x9) (st:WriterState) = (p1 a st : unit); (p2 b st : unit); (p3 c st : unit); (p4 d st : unit); (p5 e st : unit); (p6 f st : unit); (p7 x7 st : unit); (p8 x8 st : unit); (p9 x9 st : unit)
let inline  p_tup10 p1 p2 p3 p4 p5 p6 p7 p8 p9 p10 (a,b,c,d,e,f,x7,x8,x9,x10) (st:WriterState) = (p1 a st : unit); (p2 b st : unit); (p3 c st : unit); (p4 d st : unit); (p5 e st : unit); (p6 f st : unit); (p7 x7 st : unit); (p8 x8 st : unit); (p9 x9 st : unit); (p10 x10 st : unit)
let inline  p_tup11 p1 p2 p3 p4 p5 p6 p7 p8 p9 p10 p11 (a,b,c,d,e,f,x7,x8,x9,x10,x11) (st:WriterState) = (p1 a st : unit); (p2 b st : unit); (p3 c st : unit); (p4 d st : unit); (p5 e st : unit); (p6 f st : unit); (p7 x7 st : unit); (p8 x8 st : unit); (p9 x9 st : unit); (p10 x10 st : unit); (p11 x11 st : unit)

let u_byte st = int (st.is.ReadByte())

/// The extra B stream of bytes is implicitly 0 if not present
let u_byteB st = 
    if st.isB.IsEOF then 0 else int (st.isB.ReadByte())

type unpickler<'T> = ReaderState -> 'T

let u_bool st = let b = u_byte st in (b = 1) 

let prim_u_int32 st = 
    let b0 =  (u_byte st)
    let b1 =  (u_byte st)
    let b2 =  (u_byte st)
    let b3 =  (u_byte st)
    b0 ||| (b1 <<< 8) ||| (b2 <<< 16) ||| (b3 <<< 24)

let u_int32 st = 
    let b0 = u_byte st
    if b0 <= 0x7F then b0 
    else if b0 <= 0xbf then 
        let b0 = b0 &&& 0x7F
        let b1 = (u_byte st)
        (b0 <<< 8) ||| b1
    else  
        assert(b0 = 0xFF)
        prim_u_int32 st

let u_bytes st = 
    let n =  (u_int32 st)
    st.is.ReadBytes n

let u_prim_string st = 
    let len =  (u_int32 st)
    st.is.ReadUtf8String len

let u_int st = u_int32 st
let u_int8 st = sbyte (u_int32 st)
let u_uint8 st = byte (u_byte st)
let u_int16 st = int16 (u_int32 st)
let u_uint16 st = uint16 (u_int32 st)
let u_uint32 st = uint32 (u_int32 st)
let u_int64 st = 
    let b1 = (int64 (u_int32 st)) &&& 0xFFFFFFFFL
    let b2 = int64 (u_int32 st)
    b1 ||| (b2 <<< 32)

let u_uint64 st = uint64 (u_int64 st)
let float32_of_bits (x:int32) = System.BitConverter.ToSingle(System.BitConverter.GetBytes(x),0)
let float_of_bits (x:int64) = System.BitConverter.Int64BitsToDouble(x)

let u_single st = float32_of_bits (u_int32 st)
let u_double st = float_of_bits (u_int64 st)

let u_ieee64 st = float_of_bits (u_int64 st)

let u_char st = char (int32 (u_uint16 st))
let u_space n st = 
    for i = 0 to n - 1 do 
        let b = u_byte st
        if b <> 0 then 
            warning(Error(FSComp.SR.pickleUnexpectedNonZero st.ifile, range0))
        
/// Represents space that was reserved but is now possibly used
let u_used_space1 f st = 
    let b = u_byte st
    match b with 
    | 0 -> None
    | 1 -> 
        let x = f st 
        u_space 1 st
        Some x
    | _ -> 
        warning(Error(FSComp.SR.pickleUnexpectedNonZero st.ifile, range0)); None


let inline  u_tup2 p1 p2 (st:ReaderState) = let a = p1 st in let b = p2 st in (a,b)

let inline  u_tup3 p1 p2 p3 (st:ReaderState) =
  let a = p1 st in let b = p2 st in let c = p3 st in (a,b,c)

let inline u_tup4 p1 p2 p3 p4 (st:ReaderState) =
  let a = p1 st in let b = p2 st in let c = p3 st in let d = p4 st in (a,b,c,d)

let inline u_tup5 p1 p2 p3 p4 p5 (st:ReaderState) =
  let a = p1 st 
  let b = p2 st 
  let c = p3 st 
  let d = p4 st 
  let e = p5 st 
  (a,b,c,d,e)

let inline u_tup6 p1 p2 p3 p4 p5 p6 (st:ReaderState) =
  let a = p1 st in let b = p2 st in let c = p3 st in let d = p4 st in let e = p5 st in let f = p6 st in (a,b,c,d,e,f)

let inline u_tup7 p1 p2 p3 p4 p5 p6 p7 (st:ReaderState) =
  let a = p1 st in let b = p2 st in let c = p3 st in let d = p4 st in let e = p5 st in let f = p6 st in let x7 = p7 st in (a,b,c,d,e,f,x7)

let inline u_tup8 p1 p2 p3 p4 p5 p6 p7 p8 (st:ReaderState) =
  let a = p1 st in let b = p2 st in let c = p3 st in let d = p4 st in let e = p5 st in let f = p6 st in let x7 = p7 st in let x8 = p8 st in  (a,b,c,d,e,f,x7,x8)

let inline u_tup9 p1 p2 p3 p4 p5 p6 p7 p8 p9 (st:ReaderState) =
  let a = p1 st in let b = p2 st in let c = p3 st in let d = p4 st in let e = p5 st in let f = p6 st in let x7 = p7 st in let x8 = p8 st in let x9 = p9 st in (a,b,c,d,e,f,x7,x8,x9)

let inline u_tup10 p1 p2 p3 p4 p5 p6 p7 p8 p9 p10 (st:ReaderState) =
  let a = p1 st in let b = p2 st in let c = p3 st in let d = p4 st in
  let e = p5 st in let f = p6 st in let x7 = p7 st in let x8 = p8 st in
  let x9 = p9 st in let x10 = p10 st in (a,b,c,d,e,f,x7,x8,x9,x10)

let inline u_tup11 p1 p2 p3 p4 p5 p6 p7 p8 p9 p10 p11 (st:ReaderState) =
  let a = p1 st in let b = p2 st in let c = p3 st in let d = p4 st in
  let e = p5 st in let f = p6 st in let x7 = p7 st in let x8 = p8 st in
  let x9 = p9 st in let x10 = p10 st in let x11 = p11 st in (a,b,c,d,e,f,x7,x8,x9,x10,x11)
<<<<<<< HEAD
=======

let inline u_tup12 p1 p2 p3 p4 p5 p6 p7 p8 p9 p10 p11 p12 (st:ReaderState) =
  let a = p1 st in let b = p2 st in let c = p3 st in let d = p4 st in
  let e = p5 st in let f = p6 st in let x7 = p7 st in let x8 = p8 st in
  let x9 = p9 st in let x10 = p10 st in let x11 = p11 st in let x12 = p12 st in
  (a,b,c,d,e,f,x7,x8,x9,x10,x11,x12)

>>>>>>> e709f52b
let inline u_tup13 p1 p2 p3 p4 p5 p6 p7 p8 p9 p10 p11 p12 p13 (st:ReaderState) =
  let a = p1 st in let b = p2 st in let c = p3 st in let d = p4 st in
  let e = p5 st in let f = p6 st in let x7 = p7 st in let x8 = p8 st in
  let x9 = p9 st in let x10 = p10 st in let x11 = p11 st in let x12 = p12 st in let x13 = p13 st in
  (a,b,c,d,e,f,x7,x8,x9,x10,x11,x12,x13)
<<<<<<< HEAD
=======

let inline u_tup14 p1 p2 p3 p4 p5 p6 p7 p8 p9 p10 p11 p12 p13 p14 (st:ReaderState) =
  let a = p1 st in let b = p2 st in let c = p3 st in let d = p4 st in
  let e = p5 st in let f = p6 st in let x7 = p7 st in let x8 = p8 st in
  let x9 = p9 st in let x10 = p10 st in let x11 = p11 st in let x12 = p12 st in let x13 = p13 st in
  let x14 = p14 st in
  (a,b,c,d,e,f,x7,x8,x9,x10,x11,x12,x13,x14)
let inline u_tup15 p1 p2 p3 p4 p5 p6 p7 p8 p9 p10 p11 p12 p13 p14 p15 (st:ReaderState) =
  let a = p1 st in let b = p2 st in let c = p3 st in let d = p4 st in
  let e = p5 st in let f = p6 st in let x7 = p7 st in let x8 = p8 st in
  let x9 = p9 st in let x10 = p10 st in let x11 = p11 st in let x12 = p12 st in let x13 = p13 st in
  let x14 = p14 st in let x15 = p15 st in
  (a,b,c,d,e,f,x7,x8,x9,x10,x11,x12,x13,x14,x15)

let inline u_tup16 p1 p2 p3 p4 p5 p6 p7 p8 p9 p10 p11 p12 p13 p14 p15 p16 (st:ReaderState) =
  let a = p1 st in let b = p2 st in let c = p3 st in let d = p4 st in
  let e = p5 st in let f = p6 st in let x7 = p7 st in let x8 = p8 st in
  let x9 = p9 st in let x10 = p10 st in let x11 = p11 st in let x12 = p12 st in let x13 = p13 st in
  let x14 = p14 st in let x15 = p15 st in let x16 = p16 st in
  (a,b,c,d,e,f,x7,x8,x9,x10,x11,x12,x13,x14,x15,x16)
>>>>>>> e709f52b

let inline u_tup17 p1 p2 p3 p4 p5 p6 p7 p8 p9 p10 p11 p12 p13 p14 p15 p16 p17 (st:ReaderState) =
  let a = p1 st in let b = p2 st in let c = p3 st in let d = p4 st in
  let e = p5 st in let f = p6 st in let x7 = p7 st in let x8 = p8 st in
  let x9 = p9 st in let x10 = p10 st in let x11 = p11 st in let x12 = p12 st in let x13 = p13 st in
  let x14 = p14 st in let x15 = p15 st in let x16 = p16 st in let x17 = p17 st in
  (a,b,c,d,e,f,x7,x8,x9,x10,x11,x12,x13,x14,x15,x16,x17)


//---------------------------------------------------------------------------
// Pickle/unpickle operations for observably shared graph nodes
//---------------------------------------------------------------------------

// exception Nope

// ctxt is for debugging
let p_osgn_ref (_ctxt:string) (outMap : NodeOutTable<_,_>) x st = 
    let idx = outMap.Table.FindOrAdd (outMap.NodeStamp x)
    //if ((idx = 0) && outMap.Name = "oentities") then 
    //    System.Diagnostics.Debug.Assert(false, sprintf "idx %d#%d in table %s has name '%s', was defined at '%s' and is referenced from context %s\n" idx (outMap.NodeStamp x) outMap.Name (outMap.NodeName x) (stringOfRange (outMap.GetRange x)) _ctxt)
    p_int idx st

let p_osgn_decl (outMap : NodeOutTable<_,_>) p x st = 
    let stamp = outMap.NodeStamp x
    let idx = outMap.Table.FindOrAdd stamp
    //dprintf "decl %d#%d in table %s has name %s\n" idx (outMap.NodeStamp x) outMap.Name (outMap.NodeName x)
    p_tup2 p_int p (idx,outMap.Deref x) st

let u_osgn_ref (inMap: NodeInTable<_,_>) st = 
    let n = u_int st
    if n < 0 || n >= inMap.Count then ufailwith st ("u_osgn_ref: out of range, table = "+inMap.Name+", n = "+string n) 
    inMap.Get n

let u_osgn_decl (inMap: NodeInTable<_,_>) u st = 
    let idx,data = u_tup2 u_int u st
    //   dprintf "unpickling osgn %d in table %s\n" idx nm 
    let res = inMap.Get idx
    inMap.LinkNode res data
    res

//---------------------------------------------------------------------------
// Pickle/unpickle operations for interned nodes 
//---------------------------------------------------------------------------

let encode_uniq (tbl: Table<_>) key = tbl.FindOrAdd key
let lookup_uniq st tbl n = 
    let arr = tbl.itbl_rows
    if n < 0 || n >= arr.Length then ufailwith st ("lookup_uniq in table "+tbl.itbl_name+" out of range, n = "+string n+ ", sizeof(tab) = " + string (Array.length arr)) 
    arr.[n]

//---------------------------------------------------------------------------
// Pickle/unpickle arrays and lists. For lists use the same binary format as arrays so we can switch
// between internal representations relatively easily
//------------------------------------------------------------------------- 
 
let p_array_core f (x: 'T[]) st =
    for i = 0 to x.Length-1 do
        f x.[i] st

let p_array f (x: 'T[]) st =
    p_int x.Length st
    p_array_core f x st

// Optionally encode an extra item using a marker bit.
// When extraf is None, the marker bit is not set, and this is identical to p_array.
let p_array_ext extraf f (x: 'T[]) st =
    let n = x.Length
    let n = if Option.isSome extraf then n ||| 0x80000000 else n
    p_int n st
    match extraf with 
    | None -> ()
    | Some f -> f st
    p_array_core f x st

 
let p_list f x st = p_array f (Array.ofList x) st
let p_list_ext extraf f x st = p_array_ext extraf f (Array.ofList x) st

let p_List f (x: 'T list) st = p_list f x st 

let p_wrap (f: 'T -> 'U) (p : 'U pickler) : 'T pickler = (fun x st -> p (f x) st)
let p_option f x st =
    match x with 
    | None -> p_byte 0 st
    | Some h -> p_byte 1 st; f h st

// Pickle lazy values in such a way that they can, in some future F# compiler version, be read back
// lazily. However, a lazy reader is not used in this version because the value may contain the definitions of some
// OSGN nodes. 
let private p_lazy_impl p v st = 
    let fixupPos1 = st.os.Position
    // We fix these up after
    prim_p_int32 0 st
    let fixupPos2 = st.os.Position
    prim_p_int32 0 st
    let fixupPos3 = st.os.Position
    prim_p_int32 0 st
    let fixupPos4 = st.os.Position
    prim_p_int32 0 st
    let fixupPos5 = st.os.Position
    prim_p_int32 0 st
    let fixupPos6 = st.os.Position
    prim_p_int32 0 st
    let fixupPos7 = st.os.Position
    prim_p_int32 0 st
    let idx1 = st.os.Position
    let otyconsIdx1 = st.oentities.Size
    let otyparsIdx1 = st.otypars.Size
    let ovalsIdx1 = st.ovals.Size
    // Run the pickler
    p v st
    // Determine and fixup the length of the pickled data
    let idx2 = st.os.Position
    st.os.FixupInt32 fixupPos1 (idx2-idx1)
    // Determine and fixup the ranges of OSGN nodes defined within the lazy portion
    let otyconsIdx2 = st.oentities.Size
    let otyparsIdx2 = st.otypars.Size
    let ovalsIdx2 = st.ovals.Size
    st.os.FixupInt32 fixupPos2 otyconsIdx1
    st.os.FixupInt32 fixupPos3 otyconsIdx2
    st.os.FixupInt32 fixupPos4 otyparsIdx1
    st.os.FixupInt32 fixupPos5 otyparsIdx2
    st.os.FixupInt32 fixupPos6 ovalsIdx1
    st.os.FixupInt32 fixupPos7 ovalsIdx2

let p_lazy p x st = 
    p_lazy_impl p (Lazy.force x) st

let p_maybe_lazy p (x: MaybeLazy<_>) st = 
    p_lazy_impl p x.Value st

let p_hole () = 
    let h = ref (None : ('T -> WriterState -> unit) option)
    (fun f -> h := Some f),(fun x st -> match !h with Some f -> f x st | None -> pfailwith st "p_hole: unfilled hole")

let p_hole2 () = 
    let h = ref (None : ('Arg -> 'T -> WriterState -> unit) option)
    (fun f -> h := Some f),(fun arg x st -> match !h with Some f -> f arg x st | None -> pfailwith st "p_hole2: unfilled hole")

let u_array_core f n st =
    let res = Array.zeroCreate n
    for i = 0 to n-1 do
        res.[i] <- f st
    res

let u_array f st =
    let n = u_int st
    u_array_core f n st

// Optionally decode an extra item if a marker bit is present.
// When the marker bit is not set this is identical to u_array, and extraf is not called
let u_array_ext extraf f st =
    let n = u_int st
    let extraItem = 
        if n &&& 0x80000000 = 0x80000000 then 
            Some (extraf st)
        else
            None
    let arr = u_array_core f (n &&& 0x7FFFFFFF) st
    extraItem, arr

let u_list f st = Array.toList (u_array f st)
let u_list_ext extra f st = let v, res = u_array_ext extra f st in v, Array.toList res

#if FLAT_LIST_AS_LIST
#else
let u_List f st = u_list f st // new List<_> (u_array f st)
#endif
#if FLAT_LIST_AS_ARRAY_STRUCT
//#else
let u_List f st = List(u_array f st)
#endif
#if FLAT_LIST_AS_ARRAY
//#else
let u_List f st = u_array f st
#endif

let u_array_revi f st =
    let n = u_int st
    let res = Array.zeroCreate n
    for i = 0 to n-1 do
        res.[i] <- f st (n-1-i) 
    res

// Mark up default constraints with a priority in reverse order: last gets 0 etc. See comment on TyparConstraint.DefaultsTo 
let u_list_revi f st = Array.toList (u_array_revi f st)
 
 
let u_wrap (f: 'U -> 'T) (u : 'U unpickler) : 'T unpickler = (fun st -> f (u st))

let u_option f st = 
    let tag = u_byte st
    match tag with
    | 0 -> None
    | 1 -> Some (f st)
    | n -> ufailwith st ("u_option: found number " + string n)

let u_lazy u st = 

    // Read the number of bytes in the record
    let len         = prim_u_int32 st // fixupPos1
    // These are the ranges of OSGN nodes defined within the lazily read portion of the graph
    let otyconsIdx1 = prim_u_int32 st // fixupPos2
    let otyconsIdx2 = prim_u_int32 st // fixupPos3
    let otyparsIdx1 = prim_u_int32 st // fixupPos4
    let otyparsIdx2 = prim_u_int32 st // fixupPos5
    let ovalsIdx1   = prim_u_int32 st // fixupPos6
    let ovalsIdx2   = prim_u_int32 st // fixupPos7

<<<<<<< HEAD
=======
#if LAZY_UNPICKLE
    // Record the position in the bytestream to use when forcing the read of the data
    let idx1 = st.is.Position
    // Skip the length of data
    st.is.Skip len
    // This is the lazy computation that wil force the unpickling of the term.
    // This term must contain OSGN definitions of the given nodes.
    let res = 
        lazy (let st = { st with is = st.is.CloneAndSeek idx1 }
              u st)
    /// Force the reading of the data as a "tripwire" for each of the OSGN thunks 
    for i = otyconsIdx1 to otyconsIdx2-1 do wire (st.ientities.Get(i)) res done
    for i = ovalsIdx1   to ovalsIdx2-1   do wire (st.ivals.Get(i))   res done
    for i = otyparsIdx1 to otyparsIdx2-1 do wire (st.itypars.Get(i)) res done
    res
#else
>>>>>>> e709f52b
    ignore (len, otyconsIdx1, otyconsIdx2, otyparsIdx1, otyparsIdx2, ovalsIdx1, ovalsIdx2)
    Lazy.CreateFromValue(u st)


let u_hole () = 
    let h = ref (None : 'T unpickler option)
    (fun f -> h := Some f),(fun st -> match !h with Some f -> f st | None -> ufailwith st "u_hole: unfilled hole")

//---------------------------------------------------------------------------
// Pickle/unpickle F# interface data 
//---------------------------------------------------------------------------

// Strings 
// A huge number of these occur in pickled F# data, so make them unique 
let encode_string stringTab x = encode_uniq stringTab x
let decode_string x = x
let lookup_string st stringTab x = lookup_uniq st stringTab x
let u_encoded_string = u_prim_string
let u_string st   = lookup_uniq st st.istrings (u_int st)
let u_strings = u_list u_string
let u_ints = u_list u_int


let p_encoded_string = p_prim_string
let p_string s st = p_int (encode_string st.ostrings s) st
let p_strings = p_list p_string
let p_ints = p_list p_int

// CCU References 
// A huge number of these occur in pickled F# data, so make them unique 
let encode_ccuref ccuTab (x:CcuThunk) = encode_uniq ccuTab x.AssemblyName 
let decode_ccuref x = x
let lookup_ccuref st ccuTab x = lookup_uniq st ccuTab x
let u_encoded_ccuref st = 
    match u_byte st with 
    | 0 -> u_prim_string st
    | n -> ufailwith st ("u_encoded_ccuref: found number " + string n)
let u_ccuref st   = lookup_uniq st st.iccus (u_int st)

let p_encoded_ccuref x st = 
    p_byte 0 st // leave a dummy tag to make room for future encodings of ccurefs
    p_prim_string x st

let p_ccuref s st = p_int (encode_ccuref st.occus s) st

// References to public items in this module 
// A huge number of these occur in pickled F# data, so make them unique 
let decode_pubpath st stringTab a = PubPath(Array.map (lookup_string st stringTab) a)
let lookup_pubpath st pubpathTab x = lookup_uniq st pubpathTab x
let u_encoded_pubpath = u_array u_int
let u_pubpath st = lookup_uniq st st.ipubpaths (u_int st)

let encode_pubpath stringTab pubpathTab (PubPath(a)) = encode_uniq pubpathTab (Array.map (encode_string stringTab) a)
let p_encoded_pubpath = p_array p_int
let p_pubpath x st = p_int (encode_pubpath st.ostrings st.opubpaths x) st

// References to other modules 
// A huge number of these occur in pickled F# data, so make them unique 
let decode_nleref st ccuTab stringTab (a,b) = mkNonLocalEntityRef (lookup_ccuref st ccuTab a) (Array.map (lookup_string st stringTab) b)
let lookup_nleref st nlerefTab x = lookup_uniq st nlerefTab x
let u_encoded_nleref = u_tup2 u_int (u_array u_int)
let u_nleref st = lookup_uniq st st.inlerefs (u_int st)

let encode_nleref ccuTab stringTab nlerefTab thisCcu (nleref: NonLocalEntityRef) = 
#if !NO_EXTENSIONTYPING
    // Remap references to statically-linked Entity nodes in provider-generated entities to point to the current assembly.
    // References to these nodes _do_ appear in F# assembly metadata, because they may be public.
    let nleref = 
        match nleref.Deref.PublicPath with 
        | Some pubpath when nleref.Deref.IsProvidedGeneratedTycon -> 
            if verbose then dprintfn "remapping pickled reference to provider-generated type %s"  nleref.Deref.DisplayNameWithStaticParameters
            rescopePubPath thisCcu pubpath
        | _ -> nleref
#else
    ignore thisCcu
#endif

    let (NonLocalEntityRef(a,b)) = nleref 
    encode_uniq nlerefTab (encode_ccuref ccuTab a, Array.map (encode_string stringTab) b)
let p_encoded_nleref = p_tup2 p_int (p_array p_int)
let p_nleref x st = p_int (encode_nleref st.occus st.ostrings st.onlerefs st.oscope x) st

// Simple types are types like "int", represented as TType(Ref_nonlocal(...,"int"),[]). 
// A huge number of these occur in pickled F# data, so make them unique. 
let decode_simpletyp st _ccuTab _stringTab nlerefTab a = TType_app(ERefNonLocal (lookup_nleref st nlerefTab a), [], KnownObliviousToNull) // TODO should simpletyps hold obvlious or non-null etc.? 
let lookup_simpletyp st simpleTyTab x = lookup_uniq st simpleTyTab x
let u_encoded_simpletyp st = u_int  st
let u_encoded_anoninfo st = u_int  st
let u_simpletyp st = lookup_uniq st st.isimpletys (u_int st)
let encode_simpletyp ccuTab stringTab nlerefTab simpleTyTab thisCcu a = encode_uniq simpleTyTab (encode_nleref ccuTab stringTab nlerefTab thisCcu a)
let p_encoded_simpletyp x st = p_int x st
let p_encoded_anoninfo x st = p_int x st
let p_simpletyp x st = p_int (encode_simpletyp st.occus st.ostrings st.onlerefs st.osimpletys st.oscope x) st

<<<<<<< HEAD
type sizes = int * int * int 
let pickleObjWithDanglingCcus inMem file (g: TcGlobals) scope p x =
  let ccuNameTab,(sizes: sizes),stringTab,pubpathTab,nlerefTab,simpleTyTab,phase1bytes,phase1bytesB =
=======
let pickleObjWithDanglingCcus inMem file g scope p x =
  let ccuNameTab,(ntycons, ntypars, nvals, nanoninfos),stringTab,pubpathTab,nlerefTab,simpleTyTab,phase1bytes =
>>>>>>> e709f52b
    let st1 = 
      { os = ByteBuffer.Create 100000 
        osB = ByteBuffer.Create 100000 
        oscope=scope
        occus= Table<_>.Create "occus" 
        oentities=NodeOutTable<_,_>.Create((fun (tc:Tycon) -> tc.Stamp),(fun tc -> tc.LogicalName),(fun tc -> tc.Range),(fun osgn -> osgn),"otycons") 
        otypars=NodeOutTable<_,_>.Create((fun (tp:Typar) -> tp.Stamp),(fun tp -> tp.DisplayName),(fun tp -> tp.Range),(fun osgn -> osgn),"otypars") 
        ovals=NodeOutTable<_,_>.Create((fun (v:Val) -> v.Stamp),(fun v -> v.LogicalName),(fun v -> v.Range),(fun osgn -> osgn),"ovals")
        oanoninfos=NodeOutTable<_,_>.Create((fun (v:AnonRecdTypeInfo) -> v.Stamp),(fun v -> string v.Stamp),(fun _ -> range0),id,"oanoninfos")
        ostrings=Table<_>.Create "ostrings"
        onlerefs=Table<_>.Create "onlerefs"  
        opubpaths=Table<_>.Create "opubpaths"  
        osimpletys=Table<_>.Create "osimpletys"  
        oglobals=g
        ofile=file
        oInMem=inMem  }
    p x st1
    let sizes = 
      st1.oentities.Size,
      st1.otypars.Size,
<<<<<<< HEAD
      st1.ovals.Size 
    st1.occus, sizes, st1.ostrings, st1.opubpaths,st1.onlerefs, st1.osimpletys, st1.os.Close(), st1.osB.Close()
  let phase2data = (ccuNameTab.AsArray,sizes,stringTab.AsArray,pubpathTab.AsArray,nlerefTab.AsArray,simpleTyTab.AsArray,phase1bytes)
  let phase2bytes, phase2bytesB = 
=======
      st1.ovals.Size,
      st1.oanoninfos.Size 
    st1.occus, sizes, st1.ostrings, st1.opubpaths,st1.onlerefs, st1.osimpletys, st1.os.Close()

  let phase2bytes = 
>>>>>>> e709f52b
    let st2 = 
     { os = ByteBuffer.Create 100000 
       osB = ByteBuffer.Create 100000 
       oscope=scope
       occus= Table<_>.Create "occus (fake)" 
       oentities=NodeOutTable<_,_>.Create((fun (tc:Tycon) -> tc.Stamp),(fun tc -> tc.LogicalName),(fun tc -> tc.Range),(fun osgn -> osgn),"otycons") 
       otypars=NodeOutTable<_,_>.Create((fun (tp:Typar) -> tp.Stamp),(fun tp -> tp.DisplayName),(fun tp -> tp.Range),(fun osgn -> osgn),"otypars") 
       ovals=NodeOutTable<_,_>.Create((fun (v:Val) -> v.Stamp),(fun v -> v.LogicalName),(fun v -> v.Range),(fun osgn -> osgn),"ovals")
       oanoninfos=NodeOutTable<_,_>.Create((fun (v:AnonRecdTypeInfo) -> v.Stamp),(fun v -> string v.Stamp),(fun _ -> range0),id,"oanoninfos")
       ostrings=Table<_>.Create "ostrings (fake)"
       opubpaths=Table<_>.Create "opubpaths (fake)"
       onlerefs=Table<_>.Create "onlerefs (fake)"
       osimpletys=Table<_>.Create "osimpletys (fake)"
       oglobals=g
       ofile=file
       oInMem=inMem }
<<<<<<< HEAD
    p_tup7
      (p_array p_encoded_ccuref) 
      (p_tup3 p_int p_int p_int) 
      (p_array p_encoded_string) 
      (p_array p_encoded_pubpath) 
      (p_array p_encoded_nleref) 
      (p_array p_encoded_simpletyp) 
      p_bytes 
      phase2data st2
    st2.os.Close(), st2.osB.Close()

  if phase2bytesB.Length <> 0 then failwith "expected phase2bytesB.Length = 0"

  phase2bytes, phase1bytesB
=======
    p_array p_encoded_ccuref ccuNameTab.AsArray st2
    // Add a 4th integer indicated by a negative 1st integer
    let z1 = if nanoninfos > 0 then  -ntycons-1 else ntycons
    p_int z1 st2
    p_tup2 p_int p_int (ntypars, nvals) st2
    if nanoninfos > 0 then 
        p_int nanoninfos st2
    p_tup5
        (p_array p_encoded_string) 
        (p_array p_encoded_pubpath) 
        (p_array p_encoded_nleref) 
        (p_array p_encoded_simpletyp) 
        p_bytes 
        (stringTab.AsArray,pubpathTab.AsArray,nlerefTab.AsArray,simpleTyTab.AsArray,phase1bytes)
        st2
    st2.os.Close()
  phase2bytes
>>>>>>> e709f52b
  
let check (ilscope:ILScopeRef) (inMap : NodeInTable<_,_>) =
    for i = 0 to inMap.Count - 1 do
      let n = inMap.Get i
      if not (inMap.IsLinked n) then 
        warning(Error(FSComp.SR.pickleMissingDefinition (i, inMap.Name, ilscope.QualifiedName), range0))
        // Note for compiler developers: to get information about which item this index relates to, enable the conditional in Pickle.p_osgn_ref to refer to the given index number and recompile an identical copy of the source for the DLL containing the data being unpickled.  A message will then be printed indicating the name of the item.\n" 

let unpickleObjWithDanglingCcus file ilscope (iILModule:ILModuleDef option) u (phase2bytes:byte[]) (phase1bytesB:byte[]) =
    let st2 = 
       { is = ByteStream.FromBytes (phase2bytes,0,phase2bytes.Length) 
         isB = ByteStream.FromBytes ([| |],0,0) 
         iilscope= ilscope
         iccus= new_itbl "iccus (fake)" [| |] 
         ientities= NodeInTable<_,_>.Create (Tycon.NewUnlinked, (fun osgn tg -> osgn.Link tg),(fun osgn -> osgn.IsLinked),"itycons",0) 
         itypars= NodeInTable<_,_>.Create (Typar.NewUnlinked, (fun osgn tg -> osgn.Link tg),(fun osgn -> osgn.IsLinked),"itypars",0) 
         ivals  = NodeInTable<_,_>.Create (Val.NewUnlinked , (fun osgn tg -> osgn.Link tg),(fun osgn -> osgn.IsLinked),"ivals",0)
         ianoninfos=NodeInTable<_,_>.Create(AnonRecdTypeInfo.NewUnlinked, (fun osgn tg -> osgn.Link tg),(fun osgn -> osgn.IsLinked),"ianoninfos",0);
         istrings = new_itbl "istrings (fake)" [| |] 
         inlerefs = new_itbl "inlerefs (fake)" [| |] 
         ipubpaths = new_itbl "ipubpaths (fake)" [| |] 
         isimpletys = new_itbl "isimpletys (fake)" [| |] 
         ifile=file
         iILModule = iILModule }
    let ccuNameTab = u_array u_encoded_ccuref st2
    let z1 = u_int st2
    let ntycons = if z1 < 0 then -z1-1 else z1
    let ntypars, nvals = u_tup2 u_int u_int st2
    let nanoninfos = if z1 < 0 then u_int st2 else 0
    let stringTab,pubpathTab,nlerefTab,simpleTyTab,phase1bytes = 
        u_tup5
            (u_array u_encoded_string) 
            (u_array u_encoded_pubpath) 
            (u_array u_encoded_nleref) 
            (u_array u_encoded_simpletyp) 
            u_bytes 
            st2
    let ccuTab       = new_itbl "iccus"       (Array.map (CcuThunk.CreateDelayed) ccuNameTab)
    let stringTab    = new_itbl "istrings"    (Array.map decode_string stringTab)
    let pubpathTab   = new_itbl "ipubpaths"   (Array.map (decode_pubpath st2 stringTab) pubpathTab)
    let nlerefTab    = new_itbl "inlerefs"    (Array.map (decode_nleref st2 ccuTab stringTab) nlerefTab)
    let simpletypTab = new_itbl "simpleTyTab" (Array.map (decode_simpletyp st2 ccuTab stringTab nlerefTab) simpleTyTab)
    let data = 
        let st1 = 
           { is = ByteStream.FromBytes (phase1bytes,0,phase1bytes.Length) 
             isB = ByteStream.FromBytes (phase1bytesB,0,phase1bytesB.Length) 
             iccus=  ccuTab 
             iilscope= ilscope
             ientities= NodeInTable<_,_>.Create(Tycon.NewUnlinked,(fun osgn tg -> osgn.Link tg),(fun osgn -> osgn.IsLinked),"itycons",ntycons) 
             itypars= NodeInTable<_,_>.Create(Typar.NewUnlinked,(fun osgn tg -> osgn.Link tg),(fun osgn -> osgn.IsLinked),"itypars",ntypars) 
             ivals=   NodeInTable<_,_>.Create(Val.NewUnlinked  ,(fun osgn tg -> osgn.Link tg),(fun osgn -> osgn.IsLinked),"ivals",nvals)
             ianoninfos=NodeInTable<_,_>.Create(AnonRecdTypeInfo.NewUnlinked, (fun osgn tg -> osgn.Link tg),(fun osgn -> osgn.IsLinked),"ianoninfos",nanoninfos);
             istrings = stringTab
             ipubpaths = pubpathTab
             inlerefs = nlerefTab
             isimpletys = simpletypTab
             ifile=file 
             iILModule = iILModule }
        let res = u st1
<<<<<<< HEAD
        check ilscope st1.itycons
=======
#if !LAZY_UNPICKLE
        check ilscope st1.ientities
>>>>>>> e709f52b
        check ilscope st1.ivals
        check ilscope st1.itypars
        res

    {RawData=data; FixupThunks=Array.toList ccuTab.itbl_rows }
    

//=========================================================================
// PART II
//=========================================================================

//---------------------------------------------------------------------------
// Pickle/unpickle for Abstract IL data, up to IL instructions 
//---------------------------------------------------------------------------

let p_ILPublicKey x st = 
    match x with 
    | PublicKey b      -> p_byte 0 st; p_bytes b st
    | PublicKeyToken b -> p_byte 1 st; p_bytes b st

let p_ILVersion x st = p_tup4 p_uint16 p_uint16 p_uint16 p_uint16 x st

let p_ILModuleRef (x:ILModuleRef) st = 
    p_tup3 p_string p_bool (p_option p_bytes) (x.Name,x.HasMetadata,x.Hash) st

let p_ILAssemblyRef (x:ILAssemblyRef) st =
    p_byte 0 st // leave a dummy tag to make room for future encodings of assembly refs
    p_tup6 p_string (p_option p_bytes) (p_option p_ILPublicKey) p_bool (p_option p_ILVersion) (p_option p_string)
      ( x.Name,x.Hash,x.PublicKey,x.Retargetable,x.Version,x.Locale) st

let p_ILScopeRef x st = 
    match x with 
    | ILScopeRef.Local         -> p_byte 0 st
    | ILScopeRef.Module mref   -> p_byte 1 st; p_ILModuleRef mref st
    | ILScopeRef.Assembly aref -> p_byte 2 st; p_ILAssemblyRef aref st

let u_ILPublicKey st = 
    let tag = u_byte st
    match tag with
    | 0 -> u_bytes st |> PublicKey 
    | 1 -> u_bytes st |> PublicKeyToken 
    | _ -> ufailwith st "u_ILPublicKey"

let u_ILVersion st = u_tup4 u_uint16 u_uint16 u_uint16 u_uint16 st

let u_ILModuleRef st = 
    let (a,b,c) = u_tup3 u_string u_bool (u_option u_bytes) st
    ILModuleRef.Create(a, b, c)

let u_ILAssemblyRef st =
    let tag = u_byte st
    match tag with
    | 0 -> 
        let a,b,c,d,e,f = u_tup6 u_string (u_option u_bytes) (u_option u_ILPublicKey) u_bool (u_option u_ILVersion) (u_option u_string) st
        ILAssemblyRef.Create(a, b, c, d, e, f)
    | _ -> ufailwith st "u_ILAssemblyRef"

// IL scope references are rescoped as they are unpickled.  This means 
// the pickler accepts IL fragments containing ILScopeRef.Local and adjusts them 
// to be absolute scope references.
let u_ILScopeRef st = 
    let res = 
        let tag = u_byte st
        match tag with
        | 0 -> ILScopeRef.Local
        | 1 -> u_ILModuleRef st |> ILScopeRef.Module 
        | 2 -> u_ILAssemblyRef st |> ILScopeRef.Assembly 
        | _ -> ufailwith st "u_ILScopeRef"  
    let res = rescopeILScopeRef st.iilscope res 
    res

let p_ILHasThis x st = 
    p_byte (match x with 
            | ILThisConvention.Instance -> 0
            | ILThisConvention.InstanceExplicit -> 1
            | ILThisConvention.Static -> 2) st

let p_ILArrayShape = p_wrap (fun (ILArrayShape x) -> x) (p_list (p_tup2 (p_option p_int32) (p_option p_int32)))

let rec p_ILType ty st = 
    match ty with 
    | ILType.Void                   -> p_byte 0 st
    | ILType.Array (shape,ty)       -> p_byte 1 st; p_tup2 p_ILArrayShape p_ILType (shape,ty) st
    | ILType.Value tspec            -> p_byte 2 st; p_ILTypeSpec tspec st
    | ILType.Boxed tspec            -> p_byte 3 st; p_ILTypeSpec tspec st
    | ILType.Ptr ty                 -> p_byte 4 st; p_ILType ty st
    | ILType.Byref ty               -> p_byte 5 st; p_ILType ty st
    | ILType.FunctionPointer csig   -> p_byte 6 st; p_ILCallSig csig st
    | ILType.TypeVar n              -> p_byte 7 st; p_uint16 n st
    | ILType.Modified (req,tref,ty) -> p_byte 8 st; p_tup3 p_bool p_ILTypeRef p_ILType (req,tref,ty) st

and p_ILTypes tys = p_list p_ILType tys

and p_ILBasicCallConv x st = 
    p_byte (match x with 
            | ILArgConvention.Default -> 0
            | ILArgConvention.CDecl  -> 1
            | ILArgConvention.StdCall -> 2
            | ILArgConvention.ThisCall -> 3
            | ILArgConvention.FastCall -> 4
            | ILArgConvention.VarArg -> 5) st

and p_ILCallConv (Callconv(x,y)) st = p_tup2 p_ILHasThis p_ILBasicCallConv (x,y) st

and p_ILCallSig x st = p_tup3 p_ILCallConv p_ILTypes p_ILType (x.CallingConv,x.ArgTypes,x.ReturnType) st

and p_ILTypeRef (x:ILTypeRef) st = p_tup3 p_ILScopeRef p_strings p_string (x.Scope,x.Enclosing,x.Name) st

and p_ILTypeSpec (a:ILTypeSpec) st = p_tup2 p_ILTypeRef p_ILTypes (a.TypeRef,a.GenericArgs) st

let u_ILBasicCallConv st = 
    match u_byte st with 
    | 0 -> ILArgConvention.Default 
    | 1 -> ILArgConvention.CDecl  
    | 2 -> ILArgConvention.StdCall 
    | 3 -> ILArgConvention.ThisCall 
    | 4 -> ILArgConvention.FastCall 
    | 5 -> ILArgConvention.VarArg
    | _ -> ufailwith st "u_ILBasicCallConv"

let u_ILHasThis st = 
    match u_byte st with 
    | 0 -> ILThisConvention.Instance 
    | 1 -> ILThisConvention.InstanceExplicit 
    | 2 -> ILThisConvention.Static 
    | _ -> ufailwith st "u_ILHasThis"

let u_ILCallConv st = let a,b = u_tup2 u_ILHasThis u_ILBasicCallConv st in Callconv(a,b)
let u_ILTypeRef st = let a,b,c = u_tup3 u_ILScopeRef u_strings u_string st in ILTypeRef.Create(a, b, c) 
let u_ILArrayShape = u_wrap (fun x -> ILArrayShape x) (u_list (u_tup2 (u_option u_int32) (u_option u_int32)))


let rec u_ILType st = 
    let tag = u_byte st
    match tag with
    | 0 -> ILType.Void
    | 1 -> u_tup2 u_ILArrayShape u_ILType  st     |> ILType.Array 
    | 2 -> u_ILTypeSpec st                        |> ILType.Value 
    | 3 -> u_ILTypeSpec st                        |> mkILBoxedType
    | 4 -> u_ILType st                            |> ILType.Ptr 
    | 5 -> u_ILType st                            |> ILType.Byref
    | 6 -> u_ILCallSig st                         |> ILType.FunctionPointer 
    | 7 -> u_uint16 st                            |> mkILTyvarTy
    | 8 -> u_tup3 u_bool u_ILTypeRef u_ILType  st |> ILType.Modified 
    | _ -> ufailwith st "u_ILType"

and u_ILTypes st = u_list u_ILType st

and u_ILCallSig = u_wrap (fun (a,b,c) -> {CallingConv=a; ArgTypes=b; ReturnType=c}) (u_tup3 u_ILCallConv u_ILTypes u_ILType)

and u_ILTypeSpec st = let a,b = u_tup2 u_ILTypeRef u_ILTypes st in ILTypeSpec.Create(a,b)


let p_ILMethodRef (x: ILMethodRef) st = p_tup6 p_ILTypeRef p_ILCallConv p_int p_string p_ILTypes p_ILType (x.DeclaringTypeRef,x.CallingConv,x.GenericArity,x.Name,x.ArgTypes,x.ReturnType) st

let p_ILFieldRef (x: ILFieldRef) st = p_tup3 p_ILTypeRef p_string p_ILType (x.DeclaringTypeRef, x.Name, x.Type) st

let p_ILMethodSpec (x: ILMethodSpec) st = p_tup3 p_ILMethodRef p_ILType p_ILTypes (x.MethodRef, x.DeclaringType, x.GenericArgs) st

let p_ILFieldSpec (x : ILFieldSpec) st = p_tup2 p_ILFieldRef p_ILType (x.FieldRef, x.DeclaringType) st

let p_ILBasicType x st = 
    p_int (match x with 
           | DT_R   -> 0 
           | DT_I1  -> 1 
           | DT_U1  -> 2 
           | DT_I2  -> 3 
           | DT_U2  -> 4 
           | DT_I4  -> 5 
           | DT_U4  -> 6 
           | DT_I8  -> 7 
           | DT_U8  -> 8 
           | DT_R4  -> 9 
           | DT_R8  -> 10 
           | DT_I   -> 11 
           | DT_U   -> 12 
           | DT_REF -> 13) st

let p_ILVolatility x st = p_int (match x with Volatile -> 0 | Nonvolatile -> 1) st
let p_ILReadonly   x st = p_int (match x with ReadonlyAddress -> 0 | NormalAddress -> 1) st

let u_ILMethodRef st = 
    let x1,x2,x3,x4,x5,x6 = u_tup6 u_ILTypeRef u_ILCallConv u_int u_string u_ILTypes u_ILType st
    ILMethodRef.Create(x1,x2,x4,x3,x5,x6)

let u_ILFieldRef st = 
    let x1,x2,x3 = u_tup3 u_ILTypeRef u_string u_ILType st 
    {DeclaringTypeRef=x1;Name=x2;Type=x3}

let u_ILMethodSpec st = 
    let x1,x2,x3 = u_tup3 u_ILMethodRef u_ILType u_ILTypes st 
    ILMethodSpec.Create(x2,x1,x3)

let u_ILFieldSpec st = 
    let x1,x2 = u_tup2 u_ILFieldRef u_ILType st 
    {FieldRef=x1;DeclaringType=x2}

let u_ILBasicType st = 
    match u_int st with  
    | 0 -> DT_R 
    | 1 -> DT_I1 
    | 2 -> DT_U1 
    | 3 -> DT_I2 
    | 4 -> DT_U2 
    | 5 -> DT_I4 
    | 6 -> DT_U4 
    | 7 -> DT_I8 
    | 8 -> DT_U8 
    | 9 -> DT_R4 
    | 10 -> DT_R8 
    | 11 -> DT_I 
    | 12 -> DT_U 
    | 13 -> DT_REF 
    | _ -> ufailwith st "u_ILBasicType"
    
let u_ILVolatility st = (match u_int st with  0 -> Volatile | 1 -> Nonvolatile | _ -> ufailwith st "u_ILVolatility" )
let u_ILReadonly   st = (match u_int st with  0 -> ReadonlyAddress | 1 -> NormalAddress | _ -> ufailwith st "u_ILReadonly" )
  
let [<Literal>] itag_nop           = 0 
let [<Literal>] itag_ldarg         = 1
let [<Literal>] itag_ldnull        = 2 
let [<Literal>] itag_ilzero        = 3
let [<Literal>] itag_call          = 4 
let [<Literal>] itag_add           = 5
let [<Literal>] itag_sub           = 6 
let [<Literal>] itag_mul           = 7
let [<Literal>] itag_div           = 8 
let [<Literal>] itag_div_un        = 9 
let [<Literal>] itag_rem           = 10 
let [<Literal>] itag_rem_un        = 11 
let [<Literal>] itag_and           = 12 
let [<Literal>] itag_or            = 13 
let [<Literal>] itag_xor           = 14 
let [<Literal>] itag_shl           = 15 
let [<Literal>] itag_shr           = 16 
let [<Literal>] itag_shr_un        = 17 
let [<Literal>] itag_neg           = 18 
let [<Literal>] itag_not           = 19 
let [<Literal>] itag_conv          = 20
let [<Literal>] itag_conv_un       = 21 
let [<Literal>] itag_conv_ovf      = 22
let [<Literal>] itag_conv_ovf_un   = 23
let [<Literal>] itag_callvirt      = 24 
let [<Literal>] itag_ldobj         = 25 
let [<Literal>] itag_ldstr         = 26 
let [<Literal>] itag_castclass     = 27 
let [<Literal>] itag_isinst        = 28 
let [<Literal>] itag_unbox         = 29 
let [<Literal>] itag_throw         = 30 
let [<Literal>] itag_ldfld         = 31 
let [<Literal>] itag_ldflda        = 32 
let [<Literal>] itag_stfld         = 33 
let [<Literal>] itag_ldsfld        = 34 
let [<Literal>] itag_ldsflda       = 35 
let [<Literal>] itag_stsfld        = 36 
let [<Literal>] itag_stobj         = 37 
let [<Literal>] itag_box           = 38 
let [<Literal>] itag_newarr        = 39 
let [<Literal>] itag_ldlen         = 40 
let [<Literal>] itag_ldelema       = 41 
let [<Literal>] itag_ckfinite      = 42 
let [<Literal>] itag_ldtoken       = 43 
let [<Literal>] itag_add_ovf       = 44 
let [<Literal>] itag_add_ovf_un    = 45 
let [<Literal>] itag_mul_ovf       = 46 
let [<Literal>] itag_mul_ovf_un    = 47 
let [<Literal>] itag_sub_ovf       = 48 
let [<Literal>] itag_sub_ovf_un    = 49 
let [<Literal>] itag_ceq           = 50
let [<Literal>] itag_cgt           = 51
let [<Literal>] itag_cgt_un        = 52
let [<Literal>] itag_clt           = 53
let [<Literal>] itag_clt_un        = 54
let [<Literal>] itag_ldvirtftn     = 55 
let [<Literal>] itag_localloc      = 56 
let [<Literal>] itag_rethrow       = 57 
let [<Literal>] itag_sizeof        = 58
let [<Literal>] itag_ldelem_any    = 59
let [<Literal>] itag_stelem_any    = 60
let [<Literal>] itag_unbox_any     = 61
let [<Literal>] itag_ldlen_multi   = 62
let [<Literal>] itag_initobj       = 63   // currently unused, added for forward compat, see https://visualfsharp.codeplex.com/SourceControl/network/forks/jackpappas/fsharpcontrib/contribution/7134
let [<Literal>] itag_initblk       = 64   // currently unused, added for forward compat   
let [<Literal>] itag_cpobj         = 65   // currently unused, added for forward compat   
let [<Literal>] itag_cpblk         = 66   // currently unused, added for forward compat  

let simple_instrs = 
    [ itag_add,        AI_add
      itag_add_ovf,    AI_add_ovf
      itag_add_ovf_un, AI_add_ovf_un
      itag_and,        AI_and  
      itag_div,        AI_div 
      itag_div_un,     AI_div_un
      itag_ceq,        AI_ceq  
      itag_cgt,        AI_cgt 
      itag_cgt_un,     AI_cgt_un
      itag_clt,        AI_clt
      itag_clt_un,     AI_clt_un
      itag_mul,        AI_mul  
      itag_mul_ovf,    AI_mul_ovf
      itag_mul_ovf_un, AI_mul_ovf_un
      itag_rem,        AI_rem  
      itag_rem_un,     AI_rem_un  
      itag_shl,        AI_shl  
      itag_shr,        AI_shr  
      itag_shr_un,     AI_shr_un
      itag_sub,        AI_sub  
      itag_sub_ovf,    AI_sub_ovf
      itag_sub_ovf_un, AI_sub_ovf_un 
      itag_xor,        AI_xor  
      itag_or,         AI_or     
      itag_neg,        AI_neg     
      itag_not,        AI_not     
      itag_ldnull,     AI_ldnull   
      itag_ckfinite,   AI_ckfinite
      itag_nop,        AI_nop
      itag_localloc,   I_localloc
      itag_throw,      I_throw
      itag_ldlen,      I_ldlen
      itag_rethrow,    I_rethrow    
      itag_rethrow,    I_rethrow   
      itag_initblk,    I_initblk (Aligned,Nonvolatile)   
      itag_cpblk,      I_cpblk (Aligned,Nonvolatile)  
    ]

let encode_table = Dictionary<_,_>(300, HashIdentity.Structural)
let _ = List.iter (fun (icode,i) -> encode_table.[i] <- icode) simple_instrs
let encode_instr si = encode_table.[si]
let isNoArgInstr s = encode_table.ContainsKey s

let decoders = 
   [ itag_ldarg,       u_uint16                            >> mkLdarg
     itag_call,        u_ILMethodSpec                      >> (fun a -> I_call (Normalcall,a,None))
     itag_callvirt,    u_ILMethodSpec                      >> (fun a -> I_callvirt (Normalcall,a,None))
     itag_ldvirtftn,   u_ILMethodSpec                      >> I_ldvirtftn
     itag_conv,        u_ILBasicType                       >> (fun a -> (AI_conv a))
     itag_conv_ovf,    u_ILBasicType                       >> (fun a -> (AI_conv_ovf a))
     itag_conv_ovf_un, u_ILBasicType                       >> (fun a -> (AI_conv_ovf_un a))
     itag_ldfld,       u_tup2 u_ILVolatility u_ILFieldSpec >> (fun (b,c) -> I_ldfld (Aligned,b,c))
     itag_ldflda,      u_ILFieldSpec                       >> I_ldflda
     itag_ldsfld,      u_tup2 u_ILVolatility u_ILFieldSpec >> (fun (a,b) -> I_ldsfld (a,b))
     itag_ldsflda,     u_ILFieldSpec                       >> I_ldsflda
     itag_stfld,       u_tup2 u_ILVolatility u_ILFieldSpec >> (fun (b,c) -> I_stfld (Aligned,b,c))
     itag_stsfld,      u_tup2 u_ILVolatility u_ILFieldSpec >> (fun (a,b) -> I_stsfld (a,b))
     itag_ldtoken,     u_ILType                            >> (fun a -> I_ldtoken (ILToken.ILType a))
     itag_ldstr,       u_string                            >> I_ldstr
     itag_box,         u_ILType                            >> I_box
     itag_unbox,       u_ILType                            >> I_unbox
     itag_unbox_any,   u_ILType                            >> I_unbox_any
     itag_newarr,      u_tup2 u_ILArrayShape u_ILType      >> (fun (a,b) -> I_newarr(a,b))
     itag_stelem_any,  u_tup2 u_ILArrayShape u_ILType      >> (fun (a,b) -> I_stelem_any(a,b))
     itag_ldelem_any,  u_tup2 u_ILArrayShape u_ILType      >> (fun (a,b) -> I_ldelem_any(a,b))
     itag_ldelema,     u_tup3 u_ILReadonly u_ILArrayShape u_ILType >> (fun (a,b,c) -> I_ldelema(a,false,b,c))
     itag_castclass,   u_ILType                            >> I_castclass
     itag_isinst,      u_ILType                            >> I_isinst
     itag_ldobj,       u_ILType                            >> (fun c -> I_ldobj (Aligned,Nonvolatile,c))
     itag_stobj,       u_ILType                            >> (fun c -> I_stobj (Aligned,Nonvolatile,c))
     itag_sizeof,      u_ILType                            >> I_sizeof
     itag_ldlen_multi, u_tup2 u_int32 u_int32              >> (fun (a,b) -> EI_ldlen_multi (a,b))
     itag_ilzero,      u_ILType                            >> EI_ilzero 
     itag_ilzero,      u_ILType                            >> EI_ilzero   
     itag_initobj,     u_ILType                            >> I_initobj   
     itag_cpobj,       u_ILType                            >> I_cpobj 
   ]   

let decode_tab = 
    let tab = Array.init 256 (fun n -> (fun st -> ufailwith st ("no decoder for instruction "+string n)))
    let add_instr (icode,f) =  tab.[icode] <- f
    List.iter add_instr decoders
    List.iter (fun (icode,mk) -> add_instr (icode,(fun _ -> mk))) simple_instrs
    tab

let p_ILInstr x st =
    match x with
    | si when isNoArgInstr si         -> p_byte (encode_instr si) st
    | I_call(Normalcall,mspec,None)   -> p_byte itag_call st; p_ILMethodSpec mspec st
    | I_callvirt(Normalcall,mspec,None) -> p_byte itag_callvirt st;    p_ILMethodSpec mspec st
    | I_ldvirtftn mspec               -> p_byte itag_ldvirtftn st;   p_ILMethodSpec mspec st
    | I_ldarg x                       -> p_byte itag_ldarg st;       p_uint16 x st
    | AI_conv a                       -> p_byte itag_conv st;        p_ILBasicType a st
    | AI_conv_ovf a                   -> p_byte itag_conv_ovf st;    p_ILBasicType a st
    | AI_conv_ovf_un a                -> p_byte itag_conv_ovf_un st; p_ILBasicType a st
    | I_ldfld (Aligned,b,c)           -> p_byte itag_ldfld st;       p_tup2 p_ILVolatility p_ILFieldSpec (b,c) st
    | I_ldsfld (a,b)                  -> p_byte itag_ldsfld st;      p_tup2 p_ILVolatility p_ILFieldSpec (a,b) st
    | I_stfld (Aligned,b,c)           -> p_byte itag_stfld st;       p_tup2 p_ILVolatility p_ILFieldSpec (b,c) st
    | I_stsfld (a,b)                  -> p_byte itag_stsfld st;      p_tup2 p_ILVolatility p_ILFieldSpec (a,b) st
    | I_ldflda c                      -> p_byte itag_ldflda st;      p_ILFieldSpec c st
    | I_ldsflda a                     -> p_byte itag_ldsflda st;     p_ILFieldSpec a st
    | I_ldtoken (ILToken.ILType ty)   -> p_byte itag_ldtoken st;     p_ILType ty st
    | I_ldstr     s                   -> p_byte itag_ldstr st;       p_string s st
    | I_box  ty                       -> p_byte itag_box st;         p_ILType ty st
    | I_unbox  ty                     -> p_byte itag_unbox st;       p_ILType ty st
    | I_unbox_any  ty                 -> p_byte itag_unbox_any st;   p_ILType ty st
    | I_newarr (a,b)                  -> p_byte itag_newarr st;      p_tup2 p_ILArrayShape p_ILType (a,b) st
    | I_stelem_any (a,b)              -> p_byte itag_stelem_any st;  p_tup2 p_ILArrayShape p_ILType (a,b) st
    | I_ldelem_any (a,b)              -> p_byte itag_ldelem_any st;  p_tup2 p_ILArrayShape p_ILType (a,b) st
    | I_ldelema (a,_,b,c)             -> p_byte itag_ldelema st;     p_tup3 p_ILReadonly p_ILArrayShape p_ILType (a,b,c) st
    | I_castclass ty                  -> p_byte itag_castclass st;   p_ILType ty st
    | I_isinst  ty                    -> p_byte itag_isinst st;      p_ILType ty st
    | I_ldobj (Aligned,Nonvolatile,c) -> p_byte itag_ldobj st;       p_ILType c st
    | I_stobj (Aligned,Nonvolatile,c) -> p_byte itag_stobj st;       p_ILType c st
    | I_sizeof  ty                    -> p_byte itag_sizeof st;      p_ILType ty st
    | EI_ldlen_multi (n,m)            -> p_byte itag_ldlen_multi st; p_tup2 p_int32 p_int32 (n,m) st
    | EI_ilzero a                     -> p_byte itag_ilzero st;      p_ILType a st
    | I_initobj c                     -> p_byte itag_initobj st;     p_ILType c st   
    | I_cpobj c                       -> p_byte itag_cpobj st;       p_ILType c st  
    | i -> pfailwith st (sprintf "the IL instruction '%+A' cannot be emitted" i) 

let u_ILInstr st = 
    let n = u_byte st
    decode_tab.[n] st

  

//---------------------------------------------------------------------------
// Pickle/unpickle for F# types and module signatures
//---------------------------------------------------------------------------

let p_Map pk pv = p_wrap Map.toList (p_list (p_tup2 pk pv))
let p_qlist pv = p_wrap QueueList.toList (p_list pv)
let p_namemap p = p_Map p_string p

let u_Map uk uv = u_wrap Map.ofList (u_list (u_tup2 uk uv))
let u_qlist uv = u_wrap QueueList.ofList (u_list uv)
let u_namemap u = u_Map u_string u

let p_pos (x: pos) st = p_tup2 p_int p_int (x.Line,x.Column) st
let p_range (x: range) st = p_tup3 p_string p_pos p_pos (x.FileName, x.Start, x.End) st
let p_dummy_range : range pickler   = fun _x _st -> ()
let p_ident (x: Ident) st = p_tup2 p_string p_range (x.idText,x.idRange) st
let p_xmldoc (XmlDoc x) st = p_array p_string x st

let u_pos st = let a = u_int st in let b = u_int st in mkPos a b
let u_range st = let a = u_string st in let b = u_pos st in let c = u_pos st in mkRange a b c

// Most ranges (e.g. on optimization expressions) can be elided from stored data 
let u_dummy_range : range unpickler = fun _st -> range0
let u_ident st = let a = u_string st in let b = u_range st in ident(a,b)
let u_xmldoc st = XmlDoc (u_array u_string st)


let p_local_item_ref ctxt tab st = p_osgn_ref ctxt tab st

let p_tcref ctxt (x:EntityRef) st = 
    match x with 
    | ERefLocal x -> p_byte 0 st; p_local_item_ref ctxt st.oentities x st
    | ERefNonLocal x -> p_byte 1 st; p_nleref x st

let p_ucref (UCRef(a,b)) st = p_tup2 (p_tcref "ucref") p_string (a,b) st
let p_rfref (RFRef(a,b)) st = p_tup2 (p_tcref "rfref") p_string (a,b) st
let p_tpref x st = p_local_item_ref "typar" st.otypars  x st

let u_local_item_ref tab st = u_osgn_ref tab st

let u_tcref st = 
    let tag = u_byte st
    match tag with
    | 0 -> u_local_item_ref st.ientities  st |> ERefLocal 
    | 1 -> u_nleref                     st |> ERefNonLocal 
    | _ -> ufailwith st "u_item_ref"
    
let u_ucref st  = let a,b = u_tup2 u_tcref u_string st in UCRef(a,b)

let u_rfref st = let a,b = u_tup2 u_tcref u_string st in RFRef(a,b)

let u_tpref st = u_local_item_ref st.itypars st

// forward reference
let fill_p_ty2,p_ty2 = p_hole2()

let p_ty = p_ty2 false
let p_tys = (p_list p_ty)

let fill_p_attribs,p_attribs = p_hole()

// In F# 4.5, the type of the "this" pointer for structs is considered to be inref for the purposes of checking the implementation
// of the struct.  However for backwards compat reaons we can't serialize this as the type.
let checkForInRefStructThisArg st ty = 
    let g = st.oglobals
    let _, tauTy = tryDestForallTy g ty
    isFunTy g tauTy && isFunTy g (rangeOfFunTy g tauTy) && isInByrefTy g (domainOfFunTy g tauTy)

let p_nonlocal_val_ref (nlv:NonLocalValOrMemberRef) st =
    let a = nlv.EnclosingEntity
    let key = nlv.ItemKey
    let pkey = key.PartialKey
    p_tcref "nlvref" a st
    p_option p_string pkey.MemberParentMangledName st
    p_bool pkey.MemberIsOverride st 
    p_string pkey.LogicalName st 
    p_int pkey.TotalArgCount st 
    let isStructThisArgPos = 
        match key.TypeForLinkage with 
        | None -> false
        | Some ty -> checkForInRefStructThisArg st ty
    p_option (p_ty2 isStructThisArgPos) key.TypeForLinkage st

let rec p_vref ctxt x st = 
    match x with 
    | VRefLocal x    -> p_byte 0 st; p_local_item_ref ctxt st.ovals x st
    | VRefNonLocal x -> p_byte 1 st; p_nonlocal_val_ref x st

let p_vrefs ctxt = p_list (p_vref ctxt) 

let fill_u_ty,u_ty = u_hole()
let u_tys = (u_list u_ty)
let fill_u_attribs,u_attribs = u_hole()

let u_nonlocal_val_ref st : NonLocalValOrMemberRef = 
    let a = u_tcref st 
    let b1 = u_option u_string st
    let b2 = u_bool st
    let b3 = u_string st
    let c = u_int st
    let d = u_option u_ty st
    { EnclosingEntity = a
      ItemKey=ValLinkageFullKey({ MemberParentMangledName=b1; MemberIsOverride=b2;LogicalName=b3; TotalArgCount=c }, d) }
  
let u_vref st = 
    let tag = u_byte st
    match tag with
    | 0 -> u_local_item_ref st.ivals st |> (fun x -> VRefLocal x)
    | 1 -> u_nonlocal_val_ref st |> (fun x -> VRefNonLocal x)
    | _ -> ufailwith st "u_item_ref"
    
let u_vrefs = u_list u_vref 

let p_kind x st =
    p_byte (match x with
            | TyparKind.Type -> 0
            | TyparKind.Measure -> 1) st

let p_member_kind x st = 
    p_byte (match x with 
            | MemberKind.Member -> 0
            | MemberKind.PropertyGet  -> 1
            | MemberKind.PropertySet -> 2
            | MemberKind.Constructor -> 3
            | MemberKind.ClassConstructor -> 4
            | MemberKind.PropertyGetSet -> pfailwith st "pickling: MemberKind.PropertyGetSet only expected in parse trees") st

let u_kind st =
    match u_byte st with
    | 0 -> TyparKind.Type
    | 1 -> TyparKind.Measure
    | _ -> ufailwith st "u_kind"

let u_member_kind st = 
    match u_byte st with 
    | 0 -> MemberKind.Member 
    | 1 -> MemberKind.PropertyGet  
    | 2 -> MemberKind.PropertySet 
    | 3 -> MemberKind.Constructor
    | 4 -> MemberKind.ClassConstructor
    | _ -> ufailwith st "u_member_kind"

let p_MemberFlags x st = 
    p_tup6 p_bool p_bool p_bool p_bool p_bool p_member_kind 
        (x.IsInstance, 
         false (* _x3UnusedBoolInFormat *), 
         x.IsDispatchSlot, 
         x.IsOverrideOrExplicitImpl, 
         x.IsFinal, 
         x.MemberKind) st
let u_MemberFlags st = 
    let x2,_x3UnusedBoolInFormat,x4,x5,x6,x7 = u_tup6 u_bool u_bool u_bool u_bool u_bool u_member_kind st
    { IsInstance=x2
      IsDispatchSlot=x4
      IsOverrideOrExplicitImpl=x5
      IsFinal=x6
      MemberKind=x7}

let fill_u_Expr_hole,u_expr_fwd = u_hole()
let fill_p_Expr_hole,p_expr_fwd = p_hole()

let p_anonInfo_data (anonInfo: AnonRecdTypeInfo) st = 
    p_tup3 p_ccuref p_bool (p_array p_ident) (anonInfo.Assembly, evalTupInfoIsStruct anonInfo.TupInfo, anonInfo.SortedIds) st

let p_anonInfo x st = 
    p_osgn_decl st.oanoninfos p_anonInfo_data x st

let p_trait_sln sln st = 
    match sln with 
    | ILMethSln(a,b,c,d) ->
         p_byte 0 st; p_tup4 p_ty (p_option p_ILTypeRef) p_ILMethodRef p_tys (a,b,c,d) st
    | FSMethSln(a,b,c) ->
         p_byte 1 st; p_tup3 p_ty (p_vref "trait") p_tys (a,b,c) st
    | BuiltInSln -> 
         p_byte 2 st
    | ClosedExprSln expr -> 
         p_byte 3 st; p_expr_fwd expr st
    | FSRecdFieldSln(a,b,c) ->
         p_byte 4 st; p_tup3 p_tys p_rfref p_bool (a,b,c) st
    | FSAnonRecdFieldSln(a, b, c) ->
         p_byte 5 st; p_tup3 p_anonInfo p_tys p_int (a,b,c) st


let p_trait (TTrait(a,b,c,d,e,f)) st  = 
    p_tup6 p_tys p_string p_MemberFlags p_tys (p_option p_ty) (p_option p_trait_sln) (a,b,c,d,e,!f) st

let u_anonInfo_data st = 
    let (ccu, info, nms) = u_tup3 u_ccuref u_bool (u_array u_ident) st 
    AnonRecdTypeInfo.Create (ccu, mkTupInfo info, nms)

let u_anonInfo st = 
    u_osgn_decl st.ianoninfos u_anonInfo_data st 

// We have to store trait solutions since they can occur in optimization data
let u_trait_sln st = 
    let tag = u_byte st
    match tag with 
    | 0 -> 
        let (a,b,c,d) = u_tup4 u_ty (u_option u_ILTypeRef) u_ILMethodRef u_tys st
        ILMethSln(a,b,c,d) 
    | 1 -> 
        let (a,b,c) = u_tup3 u_ty u_vref u_tys st
        FSMethSln(a,b,c)
    | 2 -> 
        BuiltInSln
    | 3 -> 
        ClosedExprSln (u_expr_fwd st)
    | 4 -> 
        let (a,b,c) = u_tup3 u_tys u_rfref u_bool st
        FSRecdFieldSln(a,b,c) 
    | 5 -> 
         let (a,b,c) = u_tup3 u_anonInfo u_tys u_int st
         FSAnonRecdFieldSln(a, b, c)
    | _ -> ufailwith st "u_trait_sln" 

let u_trait st = 
    let a,b,c,d,e,f = u_tup6 u_tys u_string u_MemberFlags u_tys (u_option u_ty) (u_option u_trait_sln) st
    TTrait (a,b,c,d,e,ref f)


let p_rational q st = p_int32 (GetNumerator q) st; p_int32 (GetDenominator q) st

let p_measure_con tcref st = p_byte 0 st; p_tcref "measure" tcref st

let p_measure_var v st = p_byte 3 st; p_tpref v st

let p_measure_one = p_byte 4

// Pickle a unit-of-measure variable or constructor
let p_measure_varcon unt st =
     match unt with 
     | Measure.Con tcref   -> p_measure_con tcref st
     | Measure.Var v       -> p_measure_var v st
     | _                  -> pfailwith st ("p_measure_varcon: expected measure variable or constructor")

// Pickle a positive integer power of a unit-of-measure variable or constructor
let rec p_measure_pospower unt n st =
  if n = 1 
  then p_measure_varcon unt st
  else p_byte 2 st; p_measure_varcon unt st; p_measure_pospower unt (n-1) st

// Pickle a non-zero integer power of a unit-of-measure variable or constructor
let p_measure_intpower unt n st =
  if n < 0
  then p_byte 1 st; p_measure_pospower unt (-n) st
  else p_measure_pospower unt n st

// Pickle a rational power of a unit-of-measure variable or constructor
let rec p_measure_power unt q st =
  if q = ZeroRational then p_measure_one st
  elif GetDenominator q = 1 
  then p_measure_intpower unt (GetNumerator q) st 
  else p_byte 5 st; p_measure_varcon unt st; p_rational q st

// Pickle a normalized unit-of-measure expression
// Normalized means of the form cv1 ^ q1 * ... * cvn ^ qn 
// where q1, ..., qn are non-zero, and cv1, ..., cvn are distinct unit-of-measure variables or constructors
let rec p_normalized_measure unt st =
     let unt = stripUnitEqnsAux false unt 
     match unt with 
     | Measure.Con tcref   -> p_measure_con tcref st
     | Measure.Inv x       -> p_byte 1 st; p_normalized_measure x st
     | Measure.Prod(x1,x2) -> p_byte 2 st; p_normalized_measure x1 st; p_normalized_measure x2 st
     | Measure.Var v       -> p_measure_var v st
     | Measure.One         -> p_measure_one st
     | Measure.RationalPower(x,q) -> p_measure_power x q st

// By normalizing the unit-of-measure and treating integer powers as a special case, 
// we ensure that the pickle format for rational powers of units (byte 5 followed by 
// numerator and denominator) is used only when absolutely necessary, maintaining 
// compatibility of formats with versions prior to F# 4.0.
//
// See https://github.com/Microsoft/visualfsharp/issues/69
let p_measure_expr unt st = p_normalized_measure (normalizeMeasure st.oglobals unt) st

let u_rational st =
  let a,b = u_tup2 u_int32 u_int32 st in DivRational (intToRational a) (intToRational b)

let rec u_measure_expr st =
    let tag = u_byte st
    match tag with
    | 0 -> let a = u_tcref st in Measure.Con a
    | 1 -> let a = u_measure_expr st in Measure.Inv a
    | 2 -> let a,b = u_tup2 u_measure_expr u_measure_expr st in Measure.Prod (a,b)
    | 3 -> let a = u_tpref st in Measure.Var a
    | 4 -> Measure.One
    | 5 -> let a = u_measure_expr st in let b = u_rational st in Measure.RationalPower (a,b)
    | _ -> ufailwith st "u_measure_expr"

let p_tyar_constraint x st = 
    match x with 
    | TyparConstraint.CoercesTo (a,_)               -> p_byte 0 st; p_ty a st
    | TyparConstraint.MayResolveMember(traitInfo,_) -> p_byte 1 st; p_trait traitInfo st
    | TyparConstraint.DefaultsTo(_,rty,_)           -> p_byte 2 st; p_ty rty st
    | TyparConstraint.SupportsNull _                -> p_byte 3 st
    | TyparConstraint.IsNonNullableStruct _         -> p_byte 4 st
    | TyparConstraint.IsReferenceType _             -> p_byte 5 st
    | TyparConstraint.RequiresDefaultConstructor _  -> p_byte 6 st
    | TyparConstraint.SimpleChoice(tys,_)           -> p_byte 7 st; p_tys tys st
    | TyparConstraint.IsEnum(ty,_)                  -> p_byte 8 st; p_ty ty st
    | TyparConstraint.IsDelegate(aty,bty,_)         -> p_byte 9 st; p_ty aty st; p_ty bty st
    | TyparConstraint.SupportsComparison _          -> p_byte 10 st
    | TyparConstraint.SupportsEquality _            -> p_byte 11 st
    | TyparConstraint.IsUnmanaged _                 -> p_byte 12 st
    | TyparConstraint.NotSupportsNull _             -> p_byte 13 st
let p_tyar_constraints = (p_list p_tyar_constraint)

let u_tyar_constraint st = 
    let tag = u_byte st
    match tag with
    | 0 -> u_ty  st             |> (fun a     _ -> TyparConstraint.CoercesTo (a,range0) )
    | 1 -> u_trait st            |> (fun a     _ -> TyparConstraint.MayResolveMember(a,range0))
    | 2 -> u_ty st              |> (fun a  ridx -> TyparConstraint.DefaultsTo(ridx,a,range0))
    | 3 ->                          (fun       _ -> TyparConstraint.SupportsNull range0)
    | 4 ->                          (fun       _ -> TyparConstraint.IsNonNullableStruct range0)
    | 5 ->                          (fun       _ -> TyparConstraint.IsReferenceType range0)
    | 6 ->                          (fun       _ -> TyparConstraint.RequiresDefaultConstructor range0)
    | 7 -> u_tys st             |> (fun a     _ -> TyparConstraint.SimpleChoice(a,range0))
    | 8 -> u_ty  st             |> (fun a     _ -> TyparConstraint.IsEnum(a,range0))
    | 9 -> u_tup2 u_ty u_ty st |> (fun (a,b) _ -> TyparConstraint.IsDelegate(a,b,range0))
    | 10 ->                         (fun       _ -> TyparConstraint.SupportsComparison range0)
    | 11 ->                         (fun       _ -> TyparConstraint.SupportsEquality range0)
    | 12 ->                         (fun       _ -> TyparConstraint.IsUnmanaged range0)
    | 13 ->                         (fun       _ -> TyparConstraint.NotSupportsNull range0)
    | _ -> ufailwith st "u_tyar_constraint" 


let u_tyar_constraints = (u_list_revi u_tyar_constraint)


let p_tyar_spec_data (x:Typar) st = 
    p_tup5
      p_ident 
      p_attribs
      p_int64
      p_tyar_constraints
      p_xmldoc
      (x.typar_id,x.Attribs,int64 x.typar_flags.PickledBits,x.Constraints,x.XmlDoc) st

let p_tyar_spec (x:Typar) st = 
    //Disabled, workaround for bug 2721: if x.Rigidity <> TyparRigidity.Rigid then warning(Error(sprintf "p_tyar_spec: typar#%d is not rigid" x.Stamp, x.Range))
    if x.IsFromError then warning(Error((0,"p_tyar_spec: from error"), x.Range))
    p_osgn_decl st.otypars p_tyar_spec_data x st

let p_tyar_specs = (p_list p_tyar_spec)

let u_tyar_spec_data st = 
    let a,c,d,e,g = u_tup5 u_ident u_attribs u_int64 u_tyar_constraints u_xmldoc st
    { typar_id=a 
      typar_stamp=newStamp()
      typar_flags=TyparFlags(int32 d)
      typar_solution=None
      typar_astype= Unchecked.defaultof<_>
      typar_opt_data=
        match g, e, c with
        | XmlDoc [||], [], [] -> None
        | _ -> Some { typar_il_name = None; typar_xmldoc = g; typar_constraints = e; typar_attribs = c } }

let u_tyar_spec st = 
    u_osgn_decl st.itypars u_tyar_spec_data st 

let u_tyar_specs = (u_list u_tyar_spec)

let _ = fill_p_ty2 (fun isStructThisArgPos ty st ->
    let ty = stripTyparEqns ty

    // See comment on 'checkForInRefStructThisArg'
    let ty = 
        if isInByrefTy st.oglobals ty && isStructThisArgPos then 
            // Convert the inref to a byref 
            mkByrefTy st.oglobals (destByrefTy st.oglobals ty) 
        else
            ty

    match ty with 
    | TType_tuple (tupInfo,l) -> 
          if evalTupInfoIsStruct tupInfo then 
              p_byte 8 st; p_tys l st
          else
              p_byte 0 st; p_tys l st

    | TType_app(ERefNonLocal nleref,[], nullness) ->
        if st.oglobals.langFeatureNullness then 
            match nullness.Evaluate() with 
            | NullnessInfo.WithNull -> p_byteB 9 st
            | NullnessInfo.WithoutNull -> p_byteB 10 st
            | NullnessInfo.ObliviousToNull -> p_byteB 11 st
        p_byte 1 st; p_simpletyp nleref st

    | TType_app (tc,tinst, nullness) ->
        if st.oglobals.langFeatureNullness then 
            match nullness.Evaluate() with 
            | NullnessInfo.WithNull -> p_byteB 12 st
            | NullnessInfo.WithoutNull -> p_byteB 13 st
            | NullnessInfo.ObliviousToNull -> p_byteB 14 st
        p_byte 2 st; p_tcref "typ" tc st; p_tys tinst st
        
    | TType_fun (d,r,nullness) ->
        if st.oglobals.langFeatureNullness then 
            match nullness.Evaluate() with 
            | NullnessInfo.WithNull -> p_byteB 15 st
            | NullnessInfo.WithoutNull -> p_byteB 16 st
            | NullnessInfo.ObliviousToNull -> p_byteB 17 st
        p_byte 3 st
        // Note, the "this" argument may be found in the domain position of a function type, so propagate the isStructThisArgPos value
        p_ty2 isStructThisArgPos d st
        p_ty r st

    | TType_var (r, nullness) -> 
        if st.oglobals.langFeatureNullness then 
            match nullness.Evaluate() with 
            | NullnessInfo.WithNull -> p_byteB 18 st
            | NullnessInfo.WithoutNull -> p_byteB 19 st
            | NullnessInfo.ObliviousToNull -> p_byteB 20 st
        p_byte 4 st
        p_tpref r st

    | TType_forall (tps,r) -> 
        p_byte 5 st
        p_tyar_specs tps st
        // Note, the "this" argument may be found in the body of a generic forall type, so propagate the isStructThisArgPos value
        p_ty2 isStructThisArgPos r st
<<<<<<< HEAD

    | TType_measure unt -> p_byte 6 st; p_measure_expr unt st

    | TType_ucase (uc,tinst) -> p_byte 7 st; p_tup2 p_ucref p_tys (uc,tinst) st)
=======
    | TType_measure unt                 -> p_byte 6 st; p_measure_expr unt st
    | TType_ucase (uc,tinst)            -> p_byte 7 st; p_tup2 p_ucref p_tys (uc,tinst) st
    // p_byte 8 taken by TType_tuple above
    | TType_anon (anonInfo, l) -> 
         p_byte 9 st
         p_anonInfo anonInfo st
         p_tys l st)
>>>>>>> e709f52b

let _ = fill_u_ty (fun st ->
    let tag = u_byte st

    match tag with
    | 0 -> 
        let l = u_tys st
        TType_tuple (tupInfoRef, l)
    | 1 -> 
        let tagB = u_byteB st
        let sty = u_simpletyp st 
        match tagB with 
        | 0 ->
            sty
        | 9 -> 
            match sty with 
            | TType_app(tcref, _, _) -> TType_app(tcref, [], KnownWithNull)
            | _ -> ufailwith st "u_ty 9a"
        | 10 -> 
            match sty with 
            | TType_app(tcref, _, _) -> TType_app(tcref, [], KnownWithoutNull)
            | _ -> ufailwith st "u_ty 9b"
        | 11 -> 
            match sty with 
            | TType_app(tcref, _, _) -> TType_app(tcref, [], KnownObliviousToNull)
            | _ -> ufailwith st "u_ty 9c"
        | b -> ufailwith st (sprintf "u_ty - 1/B, byte = %A" b)
    | 2 -> 
        let tagB = u_byteB st
        let tcref = u_tcref st
        let tinst = u_tys st
        match tagB with 
        | 0 -> TType_app (tcref, tinst, KnownObliviousToNull)
        | 12 -> TType_app (tcref, tinst, KnownWithNull)
        | 13 -> TType_app (tcref, tinst, KnownWithoutNull)
        | 14 -> TType_app (tcref, tinst, KnownObliviousToNull)
        | _ -> ufailwith st "u_ty - 2/B"
    | 3 -> 
        let tagB = u_byteB st
        let d = u_ty st
        let r = u_ty st
        match tagB with 
        | 0 -> TType_fun (d, r, KnownObliviousToNull)
        | 15 -> TType_fun (d, r, KnownWithNull)
        | 16 -> TType_fun (d, r, KnownWithoutNull)
        | 17 -> TType_fun (d, r, KnownObliviousToNull)
        | _ -> ufailwith st "u_ty - 3/B"
    | 4 ->
        let tagB = u_byteB st
        let r = u_tpref st
        match tagB with 
        | 0 -> r.AsType KnownObliviousToNull
        | 18 -> r.AsType KnownWithNull
        | 19 -> r.AsType KnownWithoutNull
        | 20 -> r.AsType KnownObliviousToNull
        | _ -> ufailwith st "u_ty - 4/B"
    | 5 -> let tps = u_tyar_specs st in let r = u_ty st  in TType_forall (tps,r)
    | 6 -> let unt = u_measure_expr st                     in TType_measure unt
    | 7 -> let uc = u_ucref st in let tinst = u_tys st    in TType_ucase (uc,tinst)
    | 8 -> let l = u_tys st                               in TType_tuple (tupInfoStruct, l)
    | 9 -> let anonInfo = u_anonInfo st in let l = u_tys st  in TType_anon (anonInfo, l)
    | _ -> ufailwith st "u_typ")
  

let fill_p_binds,p_binds = p_hole()
let fill_p_targets,p_targets = p_hole()
let fill_p_Exprs,p_Exprs = p_hole()
let fill_p_constraints,p_constraints = p_hole()
let fill_p_Vals,p_Vals = p_hole()

let fill_u_binds,u_binds = u_hole()
let fill_u_targets,u_targets = u_hole()
let fill_u_Exprs,u_Exprs = u_hole()
let fill_u_constraints,u_constraints = u_hole()
let fill_u_Vals,u_Vals = u_hole()

let p_ArgReprInfo (x:ArgReprInfo) st = 
    p_attribs x.Attribs st 
    p_option p_ident x.Name st

let p_TyparReprInfo (TyparReprInfo(a,b)) st = 
    p_ident a st 
    p_kind b st

let p_ValReprInfo (ValReprInfo (a,args,ret)) st = 
    p_list p_TyparReprInfo a st 
    p_list (p_list p_ArgReprInfo) args st 
    p_ArgReprInfo ret st

let u_ArgReprInfo st = 
    let a = u_attribs st 
    let b = u_option u_ident st 
    match a,b with 
    | [],None -> ValReprInfo.unnamedTopArg1 
    | _ -> { Attribs = a; Name = b } 

let u_TyparReprInfo st = 
    let a = u_ident st
    let b = u_kind st 
    TyparReprInfo(a,b)

let u_ValReprInfo st = 
    let a = u_list u_TyparReprInfo st
    let b = u_list (u_list u_ArgReprInfo) st
    let c = u_ArgReprInfo st
    ValReprInfo (a,b,c)

let p_ranges x st = 
    p_option (p_tup2 p_range p_range) x st

let p_istype x st = 
    match x with 
    | FSharpModuleWithSuffix -> p_byte 0 st
    | ModuleOrType           -> p_byte 1 st
    | Namespace              -> p_byte 2 st

let p_cpath (CompPath(a,b)) st = 
    p_tup2 p_ILScopeRef (p_list (p_tup2 p_string p_istype)) (a,b) st

let u_ranges st = u_option (u_tup2 u_range u_range) st

let u_istype st = 
    let tag = u_byte st
    match tag with
    | 0 -> FSharpModuleWithSuffix 
    | 1 -> ModuleOrType  
    | 2 -> Namespace 
    | _ -> ufailwith st "u_istype"

let u_cpath  st = let a,b = u_tup2 u_ILScopeRef (u_list (u_tup2 u_string u_istype)) st in (CompPath(a,b))


let rec dummy x = x
and p_tycon_repr x st = 
    // The leading "p_byte 1" and "p_byte 0" come from the F# 2.0 format, which used an option value at this point.
    match x with 
    | TRecdRepr fs         -> p_byte 1 st; p_byte 0 st; p_rfield_table fs st; false
    | TUnionRepr x         -> p_byte 1 st; p_byte 1 st; p_list p_unioncase_spec (Array.toList x.CasesTable.CasesByIndex) st; false
    | TAsmRepr ilty        -> p_byte 1 st; p_byte 2 st; p_ILType ilty st; false
    | TFSharpObjectRepr r  -> p_byte 1 st; p_byte 3 st; p_tycon_objmodel_data r st; false
    | TMeasureableRepr ty  -> p_byte 1 st; p_byte 4 st; p_ty ty st; false
    | TNoRepr              -> p_byte 0 st; false
#if !NO_EXTENSIONTYPING
    | TProvidedTypeExtensionPoint info -> 
        if info.IsErased then 
            // Pickle erased type definitions as a NoRepr
            p_byte 0 st; false
        else
            // Pickle generated type definitions as a TAsmRepr
            p_byte 1 st; p_byte 2 st; p_ILType (mkILBoxedType(ILTypeSpec.Create(ExtensionTyping.GetILTypeRefOfProvidedType(info.ProvidedType ,range0),[]))) st; true
    | TProvidedNamespaceExtensionPoint _ -> p_byte 0 st; false
#endif
    | TILObjectRepr (TILObjectReprData (_,_,td)) -> error (Failure("Unexpected IL type definition"+td.Name))

and p_tycon_objmodel_data x st = 
  p_tup3 p_tycon_objmodel_kind (p_vrefs "vslots") p_rfield_table 
    (x.fsobjmodel_kind, x.fsobjmodel_vslots, x.fsobjmodel_rfields) st

and p_attribs_ext f x st = p_list_ext f p_attrib x st

and p_unioncase_spec x st =                     
    p_rfield_table x.FieldTable st
    p_ty x.ReturnType st
    p_string x.CompiledName st
    p_ident x.Id st
    // The XmlDoc are only written for the extended in-memory format. We encode their presence using a marker bit here
    p_attribs_ext (if st.oInMem then Some (p_xmldoc x.XmlDoc) else None)  x.Attribs st
    p_string x.XmlDocSig st
    p_access x.Accessibility st

and p_exnc_spec_data x st = p_entity_spec_data x st

and p_exnc_repr x st =
    match x with 
    | TExnAbbrevRepr x -> p_byte 0 st; (p_tcref "exn abbrev") x st
    | TExnAsmRepr x    -> p_byte 1 st; p_ILTypeRef x st
    | TExnFresh x      -> p_byte 2 st; p_rfield_table x st
    | TExnNone         -> p_byte 3 st

and p_exnc_spec x st = p_entity_spec x st

and p_access (TAccess n) st = p_list p_cpath n st

and p_recdfield_spec x st = 
    p_bool x.rfield_mutable st
    p_bool x.rfield_volatile st
    p_ty x.rfield_type st
    p_bool x.rfield_static st
    p_bool x.rfield_secret st
    p_option p_const x.rfield_const st
    p_ident x.rfield_id st 
    p_attribs_ext (if st.oInMem then Some (p_xmldoc x.XmlDoc) else None) x.rfield_pattribs st
    p_attribs x.rfield_fattribs st
    p_string x.rfield_xmldocsig st
    p_access x.rfield_access st

and p_rfield_table x st = 
    p_list p_recdfield_spec (Array.toList x.FieldsByIndex) st

and p_entity_spec_data (x:Entity) st = 
    p_tyar_specs (x.entity_typars.Force(x.entity_range)) st 
    p_string x.entity_logical_name st
    p_option p_string x.EntityCompiledName st
    p_range  x.entity_range st
    p_option p_pubpath x.entity_pubpath st
    p_access x.Accessibility st
    p_access  x.TypeReprAccessibility st
    p_attribs x.entity_attribs st
    let flagBit = p_tycon_repr x.entity_tycon_repr st
    p_option p_ty x.TypeAbbrev st
    p_tcaug x.entity_tycon_tcaug st
    p_string System.String.Empty st
    p_kind x.TypeOrMeasureKind st
    p_int64 (x.entity_flags.PickledBits ||| (if flagBit then EntityFlags.ReservedBitForPickleFormatTyconReprFlag else 0L)) st
    p_option p_cpath x.entity_cpath st
    p_maybe_lazy p_modul_typ x.entity_modul_contents st
    p_exnc_repr x.ExceptionInfo st
    if st.oInMem then
        p_used_space1 (p_xmldoc x.XmlDoc) st
    else
        p_space 1 () st


and p_tcaug p st = 
    p_tup9
      (p_option (p_tup2 (p_vref "compare_obj") (p_vref "compare")))
      (p_option (p_vref "compare_withc"))
      (p_option (p_tup3 (p_vref "hash_obj") (p_vref "hash_withc") (p_vref "equals_withc")))
      (p_option (p_tup2 (p_vref "hash") (p_vref "equals")))
      (p_list (p_tup2 p_string (p_vref "adhoc"))) 
      (p_list (p_tup3 p_ty p_bool p_dummy_range))
      (p_option p_ty)
      p_bool
      (p_space 1)
      (p.tcaug_compare, 
       p.tcaug_compare_withc, 
       p.tcaug_hash_and_equals_withc, 
       p.tcaug_equals, 
       (p.tcaug_adhoc_list 
           |> ResizeArray.toList 
           // Explicit impls of interfaces only get kept in the adhoc list
           // in order to get check the well-formedness of an interface.
           // Keeping them across assembly boundaries is not valid, because relinking their ValRefs 
           // does not work correctly (they may get incorrectly relinked to a default member) 
           |> List.filter (fun (isExplicitImpl,_) -> not isExplicitImpl)
           |> List.map (fun (_,vref) -> vref.LogicalName, vref)), 
       p.tcaug_interfaces,
       p.tcaug_super,
       p.tcaug_abstract,
       space) st

and p_entity_spec x st = p_osgn_decl st.oentities p_entity_spec_data x st

and p_parentref x st = 
    match x with 
    | ParentNone -> p_byte 0 st
    | Parent x -> p_byte 1 st; p_tcref "parent tycon" x st

and p_attribkind x st = 
    match x with 
    | ILAttrib x -> p_byte 0 st; p_ILMethodRef x st
    | FSAttrib x -> p_byte 1 st; p_vref "attrib" x st

and p_attrib (Attrib (a,b,c,d,e,_targets,f)) st = // AttributeTargets are not preserved
    p_tup6 (p_tcref "attrib") p_attribkind (p_list p_attrib_expr) (p_list p_attrib_arg) p_bool p_dummy_range (a,b,c,d,e,f) st

and p_attrib_expr (AttribExpr(e1,e2)) st = 
    p_tup2 p_expr p_expr (e1,e2) st

and p_attrib_arg (AttribNamedArg(a,b,c,d)) st = 
    p_tup4 p_string p_ty p_bool p_attrib_expr (a,b,c,d) st

and p_member_info (x:ValMemberInfo) st = 
    p_tup4 (p_tcref "member_info")  p_MemberFlags (p_list p_slotsig) p_bool 
        (x.ApparentEnclosingEntity,x.MemberFlags,x.ImplementedSlotSigs,x.IsImplemented) st

and p_tycon_objmodel_kind x st = 
    match x with 
    | TTyconClass       -> p_byte 0 st
    | TTyconInterface   -> p_byte 1 st
    | TTyconStruct      -> p_byte 2 st
    | TTyconDelegate ss -> p_byte 3 st; p_slotsig ss st
    | TTyconEnum        -> p_byte 4 st

and p_mustinline x st = 
    p_byte (match x with 
            | ValInline.PseudoVal -> 0
            | ValInline.Always  -> 1
            | ValInline.Optional -> 2
            | ValInline.Never -> 3) st

and p_basethis x st = 
    p_byte (match x with 
            | BaseVal -> 0
            | CtorThisVal  -> 1
            | NormalVal -> 2
            | MemberThisVal -> 3) st

and p_vrefFlags x st = 
    match x with 
    | NormalValUse -> p_byte 0 st
    | CtorValUsedAsSuperInit  -> p_byte 1 st
    | CtorValUsedAsSelfInit  -> p_byte 2 st
    | PossibleConstrainedCall ty  -> p_byte 3 st; p_ty ty st
    | VSlotDirectCall -> p_byte 4 st

and p_ValData x st =
    p_string x.val_logical_name st
    p_option p_string x.ValCompiledName st
    // only keep range information on published values, not on optimization data
    p_ranges (x.ValReprInfo |> Option.map (fun _ -> x.val_range, x.DefinitionRange)) st
    
    let isStructThisArgPos = x.IsMember && checkForInRefStructThisArg st x.Type
    p_ty2 isStructThisArgPos x.val_type st

    p_int64 x.val_flags.PickledBits st
    p_option p_member_info x.MemberInfo st
    p_attribs x.Attribs st
    p_option p_ValReprInfo x.ValReprInfo st
    p_string x.XmlDocSig st
    p_access x.Accessibility st
    p_parentref x.DeclaringEntity st
    p_option p_const x.LiteralValue st
    if st.oInMem then
        p_used_space1 (p_xmldoc x.XmlDoc) st
    else
        p_space 1 () st
      
and p_Val x st = 
    p_osgn_decl st.ovals p_ValData x st

and p_modul_typ (x: ModuleOrNamespaceType) st = 
    p_tup3
      p_istype
      (p_qlist p_Val)
      (p_qlist p_entity_spec)
      (x.ModuleOrNamespaceKind,x.AllValsAndMembers,x.AllEntities)
      st

and u_tycon_repr st = 
    let tag1 = u_byte st
    match tag1 with
    | 0 -> (fun _flagBit -> TNoRepr)
    | 1 -> 
        let tag2 = u_byte st
        match tag2 with
        | 0 -> 
            let v = u_rfield_table st 
            (fun _flagBit -> TRecdRepr v)
        | 1 -> 
            let v = u_list u_unioncase_spec  st 
            (fun _flagBit -> MakeUnionRepr v)
        | 2 -> 
            let v = u_ILType st 
            // This is the F# 3.0 extension to the format used for F# provider-generated types, which record an ILTypeRef in the format
            // You can think of an F# 2.0 reader as always taking the path where 'flagBit' is false. Thus the F# 2.0 reader will 
            // interpret provider-generated types as TAsmRepr.
            (fun flagBit -> 
                if flagBit then 
                    let iltref = v.TypeRef
                    match st.iILModule with 
                    | None -> TNoRepr
                    | Some iILModule -> 
                    try 
                        let rec find acc enclosingTypeNames (tdefs:ILTypeDefs) = 
                            match enclosingTypeNames with 
                            | [] -> List.rev acc, tdefs.FindByName iltref.Name
                            | h::t -> let nestedTypeDef = tdefs.FindByName h
                                      find (tdefs.FindByName h :: acc) t nestedTypeDef.NestedTypes
                        let nestedILTypeDefs,ilTypeDef = find [] iltref.Enclosing iILModule.TypeDefs
                        TILObjectRepr(TILObjectReprData(st.iilscope,nestedILTypeDefs,ilTypeDef))
                    with _ -> 
                        System.Diagnostics.Debug.Assert(false, sprintf "failed to find IL backing metadata for cross-assembly generated type %s" iltref.FullName)
                        TNoRepr
                else 
                    TAsmRepr v)
        | 3 -> 
            let v = u_tycon_objmodel_data  st 
            (fun _flagBit -> TFSharpObjectRepr v)
        | 4 -> 
            let v = u_ty st 
            (fun _flagBit -> TMeasureableRepr v)
        | _ -> ufailwith st "u_tycon_repr"
    | _ -> ufailwith st "u_tycon_repr"
  
and u_tycon_objmodel_data st = 
    let x1,x2,x3 = u_tup3 u_tycon_objmodel_kind u_vrefs u_rfield_table st
    {fsobjmodel_kind=x1; fsobjmodel_vslots=x2; fsobjmodel_rfields=x3 }
  
and u_attribs_ext extraf st = u_list_ext extraf u_attrib st
and u_unioncase_spec st = 
    let a = u_rfield_table  st
    let b = u_ty st
    let c = u_string st
    let d = u_ident  st
    // The XmlDoc is only present in the extended in-memory format. We detect its presence using a marker bit here
    let xmldoc, e = u_attribs_ext u_xmldoc st
    let f = u_string st
    let i = u_access st
    { FieldTable=a 
      ReturnType=b 
      CompiledName=c 
      Id=d 
      Attribs=e
      XmlDoc= defaultArg xmldoc XmlDoc.Empty
      XmlDocSig=f
      Accessibility=i 
      OtherRangeOpt=None }
    
and u_exnc_spec_data st = u_entity_spec_data st 

and u_exnc_repr st =
    let tag = u_byte st
    match tag with
    | 0 -> u_tcref        st |> TExnAbbrevRepr
    | 1 -> u_ILTypeRef    st |> TExnAsmRepr
    | 2 -> u_rfield_table st |> TExnFresh
    | 3 -> TExnNone
    | _ -> ufailwith st "u_exnc_repr"
  
and u_exnc_spec st = u_entity_spec st

and u_access st = 
    match u_list u_cpath st with 
    | [] -> taccessPublic // save unnecessary allocations 
    | res -> TAccess res

and u_recdfield_spec st = 
    let a = u_bool st
    let b = u_bool st
    let c1 = u_ty st
    let c2 = u_bool st
    let c2b = u_bool st
    let c3 = u_option u_const st
    let d = u_ident st
    // The XmlDoc is only present in the extended in-memory format. We detect its presence using a marker bit here
    let xmldoc, e1 = u_attribs_ext u_xmldoc st
    let e2 = u_attribs st
    let f = u_string st
    let g = u_access st
    { rfield_mutable=a  
      rfield_volatile=b  
      rfield_type=c1 
      rfield_static=c2 
      rfield_secret=c2b 
      rfield_const=c3 
      rfield_id=d 
      rfield_pattribs=e1
      rfield_fattribs=e2
      rfield_xmldoc= defaultArg xmldoc XmlDoc.Empty
      rfield_xmldocsig=f 
      rfield_access=g
      rfield_name_generated = false
      rfield_other_range = None }

and u_rfield_table st = MakeRecdFieldsTable (u_list u_recdfield_spec st)

and u_entity_spec_data st : Entity = 
    let x1,x2a,x2b,x2c,x3,(x4a,x4b),x6,x7f,x8,x9,_x10,x10b,x11,x12,x13,x14,x15 = 
       u_tup17
          u_tyar_specs
          u_string
          (u_option u_string)
          u_range
          (u_option u_pubpath)
          (u_tup2 u_access u_access)
          u_attribs
          u_tycon_repr
          (u_option u_ty) 
          u_tcaug 
          u_string 
          u_kind
          u_int64
          (u_option u_cpath )
          (u_lazy u_modul_typ) 
          u_exnc_repr 
          (u_used_space1 u_xmldoc)
          st
    // We use a bit that was unused in the F# 2.0 format to indicate two possible representations in the F# 3.0 tycon_repr format
    let x7 = x7f (x11 &&& EntityFlags.ReservedBitForPickleFormatTyconReprFlag <> 0L)
    let x11 = x11 &&& ~~~EntityFlags.ReservedBitForPickleFormatTyconReprFlag

    { entity_typars=LazyWithContext.NotLazy x1
      entity_stamp=newStamp()
      entity_logical_name=x2a
      entity_range=x2c
      entity_pubpath=x3
      entity_attribs=x6
      entity_tycon_repr=x7
      entity_tycon_tcaug=x9
      entity_flags=EntityFlags(x11)
      entity_cpath=x12
      entity_modul_contents=MaybeLazy.Lazy x13
      entity_il_repr_cache=newCache()  
      entity_opt_data=
        match x2b, x10b, x15, x8, x4a, x4b, x14 with
        | None, TyparKind.Type, None, None, TAccess [], TAccess [], TExnNone -> None
        | _ -> Some { Entity.EmptyEntityOptData with entity_compiled_name = x2b; entity_kind = x10b; entity_xmldoc= defaultArg x15 XmlDoc.Empty; entity_xmldocsig = System.String.Empty; entity_tycon_abbrev = x8; entity_accessiblity = x4a; entity_tycon_repr_accessibility = x4b; entity_exn_info = x14 }
    } 

and u_tcaug st = 
    let a1,a2,a3,b2,c,d,e,g,_space = 
      u_tup9
        (u_option (u_tup2 u_vref u_vref))
        (u_option u_vref)
        (u_option (u_tup3 u_vref u_vref u_vref))
        (u_option (u_tup2 u_vref u_vref))
        (u_list (u_tup2 u_string u_vref))
        (u_list (u_tup3 u_ty u_bool u_dummy_range)) 
        (u_option u_ty)
        u_bool 
        (u_space 1)
        st 
    {tcaug_compare=a1 
     tcaug_compare_withc=a2 
     tcaug_hash_and_equals_withc=a3 
     tcaug_equals=b2 
     // only used for code generation and checking - hence don't care about the values when reading back in
     tcaug_hasObjectGetHashCode=false 
     tcaug_adhoc_list= new ResizeArray<_> (c |> List.map (fun (_,vref) -> (false, vref))) 
     tcaug_adhoc=NameMultiMap.ofList c 
     tcaug_interfaces=d
     tcaug_super=e
     // pickled type definitions are always closed (i.e. no more intrinsic members allowed)
     tcaug_closed=true 
     tcaug_abstract=g}
 
and u_entity_spec st = 
    u_osgn_decl st.ientities u_entity_spec_data st 

and u_parentref st = 
    let tag = u_byte st
    match tag with
    | 0 -> ParentNone
    | 1 -> u_tcref st |> Parent 
    | _ -> ufailwith st "u_attribkind" 

and u_attribkind st = 
    let tag = u_byte st
    match tag with
    | 0 -> u_ILMethodRef st |> ILAttrib 
    | 1 -> u_vref        st |> FSAttrib 
    | _ -> ufailwith st "u_attribkind" 

and u_attrib st : Attrib = 
    let a,b,c,d,e,f = u_tup6 u_tcref u_attribkind (u_list u_attrib_expr) (u_list u_attrib_arg) u_bool u_dummy_range st
    Attrib(a,b,c,d,e,None,f)  // AttributeTargets are not preserved

and u_attrib_expr st = 
    let a,b = u_tup2 u_expr u_expr st 
    AttribExpr(a,b)

and u_attrib_arg st  = 
    let a,b,c,d = u_tup4 u_string u_ty u_bool u_attrib_expr st 
    AttribNamedArg(a,b,c,d)

and u_member_info st : ValMemberInfo = 
    let x2,x3,x4,x5 = u_tup4 u_tcref u_MemberFlags (u_list u_slotsig) u_bool st
    { ApparentEnclosingEntity=x2
      MemberFlags=x3
      ImplementedSlotSigs=x4
      IsImplemented=x5  }

and u_tycon_objmodel_kind st = 
    let tag = u_byte st
    match tag with
    | 0 -> TTyconClass 
    | 1 -> TTyconInterface  
    | 2 -> TTyconStruct 
    | 3 -> u_slotsig st |> TTyconDelegate
    | 4 -> TTyconEnum 
    | _ -> ufailwith st "u_tycon_objmodel_kind"

and u_mustinline st = 
    match u_byte st with 
    | 0 -> ValInline.PseudoVal 
    | 1 -> ValInline.Always  
    | 2 -> ValInline.Optional 
    | 3 -> ValInline.Never 
    | _ -> ufailwith st "u_mustinline"

and u_basethis st = 
    match u_byte st with 
    | 0 -> BaseVal 
    | 1 -> CtorThisVal  
    | 2 -> NormalVal 
    | 3 -> MemberThisVal
    | _ -> ufailwith st "u_basethis"

and u_vrefFlags st = 
    match u_byte st with 
    | 0 -> NormalValUse 
    | 1 -> CtorValUsedAsSuperInit
    | 2 -> CtorValUsedAsSelfInit
    | 3 -> PossibleConstrainedCall (u_ty st)
    | 4 -> VSlotDirectCall
    | _ -> ufailwith st "u_vrefFlags"

and u_ValData st =
    let x1,x1z,x1a,x2,x4,x8,x9,x10,x12,x13,x13b,x14,x15 = 
      u_tup13
        u_string
        (u_option u_string)
        u_ranges
        u_ty 
        u_int64
        (u_option u_member_info) 
        u_attribs 
        (u_option u_ValReprInfo)
        u_string
        u_access
        u_parentref
        (u_option u_const) 
        (u_used_space1 u_xmldoc)
        st

    { val_logical_name = x1
      val_range        = (match x1a with None -> range0 | Some(a,_) -> a)
      val_type         = x2
      val_stamp        = newStamp()
      val_flags        = ValFlags(x4)
      val_opt_data     =
          match x1z, x1a, x10, x14, x13, x15, x8, x13b, x12, x9 with
          | None, None, None, None, TAccess [], None, None, ParentNone, "", [] -> None
          | _ -> 
              Some { val_compiled_name    = x1z
                     val_other_range      = (match x1a with None -> None | Some(_,b) -> Some(b,true))
                     val_defn             = None
                     val_repr_info        = x10
                     val_const            = x14
                     val_access           = x13
                     val_xmldoc           = defaultArg x15 XmlDoc.Empty
                     val_member_info      = x8
                     val_declaring_entity = x13b
                     val_xmldocsig        = x12
                     val_attribs          = x9 }
    }

and u_Val st = u_osgn_decl st.ivals u_ValData st 


and u_modul_typ st = 
    let x1,x3,x5 = 
        u_tup3
          u_istype
          (u_qlist u_Val)
          (u_qlist u_entity_spec) st
    ModuleOrNamespaceType(x1,x3,x5)


//---------------------------------------------------------------------------
// Pickle/unpickle for F# expressions (for optimization data)
//---------------------------------------------------------------------------

and p_const x st = 
    match x with 
    | Const.Bool x    -> p_byte 0  st; p_bool x st
    | Const.SByte x   -> p_byte 1  st; p_int8 x st
    | Const.Byte x    -> p_byte 2  st; p_uint8 x st
    | Const.Int16 x   -> p_byte 3  st; p_int16 x st
    | Const.UInt16 x  -> p_byte 4  st; p_uint16 x st
    | Const.Int32 x   -> p_byte 5  st; p_int32 x st
    | Const.UInt32 x  -> p_byte 6  st; p_uint32 x st
    | Const.Int64 x   -> p_byte 7  st; p_int64 x st
    | Const.UInt64 x  -> p_byte 8  st; p_uint64 x st
    | Const.IntPtr x  -> p_byte 9  st; p_int64 x st
    | Const.UIntPtr x -> p_byte 10 st; p_uint64 x st
    | Const.Single x  -> p_byte 11 st; p_single x st
    | Const.Double x  -> p_byte 12 st; p_int64 (bits_of_float x) st
    | Const.Char c    -> p_byte 13 st; p_char c st
    | Const.String s  -> p_byte 14 st; p_string s st
    | Const.Unit      -> p_byte 15 st
    | Const.Zero      -> p_byte 16 st
    | Const.Decimal s -> p_byte 17 st; p_array p_int32 (System.Decimal.GetBits(s)) st

and u_const st = 
    let tag = u_byte st
    match tag with
    | 0 -> u_bool st           |> Const.Bool  
    | 1 -> u_int8 st           |> Const.SByte 
    | 2 -> u_uint8 st          |> Const.Byte 
    | 3 -> u_int16 st          |> Const.Int16 
    | 4 -> u_uint16 st         |> Const.UInt16 
    | 5 -> u_int32 st          |> Const.Int32 
    | 6 -> u_uint32 st         |> Const.UInt32 
    | 7 -> u_int64 st          |> Const.Int64
    | 8 -> u_uint64 st         |> Const.UInt64
    | 9 -> u_int64 st          |> Const.IntPtr
    | 10 -> u_uint64 st        |> Const.UIntPtr
    | 11 -> u_single st        |> Const.Single
    | 12 -> u_int64 st         |> float_of_bits |> Const.Double
    | 13 -> u_char st          |> Const.Char 
    | 14 -> u_string st        |> Const.String
    | 15 -> Const.Unit
    | 16 -> Const.Zero
    | 17 -> u_array u_int32 st |> (fun bits -> Const.Decimal (new System.Decimal(bits)))
    | _ -> ufailwith st "u_const" 


and p_dtree x st = 
    match x with 
    | TDSwitch (a,b,c,d) -> p_byte 0 st; p_tup4 p_expr (p_list p_dtree_case) (p_option p_dtree) p_dummy_range (a,b,c,d) st
    | TDSuccess (a,b)    -> p_byte 1 st; p_tup2 p_Exprs p_int (a,b) st
    | TDBind (a,b)       -> p_byte 2 st; p_tup2 p_bind p_dtree (a,b) st

and p_dtree_case (TCase(a,b)) st = p_tup2 p_dtree_discrim p_dtree (a,b) st

and p_dtree_discrim x st = 
    match x with 
    | DecisionTreeTest.UnionCase (ucref,tinst) -> p_byte 0 st; p_tup2 p_ucref p_tys (ucref,tinst) st
    | DecisionTreeTest.Const c                   -> p_byte 1 st; p_const c st
    | DecisionTreeTest.IsNull                    -> p_byte 2 st
    | DecisionTreeTest.IsInst (srcty,tgty)       -> p_byte 3 st; p_ty srcty st; p_ty tgty st
    | DecisionTreeTest.ArrayLength (n,ty)       -> p_byte 4 st; p_tup2 p_int p_ty (n,ty) st
    | DecisionTreeTest.ActivePatternCase _                   -> pfailwith st "DecisionTreeTest.ActivePatternCase: only used during pattern match compilation"

and p_target (TTarget(a,b,_)) st = p_tup2 p_Vals p_expr (a,b) st
and p_bind (TBind(a,b,_)) st = p_tup2 p_Val p_expr (a,b) st

and p_lval_op_kind x st =
    p_byte (match x with LAddrOf _ -> 0 | LByrefGet -> 1 | LSet -> 2 | LByrefSet -> 3) st

and p_recdInfo x st = 
    match x with 
    | RecdExpr -> ()
    | RecdExprIsObjInit -> pfailwith st "explicit object constructors can't be inlined and should not have optimization information"

and u_dtree st = 
    let tag = u_byte st
    match tag with
    | 0 -> u_tup4 u_expr (u_list u_dtree_case) (u_option u_dtree) u_dummy_range st |> TDSwitch 
    | 1 -> u_tup2 u_Exprs u_int                                             st |> TDSuccess
    | 2 -> u_tup2 u_bind u_dtree                                                st |> TDBind
    | _ -> ufailwith st "u_dtree" 

and u_dtree_case st = let a,b = u_tup2 u_dtree_discrim u_dtree st in (TCase(a,b)) 

and u_dtree_discrim st = 
    let tag = u_byte st
    match tag with
    | 0 -> u_tup2 u_ucref u_tys st |> DecisionTreeTest.UnionCase 
    | 1 -> u_const st               |> DecisionTreeTest.Const 
    | 2 ->                             DecisionTreeTest.IsNull 
    | 3 -> u_tup2 u_ty u_ty st    |> DecisionTreeTest.IsInst
    | 4 -> u_tup2 u_int u_ty st    |> DecisionTreeTest.ArrayLength
    | _ -> ufailwith st "u_dtree_discrim" 

and u_target st = let a,b = u_tup2 u_Vals u_expr st in (TTarget(a,b,SuppressSequencePointAtTarget)) 

and u_bind st = let a = u_Val st in let b = u_expr st in TBind(a,b,NoSequencePointAtStickyBinding)

and u_lval_op_kind st =
    match u_byte st with 
    | 0 -> LAddrOf false
    | 1 -> LByrefGet 
    | 2 -> LSet 
    | 3 -> LByrefSet 
    | _ -> ufailwith st "uval_op_kind"

  
and p_op x st = 
    match x with 
    | TOp.UnionCase c               -> p_byte 0 st; p_ucref c st
    | TOp.ExnConstr c               -> p_byte 1 st; p_tcref "op"  c st
    | TOp.Tuple tupInfo             -> 
         if evalTupInfoIsStruct tupInfo then 
              p_byte 29 st
         else 
              p_byte 2 st
    | TOp.Recd (a,b)                 -> p_byte 3 st; p_tup2 p_recdInfo (p_tcref "recd op") (a,b) st
    | TOp.ValFieldSet (a)            -> p_byte 4 st; p_rfref a st
    | TOp.ValFieldGet (a)            -> p_byte 5 st; p_rfref a st
    | TOp.UnionCaseTagGet (a)        -> p_byte 6 st; p_tcref "cnstr op" a st
    | TOp.UnionCaseFieldGet (a,b)    -> p_byte 7 st; p_tup2 p_ucref p_int (a,b) st
    | TOp.UnionCaseFieldSet (a,b)    -> p_byte 8 st; p_tup2 p_ucref p_int (a,b) st
    | TOp.ExnFieldGet (a,b)          -> p_byte 9 st; p_tup2 (p_tcref "exn op") p_int (a,b) st
    | TOp.ExnFieldSet (a,b)          -> p_byte 10 st; p_tup2 (p_tcref "exn op")  p_int (a,b) st
    | TOp.TupleFieldGet (tupInfo,a)       -> 
         if evalTupInfoIsStruct tupInfo then 
              p_byte 30 st; p_int a st
         else 
              p_byte 11 st; p_int a st
    | TOp.ILAsm (a,b)      -> p_byte 12 st; p_tup2 (p_list p_ILInstr) p_tys (a,b) st
    | TOp.RefAddrGet _               -> p_byte 13 st
    | TOp.UnionCaseProof (a)         -> p_byte 14 st; p_ucref a st
    | TOp.Coerce                     -> p_byte 15 st
    | TOp.TraitCall (b)              -> p_byte 16 st; p_trait b st
    | TOp.LValueOp (a,b)             -> p_byte 17 st; p_tup2 p_lval_op_kind (p_vref "lval") (a,b) st
    | TOp.ILCall (a1,a2,a3,a4,a5,a7,a8,a9,b,c,d)          
                                     -> p_byte 18 st; p_tup11 p_bool p_bool p_bool p_bool p_vrefFlags p_bool p_bool p_ILMethodRef p_tys p_tys p_tys (a1,a2,a3,a4,a5,a7,a8,a9,b,c,d) st
    | TOp.Array                      -> p_byte 19 st
    | TOp.While _                    -> p_byte 20 st
    | TOp.For(_,dir)                 -> p_byte 21 st; p_int (match dir with FSharpForLoopUp -> 0 | CSharpForLoopUp -> 1 | FSharpForLoopDown -> 2) st
    | TOp.Bytes bytes                -> p_byte 22 st; p_bytes bytes st
    | TOp.TryCatch _                 -> p_byte 23 st
    | TOp.TryFinally _               -> p_byte 24 st
    | TOp.ValFieldGetAddr (a, _)     -> p_byte 25 st; p_rfref a st
    | TOp.UInt16s arr                -> p_byte 26 st; p_array p_uint16 arr st
    | TOp.Reraise                    -> p_byte 27 st
    | TOp.UnionCaseFieldGetAddr (a,b, _) -> p_byte 28 st; p_tup2 p_ucref p_int (a,b) st
       // Note tag byte 29 is taken for struct tuples, see above
       // Note tag byte 30 is taken for struct tuples, see above
    (* 29: TOp.Tuple when evalTupInfoIsStruct tupInfo = true *)
    (* 30: TOp.TupleFieldGet  when evalTupInfoIsStruct tupInfo = true *)
    | TOp.AnonRecd info   -> p_byte 31 st; p_anonInfo info st
    | TOp.AnonRecdGet (info, n)   -> p_byte 32 st; p_anonInfo info st; p_int n st
    | TOp.Goto _ | TOp.Label _ | TOp.Return -> failwith "unexpected backend construct in pickled TAST"

and u_op st = 
    let tag = u_byte st
    match tag with
    | 0 -> let a = u_ucref st
           TOp.UnionCase a
    | 1 -> let a = u_tcref st
           TOp.ExnConstr a
    | 2 -> TOp.Tuple tupInfoRef
    | 3 -> let b = u_tcref st
           TOp.Recd (RecdExpr,b) 
    | 4 -> let a = u_rfref st
           TOp.ValFieldSet a 
    | 5 -> let a = u_rfref st
           TOp.ValFieldGet a 
    | 6 -> let a = u_tcref st
           TOp.UnionCaseTagGet a 
    | 7 -> let a = u_ucref st
           let b = u_int st
           TOp.UnionCaseFieldGet (a,b) 
    | 8 -> let a = u_ucref st
           let b = u_int st
           TOp.UnionCaseFieldSet (a,b) 
    | 9 -> let a = u_tcref st
           let b = u_int st
           TOp.ExnFieldGet (a,b) 
    | 10 -> let a = u_tcref st
            let b = u_int st
            TOp.ExnFieldSet (a,b) 
    | 11 -> let a = u_int st
            TOp.TupleFieldGet (tupInfoRef, a) 
    | 12 -> let a = (u_list u_ILInstr) st
            let b = u_tys st
            TOp.ILAsm (a,b) 
    | 13 -> TOp.RefAddrGet false // ok to set the 'readonly' flag on these operands to false on re-read since the flag is only used for typechecking purposes
    | 14 -> let a = u_ucref st
            TOp.UnionCaseProof a 
    | 15 -> TOp.Coerce
    | 16 -> let a = u_trait st
            TOp.TraitCall a
    | 17 -> let a = u_lval_op_kind st
            let b = u_vref st
            TOp.LValueOp (a,b) 
    | 18 -> let (a1,a2,a3,a4,a5,a7,a8,a9) = (u_tup8 u_bool u_bool u_bool u_bool u_vrefFlags u_bool u_bool  u_ILMethodRef) st
            let b = u_tys st
            let c = u_tys st
            let d = u_tys st
            TOp.ILCall (a1,a2,a3,a4,a5,a7,a8,a9,b,c,d) 
    | 19 -> TOp.Array
    | 20 -> TOp.While (NoSequencePointAtWhileLoop, NoSpecialWhileLoopMarker)
    | 21 -> let dir = match u_int st with 0 -> FSharpForLoopUp | 1 -> CSharpForLoopUp | 2 -> FSharpForLoopDown | _ -> failwith "unknown for loop"
            TOp.For (NoSequencePointAtForLoop, dir)
    | 22 -> TOp.Bytes (u_bytes st)
    | 23 -> TOp.TryCatch(NoSequencePointAtTry,NoSequencePointAtWith)
    | 24 -> TOp.TryFinally(NoSequencePointAtTry,NoSequencePointAtFinally)
    | 25 -> let a = u_rfref st
            TOp.ValFieldGetAddr (a, false)
    | 26 -> TOp.UInt16s (u_array u_uint16 st)
    | 27 -> TOp.Reraise
    | 28 -> let a = u_ucref st
            let b = u_int st
            TOp.UnionCaseFieldGetAddr (a,b, false) 
    | 29 -> TOp.Tuple tupInfoStruct
    | 30 -> let a = u_int st
            TOp.TupleFieldGet (tupInfoStruct, a) 
    | 31 -> let info = u_anonInfo st 
            TOp.AnonRecd (info)   
    | 32 -> let info = u_anonInfo st 
            let n = u_int st 
            TOp.AnonRecdGet (info, n)   
    | _ -> ufailwith st "u_op" 

and p_expr expr st = 
    match expr with 
    | Expr.Link e -> p_expr !e st
    | Expr.Const (x,m,ty)              -> p_byte 0 st; p_tup3 p_const p_dummy_range p_ty (x,m,ty) st
    | Expr.Val (a,b,m)                 -> p_byte 1 st; p_tup3 (p_vref "val") p_vrefFlags p_dummy_range (a,b,m) st
    | Expr.Op(a,b,c,d)                 -> p_byte 2 st; p_tup4 p_op  p_tys p_Exprs p_dummy_range (a,b,c,d) st
    | Expr.Sequential (a,b,c,_,d)      -> p_byte 3 st; p_tup4 p_expr p_expr p_int p_dummy_range (a,b,(match c with NormalSeq -> 0 | ThenDoSeq -> 1),d) st
    | Expr.Lambda (_,a1,b0,b1,c,d,e)   -> p_byte 4 st; p_tup6 (p_option p_Val) (p_option p_Val) p_Vals p_expr p_dummy_range p_ty (a1,b0,b1,c,d,e) st
    | Expr.TyLambda (_,b,c,d,e)        -> p_byte 5 st; p_tup4 p_tyar_specs p_expr p_dummy_range p_ty (b,c,d,e) st
    | Expr.App (a1,a2,b,c,d)           -> p_byte 6 st; p_tup5 p_expr p_ty p_tys p_Exprs p_dummy_range (a1,a2,b,c,d) st
    | Expr.LetRec (a,b,c,_)            -> p_byte 7 st; p_tup3 p_binds p_expr p_dummy_range (a,b,c) st
    | Expr.Let (a,b,c,_)               -> p_byte 8 st; p_tup3 p_bind p_expr p_dummy_range (a,b,c) st
    | Expr.Match (_,a,b,c,d,e)         -> p_byte 9 st; p_tup5 p_dummy_range p_dtree p_targets p_dummy_range p_ty (a,b,c,d,e) st
    | Expr.Obj(_,b,c,d,e,f,g)          -> p_byte 10 st; p_tup6 p_ty (p_option p_Val) p_expr p_methods p_intfs p_dummy_range (b,c,d,e,f,g) st
    | Expr.StaticOptimization(a,b,c,d) -> p_byte 11 st; p_tup4 p_constraints p_expr p_expr p_dummy_range (a,b,c,d) st
    | Expr.TyChoose (a,b,c)            -> p_byte 12 st; p_tup3 p_tyar_specs p_expr p_dummy_range (a,b,c) st
    | Expr.Quote(ast,_,_,m,ty)         -> p_byte 13 st; p_tup3 p_expr p_dummy_range p_ty (ast,m,ty) st

and u_expr st = 
    let tag = u_byte st
    match tag with
    | 0 -> let a = u_const st
           let b = u_dummy_range st
           let c = u_ty st
           Expr.Const (a,b,c) 
    | 1 -> let a = u_vref st
           let b = u_vrefFlags st
           let c = u_dummy_range st
           Expr.Val (a,b,c) 
    | 2 -> let a = u_op st
           let b = u_tys st
           let c = u_Exprs st
           let d = u_dummy_range st
           Expr.Op (a,b,c,d)
    | 3 -> let a = u_expr st
           let b = u_expr st
           let c = u_int st
           let d = u_dummy_range  st
           Expr.Sequential (a,b,(match c with 0 -> NormalSeq | 1 -> ThenDoSeq | _ -> ufailwith st "specialSeqFlag"),SuppressSequencePointOnExprOfSequential,d) 
    | 4 -> let a0 = u_option u_Val st
           let b0 = u_option u_Val st
           let b1 = u_Vals st
           let c = u_expr st
           let d = u_dummy_range st
           let e = u_ty st
           Expr.Lambda (newUnique(),a0,b0,b1,c,d,e) 
    | 5  -> let b = u_tyar_specs st
            let c = u_expr st
            let d = u_dummy_range st
            let e = u_ty st
            Expr.TyLambda (newUnique(),b,c,d,e) 
    | 6 ->  let a1 = u_expr st
            let a2 = u_ty st
            let b = u_tys st
            let c = u_Exprs st
            let d = u_dummy_range st
            Expr.App (a1,a2,b,c,d) 
    | 7 ->  let a = u_binds st
            let b = u_expr st
            let c = u_dummy_range st
            Expr.LetRec (a,b,c,NewFreeVarsCache()) 
    | 8 ->  let a = u_bind st
            let b = u_expr st
            let c = u_dummy_range st
            Expr.Let (a,b,c,NewFreeVarsCache()) 
    | 9 ->  let a = u_dummy_range st
            let b = u_dtree st
            let c = u_targets st
            let d = u_dummy_range st
            let e = u_ty st
            Expr.Match (NoSequencePointAtStickyBinding,a,b,c,d,e) 
    | 10 -> let b = u_ty st
            let c = (u_option u_Val) st
            let d = u_expr st
            let e = u_methods st
            let f = u_intfs st
            let g = u_dummy_range st
            Expr.Obj (newUnique(),b,c,d,e,f,g)
    | 11 -> let a = u_constraints st
            let b = u_expr st
            let c = u_expr st
            let d = u_dummy_range st
            Expr.StaticOptimization (a,b,c,d)
    | 12 -> let a = u_tyar_specs st
            let b = u_expr st
            let c = u_dummy_range st
            Expr.TyChoose (a,b,c)
    | 13 -> let b = u_expr st
            let c = u_dummy_range st
            let d = u_ty st
            Expr.Quote (b,ref None,false,c,d) // isFromQueryExpression=false
    | _ -> ufailwith st "u_expr" 

and p_static_optimization_constraint x st = 
    match x with
    | TTyconEqualsTycon (a,b) -> p_byte 0 st; p_tup2 p_ty p_ty (a,b) st
    | TTyconIsStruct(a) -> p_byte 1 st; p_ty a st

and p_slotparam (TSlotParam (a,b,c,d,e,f)) st = p_tup6 (p_option p_string) p_ty p_bool p_bool p_bool p_attribs (a,b,c,d,e,f) st
and p_slotsig (TSlotSig (a,b,c,d,e,f)) st = p_tup6 p_string p_ty p_tyar_specs p_tyar_specs (p_list (p_list p_slotparam)) (p_option p_ty) (a,b,c,d,e,f) st
and p_method (TObjExprMethod (a,b,c,d,e,f)) st = p_tup6 p_slotsig p_attribs p_tyar_specs (p_list p_Vals) p_expr p_dummy_range (a,b,c,d,e,f) st 
and p_methods x st = p_list p_method x st
and p_intf x st = p_tup2 p_ty p_methods x st
and p_intfs x st = p_list p_intf x st

and u_static_optimization_constraint st = 
    let tag = u_byte st
    match tag with
    | 0 -> u_tup2 u_ty u_ty st |> TTyconEqualsTycon
    | 1 -> u_ty              st |> TTyconIsStruct
    | _ -> ufailwith st "u_static_optimization_constraint" 

and u_slotparam st = 
    let a,b,c,d,e,f = u_tup6 (u_option u_string) u_ty u_bool u_bool u_bool u_attribs st 
    TSlotParam(a,b,c,d,e,f)

and u_slotsig st = 
    let a,b,c,d,e,f = u_tup6 u_string u_ty u_tyar_specs u_tyar_specs (u_list (u_list u_slotparam)) (u_option u_ty) st
    TSlotSig(a,b,c,d,e,f)

and u_method st = 
    let a,b,c,d,e,f = u_tup6 u_slotsig u_attribs u_tyar_specs (u_list u_Vals) u_expr u_dummy_range st 
    TObjExprMethod(a,b,c,d,e,f)

and u_methods st = u_list u_method st

and u_intf st = u_tup2 u_ty u_methods st

and u_intfs st = u_list u_intf st

let _ = fill_p_binds (p_List p_bind)
let _ = fill_p_targets (p_array p_target)
let _ = fill_p_constraints (p_list p_static_optimization_constraint)
let _ = fill_p_Exprs (p_list p_expr)
let _ = fill_p_Expr_hole p_expr
let _ = fill_p_Exprs (p_List p_expr)
let _ = fill_p_attribs (p_list p_attrib)
let _ = fill_p_Vals (p_list p_Val)

let _ = fill_u_binds (u_List u_bind)
let _ = fill_u_targets (u_array u_target)
let _ = fill_u_constraints (u_list u_static_optimization_constraint)
let _ = fill_u_Exprs (u_list u_expr)
let _ = fill_u_Expr_hole u_expr
let _ = fill_u_attribs (u_list u_attrib)
let _ = fill_u_Vals (u_list u_Val)

//---------------------------------------------------------------------------
// Pickle/unpickle F# interface data 
//---------------------------------------------------------------------------

let pickleModuleOrNamespace mspec st = p_entity_spec mspec st

let pickleCcuInfo (minfo: PickledCcuInfo) st = 
    p_tup4 pickleModuleOrNamespace p_string p_bool (p_space 3) (minfo.mspec, minfo.compileTimeWorkingDir, minfo.usesQuotations,()) st

let unpickleModuleOrNamespace st = u_entity_spec st 
  
let unpickleCcuInfo st = 
    let a,b,c,_space = u_tup4 unpickleModuleOrNamespace u_string u_bool (u_space 3) st 
    { mspec=a; compileTimeWorkingDir=b; usesQuotations=c }<|MERGE_RESOLUTION|>--- conflicted
+++ resolved
@@ -355,44 +355,12 @@
   let a = p1 st in let b = p2 st in let c = p3 st in let d = p4 st in
   let e = p5 st in let f = p6 st in let x7 = p7 st in let x8 = p8 st in
   let x9 = p9 st in let x10 = p10 st in let x11 = p11 st in (a,b,c,d,e,f,x7,x8,x9,x10,x11)
-<<<<<<< HEAD
-=======
-
-let inline u_tup12 p1 p2 p3 p4 p5 p6 p7 p8 p9 p10 p11 p12 (st:ReaderState) =
-  let a = p1 st in let b = p2 st in let c = p3 st in let d = p4 st in
-  let e = p5 st in let f = p6 st in let x7 = p7 st in let x8 = p8 st in
-  let x9 = p9 st in let x10 = p10 st in let x11 = p11 st in let x12 = p12 st in
-  (a,b,c,d,e,f,x7,x8,x9,x10,x11,x12)
-
->>>>>>> e709f52b
+
 let inline u_tup13 p1 p2 p3 p4 p5 p6 p7 p8 p9 p10 p11 p12 p13 (st:ReaderState) =
   let a = p1 st in let b = p2 st in let c = p3 st in let d = p4 st in
   let e = p5 st in let f = p6 st in let x7 = p7 st in let x8 = p8 st in
   let x9 = p9 st in let x10 = p10 st in let x11 = p11 st in let x12 = p12 st in let x13 = p13 st in
   (a,b,c,d,e,f,x7,x8,x9,x10,x11,x12,x13)
-<<<<<<< HEAD
-=======
-
-let inline u_tup14 p1 p2 p3 p4 p5 p6 p7 p8 p9 p10 p11 p12 p13 p14 (st:ReaderState) =
-  let a = p1 st in let b = p2 st in let c = p3 st in let d = p4 st in
-  let e = p5 st in let f = p6 st in let x7 = p7 st in let x8 = p8 st in
-  let x9 = p9 st in let x10 = p10 st in let x11 = p11 st in let x12 = p12 st in let x13 = p13 st in
-  let x14 = p14 st in
-  (a,b,c,d,e,f,x7,x8,x9,x10,x11,x12,x13,x14)
-let inline u_tup15 p1 p2 p3 p4 p5 p6 p7 p8 p9 p10 p11 p12 p13 p14 p15 (st:ReaderState) =
-  let a = p1 st in let b = p2 st in let c = p3 st in let d = p4 st in
-  let e = p5 st in let f = p6 st in let x7 = p7 st in let x8 = p8 st in
-  let x9 = p9 st in let x10 = p10 st in let x11 = p11 st in let x12 = p12 st in let x13 = p13 st in
-  let x14 = p14 st in let x15 = p15 st in
-  (a,b,c,d,e,f,x7,x8,x9,x10,x11,x12,x13,x14,x15)
-
-let inline u_tup16 p1 p2 p3 p4 p5 p6 p7 p8 p9 p10 p11 p12 p13 p14 p15 p16 (st:ReaderState) =
-  let a = p1 st in let b = p2 st in let c = p3 st in let d = p4 st in
-  let e = p5 st in let f = p6 st in let x7 = p7 st in let x8 = p8 st in
-  let x9 = p9 st in let x10 = p10 st in let x11 = p11 st in let x12 = p12 st in let x13 = p13 st in
-  let x14 = p14 st in let x15 = p15 st in let x16 = p16 st in
-  (a,b,c,d,e,f,x7,x8,x9,x10,x11,x12,x13,x14,x15,x16)
->>>>>>> e709f52b
 
 let inline u_tup17 p1 p2 p3 p4 p5 p6 p7 p8 p9 p10 p11 p12 p13 p14 p15 p16 p17 (st:ReaderState) =
   let a = p1 st in let b = p2 st in let c = p3 st in let d = p4 st in
@@ -602,25 +570,6 @@
     let ovalsIdx1   = prim_u_int32 st // fixupPos6
     let ovalsIdx2   = prim_u_int32 st // fixupPos7
 
-<<<<<<< HEAD
-=======
-#if LAZY_UNPICKLE
-    // Record the position in the bytestream to use when forcing the read of the data
-    let idx1 = st.is.Position
-    // Skip the length of data
-    st.is.Skip len
-    // This is the lazy computation that wil force the unpickling of the term.
-    // This term must contain OSGN definitions of the given nodes.
-    let res = 
-        lazy (let st = { st with is = st.is.CloneAndSeek idx1 }
-              u st)
-    /// Force the reading of the data as a "tripwire" for each of the OSGN thunks 
-    for i = otyconsIdx1 to otyconsIdx2-1 do wire (st.ientities.Get(i)) res done
-    for i = ovalsIdx1   to ovalsIdx2-1   do wire (st.ivals.Get(i))   res done
-    for i = otyparsIdx1 to otyparsIdx2-1 do wire (st.itypars.Get(i)) res done
-    res
-#else
->>>>>>> e709f52b
     ignore (len, otyconsIdx1, otyconsIdx2, otyparsIdx1, otyparsIdx2, ovalsIdx1, ovalsIdx2)
     Lazy.CreateFromValue(u st)
 
@@ -715,14 +664,8 @@
 let p_encoded_anoninfo x st = p_int x st
 let p_simpletyp x st = p_int (encode_simpletyp st.occus st.ostrings st.onlerefs st.osimpletys st.oscope x) st
 
-<<<<<<< HEAD
-type sizes = int * int * int 
 let pickleObjWithDanglingCcus inMem file (g: TcGlobals) scope p x =
-  let ccuNameTab,(sizes: sizes),stringTab,pubpathTab,nlerefTab,simpleTyTab,phase1bytes,phase1bytesB =
-=======
-let pickleObjWithDanglingCcus inMem file g scope p x =
-  let ccuNameTab,(ntycons, ntypars, nvals, nanoninfos),stringTab,pubpathTab,nlerefTab,simpleTyTab,phase1bytes =
->>>>>>> e709f52b
+  let ccuNameTab,(ntycons, ntypars, nvals, nanoninfos),stringTab,pubpathTab,nlerefTab,simpleTyTab,phase1bytes,phase1bytesB =
     let st1 = 
       { os = ByteBuffer.Create 100000 
         osB = ByteBuffer.Create 100000 
@@ -743,18 +686,11 @@
     let sizes = 
       st1.oentities.Size,
       st1.otypars.Size,
-<<<<<<< HEAD
-      st1.ovals.Size 
-    st1.occus, sizes, st1.ostrings, st1.opubpaths,st1.onlerefs, st1.osimpletys, st1.os.Close(), st1.osB.Close()
-  let phase2data = (ccuNameTab.AsArray,sizes,stringTab.AsArray,pubpathTab.AsArray,nlerefTab.AsArray,simpleTyTab.AsArray,phase1bytes)
-  let phase2bytes, phase2bytesB = 
-=======
       st1.ovals.Size,
       st1.oanoninfos.Size 
-    st1.occus, sizes, st1.ostrings, st1.opubpaths,st1.onlerefs, st1.osimpletys, st1.os.Close()
-
-  let phase2bytes = 
->>>>>>> e709f52b
+    st1.occus, sizes, st1.ostrings, st1.opubpaths,st1.onlerefs, st1.osimpletys, st1.os.Close(), st1.osB.Close()
+
+  let phase2bytes, phase2bytesB = 
     let st2 = 
      { os = ByteBuffer.Create 100000 
        osB = ByteBuffer.Create 100000 
@@ -771,29 +707,18 @@
        oglobals=g
        ofile=file
        oInMem=inMem }
-<<<<<<< HEAD
-    p_tup7
-      (p_array p_encoded_ccuref) 
-      (p_tup3 p_int p_int p_int) 
-      (p_array p_encoded_string) 
-      (p_array p_encoded_pubpath) 
-      (p_array p_encoded_nleref) 
-      (p_array p_encoded_simpletyp) 
-      p_bytes 
-      phase2data st2
-    st2.os.Close(), st2.osB.Close()
-
-  if phase2bytesB.Length <> 0 then failwith "expected phase2bytesB.Length = 0"
-
-  phase2bytes, phase1bytesB
-=======
+
     p_array p_encoded_ccuref ccuNameTab.AsArray st2
-    // Add a 4th integer indicated by a negative 1st integer
+
+    // For F# 5.0 and beyond we add a 4th integer for nanoninfos, indicated by a negative 1st integer
+    // Note that this means assemblies using anonymous record types are not binary-metadata consumable by previous
+    // generation F# tooling.
     let z1 = if nanoninfos > 0 then  -ntycons-1 else ntycons
     p_int z1 st2
     p_tup2 p_int p_int (ntypars, nvals) st2
     if nanoninfos > 0 then 
         p_int nanoninfos st2
+
     p_tup5
         (p_array p_encoded_string) 
         (p_array p_encoded_pubpath) 
@@ -802,9 +727,11 @@
         p_bytes 
         (stringTab.AsArray,pubpathTab.AsArray,nlerefTab.AsArray,simpleTyTab.AsArray,phase1bytes)
         st2
-    st2.os.Close()
-  phase2bytes
->>>>>>> e709f52b
+    st2.os.Close(), st2.osB.Close()
+
+  if phase2bytesB.Length <> 0 then failwith "expected phase2bytesB.Length = 0"
+
+  phase2bytes, phase1bytesB
   
 let check (ilscope:ILScopeRef) (inMap : NodeInTable<_,_>) =
     for i = 0 to inMap.Count - 1 do
@@ -819,7 +746,7 @@
          isB = ByteStream.FromBytes ([| |],0,0) 
          iilscope= ilscope
          iccus= new_itbl "iccus (fake)" [| |] 
-         ientities= NodeInTable<_,_>.Create (Tycon.NewUnlinked, (fun osgn tg -> osgn.Link tg),(fun osgn -> osgn.IsLinked),"itycons",0) 
+         ientities= NodeInTable<_,_>.Create (Tycon.NewUnlinked, (fun osgn tg -> osgn.Link tg),(fun osgn -> osgn.IsLinked),"ientities",0) 
          itypars= NodeInTable<_,_>.Create (Typar.NewUnlinked, (fun osgn tg -> osgn.Link tg),(fun osgn -> osgn.IsLinked),"itypars",0) 
          ivals  = NodeInTable<_,_>.Create (Val.NewUnlinked , (fun osgn tg -> osgn.Link tg),(fun osgn -> osgn.IsLinked),"ivals",0)
          ianoninfos=NodeInTable<_,_>.Create(AnonRecdTypeInfo.NewUnlinked, (fun osgn tg -> osgn.Link tg),(fun osgn -> osgn.IsLinked),"ianoninfos",0);
@@ -853,7 +780,7 @@
              isB = ByteStream.FromBytes (phase1bytesB,0,phase1bytesB.Length) 
              iccus=  ccuTab 
              iilscope= ilscope
-             ientities= NodeInTable<_,_>.Create(Tycon.NewUnlinked,(fun osgn tg -> osgn.Link tg),(fun osgn -> osgn.IsLinked),"itycons",ntycons) 
+             ientities= NodeInTable<_,_>.Create(Tycon.NewUnlinked,(fun osgn tg -> osgn.Link tg),(fun osgn -> osgn.IsLinked),"ientities",ntycons) 
              itypars= NodeInTable<_,_>.Create(Typar.NewUnlinked,(fun osgn tg -> osgn.Link tg),(fun osgn -> osgn.IsLinked),"itypars",ntypars) 
              ivals=   NodeInTable<_,_>.Create(Val.NewUnlinked  ,(fun osgn tg -> osgn.Link tg),(fun osgn -> osgn.IsLinked),"ivals",nvals)
              ianoninfos=NodeInTable<_,_>.Create(AnonRecdTypeInfo.NewUnlinked, (fun osgn tg -> osgn.Link tg),(fun osgn -> osgn.IsLinked),"ianoninfos",nanoninfos);
@@ -864,12 +791,8 @@
              ifile=file 
              iILModule = iILModule }
         let res = u st1
-<<<<<<< HEAD
-        check ilscope st1.itycons
-=======
-#if !LAZY_UNPICKLE
         check ilscope st1.ientities
->>>>>>> e709f52b
+        check ilscope st1.ientities
         check ilscope st1.ivals
         check ilscope st1.itypars
         res
@@ -1706,20 +1629,17 @@
         p_tyar_specs tps st
         // Note, the "this" argument may be found in the body of a generic forall type, so propagate the isStructThisArgPos value
         p_ty2 isStructThisArgPos r st
-<<<<<<< HEAD
 
     | TType_measure unt -> p_byte 6 st; p_measure_expr unt st
 
-    | TType_ucase (uc,tinst) -> p_byte 7 st; p_tup2 p_ucref p_tys (uc,tinst) st)
-=======
-    | TType_measure unt                 -> p_byte 6 st; p_measure_expr unt st
-    | TType_ucase (uc,tinst)            -> p_byte 7 st; p_tup2 p_ucref p_tys (uc,tinst) st
+    | TType_ucase (uc,tinst) -> p_byte 7 st; p_tup2 p_ucref p_tys (uc,tinst) st
+
     // p_byte 8 taken by TType_tuple above
     | TType_anon (anonInfo, l) -> 
          p_byte 9 st
          p_anonInfo anonInfo st
-         p_tys l st)
->>>>>>> e709f52b
+         p_tys l st
+    )
 
 let _ = fill_u_ty (fun st ->
     let tag = u_byte st
