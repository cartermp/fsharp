// Copyright (c) Microsoft Corporation.  All Rights Reserved.  See License.txt in the project root for license information.

module internal FSharp.Compiler.TastPickle

open System.Collections.Generic
open System.Text
open Internal.Utilities
open FSharp.Compiler
open FSharp.Compiler.AbstractIL
open FSharp.Compiler.AbstractIL.IL
open FSharp.Compiler.AbstractIL.Internal
open FSharp.Compiler.AbstractIL.Internal.Library
open FSharp.Compiler.AbstractIL.Diagnostics
open FSharp.Compiler.Tastops
open FSharp.Compiler.Lib
open FSharp.Compiler.Lib.Bits
open FSharp.Compiler.Range
open FSharp.Compiler.Rational
open FSharp.Compiler.Ast
open FSharp.Compiler.Tast
open FSharp.Compiler.TcGlobals
open FSharp.Compiler.ErrorLogger


let verbose = false

let ffailwith fileName str =
    let msg = FSComp.SR.pickleErrorReadingWritingMetadata(fileName, str)
    System.Diagnostics.Debug.Assert(false, msg)
    failwith msg


// Fixup pickled data w.r.t. a set of CCU thunks indexed by name
[<NoEquality; NoComparison>]
type PickledDataWithReferences<'rawData> =
    { /// The data that uses a collection of CcuThunks internally
      RawData: 'rawData
      /// The assumptions that need to be fixed up
      FixupThunks: CcuThunk [] }

    member x.Fixup loader =
        x.FixupThunks |> Array.iter (fun reqd -> reqd.Fixup(loader reqd.AssemblyName))
        x.RawData

    /// Like Fixup but loader may return None, in which case there is no fixup.
    member x.OptionalFixup loader =
        x.FixupThunks
        |> Array.iter(fun reqd->
            match loader reqd.AssemblyName with
            | Some(loaded) -> reqd.Fixup(loaded)
            | None -> reqd.FixupOrphaned() )
        x.RawData


//---------------------------------------------------------------------------
// Basic pickle/unpickle state
//---------------------------------------------------------------------------

[<NoEquality; NoComparison>]
type Table<'T> =
    { name: string
      tbl: Dictionary<'T, int>
      mutable rows: ResizeArray<'T>
      mutable count: int }
    member tbl.AsArray = Seq.toArray tbl.rows
    member tbl.Size = tbl.rows.Count
    member tbl.Add x =
        let n = tbl.count
        tbl.count <- tbl.count + 1
        tbl.tbl.[x] <- n
        tbl.rows.Add(x)
        n
    member tbl.FindOrAdd x =
        let mutable res = Unchecked.defaultof<_>
        let ok = tbl.tbl.TryGetValue(x, &res)
        if ok then res else tbl.Add x


    static member Create n =
      { name = n
        tbl = new System.Collections.Generic.Dictionary<_, _>(1000, HashIdentity.Structural)
        rows= new ResizeArray<_>(1000)
        count=0 }

[<NoEquality; NoComparison>]
type InputTable<'T> =
    { itbl_name: string
      itbl_rows: 'T array }

let new_itbl n r = { itbl_name=n; itbl_rows=r }

[<NoEquality; NoComparison>]
type NodeOutTable<'Data, 'Node> =
    { NodeStamp : ('Node -> Stamp)
      NodeName : ('Node -> string)
      GetRange : ('Node -> range)
      Deref: ('Node -> 'Data)
      Name: string
      Table: Table<Stamp> }
    member x.Size = x.Table.Size

    // inline this to get known-type-information through to the HashMultiMap constructor
    static member inline Create (stampF, nameF, rangeF, derefF, nm) =
        { NodeStamp = stampF
          NodeName = nameF
          GetRange = rangeF
          Deref = derefF
          Name = nm
          Table = Table<_>.Create nm }

[<NoEquality; NoComparison>]
type WriterState = 
  { os: ByteBuffer 
    osB: ByteBuffer 
    oscope: CcuThunk
    occus: Table<CcuReference>
    oentities: NodeOutTable<EntityData, Entity>
    otypars: NodeOutTable<TyparData, Typar>
    ovals: NodeOutTable<ValData, Val>
    oanoninfos: NodeOutTable<AnonRecdTypeInfo, AnonRecdTypeInfo>
    ostrings: Table<string>
    opubpaths: Table<int[]>
    onlerefs: Table<int * int[]>
    osimpletys: Table<int>
    oglobals : TcGlobals
    mutable isStructThisArgPos : bool
    ofile : string
    /// Indicates if we are using in-memory format, where we store XML docs as well
    oInMem : bool
  }
let pfailwith st str = ffailwith st.ofile str

[<NoEquality; NoComparison>]
type NodeInTable<'Data, 'Node> =
    { LinkNode : ('Node -> 'Data -> unit)
      IsLinked : ('Node -> bool)
      Name : string
      Nodes : 'Node[] }
    member x.Get n = x.Nodes.[n]
    member x.Count = x.Nodes.Length

    static member Create (mkEmpty, lnk, isLinked, nm, n) =
        { LinkNode = lnk; IsLinked = isLinked; Name = nm; Nodes = Array.init n (fun _i -> mkEmpty() ) }

[<NoEquality; NoComparison>]
type ReaderState = 
  { is: ByteStream 
    // secondary stream of information for F# 5.0
    isB: ByteStream
    iilscope: ILScopeRef
    iccus: InputTable<CcuThunk>
    ientities: NodeInTable<EntityData, Tycon>
    itypars: NodeInTable<TyparData, Typar>
    ivals: NodeInTable<ValData, Val>
    ianoninfos: NodeInTable<AnonRecdTypeInfo, AnonRecdTypeInfo>
    istrings: InputTable<string>
    ipubpaths: InputTable<PublicPath>
    inlerefs: InputTable<NonLocalEntityRef>
    isimpletys: InputTable<TType>
    ifile: string
    iILModule : ILModuleDef option // the Abstract IL metadata for the DLL being read
  }

let ufailwith st str = ffailwith st.ifile str

//---------------------------------------------------------------------------
// Basic pickle/unpickle operations
//---------------------------------------------------------------------------

type 'T pickler = 'T -> WriterState -> unit

let p_byte b st = st.os.EmitIntAsByte b
let p_byteB b st = st.osB.EmitIntAsByte b
let p_bool b st = p_byte (if b then 1 else 0) st

/// Write an uncompressed integer to the main stream.
let prim_p_int32 i st = 
    p_byte (b0 i) st
    p_byte (b1 i) st
    p_byte (b2 i) st
    p_byte (b3 i) st

/// Write an uncompressed integer to the B stream.
let prim_p_int32B i st = 
    p_byteB (b0 i) st
    p_byteB (b1 i) st
    p_byteB (b2 i) st
    p_byteB (b3 i) st

/// Compress integers according to the same scheme used by CLR metadata 
/// This halves the size of pickled data 
let p_int32 n st = 
    if n >= 0 && n <= 0x7F then 
        p_byte (b0 n) st
    else if n >= 0x80 && n <= 0x3FFF then
        p_byte ( (0x80 ||| (n >>> 8))) st
        p_byte ( (n &&& 0xFF)) st
    else
        p_byte 0xFF st
        prim_p_int32 n st

/// Write a compressed integer to the B stream.
let p_int32B n st = 
    if n >= 0 && n <= 0x7F then 
        p_byteB (b0 n) st
    else if n >= 0x80 && n <= 0x3FFF then  
        p_byteB ( (0x80 ||| (n >>> 8))) st 
        p_byteB ( (n &&& 0xFF)) st 
    else 
        p_byteB 0xFF st
        prim_p_int32B n st

let space = ()
let p_space n () st =
    for i = 0 to n - 1 do
        p_byte 0 st

/// Represents space that was reserved but is now possibly used
let p_used_space1 f st =
    p_byte 1 st
    f st
    // leave more space
    p_space 1 space st

let p_bytes (s: byte[]) st =
    let len = s.Length
    p_int32 (len) st
    st.os.EmitBytes s

let p_prim_string (s: string) st =
    let bytes = Encoding.UTF8.GetBytes s
    let len = bytes.Length
    p_int32 (len) st
    st.os.EmitBytes bytes

let p_int c st = p_int32 c st
let p_intB c st = p_int32B c st
let p_int8 (i: sbyte) st = p_int32 (int32 i) st
let p_uint8 (i: byte) st = p_byte (int i) st
let p_int16 (i: int16) st = p_int32 (int32 i) st
let p_uint16 (x: uint16) st = p_int32 (int32 x) st
let p_uint32 (x: uint32) st = p_int32 (int32 x) st
let p_int64 (i: int64) st =
    p_int32 (int32 (i &&& 0xFFFFFFFFL)) st
    p_int32 (int32 (i >>> 32)) st

let p_uint64 (x: uint64) st = p_int64 (int64 x) st

let bits_of_float32 (x: float32) = System.BitConverter.ToInt32(System.BitConverter.GetBytes(x), 0)
let bits_of_float (x: float) = System.BitConverter.DoubleToInt64Bits(x)

let p_single i st = p_int32 (bits_of_float32 i) st
let p_double i st = p_int64 (bits_of_float i) st
let p_ieee64 i st = p_int64 (bits_of_float i) st
let p_char i st = p_uint16 (uint16 (int32 i)) st

let inline p_tup2 p1 p2 (a, b) (st: WriterState) =
    (p1 a st : unit); (p2 b st : unit)

let inline p_tup3 p1 p2 p3 (a, b, c) (st: WriterState) =
    (p1 a st : unit); (p2 b st : unit); (p3 c st : unit)

let inline  p_tup4 p1 p2 p3 p4 (a, b, c, d) (st: WriterState) =
    (p1 a st : unit); (p2 b st : unit); (p3 c st : unit); (p4 d st : unit)

let inline  p_tup5 p1 p2 p3 p4 p5 (a, b, c, d, e) (st: WriterState) =
    (p1 a st : unit); (p2 b st : unit); (p3 c st : unit); (p4 d st : unit); (p5 e st : unit)

let inline  p_tup6 p1 p2 p3 p4 p5 p6 (a, b, c, d, e, f) (st: WriterState) =
    (p1 a st : unit); (p2 b st : unit); (p3 c st : unit); (p4 d st : unit); (p5 e st : unit); (p6 f st : unit)

let inline  p_tup7 p1 p2 p3 p4 p5 p6 p7 (a, b, c, d, e, f, x7) (st: WriterState) =
    (p1 a st : unit); (p2 b st : unit); (p3 c st : unit); (p4 d st : unit); (p5 e st : unit); (p6 f st : unit); (p7 x7 st : unit)

let inline  p_tup8 p1 p2 p3 p4 p5 p6 p7 p8 (a, b, c, d, e, f, x7, x8) (st: WriterState) =
    (p1 a st : unit); (p2 b st : unit); (p3 c st : unit); (p4 d st : unit); (p5 e st : unit); (p6 f st : unit); (p7 x7 st : unit); (p8 x8 st : unit)

let inline  p_tup9 p1 p2 p3 p4 p5 p6 p7 p8 p9 (a, b, c, d, e, f, x7, x8, x9) (st: WriterState) =
    (p1 a st : unit); (p2 b st : unit); (p3 c st : unit); (p4 d st : unit); (p5 e st : unit); (p6 f st : unit); (p7 x7 st : unit); (p8 x8 st : unit); (p9 x9 st : unit)

let inline  p_tup10 p1 p2 p3 p4 p5 p6 p7 p8 p9 p10 (a, b, c, d, e, f, x7, x8, x9, x10) (st: WriterState) =
    (p1 a st : unit); (p2 b st : unit); (p3 c st : unit); (p4 d st : unit); (p5 e st : unit); (p6 f st : unit); (p7 x7 st : unit); (p8 x8 st : unit); (p9 x9 st : unit); (p10 x10 st : unit)

let inline  p_tup11 p1 p2 p3 p4 p5 p6 p7 p8 p9 p10 p11 (a, b, c, d, e, f, x7, x8, x9, x10, x11) (st: WriterState) =
    (p1 a st : unit); (p2 b st : unit); (p3 c st : unit); (p4 d st : unit); (p5 e st : unit); (p6 f st : unit); (p7 x7 st : unit); (p8 x8 st : unit); (p9 x9 st : unit); (p10 x10 st : unit); (p11 x11 st : unit)

let u_byte st = int (st.is.ReadByte())

/// Unpickle an uncompressed integer from the B stream
/// The extra B stream of bytes is implicitly 0 if not present
let u_byteB st = 
    if st.isB.IsEOF then 0 else int (st.isB.ReadByte())

type unpickler<'T> = ReaderState -> 'T

let u_bool st = let b = u_byte st in (b = 1)

/// Unpickle an uncompressed integer from the main stream
let prim_u_int32 st = 
    let b0 =  (u_byte st)
    let b1 =  (u_byte st)
    let b2 =  (u_byte st)
    let b3 =  (u_byte st)
    b0 ||| (b1 <<< 8) ||| (b2 <<< 16) ||| (b3 <<< 24)

/// Unpickle an uncompressed integer from the B stream
let prim_u_int32B st = 
    let b0 = u_byteB st
    let b1 = u_byteB st
    let b2 = u_byteB st
    let b3 = u_byteB st
    b0 ||| (b1 <<< 8) ||| (b2 <<< 16) ||| (b3 <<< 24)

let u_int32 st = 
    let b0 = u_byte st
    if b0 <= 0x7F then b0
    else if b0 <= 0xbf then
        let b0 = b0 &&& 0x7F
        let b1 = (u_byte st)
        (b0 <<< 8) ||| b1
    else
        assert(b0 = 0xFF)
        prim_u_int32 st

/// Unpickle a compressed integer from the B stream.
/// The integer is 0 if the B stream is not present.
let u_int32B st = 
    let b0 = u_byteB st
    if b0 <= 0x7F then b0 
    else if b0 <= 0xbf then 
        let b0 = b0 &&& 0x7F
        let b1 = u_byteB st
        (b0 <<< 8) ||| b1
    else  
        assert(b0 = 0xFF)
        prim_u_int32B st

let u_bytes st = 
    let n =  (u_int32 st)
    st.is.ReadBytes n

let u_prim_string st =
    let len =  (u_int32 st)
    st.is.ReadUtf8String len

let u_int st = u_int32 st
let u_intB st = u_int32B st
let u_int8 st = sbyte (u_int32 st)
let u_uint8 st = byte (u_byte st)
let u_int16 st = int16 (u_int32 st)
let u_uint16 st = uint16 (u_int32 st)
let u_uint32 st = uint32 (u_int32 st)
let u_int64 st =
    let b1 = (int64 (u_int32 st)) &&& 0xFFFFFFFFL
    let b2 = int64 (u_int32 st)
    b1 ||| (b2 <<< 32)

let u_uint64 st = uint64 (u_int64 st)
let float32_of_bits (x: int32) = System.BitConverter.ToSingle(System.BitConverter.GetBytes(x), 0)
let float_of_bits (x: int64) = System.BitConverter.Int64BitsToDouble(x)

let u_single st = float32_of_bits (u_int32 st)
let u_double st = float_of_bits (u_int64 st)

let u_ieee64 st = float_of_bits (u_int64 st)

let u_char st = char (int32 (u_uint16 st))
let u_space n st =
    for i = 0 to n - 1 do
        let b = u_byte st
        if b <> 0 then
            warning(Error(FSComp.SR.pickleUnexpectedNonZero st.ifile, range0))

/// Represents space that was reserved but is now possibly used
let u_used_space1 f st =
    let b = u_byte st
    match b with
    | 0 -> None
    | 1 ->
        let x = f st
        u_space 1 st
        Some x
    | _ ->
        warning(Error(FSComp.SR.pickleUnexpectedNonZero st.ifile, range0)); None


let inline  u_tup2 p1 p2 (st: ReaderState) = let a = p1 st in let b = p2 st in (a, b)

let inline  u_tup3 p1 p2 p3 (st: ReaderState) =
  let a = p1 st in let b = p2 st in let c = p3 st in (a, b, c)

let inline u_tup4 p1 p2 p3 p4 (st: ReaderState) =
  let a = p1 st in let b = p2 st in let c = p3 st in let d = p4 st in (a, b, c, d)

let inline u_tup5 p1 p2 p3 p4 p5 (st: ReaderState) =
  let a = p1 st
  let b = p2 st
  let c = p3 st
  let d = p4 st
  let e = p5 st
  (a, b, c, d, e)

let inline u_tup6 p1 p2 p3 p4 p5 p6 (st: ReaderState) =
  let a = p1 st in let b = p2 st in let c = p3 st in let d = p4 st in let e = p5 st in let f = p6 st in (a, b, c, d, e, f)

let inline u_tup7 p1 p2 p3 p4 p5 p6 p7 (st: ReaderState) =
  let a = p1 st in let b = p2 st in let c = p3 st in let d = p4 st in let e = p5 st in let f = p6 st in let x7 = p7 st in (a, b, c, d, e, f, x7)

let inline u_tup8 p1 p2 p3 p4 p5 p6 p7 p8 (st: ReaderState) =
  let a = p1 st in let b = p2 st in let c = p3 st in let d = p4 st in let e = p5 st in let f = p6 st in let x7 = p7 st in let x8 = p8 st in  (a, b, c, d, e, f, x7, x8)

let inline u_tup9 p1 p2 p3 p4 p5 p6 p7 p8 p9 (st: ReaderState) =
  let a = p1 st in let b = p2 st in let c = p3 st in let d = p4 st in let e = p5 st in let f = p6 st in let x7 = p7 st in let x8 = p8 st in let x9 = p9 st in (a, b, c, d, e, f, x7, x8, x9)

let inline u_tup10 p1 p2 p3 p4 p5 p6 p7 p8 p9 p10 (st: ReaderState) =
  let a = p1 st in let b = p2 st in let c = p3 st in let d = p4 st in
  let e = p5 st in let f = p6 st in let x7 = p7 st in let x8 = p8 st in
  let x9 = p9 st in let x10 = p10 st in (a, b, c, d, e, f, x7, x8, x9, x10)

let inline u_tup11 p1 p2 p3 p4 p5 p6 p7 p8 p9 p10 p11 (st: ReaderState) =
  let a = p1 st in let b = p2 st in let c = p3 st in let d = p4 st in
  let e = p5 st in let f = p6 st in let x7 = p7 st in let x8 = p8 st in
  let x9 = p9 st in let x10 = p10 st in let x11 = p11 st in (a, b, c, d, e, f, x7, x8, x9, x10, x11)

let inline u_tup13 p1 p2 p3 p4 p5 p6 p7 p8 p9 p10 p11 p12 p13 (st: ReaderState) =
  let a = p1 st in let b = p2 st in let c = p3 st in let d = p4 st in
  let e = p5 st in let f = p6 st in let x7 = p7 st in let x8 = p8 st in
  let x9 = p9 st in let x10 = p10 st in let x11 = p11 st in let x12 = p12 st in let x13 = p13 st in
  (a, b, c, d, e, f, x7, x8, x9, x10, x11, x12, x13)

let inline u_tup17 p1 p2 p3 p4 p5 p6 p7 p8 p9 p10 p11 p12 p13 p14 p15 p16 p17 (st: ReaderState) =
  let a = p1 st in let b = p2 st in let c = p3 st in let d = p4 st in
  let e = p5 st in let f = p6 st in let x7 = p7 st in let x8 = p8 st in
  let x9 = p9 st in let x10 = p10 st in let x11 = p11 st in let x12 = p12 st in let x13 = p13 st in
  let x14 = p14 st in let x15 = p15 st in let x16 = p16 st in let x17 = p17 st in
  (a, b, c, d, e, f, x7, x8, x9, x10, x11, x12, x13, x14, x15, x16, x17)


//---------------------------------------------------------------------------
// Pickle/unpickle operations for observably shared graph nodes
//---------------------------------------------------------------------------

// exception Nope

// ctxt is for debugging
let p_osgn_ref (_ctxt: string) (outMap : NodeOutTable<_, _>) x st =
    let idx = outMap.Table.FindOrAdd (outMap.NodeStamp x)
    //if ((idx = 0) && outMap.Name = "oentities") then
    //    let msg =
    //        sprintf "idx %d#%d in table %s has name '%s', was defined at '%s' and is referenced from context %s\n"
    //            idx (outMap.NodeStamp x)
    //            outMap.Name (outMap.NodeName x)
    //            (stringOfRange (outMap.GetRange x))
    //            _ctxt
    //    System.Diagnostics.Debug.Assert(false, msg )
    p_int idx st

let p_osgn_decl (outMap : NodeOutTable<_, _>) p x st =
    let stamp = outMap.NodeStamp x
    let idx = outMap.Table.FindOrAdd stamp
    //dprintf "decl %d#%d in table %s has name %s\n" idx (outMap.NodeStamp x) outMap.Name (outMap.NodeName x)
    p_tup2 p_int p (idx, outMap.Deref x) st

let u_osgn_ref (inMap: NodeInTable<_, _>) st =
    let n = u_int st
    if n < 0 || n >= inMap.Count then ufailwith st ("u_osgn_ref: out of range, table = "+inMap.Name+", n = "+string n)
    inMap.Get n

let u_osgn_decl (inMap: NodeInTable<_, _>) u st =
    let idx, data = u_tup2 u_int u st
    //   dprintf "unpickling osgn %d in table %s\n" idx nm
    let res = inMap.Get idx
    inMap.LinkNode res data
    res

//---------------------------------------------------------------------------
// Pickle/unpickle operations for interned nodes
//---------------------------------------------------------------------------

let encode_uniq (tbl: Table<_>) key = tbl.FindOrAdd key
let lookup_uniq st tbl n =
    let arr = tbl.itbl_rows
    if n < 0 || n >= arr.Length then ufailwith st ("lookup_uniq in table "+tbl.itbl_name+" out of range, n = "+string n+ ", sizeof(tab) = " + string (Array.length arr))
    arr.[n]

//---------------------------------------------------------------------------
// Pickle/unpickle arrays and lists. For lists use the same binary format as arrays so we can switch
// between internal representations relatively easily
//-------------------------------------------------------------------------

let p_array_core f (x: 'T[]) st =
    for i = 0 to x.Length-1 do
        f x.[i] st

let p_array f (x: 'T[]) st =
    p_int x.Length st
    p_array_core f x st

let p_arrayB f (x: 'T[]) st =
    p_intB x.Length st
    p_array_core f x st

// Optionally encode an extra item using a marker bit.
// When extraf is None, the marker bit is not set, and this is identical to p_array.
let p_array_ext extraf f (x: 'T[]) st =
    let n = x.Length
    let n = if Option.isSome extraf then n ||| 0x80000000 else n
    p_int n st
    match extraf with
    | None -> ()
    | Some f -> f st
    p_array_core f x st

let p_list_core f (xs: 'T list) st =
    for x in xs do
        f x st

let p_list f x st =
    p_int (List.length x) st
    p_list_core f x st

let p_listB f x st = 
    p_intB (List.length x) st
    p_list_core f x st

let p_list_ext extraf f x st = 
    let n = List.length x
    let n = if Option.isSome extraf then n ||| 0x80000000 else n
    p_int n st
    match extraf with
    | None -> ()
    | Some f -> f st
    p_list_core f x st

let p_List f (x: 'T list) st = p_list f x st

let p_wrap (f: 'T -> 'U) (p : 'U pickler) : 'T pickler = (fun x st -> p (f x) st)
let p_option f x st =
    match x with
    | None -> p_byte 0 st
    | Some h -> p_byte 1 st; f h st

// Pickle lazy values in such a way that they can, in some future F# compiler version, be read back
// lazily. However, a lazy reader is not used in this version because the value may contain the definitions of some
// OSGN nodes.
let private p_lazy_impl p v st =
    let fixupPos1 = st.os.Position
    // We fix these up after
    prim_p_int32 0 st
    let fixupPos2 = st.os.Position
    prim_p_int32 0 st
    let fixupPos3 = st.os.Position
    prim_p_int32 0 st
    let fixupPos4 = st.os.Position
    prim_p_int32 0 st
    let fixupPos5 = st.os.Position
    prim_p_int32 0 st
    let fixupPos6 = st.os.Position
    prim_p_int32 0 st
    let fixupPos7 = st.os.Position
    prim_p_int32 0 st
    let idx1 = st.os.Position
    let otyconsIdx1 = st.oentities.Size
    let otyparsIdx1 = st.otypars.Size
    let ovalsIdx1 = st.ovals.Size
    // Run the pickler
    p v st
    // Determine and fixup the length of the pickled data
    let idx2 = st.os.Position
    st.os.FixupInt32 fixupPos1 (idx2-idx1)
    // Determine and fixup the ranges of OSGN nodes defined within the lazy portion
    let otyconsIdx2 = st.oentities.Size
    let otyparsIdx2 = st.otypars.Size
    let ovalsIdx2 = st.ovals.Size
    st.os.FixupInt32 fixupPos2 otyconsIdx1
    st.os.FixupInt32 fixupPos3 otyconsIdx2
    st.os.FixupInt32 fixupPos4 otyparsIdx1
    st.os.FixupInt32 fixupPos5 otyparsIdx2
    st.os.FixupInt32 fixupPos6 ovalsIdx1
    st.os.FixupInt32 fixupPos7 ovalsIdx2

let p_lazy p x st =
    p_lazy_impl p (Lazy.force x) st

let p_maybe_lazy p (x: MaybeLazy<_>) st =
    p_lazy_impl p x.Value st

let p_hole () =
    let h = ref (None : ('T -> WriterState -> unit) option)
    (fun f -> h := Some f), (fun x st -> match !h with Some f -> f x st | None -> pfailwith st "p_hole: unfilled hole")

let p_hole2 () =
    let h = ref (None : ('Arg -> 'T -> WriterState -> unit) option)
    (fun f -> h := Some f), (fun arg x st -> match !h with Some f -> f arg x st | None -> pfailwith st "p_hole2: unfilled hole")

let u_array_core f n st =
    let res = Array.zeroCreate n
    for i = 0 to n-1 do
        res.[i] <- f st
    res

let u_array f st =
    let n = u_int st
    u_array_core f n st

/// Unpickle an array from the B stream. The array is empty if the B stream is not present.
let u_arrayB f st =
    let n = u_intB st
    u_array_core f n st

// Optionally decode an extra item if a marker bit is present.
// When the marker bit is not set this is identical to u_array, and extraf is not called
let u_array_ext extraf f st =
    let n = u_int st
    let extraItem =
        if n &&& 0x80000000 = 0x80000000 then
            Some (extraf st)
        else
            None
    let arr = u_array_core f (n &&& 0x7FFFFFFF) st
    extraItem, arr

let u_list f st = Array.toList (u_array f st)

/// Unpickle a list from the B stream. The resulting list is empty if the B stream is not present.
let u_listB f st = Array.toList (u_arrayB f st)

let u_list_ext extra f st = let v, res = u_array_ext extra f st in v, Array.toList res

#if FLAT_LIST_AS_LIST
#else
let u_List f st = u_list f st // new List<_> (u_array f st)
#endif
#if FLAT_LIST_AS_ARRAY_STRUCT
//#else
let u_List f st = List(u_array f st)
#endif
#if FLAT_LIST_AS_ARRAY
//#else
let u_List f st = u_array f st
#endif

let u_array_revi f st =
    let n = u_int st
    let res = Array.zeroCreate n
    for i = 0 to n-1 do
        res.[i] <- f st (n-1-i)
    res

// Mark up default constraints with a priority in reverse order: last gets 0 etc. See comment on TyparConstraint.DefaultsTo
let u_list_revi f st =
    let n = u_int st
    [ for i = 0 to n-1 do
         yield f st (n-1-i) ]


let u_wrap (f: 'U -> 'T) (u : 'U unpickler) : 'T unpickler = (fun st -> f (u st))

let u_option f st =
    let tag = u_byte st
    match tag with
    | 0 -> None
    | 1 -> Some (f st)
    | n -> ufailwith st ("u_option: found number " + string n)

let u_lazy u st = 

    // Read the number of bytes in the record
    let len         = prim_u_int32 st // fixupPos1
    // These are the ranges of OSGN nodes defined within the lazily read portion of the graph
    let otyconsIdx1 = prim_u_int32 st // fixupPos2
    let otyconsIdx2 = prim_u_int32 st // fixupPos3
    let otyparsIdx1 = prim_u_int32 st // fixupPos4
    let otyparsIdx2 = prim_u_int32 st // fixupPos5
    let ovalsIdx1   = prim_u_int32 st // fixupPos6
    let ovalsIdx2   = prim_u_int32 st // fixupPos7

    ignore (len, otyconsIdx1, otyconsIdx2, otyparsIdx1, otyparsIdx2, ovalsIdx1, ovalsIdx2)
    Lazy.CreateFromValue(u st)


let u_hole () =
    let h = ref (None : 'T unpickler option)
    (fun f -> h := Some f), (fun st -> match !h with Some f -> f st | None -> ufailwith st "u_hole: unfilled hole")

//---------------------------------------------------------------------------
// Pickle/unpickle F# interface data
//---------------------------------------------------------------------------

// Strings
// A huge number of these occur in pickled F# data, so make them unique
let encode_string stringTab x = encode_uniq stringTab x
let decode_string x = x
let lookup_string st stringTab x = lookup_uniq st stringTab x
let u_encoded_string = u_prim_string
let u_string st   = lookup_uniq st st.istrings (u_int st)
let u_strings = u_list u_string
let u_ints = u_list u_int


let p_encoded_string = p_prim_string
let p_string s st = p_int (encode_string st.ostrings s) st
let p_strings = p_list p_string
let p_ints = p_list p_int

// CCU References
// A huge number of these occur in pickled F# data, so make them unique
let encode_ccuref ccuTab (x: CcuThunk) = encode_uniq ccuTab x.AssemblyName
let decode_ccuref x = x
let lookup_ccuref st ccuTab x = lookup_uniq st ccuTab x
let u_encoded_ccuref st =
    match u_byte st with
    | 0 -> u_prim_string st
    | n -> ufailwith st ("u_encoded_ccuref: found number " + string n)
let u_ccuref st   = lookup_uniq st st.iccus (u_int st)

let p_encoded_ccuref x st =
    p_byte 0 st // leave a dummy tag to make room for future encodings of ccurefs
    p_prim_string x st

let p_ccuref s st = p_int (encode_ccuref st.occus s) st

// References to public items in this module
// A huge number of these occur in pickled F# data, so make them unique
let decode_pubpath st stringTab a = PubPath(Array.map (lookup_string st stringTab) a)
let lookup_pubpath st pubpathTab x = lookup_uniq st pubpathTab x
let u_encoded_pubpath = u_array u_int
let u_pubpath st = lookup_uniq st st.ipubpaths (u_int st)

let encode_pubpath stringTab pubpathTab (PubPath(a)) = encode_uniq pubpathTab (Array.map (encode_string stringTab) a)
let p_encoded_pubpath = p_array p_int
let p_pubpath x st = p_int (encode_pubpath st.ostrings st.opubpaths x) st

// References to other modules
// A huge number of these occur in pickled F# data, so make them unique
let decode_nleref st ccuTab stringTab (a, b) = mkNonLocalEntityRef (lookup_ccuref st ccuTab a) (Array.map (lookup_string st stringTab) b)
let lookup_nleref st nlerefTab x = lookup_uniq st nlerefTab x
let u_encoded_nleref = u_tup2 u_int (u_array u_int)
let u_nleref st = lookup_uniq st st.inlerefs (u_int st)

let encode_nleref ccuTab stringTab nlerefTab thisCcu (nleref: NonLocalEntityRef) =
#if !NO_EXTENSIONTYPING
    // Remap references to statically-linked Entity nodes in provider-generated entities to point to the current assembly.
    // References to these nodes _do_ appear in F# assembly metadata, because they may be public.
    let nleref =
        match nleref.Deref.PublicPath with
        | Some pubpath when nleref.Deref.IsProvidedGeneratedTycon ->
            if verbose then dprintfn "remapping pickled reference to provider-generated type %s"  nleref.Deref.DisplayNameWithStaticParameters
            rescopePubPath thisCcu pubpath
        | _ -> nleref
#else
    ignore thisCcu
#endif

    let (NonLocalEntityRef(a, b)) = nleref
    encode_uniq nlerefTab (encode_ccuref ccuTab a, Array.map (encode_string stringTab) b)
let p_encoded_nleref = p_tup2 p_int (p_array p_int)
let p_nleref x st = p_int (encode_nleref st.occus st.ostrings st.onlerefs st.oscope x) st

// Simple types are types like "int", represented as TType(Ref_nonlocal(...,"int"),[]). 
// A huge number of these occur in pickled F# data, so make them unique. 
//
// TODO NULLNESS - the simpletyp table now holds KnownAmbivalentToNull by default, is this the right default?
// For old assemblies it is, if we give those assemblies the ambivalent interpretation.
// For new asemblies compiled with null-checking on it isn't, if the default is to give
// those the KnownWithoutNull interpretation by default.
let decode_simpletyp st _ccuTab _stringTab nlerefTab a = TType_app(ERefNonLocal (lookup_nleref st nlerefTab a), [], KnownAmbivalentToNull)
let lookup_simpletyp st simpleTyTab x = lookup_uniq st simpleTyTab x
let u_encoded_simpletyp st = u_int  st
let u_encoded_anoninfo st = u_int  st
let u_simpletyp st = lookup_uniq st st.isimpletys (u_int st)
let encode_simpletyp ccuTab stringTab nlerefTab simpleTyTab thisCcu a = encode_uniq simpleTyTab (encode_nleref ccuTab stringTab nlerefTab thisCcu a)
let p_encoded_simpletyp x st = p_int x st
let p_encoded_anoninfo x st = p_int x st
let p_simpletyp x st = p_int (encode_simpletyp st.occus st.ostrings st.onlerefs st.osimpletys st.oscope x) st

let pickleObjWithDanglingCcus inMem file (g: TcGlobals) scope p x =
  let ccuNameTab,(ntycons, ntypars, nvals, nanoninfos),stringTab,pubpathTab,nlerefTab,simpleTyTab,phase1bytes,phase1bytesB =
    let st1 = 
      { os = ByteBuffer.Create 100000 
        osB = ByteBuffer.Create 100000 
        oscope=scope
        occus= Table<_>.Create "occus"
        oentities=NodeOutTable<_, _>.Create((fun (tc: Tycon) -> tc.Stamp), (fun tc -> tc.LogicalName), (fun tc -> tc.Range), (fun osgn -> osgn), "otycons")
        otypars=NodeOutTable<_, _>.Create((fun (tp: Typar) -> tp.Stamp), (fun tp -> tp.DisplayName), (fun tp -> tp.Range), (fun osgn -> osgn), "otypars")
        ovals=NodeOutTable<_, _>.Create((fun (v: Val) -> v.Stamp), (fun v -> v.LogicalName), (fun v -> v.Range), (fun osgn -> osgn), "ovals")
        oanoninfos=NodeOutTable<_, _>.Create((fun (v: AnonRecdTypeInfo) -> v.Stamp), (fun v -> string v.Stamp), (fun _ -> range0), id, "oanoninfos")
        ostrings=Table<_>.Create "ostrings"
        onlerefs=Table<_>.Create "onlerefs"
        opubpaths=Table<_>.Create "opubpaths"
        osimpletys=Table<_>.Create "osimpletys"
        oglobals=g
        ofile=file
<<<<<<< HEAD
        oInMem=inMem  }
=======
        oInMem=inMem
        isStructThisArgPos = false}
>>>>>>> 88d18d99
    p x st1
    let sizes =
      st1.oentities.Size,
      st1.otypars.Size,
      st1.ovals.Size,
      st1.oanoninfos.Size 
    st1.occus, sizes, st1.ostrings, st1.opubpaths,st1.onlerefs, st1.osimpletys, st1.os.Close(), st1.osB.Close()

  let phase2bytes, phase2bytesB = 
    let st2 = 
     { os = ByteBuffer.Create 100000 
       osB = ByteBuffer.Create 100000 
       oscope=scope
       occus= Table<_>.Create "occus (fake)"
       oentities=NodeOutTable<_, _>.Create((fun (tc: Tycon) -> tc.Stamp), (fun tc -> tc.LogicalName), (fun tc -> tc.Range), (fun osgn -> osgn), "otycons")
       otypars=NodeOutTable<_, _>.Create((fun (tp: Typar) -> tp.Stamp), (fun tp -> tp.DisplayName), (fun tp -> tp.Range), (fun osgn -> osgn), "otypars")
       ovals=NodeOutTable<_, _>.Create((fun (v: Val) -> v.Stamp), (fun v -> v.LogicalName), (fun v -> v.Range), (fun osgn -> osgn), "ovals")
       oanoninfos=NodeOutTable<_, _>.Create((fun (v: AnonRecdTypeInfo) -> v.Stamp), (fun v -> string v.Stamp), (fun _ -> range0), id, "oanoninfos")
       ostrings=Table<_>.Create "ostrings (fake)"
       opubpaths=Table<_>.Create "opubpaths (fake)"
       onlerefs=Table<_>.Create "onlerefs (fake)"
       osimpletys=Table<_>.Create "osimpletys (fake)"
       oglobals=g
       ofile=file
<<<<<<< HEAD
       oInMem=inMem }

=======
       oInMem=inMem
       isStructThisArgPos = false }
>>>>>>> 88d18d99
    p_array p_encoded_ccuref ccuNameTab.AsArray st2

    // For F# 5.0 and beyond we add a 4th integer for nanoninfos, indicated by a negative 1st integer
    // Note that this means assemblies using anonymous record types are not binary-metadata consumable by previous
    // generation F# tooling.
    let z1 = if nanoninfos > 0 then  -ntycons-1 else ntycons
    p_int z1 st2
    p_tup2 p_int p_int (ntypars, nvals) st2
    if nanoninfos > 0 then
        p_int nanoninfos st2

    p_tup5
        (p_array p_encoded_string)
        (p_array p_encoded_pubpath)
        (p_array p_encoded_nleref)
        (p_array p_encoded_simpletyp)
        p_bytes
        (stringTab.AsArray, pubpathTab.AsArray, nlerefTab.AsArray, simpleTyTab.AsArray, phase1bytes)
        st2
    st2.os.Close(), st2.osB.Close()

  if phase2bytesB.Length <> 0 then failwith "expected phase2bytesB.Length = 0"

  phase2bytes, phase1bytesB
  
let check (ilscope: ILScopeRef) (inMap: NodeInTable<_,_>) =
    for i = 0 to inMap.Count - 1 do
      let n = inMap.Get i
      if not (inMap.IsLinked n) then
        warning(Error(FSComp.SR.pickleMissingDefinition (i, inMap.Name, ilscope.QualifiedName), range0))
        // Note for compiler developers: to get information about which item this index relates to,
        // enable the conditional in Pickle.p_osgn_ref to refer to the given index number and recompile
        // an identical copy of the source for the DLL containing the data being unpickled.  A message will
        // then be printed indicating the name of the item.

let unpickleObjWithDanglingCcus file ilscope (iILModule: ILModuleDef option) u (phase2bytes:byte[]) (phase1bytesB:byte[]) =
    let st2 = 
       { is = ByteStream.FromBytes (phase2bytes,0,phase2bytes.Length) 
         isB = ByteStream.FromBytes ([| |],0,0) 
         iilscope= ilscope
         iccus= new_itbl "iccus (fake)" [| |] 
         ientities= NodeInTable<_,_>.Create (Tycon.NewUnlinked, (fun osgn tg -> osgn.Link tg),(fun osgn -> osgn.IsLinked),"ientities",0) 
         itypars= NodeInTable<_,_>.Create (Typar.NewUnlinked, (fun osgn tg -> osgn.Link tg),(fun osgn -> osgn.IsLinked),"itypars",0) 
         ivals  = NodeInTable<_,_>.Create (Val.NewUnlinked , (fun osgn tg -> osgn.Link tg),(fun osgn -> osgn.IsLinked),"ivals",0)
         ianoninfos=NodeInTable<_,_>.Create(AnonRecdTypeInfo.NewUnlinked, (fun osgn tg -> osgn.Link tg),(fun osgn -> osgn.IsLinked),"ianoninfos",0)
         istrings = new_itbl "istrings (fake)" [| |] 
         inlerefs = new_itbl "inlerefs (fake)" [| |] 
         ipubpaths = new_itbl "ipubpaths (fake)" [| |] 
         isimpletys = new_itbl "isimpletys (fake)" [| |] 
         ifile=file
         iILModule = iILModule }
    let ccuNameTab = u_array u_encoded_ccuref st2
    let z1 = u_int st2
    let ntycons = if z1 < 0 then -z1-1 else z1
    let ntypars, nvals = u_tup2 u_int u_int st2
    let nanoninfos = if z1 < 0 then u_int st2 else 0
    let stringTab, pubpathTab, nlerefTab, simpleTyTab, phase1bytes =
        u_tup5
            (u_array u_encoded_string)
            (u_array u_encoded_pubpath)
            (u_array u_encoded_nleref)
            (u_array u_encoded_simpletyp)
            u_bytes
            st2
    let ccuTab       = new_itbl "iccus"       (Array.map (CcuThunk.CreateDelayed) ccuNameTab)
    let stringTab    = new_itbl "istrings"    (Array.map decode_string stringTab)
    let pubpathTab   = new_itbl "ipubpaths"   (Array.map (decode_pubpath st2 stringTab) pubpathTab)
    let nlerefTab    = new_itbl "inlerefs"    (Array.map (decode_nleref st2 ccuTab stringTab) nlerefTab)
    let simpletypTab = new_itbl "simpleTyTab" (Array.map (decode_simpletyp st2 ccuTab stringTab nlerefTab) simpleTyTab)
    let data = 
        let st1 = 
           { is = ByteStream.FromBytes (phase1bytes,0,phase1bytes.Length) 
             isB = ByteStream.FromBytes (phase1bytesB,0,phase1bytesB.Length) 
             iccus =  ccuTab 
             iilscope = ilscope
             ientities = NodeInTable<_, _>.Create(Tycon.NewUnlinked,(fun osgn tg -> osgn.Link tg), (fun osgn -> osgn.IsLinked),"ientities", ntycons) 
             itypars = NodeInTable<_, _>.Create(Typar.NewUnlinked,(fun osgn tg -> osgn.Link tg), (fun osgn -> osgn.IsLinked),"itypars", ntypars) 
             ivals =  NodeInTable<_, _>.Create(Val.NewUnlinked  ,(fun osgn tg -> osgn.Link tg), (fun osgn -> osgn.IsLinked),"ivals", nvals)
             ianoninfos = NodeInTable<_, _>.Create(AnonRecdTypeInfo.NewUnlinked, (fun osgn tg -> osgn.Link tg), (fun osgn -> osgn.IsLinked),"ianoninfos", nanoninfos)
             istrings = stringTab
             ipubpaths = pubpathTab
             inlerefs = nlerefTab
             isimpletys = simpletypTab
             ifile = file
             iILModule = iILModule }
        let res = u st1
        check ilscope st1.ientities
        check ilscope st1.ientities
        check ilscope st1.ivals
        check ilscope st1.itypars
        res

    {RawData=data; FixupThunks=ccuTab.itbl_rows }


//=========================================================================
// PART II
//=========================================================================

//---------------------------------------------------------------------------
// Pickle/unpickle for Abstract IL data, up to IL instructions
//---------------------------------------------------------------------------

let p_ILPublicKey x st =
    match x with
    | PublicKey b      -> p_byte 0 st; p_bytes b st
    | PublicKeyToken b -> p_byte 1 st; p_bytes b st

let p_ILVersion (x: ILVersionInfo) st = p_tup4 p_uint16 p_uint16 p_uint16 p_uint16 (x.Major, x.Minor, x.Build, x.Revision) st

let p_ILModuleRef (x: ILModuleRef) st =
    p_tup3 p_string p_bool (p_option p_bytes) (x.Name, x.HasMetadata, x.Hash) st

let p_ILAssemblyRef (x: ILAssemblyRef) st =
    p_byte 0 st // leave a dummy tag to make room for future encodings of assembly refs
    p_tup6 p_string (p_option p_bytes) (p_option p_ILPublicKey) p_bool (p_option p_ILVersion) (p_option p_string)
      ( x.Name, x.Hash, x.PublicKey, x.Retargetable, x.Version, x.Locale) st

let p_ILScopeRef x st =
    match x with
    | ILScopeRef.Local         -> p_byte 0 st
    | ILScopeRef.Module mref   -> p_byte 1 st; p_ILModuleRef mref st
    | ILScopeRef.Assembly aref -> p_byte 2 st; p_ILAssemblyRef aref st

let u_ILPublicKey st =
    let tag = u_byte st
    match tag with
    | 0 -> u_bytes st |> PublicKey
    | 1 -> u_bytes st |> PublicKeyToken
    | _ -> ufailwith st "u_ILPublicKey"

let u_ILVersion st = 
    let (major, minor, build, revision) = u_tup4 u_uint16 u_uint16 u_uint16 u_uint16 st
    ILVersionInfo(major, minor, build, revision)

let u_ILModuleRef st =
    let (a, b, c) = u_tup3 u_string u_bool (u_option u_bytes) st
    ILModuleRef.Create(a, b, c)

let u_ILAssemblyRef st =
    let tag = u_byte st
    match tag with
    | 0 ->
        let a, b, c, d, e, f = u_tup6 u_string (u_option u_bytes) (u_option u_ILPublicKey) u_bool (u_option u_ILVersion) (u_option u_string) st
        ILAssemblyRef.Create(a, b, c, d, e, f)
    | _ -> ufailwith st "u_ILAssemblyRef"

// IL scope references are rescoped as they are unpickled.  This means
// the pickler accepts IL fragments containing ILScopeRef.Local and adjusts them
// to be absolute scope references.
let u_ILScopeRef st =
    let res =
        let tag = u_byte st
        match tag with
        | 0 -> ILScopeRef.Local
        | 1 -> u_ILModuleRef st |> ILScopeRef.Module
        | 2 -> u_ILAssemblyRef st |> ILScopeRef.Assembly
        | _ -> ufailwith st "u_ILScopeRef"
    let res = rescopeILScopeRef st.iilscope res
    res

let p_ILHasThis x st =
    p_byte (match x with
            | ILThisConvention.Instance -> 0
            | ILThisConvention.InstanceExplicit -> 1
            | ILThisConvention.Static -> 2) st

let p_ILArrayShape = p_wrap (fun (ILArrayShape x) -> x) (p_list (p_tup2 (p_option p_int32) (p_option p_int32)))

let rec p_ILType ty st =
    match ty with
    | ILType.Void                   -> p_byte 0 st
    | ILType.Array (shape, ty)       -> p_byte 1 st; p_tup2 p_ILArrayShape p_ILType (shape, ty) st
    | ILType.Value tspec            -> p_byte 2 st; p_ILTypeSpec tspec st
    | ILType.Boxed tspec            -> p_byte 3 st; p_ILTypeSpec tspec st
    | ILType.Ptr ty                 -> p_byte 4 st; p_ILType ty st
    | ILType.Byref ty               -> p_byte 5 st; p_ILType ty st
    | ILType.FunctionPointer csig   -> p_byte 6 st; p_ILCallSig csig st
    | ILType.TypeVar n              -> p_byte 7 st; p_uint16 n st
    | ILType.Modified (req, tref, ty) -> p_byte 8 st; p_tup3 p_bool p_ILTypeRef p_ILType (req, tref, ty) st

and p_ILTypes tys = p_list p_ILType tys

and p_ILBasicCallConv x st =
    p_byte (match x with
            | ILArgConvention.Default -> 0
            | ILArgConvention.CDecl  -> 1
            | ILArgConvention.StdCall -> 2
            | ILArgConvention.ThisCall -> 3
            | ILArgConvention.FastCall -> 4
            | ILArgConvention.VarArg -> 5) st

and p_ILCallConv (Callconv(x, y)) st = p_tup2 p_ILHasThis p_ILBasicCallConv (x, y) st

and p_ILCallSig x st = p_tup3 p_ILCallConv p_ILTypes p_ILType (x.CallingConv, x.ArgTypes, x.ReturnType) st

and p_ILTypeRef (x: ILTypeRef) st = p_tup3 p_ILScopeRef p_strings p_string (x.Scope, x.Enclosing, x.Name) st

and p_ILTypeSpec (a: ILTypeSpec) st = p_tup2 p_ILTypeRef p_ILTypes (a.TypeRef, a.GenericArgs) st

let u_ILBasicCallConv st =
    match u_byte st with
    | 0 -> ILArgConvention.Default
    | 1 -> ILArgConvention.CDecl
    | 2 -> ILArgConvention.StdCall
    | 3 -> ILArgConvention.ThisCall
    | 4 -> ILArgConvention.FastCall
    | 5 -> ILArgConvention.VarArg
    | _ -> ufailwith st "u_ILBasicCallConv"

let u_ILHasThis st =
    match u_byte st with
    | 0 -> ILThisConvention.Instance
    | 1 -> ILThisConvention.InstanceExplicit
    | 2 -> ILThisConvention.Static
    | _ -> ufailwith st "u_ILHasThis"

let u_ILCallConv st = let a, b = u_tup2 u_ILHasThis u_ILBasicCallConv st in Callconv(a, b)
let u_ILTypeRef st = let a, b, c = u_tup3 u_ILScopeRef u_strings u_string st in ILTypeRef.Create(a, b, c)
let u_ILArrayShape = u_wrap (fun x -> ILArrayShape x) (u_list (u_tup2 (u_option u_int32) (u_option u_int32)))


let rec u_ILType st =
    let tag = u_byte st
    match tag with
    | 0 -> ILType.Void
    | 1 -> u_tup2 u_ILArrayShape u_ILType  st     |> ILType.Array
    | 2 -> u_ILTypeSpec st                        |> ILType.Value
    | 3 -> u_ILTypeSpec st                        |> mkILBoxedType
    | 4 -> u_ILType st                            |> ILType.Ptr
    | 5 -> u_ILType st                            |> ILType.Byref
    | 6 -> u_ILCallSig st                         |> ILType.FunctionPointer
    | 7 -> u_uint16 st                            |> mkILTyvarTy
    | 8 -> u_tup3 u_bool u_ILTypeRef u_ILType  st |> ILType.Modified
    | _ -> ufailwith st "u_ILType"

and u_ILTypes st = u_list u_ILType st

and u_ILCallSig = u_wrap (fun (a, b, c) -> {CallingConv=a; ArgTypes=b; ReturnType=c}) (u_tup3 u_ILCallConv u_ILTypes u_ILType)

and u_ILTypeSpec st = let a, b = u_tup2 u_ILTypeRef u_ILTypes st in ILTypeSpec.Create(a, b)


let p_ILMethodRef (x: ILMethodRef) st = p_tup6 p_ILTypeRef p_ILCallConv p_int p_string p_ILTypes p_ILType (x.DeclaringTypeRef, x.CallingConv, x.GenericArity, x.Name, x.ArgTypes, x.ReturnType) st

let p_ILFieldRef (x: ILFieldRef) st = p_tup3 p_ILTypeRef p_string p_ILType (x.DeclaringTypeRef, x.Name, x.Type) st

let p_ILMethodSpec (x: ILMethodSpec) st = p_tup3 p_ILMethodRef p_ILType p_ILTypes (x.MethodRef, x.DeclaringType, x.GenericArgs) st

let p_ILFieldSpec (x : ILFieldSpec) st = p_tup2 p_ILFieldRef p_ILType (x.FieldRef, x.DeclaringType) st

let p_ILBasicType x st =
    p_int (match x with
           | DT_R   -> 0
           | DT_I1  -> 1
           | DT_U1  -> 2
           | DT_I2  -> 3
           | DT_U2  -> 4
           | DT_I4  -> 5
           | DT_U4  -> 6
           | DT_I8  -> 7
           | DT_U8  -> 8
           | DT_R4  -> 9
           | DT_R8  -> 10
           | DT_I   -> 11
           | DT_U   -> 12
           | DT_REF -> 13) st

let p_ILVolatility x st = p_int (match x with Volatile -> 0 | Nonvolatile -> 1) st
let p_ILReadonly   x st = p_int (match x with ReadonlyAddress -> 0 | NormalAddress -> 1) st

let u_ILMethodRef st =
    let x1, x2, x3, x4, x5, x6 = u_tup6 u_ILTypeRef u_ILCallConv u_int u_string u_ILTypes u_ILType st
    ILMethodRef.Create(x1, x2, x4, x3, x5, x6)

let u_ILFieldRef st =
    let x1, x2, x3 = u_tup3 u_ILTypeRef u_string u_ILType st
    {DeclaringTypeRef=x1;Name=x2;Type=x3}

let u_ILMethodSpec st =
    let x1, x2, x3 = u_tup3 u_ILMethodRef u_ILType u_ILTypes st
    ILMethodSpec.Create(x2, x1, x3)

let u_ILFieldSpec st =
    let x1, x2 = u_tup2 u_ILFieldRef u_ILType st
    {FieldRef=x1;DeclaringType=x2}

let u_ILBasicType st =
    match u_int st with
    | 0 -> DT_R
    | 1 -> DT_I1
    | 2 -> DT_U1
    | 3 -> DT_I2
    | 4 -> DT_U2
    | 5 -> DT_I4
    | 6 -> DT_U4
    | 7 -> DT_I8
    | 8 -> DT_U8
    | 9 -> DT_R4
    | 10 -> DT_R8
    | 11 -> DT_I
    | 12 -> DT_U
    | 13 -> DT_REF
    | _ -> ufailwith st "u_ILBasicType"

let u_ILVolatility st = (match u_int st with  0 -> Volatile | 1 -> Nonvolatile | _ -> ufailwith st "u_ILVolatility" )
let u_ILReadonly   st = (match u_int st with  0 -> ReadonlyAddress | 1 -> NormalAddress | _ -> ufailwith st "u_ILReadonly" )

let [<Literal>] itag_nop           = 0
let [<Literal>] itag_ldarg         = 1
let [<Literal>] itag_ldnull        = 2
let [<Literal>] itag_ilzero        = 3
let [<Literal>] itag_call          = 4
let [<Literal>] itag_add           = 5
let [<Literal>] itag_sub           = 6
let [<Literal>] itag_mul           = 7
let [<Literal>] itag_div           = 8
let [<Literal>] itag_div_un        = 9
let [<Literal>] itag_rem           = 10
let [<Literal>] itag_rem_un        = 11
let [<Literal>] itag_and           = 12
let [<Literal>] itag_or            = 13
let [<Literal>] itag_xor           = 14
let [<Literal>] itag_shl           = 15
let [<Literal>] itag_shr           = 16
let [<Literal>] itag_shr_un        = 17
let [<Literal>] itag_neg           = 18
let [<Literal>] itag_not           = 19
let [<Literal>] itag_conv          = 20
let [<Literal>] itag_conv_un       = 21
let [<Literal>] itag_conv_ovf      = 22
let [<Literal>] itag_conv_ovf_un   = 23
let [<Literal>] itag_callvirt      = 24
let [<Literal>] itag_ldobj         = 25
let [<Literal>] itag_ldstr         = 26
let [<Literal>] itag_castclass     = 27
let [<Literal>] itag_isinst        = 28
let [<Literal>] itag_unbox         = 29
let [<Literal>] itag_throw         = 30
let [<Literal>] itag_ldfld         = 31
let [<Literal>] itag_ldflda        = 32
let [<Literal>] itag_stfld         = 33
let [<Literal>] itag_ldsfld        = 34
let [<Literal>] itag_ldsflda       = 35
let [<Literal>] itag_stsfld        = 36
let [<Literal>] itag_stobj         = 37
let [<Literal>] itag_box           = 38
let [<Literal>] itag_newarr        = 39
let [<Literal>] itag_ldlen         = 40
let [<Literal>] itag_ldelema       = 41
let [<Literal>] itag_ckfinite      = 42
let [<Literal>] itag_ldtoken       = 43
let [<Literal>] itag_add_ovf       = 44
let [<Literal>] itag_add_ovf_un    = 45
let [<Literal>] itag_mul_ovf       = 46
let [<Literal>] itag_mul_ovf_un    = 47
let [<Literal>] itag_sub_ovf       = 48
let [<Literal>] itag_sub_ovf_un    = 49
let [<Literal>] itag_ceq           = 50
let [<Literal>] itag_cgt           = 51
let [<Literal>] itag_cgt_un        = 52
let [<Literal>] itag_clt           = 53
let [<Literal>] itag_clt_un        = 54
let [<Literal>] itag_ldvirtftn     = 55
let [<Literal>] itag_localloc      = 56
let [<Literal>] itag_rethrow       = 57
let [<Literal>] itag_sizeof        = 58
let [<Literal>] itag_ldelem_any    = 59
let [<Literal>] itag_stelem_any    = 60
let [<Literal>] itag_unbox_any     = 61
let [<Literal>] itag_ldlen_multi   = 62
let [<Literal>] itag_initobj       = 63   // currently unused, added for forward compat, see https://visualfsharp.codeplex.com/SourceControl/network/forks/jackpappas/fsharpcontrib/contribution/7134
let [<Literal>] itag_initblk       = 64   // currently unused, added for forward compat
let [<Literal>] itag_cpobj         = 65   // currently unused, added for forward compat
let [<Literal>] itag_cpblk         = 66   // currently unused, added for forward compat

let simple_instrs =
    [ itag_add, AI_add
      itag_add_ovf, AI_add_ovf
      itag_add_ovf_un, AI_add_ovf_un
      itag_and, AI_and
      itag_div, AI_div
      itag_div_un, AI_div_un
      itag_ceq, AI_ceq
      itag_cgt, AI_cgt
      itag_cgt_un, AI_cgt_un
      itag_clt, AI_clt
      itag_clt_un, AI_clt_un
      itag_mul, AI_mul
      itag_mul_ovf, AI_mul_ovf
      itag_mul_ovf_un, AI_mul_ovf_un
      itag_rem, AI_rem
      itag_rem_un, AI_rem_un
      itag_shl, AI_shl
      itag_shr, AI_shr
      itag_shr_un, AI_shr_un
      itag_sub, AI_sub
      itag_sub_ovf, AI_sub_ovf
      itag_sub_ovf_un, AI_sub_ovf_un
      itag_xor, AI_xor
      itag_or, AI_or
      itag_neg, AI_neg
      itag_not, AI_not
      itag_ldnull, AI_ldnull
      itag_ckfinite, AI_ckfinite
      itag_nop, AI_nop
      itag_localloc, I_localloc
      itag_throw, I_throw
      itag_ldlen, I_ldlen
      itag_rethrow, I_rethrow
      itag_rethrow, I_rethrow
      itag_initblk, I_initblk (Aligned, Nonvolatile)
      itag_cpblk, I_cpblk (Aligned, Nonvolatile)
    ]

let encode_table = Dictionary<_, _>(300, HashIdentity.Structural)
let _ = List.iter (fun (icode, i) -> encode_table.[i] <- icode) simple_instrs
let encode_instr si = encode_table.[si]
let isNoArgInstr s = encode_table.ContainsKey s

let decoders =
   [ itag_ldarg, u_uint16                            >> mkLdarg
     itag_call, u_ILMethodSpec                      >> (fun a -> I_call (Normalcall, a, None))
     itag_callvirt, u_ILMethodSpec                      >> (fun a -> I_callvirt (Normalcall, a, None))
     itag_ldvirtftn, u_ILMethodSpec                      >> I_ldvirtftn
     itag_conv, u_ILBasicType                       >> (fun a -> (AI_conv a))
     itag_conv_ovf, u_ILBasicType                       >> (fun a -> (AI_conv_ovf a))
     itag_conv_ovf_un, u_ILBasicType                       >> (fun a -> (AI_conv_ovf_un a))
     itag_ldfld, u_tup2 u_ILVolatility u_ILFieldSpec >> (fun (b, c) -> I_ldfld (Aligned, b, c))
     itag_ldflda, u_ILFieldSpec                       >> I_ldflda
     itag_ldsfld, u_tup2 u_ILVolatility u_ILFieldSpec >> (fun (a, b) -> I_ldsfld (a, b))
     itag_ldsflda, u_ILFieldSpec                       >> I_ldsflda
     itag_stfld, u_tup2 u_ILVolatility u_ILFieldSpec >> (fun (b, c) -> I_stfld (Aligned, b, c))
     itag_stsfld, u_tup2 u_ILVolatility u_ILFieldSpec >> (fun (a, b) -> I_stsfld (a, b))
     itag_ldtoken, u_ILType                            >> (fun a -> I_ldtoken (ILToken.ILType a))
     itag_ldstr, u_string                            >> I_ldstr
     itag_box, u_ILType                            >> I_box
     itag_unbox, u_ILType                            >> I_unbox
     itag_unbox_any, u_ILType                            >> I_unbox_any
     itag_newarr, u_tup2 u_ILArrayShape u_ILType      >> (fun (a, b) -> I_newarr(a, b))
     itag_stelem_any, u_tup2 u_ILArrayShape u_ILType      >> (fun (a, b) -> I_stelem_any(a, b))
     itag_ldelem_any, u_tup2 u_ILArrayShape u_ILType      >> (fun (a, b) -> I_ldelem_any(a, b))
     itag_ldelema, u_tup3 u_ILReadonly u_ILArrayShape u_ILType >> (fun (a, b, c) -> I_ldelema(a, false, b, c))
     itag_castclass, u_ILType                            >> I_castclass
     itag_isinst, u_ILType                            >> I_isinst
     itag_ldobj, u_ILType                            >> (fun c -> I_ldobj (Aligned, Nonvolatile, c))
     itag_stobj, u_ILType                            >> (fun c -> I_stobj (Aligned, Nonvolatile, c))
     itag_sizeof, u_ILType                            >> I_sizeof
     itag_ldlen_multi, u_tup2 u_int32 u_int32              >> (fun (a, b) -> EI_ldlen_multi (a, b))
     itag_ilzero, u_ILType                            >> EI_ilzero
     itag_ilzero, u_ILType                            >> EI_ilzero
     itag_initobj, u_ILType                            >> I_initobj
     itag_cpobj, u_ILType                            >> I_cpobj
   ]

let decode_tab =
    let tab = Array.init 256 (fun n -> (fun st -> ufailwith st ("no decoder for instruction "+string n)))
    let add_instr (icode, f) =  tab.[icode] <- f
    List.iter add_instr decoders
    List.iter (fun (icode, mk) -> add_instr (icode, (fun _ -> mk))) simple_instrs
    tab

let p_ILInstr x st =
    match x with
    | si when isNoArgInstr si         -> p_byte (encode_instr si) st
    | I_call(Normalcall, mspec, None)   -> p_byte itag_call st; p_ILMethodSpec mspec st
    | I_callvirt(Normalcall, mspec, None) -> p_byte itag_callvirt st;    p_ILMethodSpec mspec st
    | I_ldvirtftn mspec               -> p_byte itag_ldvirtftn st;   p_ILMethodSpec mspec st
    | I_ldarg x                       -> p_byte itag_ldarg st;       p_uint16 x st
    | AI_conv a                       -> p_byte itag_conv st;        p_ILBasicType a st
    | AI_conv_ovf a                   -> p_byte itag_conv_ovf st;    p_ILBasicType a st
    | AI_conv_ovf_un a                -> p_byte itag_conv_ovf_un st; p_ILBasicType a st
    | I_ldfld (Aligned, b, c)           -> p_byte itag_ldfld st;       p_tup2 p_ILVolatility p_ILFieldSpec (b, c) st
    | I_ldsfld (a, b)                  -> p_byte itag_ldsfld st;      p_tup2 p_ILVolatility p_ILFieldSpec (a, b) st
    | I_stfld (Aligned, b, c)           -> p_byte itag_stfld st;       p_tup2 p_ILVolatility p_ILFieldSpec (b, c) st
    | I_stsfld (a, b)                  -> p_byte itag_stsfld st;      p_tup2 p_ILVolatility p_ILFieldSpec (a, b) st
    | I_ldflda c                      -> p_byte itag_ldflda st;      p_ILFieldSpec c st
    | I_ldsflda a                     -> p_byte itag_ldsflda st;     p_ILFieldSpec a st
    | I_ldtoken (ILToken.ILType ty)   -> p_byte itag_ldtoken st;     p_ILType ty st
    | I_ldstr     s                   -> p_byte itag_ldstr st;       p_string s st
    | I_box  ty                       -> p_byte itag_box st;         p_ILType ty st
    | I_unbox  ty                     -> p_byte itag_unbox st;       p_ILType ty st
    | I_unbox_any  ty                 -> p_byte itag_unbox_any st;   p_ILType ty st
    | I_newarr (a, b)                  -> p_byte itag_newarr st;      p_tup2 p_ILArrayShape p_ILType (a, b) st
    | I_stelem_any (a, b)              -> p_byte itag_stelem_any st;  p_tup2 p_ILArrayShape p_ILType (a, b) st
    | I_ldelem_any (a, b)              -> p_byte itag_ldelem_any st;  p_tup2 p_ILArrayShape p_ILType (a, b) st
    | I_ldelema (a, _, b, c)             -> p_byte itag_ldelema st;     p_tup3 p_ILReadonly p_ILArrayShape p_ILType (a, b, c) st
    | I_castclass ty                  -> p_byte itag_castclass st;   p_ILType ty st
    | I_isinst  ty                    -> p_byte itag_isinst st;      p_ILType ty st
    | I_ldobj (Aligned, Nonvolatile, c) -> p_byte itag_ldobj st;       p_ILType c st
    | I_stobj (Aligned, Nonvolatile, c) -> p_byte itag_stobj st;       p_ILType c st
    | I_sizeof  ty                    -> p_byte itag_sizeof st;      p_ILType ty st
    | EI_ldlen_multi (n, m)            -> p_byte itag_ldlen_multi st; p_tup2 p_int32 p_int32 (n, m) st
    | EI_ilzero a                     -> p_byte itag_ilzero st;      p_ILType a st
    | I_initobj c                     -> p_byte itag_initobj st;     p_ILType c st
    | I_cpobj c                       -> p_byte itag_cpobj st;       p_ILType c st
    | i -> pfailwith st (sprintf "the IL instruction '%+A' cannot be emitted" i)

let u_ILInstr st =
    let n = u_byte st
    decode_tab.[n] st



//---------------------------------------------------------------------------
// Pickle/unpickle for F# types and module signatures
//---------------------------------------------------------------------------

let p_Map pk pv = p_wrap Map.toList (p_list (p_tup2 pk pv))
let p_qlist pv = p_wrap QueueList.toList (p_list pv)
let p_namemap p = p_Map p_string p

let u_Map uk uv = u_wrap Map.ofList (u_list (u_tup2 uk uv))
let u_qlist uv = u_wrap QueueList.ofList (u_list uv)
let u_namemap u = u_Map u_string u

let p_pos (x: pos) st = p_tup2 p_int p_int (x.Line, x.Column) st
let p_range (x: range) st = p_tup3 p_string p_pos p_pos (x.FileName, x.Start, x.End) st
let p_dummy_range : range pickler   = fun _x _st -> ()
let p_ident (x: Ident) st = p_tup2 p_string p_range (x.idText, x.idRange) st
let p_xmldoc (XmlDoc x) st = p_array p_string x st

let u_pos st = let a = u_int st in let b = u_int st in mkPos a b
let u_range st = let a = u_string st in let b = u_pos st in let c = u_pos st in mkRange a b c

// Most ranges (e.g. on optimization expressions) can be elided from stored data
let u_dummy_range : range unpickler = fun _st -> range0
let u_ident st = let a = u_string st in let b = u_range st in ident(a, b)
let u_xmldoc st = XmlDoc (u_array u_string st)


let p_local_item_ref ctxt tab st = p_osgn_ref ctxt tab st

let p_tcref ctxt (x: EntityRef) st =
    match x with
    | ERefLocal x -> p_byte 0 st; p_local_item_ref ctxt st.oentities x st
    | ERefNonLocal x -> p_byte 1 st; p_nleref x st

let p_ucref (UCRef(a, b)) st = p_tup2 (p_tcref "ucref") p_string (a, b) st
let p_rfref (RFRef(a, b)) st = p_tup2 (p_tcref "rfref") p_string (a, b) st
let p_tpref x st = p_local_item_ref "typar" st.otypars  x st

let u_local_item_ref tab st = u_osgn_ref tab st

let u_tcref st =
    let tag = u_byte st
    match tag with
    | 0 -> u_local_item_ref st.ientities  st |> ERefLocal
    | 1 -> u_nleref                     st |> ERefNonLocal
    | _ -> ufailwith st "u_item_ref"

let u_ucref st  = let a, b = u_tup2 u_tcref u_string st in UCRef(a, b)

let u_rfref st = let a, b = u_tup2 u_tcref u_string st in RFRef(a, b)

let u_tpref st = u_local_item_ref st.itypars st

// forward reference
let fill_p_ty2, p_ty2 = p_hole2()

let p_ty = p_ty2 false
let p_tys = (p_list p_ty)

let fill_p_attribs, p_attribs = p_hole()

// In F# 4.5, the type of the "this" pointer for structs is considered to be inref for the purposes of checking the implementation
// of the struct.  However for backwards compat reaons we can't serialize this as the type.
let checkForInRefStructThisArg st ty =
    let g = st.oglobals
    let _, tauTy = tryDestForallTy g ty
    isFunTy g tauTy && isFunTy g (rangeOfFunTy g tauTy) && isInByrefTy g (domainOfFunTy g tauTy)

let p_nonlocal_val_ref (nlv: NonLocalValOrMemberRef) st =
    let a = nlv.EnclosingEntity
    let key = nlv.ItemKey
    let pkey = key.PartialKey
    p_tcref "nlvref" a st
    p_option p_string pkey.MemberParentMangledName st
    p_bool pkey.MemberIsOverride st
    p_string pkey.LogicalName st
    p_int pkey.TotalArgCount st
    let isStructThisArgPos =
        match key.TypeForLinkage with
        | None -> false
        | Some ty -> checkForInRefStructThisArg st ty
    p_option (p_ty2 isStructThisArgPos) key.TypeForLinkage st

let rec p_vref ctxt x st =
    match x with
    | VRefLocal x    -> p_byte 0 st; p_local_item_ref ctxt st.ovals x st
    | VRefNonLocal x -> p_byte 1 st; p_nonlocal_val_ref x st

let p_vrefs ctxt = p_list (p_vref ctxt)

let fill_u_ty, u_ty = u_hole()
let u_tys = (u_list u_ty)
let fill_u_attribs, u_attribs = u_hole()

let u_nonlocal_val_ref st : NonLocalValOrMemberRef =
    let a = u_tcref st
    let b1 = u_option u_string st
    let b2 = u_bool st
    let b3 = u_string st
    let c = u_int st
    let d = u_option u_ty st
    { EnclosingEntity = a
      ItemKey=ValLinkageFullKey({ MemberParentMangledName=b1; MemberIsOverride=b2;LogicalName=b3; TotalArgCount=c }, d) }

let u_vref st =
    let tag = u_byte st
    match tag with
    | 0 -> u_local_item_ref st.ivals st |> (fun x -> VRefLocal x)
    | 1 -> u_nonlocal_val_ref st |> (fun x -> VRefNonLocal x)
    | _ -> ufailwith st "u_item_ref"

let u_vrefs = u_list u_vref

let p_kind x st =
    p_byte (match x with
            | TyparKind.Type -> 0
            | TyparKind.Measure -> 1) st

let p_member_kind x st =
    p_byte (match x with
            | MemberKind.Member -> 0
            | MemberKind.PropertyGet  -> 1
            | MemberKind.PropertySet -> 2
            | MemberKind.Constructor -> 3
            | MemberKind.ClassConstructor -> 4
            | MemberKind.PropertyGetSet -> pfailwith st "pickling: MemberKind.PropertyGetSet only expected in parse trees") st

let u_kind st =
    match u_byte st with
    | 0 -> TyparKind.Type
    | 1 -> TyparKind.Measure
    | _ -> ufailwith st "u_kind"

let u_member_kind st =
    match u_byte st with
    | 0 -> MemberKind.Member
    | 1 -> MemberKind.PropertyGet
    | 2 -> MemberKind.PropertySet
    | 3 -> MemberKind.Constructor
    | 4 -> MemberKind.ClassConstructor
    | _ -> ufailwith st "u_member_kind"

let p_MemberFlags x st =
    p_tup6 p_bool p_bool p_bool p_bool p_bool p_member_kind
        (x.IsInstance,
         false (* _x3UnusedBoolInFormat *),
         x.IsDispatchSlot,
         x.IsOverrideOrExplicitImpl,
         x.IsFinal,
         x.MemberKind) st
let u_MemberFlags st =
    let x2, _x3UnusedBoolInFormat, x4, x5, x6, x7 = u_tup6 u_bool u_bool u_bool u_bool u_bool u_member_kind st
    { IsInstance=x2
      IsDispatchSlot=x4
      IsOverrideOrExplicitImpl=x5
      IsFinal=x6
      MemberKind=x7}

let fill_u_Expr_hole, u_expr_fwd = u_hole()
let fill_p_Expr_hole, p_expr_fwd = p_hole()

let p_anonInfo_data (anonInfo: AnonRecdTypeInfo) st =
    p_tup3 p_ccuref p_bool (p_array p_ident) (anonInfo.Assembly, evalTupInfoIsStruct anonInfo.TupInfo, anonInfo.SortedIds) st

let p_anonInfo x st =
    p_osgn_decl st.oanoninfos p_anonInfo_data x st

let p_trait_sln sln st =
    match sln with
    | ILMethSln(a, b, c, d) ->
         p_byte 0 st; p_tup4 p_ty (p_option p_ILTypeRef) p_ILMethodRef p_tys (a, b, c, d) st
    | FSMethSln(a, b, c) ->
         p_byte 1 st; p_tup3 p_ty (p_vref "trait") p_tys (a, b, c) st
    | BuiltInSln ->
         p_byte 2 st
    | ClosedExprSln expr ->
         p_byte 3 st; p_expr_fwd expr st
    | FSRecdFieldSln(a, b, c) ->
         p_byte 4 st; p_tup3 p_tys p_rfref p_bool (a, b, c) st
    | FSAnonRecdFieldSln(a, b, c) ->
         p_byte 5 st; p_tup3 p_anonInfo p_tys p_int (a, b, c) st


let p_trait (TTrait(a, b, c, d, e, f)) st  =
    p_tup6 p_tys p_string p_MemberFlags p_tys (p_option p_ty) (p_option p_trait_sln) (a, b, c, d, e, !f) st

let u_anonInfo_data st =
    let (ccu, info, nms) = u_tup3 u_ccuref u_bool (u_array u_ident) st
    AnonRecdTypeInfo.Create (ccu, mkTupInfo info, nms)

let u_anonInfo st =
    u_osgn_decl st.ianoninfos u_anonInfo_data st

// We have to store trait solutions since they can occur in optimization data
let u_trait_sln st =
    let tag = u_byte st
    match tag with
    | 0 ->
        let (a, b, c, d) = u_tup4 u_ty (u_option u_ILTypeRef) u_ILMethodRef u_tys st
        ILMethSln(a, b, c, d)
    | 1 ->
        let (a, b, c) = u_tup3 u_ty u_vref u_tys st
        FSMethSln(a, b, c)
    | 2 ->
        BuiltInSln
    | 3 ->
        ClosedExprSln (u_expr_fwd st)
    | 4 ->
        let (a, b, c) = u_tup3 u_tys u_rfref u_bool st
        FSRecdFieldSln(a, b, c)
    | 5 ->
         let (a, b, c) = u_tup3 u_anonInfo u_tys u_int st
         FSAnonRecdFieldSln(a, b, c)
    | _ -> ufailwith st "u_trait_sln"

let u_trait st =
    let a, b, c, d, e, f = u_tup6 u_tys u_string u_MemberFlags u_tys (u_option u_ty) (u_option u_trait_sln) st
    TTrait (a, b, c, d, e, ref f)


let p_rational q st = p_int32 (GetNumerator q) st; p_int32 (GetDenominator q) st

let p_measure_con tcref st = p_byte 0 st; p_tcref "measure" tcref st

let p_measure_var v st = p_byte 3 st; p_tpref v st

let p_measure_one = p_byte 4

// Pickle a unit-of-measure variable or constructor
let p_measure_varcon unt st =
     match unt with
     | Measure.Con tcref   -> p_measure_con tcref st
     | Measure.Var v       -> p_measure_var v st
     | _                  -> pfailwith st ("p_measure_varcon: expected measure variable or constructor")

// Pickle a positive integer power of a unit-of-measure variable or constructor
let rec p_measure_pospower unt n st =
  if n = 1
  then p_measure_varcon unt st
  else p_byte 2 st; p_measure_varcon unt st; p_measure_pospower unt (n-1) st

// Pickle a non-zero integer power of a unit-of-measure variable or constructor
let p_measure_intpower unt n st =
  if n < 0
  then p_byte 1 st; p_measure_pospower unt (-n) st
  else p_measure_pospower unt n st

// Pickle a rational power of a unit-of-measure variable or constructor
let rec p_measure_power unt q st =
  if q = ZeroRational then p_measure_one st
  elif GetDenominator q = 1
  then p_measure_intpower unt (GetNumerator q) st
  else p_byte 5 st; p_measure_varcon unt st; p_rational q st

// Pickle a normalized unit-of-measure expression
// Normalized means of the form cv1 ^ q1 * ... * cvn ^ qn
// where q1, ..., qn are non-zero, and cv1, ..., cvn are distinct unit-of-measure variables or constructors
let rec p_normalized_measure unt st =
     let unt = stripUnitEqnsAux false unt
     match unt with
     | Measure.Con tcref   -> p_measure_con tcref st
     | Measure.Inv x       -> p_byte 1 st; p_normalized_measure x st
     | Measure.Prod(x1, x2) -> p_byte 2 st; p_normalized_measure x1 st; p_normalized_measure x2 st
     | Measure.Var v       -> p_measure_var v st
     | Measure.One         -> p_measure_one st
     | Measure.RationalPower(x, q) -> p_measure_power x q st

// By normalizing the unit-of-measure and treating integer powers as a special case,
// we ensure that the pickle format for rational powers of units (byte 5 followed by
// numerator and denominator) is used only when absolutely necessary, maintaining
// compatibility of formats with versions prior to F# 4.0.
//
// See https://github.com/Microsoft/visualfsharp/issues/69
let p_measure_expr unt st = p_normalized_measure (normalizeMeasure st.oglobals unt) st

let u_rational st =
  let a, b = u_tup2 u_int32 u_int32 st in DivRational (intToRational a) (intToRational b)

let rec u_measure_expr st =
    let tag = u_byte st
    match tag with
    | 0 -> let a = u_tcref st in Measure.Con a
    | 1 -> let a = u_measure_expr st in Measure.Inv a
    | 2 -> let a, b = u_tup2 u_measure_expr u_measure_expr st in Measure.Prod (a, b)
    | 3 -> let a = u_tpref st in Measure.Var a
    | 4 -> Measure.One
    | 5 -> let a = u_measure_expr st in let b = u_rational st in Measure.RationalPower (a, b)
    | _ -> ufailwith st "u_measure_expr"

let p_tyar_constraint x st =
    match x with
    | TyparConstraint.CoercesTo (a, _)               -> p_byte 0 st; p_ty a st
    | TyparConstraint.MayResolveMember(traitInfo, _) -> p_byte 1 st; p_trait traitInfo st
    | TyparConstraint.DefaultsTo(_, rty, _)           -> p_byte 2 st; p_ty rty st
    | TyparConstraint.SupportsNull _                -> p_byte 3 st
    | TyparConstraint.IsNonNullableStruct _         -> p_byte 4 st 
    | TyparConstraint.IsReferenceType _             -> p_byte 5 st
    | TyparConstraint.RequiresDefaultConstructor _  -> p_byte 6 st
    | TyparConstraint.SimpleChoice(tys, _)           -> p_byte 7 st; p_tys tys st
    | TyparConstraint.IsEnum(ty, _)                  -> p_byte 8 st; p_ty ty st
    | TyparConstraint.IsDelegate(aty, bty, _)         -> p_byte 9 st; p_ty aty st; p_ty bty st
    | TyparConstraint.SupportsComparison _          -> p_byte 10 st
    | TyparConstraint.SupportsEquality _            -> p_byte 11 st
    | TyparConstraint.IsUnmanaged _                 -> p_byte 12 st
    | TyparConstraint.NotSupportsNull _             -> 
        failwith "NotSupportsNull constraints should only be emitted to streamB"

// Some extra F# 5.0 constraints are stored in stream B, these will be ignored by earlier F# compilers
let p_tyar_constraintB x st = 
    match x with 
    | TyparConstraint.NotSupportsNull _             -> p_byteB 1 st
    | _ -> failwith "only NotSupportsNull constraints should be emitted to streamB"

let p_tyar_constraints cxs st = 
    let cxs1, cxs2 = cxs |> List.partition (function TyparConstraint.NotSupportsNull _ -> false | _ -> true)
    p_list p_tyar_constraint cxs1 st
    // Some extra F# 5.0 constraints are stored in stream B, these will be ignored by earlier F# compilers
    p_listB p_tyar_constraintB cxs2 st

let u_tyar_constraint st =
    let tag = u_byte st
    match tag with
    | 0 -> u_ty  st             |> (fun a     _ -> TyparConstraint.CoercesTo (a, range0) )
    | 1 -> u_trait st            |> (fun a     _ -> TyparConstraint.MayResolveMember(a, range0))
    | 2 -> u_ty st              |> (fun a  ridx -> TyparConstraint.DefaultsTo(ridx, a, range0))
    | 3 ->                          (fun       _ -> TyparConstraint.SupportsNull range0)
    | 4 ->                          (fun       _ -> TyparConstraint.IsNonNullableStruct range0)
    | 5 ->                          (fun       _ -> TyparConstraint.IsReferenceType range0)
    | 6 ->                          (fun       _ -> TyparConstraint.RequiresDefaultConstructor range0)
    | 7 -> u_tys st             |> (fun a     _ -> TyparConstraint.SimpleChoice(a, range0))
    | 8 -> u_ty  st             |> (fun a     _ -> TyparConstraint.IsEnum(a, range0))
    | 9 -> u_tup2 u_ty u_ty st |> (fun (a, b) _ -> TyparConstraint.IsDelegate(a, b, range0))
    | 10 ->                         (fun       _ -> TyparConstraint.SupportsComparison range0)
    | 11 ->                         (fun       _ -> TyparConstraint.SupportsEquality range0)
    | 12 ->                         (fun       _ -> TyparConstraint.IsUnmanaged range0)
    | _ -> ufailwith st "u_tyar_constraint"

// Some extra F# 5.0 constraints are stored in stream B, these will be ignored by earlier F# compilers
let u_tyar_constraintB st = 
    let tag = u_byteB st
    match tag with
    | 1 ->  TyparConstraint.NotSupportsNull range0
    | _ -> ufailwith st "u_tyar_constraintB - unexpected constraint in streamB" 

let u_tyar_constraints st =
    let cxs1 = u_list_revi u_tyar_constraint st
    // Some extra F# 5.0 constraints are stored in stream B, these will be ignored by earlier F# compilers
    //
    // If the B stream is not present (e.g. reading F# 4.5 components) then this list will be empty
    // via the implementation of u_listB.
    let cxs2 = u_listB u_tyar_constraintB st 
    cxs1 @ cxs2

let p_tyar_spec_data (x: Typar) st =
    p_tup5
      p_ident
      p_attribs
      p_int64
      p_tyar_constraints
      p_xmldoc
      (x.typar_id, x.Attribs, int64 x.typar_flags.PickledBits, x.Constraints, x.XmlDoc) st

let p_tyar_spec (x: Typar) st =
    //Disabled, workaround for bug 2721: if x.Rigidity <> TyparRigidity.Rigid then warning(Error(sprintf "p_tyar_spec: typar#%d is not rigid" x.Stamp, x.Range))
    if x.IsFromError then warning(Error((0, "p_tyar_spec: from error"), x.Range))
    p_osgn_decl st.otypars p_tyar_spec_data x st

let p_tyar_specs = (p_list p_tyar_spec)

let u_tyar_spec_data st =
    let a, c, d, e, g = u_tup5 u_ident u_attribs u_int64 u_tyar_constraints u_xmldoc st
    { typar_id=a
      typar_stamp=newStamp()
      typar_flags=TyparFlags(int32 d)
      typar_solution=None
      typar_astype= Unchecked.defaultof<_>
      typar_opt_data=
        match g, e, c with
        | XmlDoc [||], [], [] -> None
        | _ -> Some { typar_il_name = None; typar_xmldoc = g; typar_constraints = e; typar_attribs = c } }

let u_tyar_spec st =
    u_osgn_decl st.itypars u_tyar_spec_data st

let u_tyar_specs = (u_list u_tyar_spec)

let _ = fill_p_ty2 (fun isStructThisArgPos ty st ->
    let ty = stripTyparEqns ty

    // See comment on 'checkForInRefStructThisArg'
    let ty =
        if isInByrefTy st.oglobals ty && isStructThisArgPos then
            // Convert the inref to a byref
            mkByrefTy st.oglobals (destByrefTy st.oglobals ty)
        else
            ty

    match ty with
    | TType_tuple (tupInfo, l) ->
          if evalTupInfoIsStruct tupInfo then
              p_byte 8 st; p_tys l st
          else
              p_byte 0 st; p_tys l st

    | TType_app(ERefNonLocal nleref, [], nullness) ->
        if st.oglobals.langFeatureNullness then 
            match nullness.Evaluate() with 
            | NullnessInfo.WithNull -> p_byteB 9 st
            | NullnessInfo.WithoutNull -> p_byteB 10 st
            | NullnessInfo.AmbivalentToNull -> p_byteB 11 st
        p_byte 1 st; p_simpletyp nleref st

    | TType_app (tc, tinst, nullness) ->
        if st.oglobals.langFeatureNullness then 
            match nullness.Evaluate() with 
            | NullnessInfo.WithNull -> p_byteB 12 st
            | NullnessInfo.WithoutNull -> p_byteB 13 st
            | NullnessInfo.AmbivalentToNull -> p_byteB 14 st
        p_byte 2 st; p_tcref "typ" tc st; p_tys tinst st
        
    | TType_fun (d,r,nullness) ->
        if st.oglobals.langFeatureNullness then 
            match nullness.Evaluate() with 
            | NullnessInfo.WithNull -> p_byteB 15 st
            | NullnessInfo.WithoutNull -> p_byteB 16 st
            | NullnessInfo.AmbivalentToNull -> p_byteB 17 st
        p_byte 3 st
        // Note, the "this" argument may be found in the domain position of a function type, so propagate the isStructThisArgPos value
        p_ty2 isStructThisArgPos d st
        p_ty r st

    | TType_var (r, nullness) -> 
        if st.oglobals.langFeatureNullness then 
            match nullness.Evaluate() with 
            | NullnessInfo.WithNull -> p_byteB 18 st
            | NullnessInfo.WithoutNull -> p_byteB 19 st
            | NullnessInfo.AmbivalentToNull -> p_byteB 20 st
        p_byte 4 st
        p_tpref r st

    | TType_forall (tps,r) -> 
        p_byte 5 st
        p_tyar_specs tps st
        // Note, the "this" argument may be found in the body of a generic forall type, so propagate the isStructThisArgPos value
        p_ty2 isStructThisArgPos r st

    | TType_measure unt -> p_byte 6 st; p_measure_expr unt st

    | TType_ucase (uc, tinst) -> p_byte 7 st; p_tup2 p_ucref p_tys (uc, tinst) st

    // p_byte 8 taken by TType_tuple above
    | TType_anon (anonInfo, l) ->
         p_byte 9 st
         p_anonInfo anonInfo st
         p_tys l st
    )

let _ = fill_u_ty (fun st ->
    let tag = u_byte st

    match tag with
    | 0 -> 
        let l = u_tys st
        TType_tuple (tupInfoRef, l)
    | 1 -> 
        let tagB = u_byteB st
        let sty = u_simpletyp st 
        match tagB with 
        | 0 ->
            sty
        | 9 -> 
            match sty with 
            | TType_app(tcref, _, _) -> TType_app(tcref, [], KnownWithNull)
            | _ -> ufailwith st "u_ty 9a"
        | 10 -> 
            match sty with 
            | TType_app(tcref, _, _) -> TType_app(tcref, [], KnownWithoutNull)
            | _ -> ufailwith st "u_ty 9b"
        | 11 -> 
            match sty with 
            | TType_app(tcref, _, _) -> TType_app(tcref, [], KnownAmbivalentToNull)
            | _ -> ufailwith st "u_ty 9c"
        | b -> ufailwith st (sprintf "u_ty - 1/B, byte = %A" b)
    | 2 -> 
        let tagB = u_byteB st
        let tcref = u_tcref st
        let tinst = u_tys st
        match tagB with 
        | 0 -> TType_app (tcref, tinst, KnownAmbivalentToNull)
        | 12 -> TType_app (tcref, tinst, KnownWithNull)
        | 13 -> TType_app (tcref, tinst, KnownWithoutNull)
        | 14 -> TType_app (tcref, tinst, KnownAmbivalentToNull)
        | _ -> ufailwith st "u_ty - 2/B"
    | 3 -> 
        let tagB = u_byteB st
        let d = u_ty st
        let r = u_ty st
        match tagB with 
        | 0 -> TType_fun (d, r, KnownAmbivalentToNull)
        | 15 -> TType_fun (d, r, KnownWithNull)
        | 16 -> TType_fun (d, r, KnownWithoutNull)
        | 17 -> TType_fun (d, r, KnownAmbivalentToNull)
        | _ -> ufailwith st "u_ty - 3/B"
    | 4 ->
        let tagB = u_byteB st
        let r = u_tpref st
        match tagB with 
        | 0 -> r.AsType KnownAmbivalentToNull
        | 18 -> r.AsType KnownWithNull
        | 19 -> r.AsType KnownWithoutNull
        | 20 -> r.AsType KnownAmbivalentToNull
        | _ -> ufailwith st "u_ty - 4/B"
    | 5 -> let tps = u_tyar_specs st in let r = u_ty st  in TType_forall (tps,r)
    | 6 -> let unt = u_measure_expr st                     in TType_measure unt
    | 7 -> let uc = u_ucref st in let tinst = u_tys st    in TType_ucase (uc, tinst)
    | 8 -> let l = u_tys st                               in TType_tuple (tupInfoStruct, l)
    | 9 -> let anonInfo = u_anonInfo st in let l = u_tys st  in TType_anon (anonInfo, l)
    | _ -> ufailwith st "u_typ")


let fill_p_binds, p_binds = p_hole()
let fill_p_targets, p_targets = p_hole()
let fill_p_Exprs, p_Exprs = p_hole()
let fill_p_constraints, p_constraints = p_hole()
let fill_p_Vals, p_Vals = p_hole()

let fill_u_binds, u_binds = u_hole()
let fill_u_targets, u_targets = u_hole()
let fill_u_Exprs, u_Exprs = u_hole()
let fill_u_constraints, u_constraints = u_hole()
let fill_u_Vals, u_Vals = u_hole()

let p_ArgReprInfo (x: ArgReprInfo) st =
    p_attribs x.Attribs st
    p_option p_ident x.Name st

let p_TyparReprInfo (TyparReprInfo(a, b)) st =
    p_ident a st
    p_kind b st

let p_ValReprInfo (ValReprInfo (a, args, ret)) st =
    p_list p_TyparReprInfo a st
    p_list (p_list p_ArgReprInfo) args st
    p_ArgReprInfo ret st

let u_ArgReprInfo st =
    let a = u_attribs st
    let b = u_option u_ident st
    match a, b with
    | [], None -> ValReprInfo.unnamedTopArg1
    | _ -> { Attribs = a; Name = b }

let u_TyparReprInfo st =
    let a = u_ident st
    let b = u_kind st
    TyparReprInfo(a, b)

let u_ValReprInfo st =
    let a = u_list u_TyparReprInfo st
    let b = u_list (u_list u_ArgReprInfo) st
    let c = u_ArgReprInfo st
    ValReprInfo (a, b, c)

let p_ranges x st =
    p_option (p_tup2 p_range p_range) x st

let p_istype x st =
    match x with
    | FSharpModuleWithSuffix -> p_byte 0 st
    | ModuleOrType           -> p_byte 1 st
    | Namespace              -> p_byte 2 st

let p_cpath (CompPath(a, b)) st =
    p_tup2 p_ILScopeRef (p_list (p_tup2 p_string p_istype)) (a, b) st

let u_ranges st = u_option (u_tup2 u_range u_range) st

let u_istype st =
    let tag = u_byte st
    match tag with
    | 0 -> FSharpModuleWithSuffix
    | 1 -> ModuleOrType
    | 2 -> Namespace
    | _ -> ufailwith st "u_istype"

let u_cpath  st = let a, b = u_tup2 u_ILScopeRef (u_list (u_tup2 u_string u_istype)) st in (CompPath(a, b))


let rec dummy x = x
and p_tycon_repr x st =
    // The leading "p_byte 1" and "p_byte 0" come from the F# 2.0 format, which used an option value at this point.
    match x with
    | TRecdRepr fs         -> p_byte 1 st; p_byte 0 st; p_rfield_table fs st; false
    | TUnionRepr x         -> p_byte 1 st; p_byte 1 st; p_array p_unioncase_spec (x.CasesTable.CasesByIndex) st; false
    | TAsmRepr ilty        -> p_byte 1 st; p_byte 2 st; p_ILType ilty st; false
    | TFSharpObjectRepr r  -> p_byte 1 st; p_byte 3 st; p_tycon_objmodel_data r st; false
    | TMeasureableRepr ty  -> p_byte 1 st; p_byte 4 st; p_ty ty st; false
    | TNoRepr              -> p_byte 0 st; false
#if !NO_EXTENSIONTYPING
    | TProvidedTypeExtensionPoint info ->
        if info.IsErased then
            // Pickle erased type definitions as a NoRepr
            p_byte 0 st; false
        else
            // Pickle generated type definitions as a TAsmRepr
            p_byte 1 st; p_byte 2 st; p_ILType (mkILBoxedType(ILTypeSpec.Create(ExtensionTyping.GetILTypeRefOfProvidedType(info.ProvidedType, range0), []))) st; true
    | TProvidedNamespaceExtensionPoint _ -> p_byte 0 st; false
#endif
    | TILObjectRepr (TILObjectReprData (_, _, td)) -> error (Failure("Unexpected IL type definition"+td.Name))

and p_tycon_objmodel_data x st =
  p_tup3 p_tycon_objmodel_kind (p_vrefs "vslots") p_rfield_table
    (x.fsobjmodel_kind, x.fsobjmodel_vslots, x.fsobjmodel_rfields) st

and p_attribs_ext f x st = p_list_ext f p_attrib x st

and p_unioncase_spec x st =
    p_rfield_table x.FieldTable st
    p_ty x.ReturnType st
    p_string x.CompiledName st
    p_ident x.Id st
    // The XmlDoc are only written for the extended in-memory format. We encode their presence using a marker bit here
    p_attribs_ext (if st.oInMem then Some (p_xmldoc x.XmlDoc) else None)  x.Attribs st
    p_string x.XmlDocSig st
    p_access x.Accessibility st

and p_exnc_spec_data x st = p_entity_spec_data x st

and p_exnc_repr x st =
    match x with
    | TExnAbbrevRepr x -> p_byte 0 st; (p_tcref "exn abbrev") x st
    | TExnAsmRepr x    -> p_byte 1 st; p_ILTypeRef x st
    | TExnFresh x      -> p_byte 2 st; p_rfield_table x st
    | TExnNone         -> p_byte 3 st

and p_exnc_spec x st = p_entity_spec x st

and p_access (TAccess n) st = p_list p_cpath n st

and p_recdfield_spec x st =
    p_bool x.rfield_mutable st
    p_bool x.rfield_volatile st
    p_ty x.rfield_type st
    p_bool x.rfield_static st
    p_bool x.rfield_secret st
    p_option p_const x.rfield_const st
    p_ident x.rfield_id st
    p_attribs_ext (if st.oInMem then Some (p_xmldoc x.XmlDoc) else None) x.rfield_pattribs st
    p_attribs x.rfield_fattribs st
    p_string x.rfield_xmldocsig st
    p_access x.rfield_access st

and p_rfield_table x st =
    p_array p_recdfield_spec (x.FieldsByIndex) st

and p_entity_spec_data (x: Entity) st =
    p_tyar_specs (x.entity_typars.Force(x.entity_range)) st
    p_string x.entity_logical_name st
    p_option p_string x.EntityCompiledName st
    p_range  x.entity_range st
    p_option p_pubpath x.entity_pubpath st
    p_access x.Accessibility st
    p_access  x.TypeReprAccessibility st
    p_attribs x.entity_attribs st
    let flagBit = p_tycon_repr x.entity_tycon_repr st
    p_option p_ty x.TypeAbbrev st
    p_tcaug x.entity_tycon_tcaug st
    p_string System.String.Empty st
    p_kind x.TypeOrMeasureKind st
    p_int64 (x.entity_flags.PickledBits ||| (if flagBit then EntityFlags.ReservedBitForPickleFormatTyconReprFlag else 0L)) st
    p_option p_cpath x.entity_cpath st
    p_maybe_lazy p_modul_typ x.entity_modul_contents st
    p_exnc_repr x.ExceptionInfo st
    if st.oInMem then
        p_used_space1 (p_xmldoc x.XmlDoc) st
    else
        p_space 1 () st


and p_tcaug p st =
    p_tup9
      (p_option (p_tup2 (p_vref "compare_obj") (p_vref "compare")))
      (p_option (p_vref "compare_withc"))
      (p_option (p_tup3 (p_vref "hash_obj") (p_vref "hash_withc") (p_vref "equals_withc")))
      (p_option (p_tup2 (p_vref "hash") (p_vref "equals")))
      (p_list (p_tup2 p_string (p_vref "adhoc")))
      (p_list (p_tup3 p_ty p_bool p_dummy_range))
      (p_option p_ty)
      p_bool
      (p_space 1)
      (p.tcaug_compare,
       p.tcaug_compare_withc,
       p.tcaug_hash_and_equals_withc,
       p.tcaug_equals,
       (p.tcaug_adhoc_list
           |> ResizeArray.toList
           // Explicit impls of interfaces only get kept in the adhoc list
           // in order to get check the well-formedness of an interface.
           // Keeping them across assembly boundaries is not valid, because relinking their ValRefs
           // does not work correctly (they may get incorrectly relinked to a default member)
           |> List.filter (fun (isExplicitImpl, _) -> not isExplicitImpl)
           |> List.map (fun (_, vref) -> vref.LogicalName, vref)),
       p.tcaug_interfaces,
       p.tcaug_super,
       p.tcaug_abstract,
       space) st

and p_entity_spec x st = p_osgn_decl st.oentities p_entity_spec_data x st

and p_parentref x st =
    match x with
    | ParentNone -> p_byte 0 st
    | Parent x -> p_byte 1 st; p_tcref "parent tycon" x st

and p_attribkind x st =
    match x with
    | ILAttrib x -> p_byte 0 st; p_ILMethodRef x st
    | FSAttrib x -> p_byte 1 st; p_vref "attrib" x st

and p_attrib (Attrib (a, b, c, d, e, _targets, f)) st = // AttributeTargets are not preserved
    p_tup6 (p_tcref "attrib") p_attribkind (p_list p_attrib_expr) (p_list p_attrib_arg) p_bool p_dummy_range (a, b, c, d, e, f) st

and p_attrib_expr (AttribExpr(e1, e2)) st =
    p_tup2 p_expr p_expr (e1, e2) st

and p_attrib_arg (AttribNamedArg(a, b, c, d)) st =
    p_tup4 p_string p_ty p_bool p_attrib_expr (a, b, c, d) st

and p_member_info (x: ValMemberInfo) st =
    p_tup4 (p_tcref "member_info")  p_MemberFlags (p_list p_slotsig) p_bool
        (x.ApparentEnclosingEntity, x.MemberFlags, x.ImplementedSlotSigs, x.IsImplemented) st

and p_tycon_objmodel_kind x st =
    match x with
    | TTyconClass       -> p_byte 0 st
    | TTyconInterface   -> p_byte 1 st
    | TTyconStruct      -> p_byte 2 st
    | TTyconDelegate ss -> p_byte 3 st; p_slotsig ss st
    | TTyconEnum        -> p_byte 4 st

and p_mustinline x st =
    p_byte (match x with
            | ValInline.PseudoVal -> 0
            | ValInline.Always  -> 1
            | ValInline.Optional -> 2
            | ValInline.Never -> 3) st

and p_basethis x st =
    p_byte (match x with
            | BaseVal -> 0
            | CtorThisVal  -> 1
            | NormalVal -> 2
            | MemberThisVal -> 3) st

and p_vrefFlags x st =
    match x with
    | NormalValUse -> p_byte 0 st
    | CtorValUsedAsSuperInit  -> p_byte 1 st
    | CtorValUsedAsSelfInit  -> p_byte 2 st
    | PossibleConstrainedCall ty  -> p_byte 3 st; p_ty ty st
    | VSlotDirectCall -> p_byte 4 st

and p_ValData x st =
    p_string x.val_logical_name st
    p_option p_string x.ValCompiledName st
    // only keep range information on published values, not on optimization data
    p_ranges (x.ValReprInfo |> Option.map (fun _ -> x.val_range, x.DefinitionRange)) st

    let isStructThisArgPos = x.IsMember && checkForInRefStructThisArg st x.Type
    p_ty2 isStructThisArgPos x.val_type st

    p_int64 x.val_flags.PickledBits st
    p_option p_member_info x.MemberInfo st
    p_attribs x.Attribs st
    p_option p_ValReprInfo x.ValReprInfo st
    p_string x.XmlDocSig st
    p_access x.Accessibility st
    p_parentref x.DeclaringEntity st
    p_option p_const x.LiteralValue st
    if st.oInMem then
        p_used_space1 (p_xmldoc x.XmlDoc) st
    else
        p_space 1 () st

and p_Val x st =
    p_osgn_decl st.ovals p_ValData x st

and p_modul_typ (x: ModuleOrNamespaceType) st =
    p_tup3
      p_istype
      (p_qlist p_Val)
      (p_qlist p_entity_spec)
      (x.ModuleOrNamespaceKind, x.AllValsAndMembers, x.AllEntities)
      st

and u_tycon_repr st =
    let tag1 = u_byte st
    match tag1 with
    | 0 -> (fun _flagBit -> TNoRepr)
    | 1 ->
        let tag2 = u_byte st
        match tag2 with
        | 0 ->
            let v = u_rfield_table st
            (fun _flagBit -> TRecdRepr v)
        | 1 ->
            let v = u_list u_unioncase_spec  st
            (fun _flagBit -> MakeUnionRepr v)
        | 2 ->
            let v = u_ILType st
            // This is the F# 3.0 extension to the format used for F# provider-generated types, which record an ILTypeRef in the format
            // You can think of an F# 2.0 reader as always taking the path where 'flagBit' is false. Thus the F# 2.0 reader will
            // interpret provider-generated types as TAsmRepr.
            (fun flagBit ->
                if flagBit then
                    let iltref = v.TypeRef
                    match st.iILModule with
                    | None -> TNoRepr
                    | Some iILModule ->
                    try
                        let rec find acc enclosingTypeNames (tdefs: ILTypeDefs) =
                            match enclosingTypeNames with
                            | [] -> List.rev acc, tdefs.FindByName iltref.Name
                            | h::t -> let nestedTypeDef = tdefs.FindByName h
                                      find (tdefs.FindByName h :: acc) t nestedTypeDef.NestedTypes
                        let nestedILTypeDefs, ilTypeDef = find [] iltref.Enclosing iILModule.TypeDefs
                        TILObjectRepr(TILObjectReprData(st.iilscope, nestedILTypeDefs, ilTypeDef))
                    with _ ->
                        System.Diagnostics.Debug.Assert(false, sprintf "failed to find IL backing metadata for cross-assembly generated type %s" iltref.FullName)
                        TNoRepr
                else
                    TAsmRepr v)
        | 3 ->
            let v = u_tycon_objmodel_data  st
            (fun _flagBit -> TFSharpObjectRepr v)
        | 4 ->
            let v = u_ty st
            (fun _flagBit -> TMeasureableRepr v)
        | _ -> ufailwith st "u_tycon_repr"
    | _ -> ufailwith st "u_tycon_repr"

and u_tycon_objmodel_data st =
    let x1, x2, x3 = u_tup3 u_tycon_objmodel_kind u_vrefs u_rfield_table st
    {fsobjmodel_kind=x1; fsobjmodel_vslots=x2; fsobjmodel_rfields=x3 }

and u_attribs_ext extraf st = u_list_ext extraf u_attrib st
and u_unioncase_spec st =
    let a = u_rfield_table  st
    let b = u_ty st

    // The union case compiled name is now computed from Id field when needed and is not stored in UnionCase record.
    let _c = u_string st
    let d = u_ident  st
    // The XmlDoc is only present in the extended in-memory format. We detect its presence using a marker bit here
    let xmldoc, e = u_attribs_ext u_xmldoc st
    let f = u_string st
    let i = u_access st
    { FieldTable=a
      ReturnType=b
      Id=d
      Attribs=e
      XmlDoc= defaultArg xmldoc XmlDoc.Empty
      XmlDocSig=f
      Accessibility=i
      OtherRangeOpt=None }

and u_exnc_spec_data st = u_entity_spec_data st

and u_exnc_repr st =
    let tag = u_byte st
    match tag with
    | 0 -> u_tcref        st |> TExnAbbrevRepr
    | 1 -> u_ILTypeRef    st |> TExnAsmRepr
    | 2 -> u_rfield_table st |> TExnFresh
    | 3 -> TExnNone
    | _ -> ufailwith st "u_exnc_repr"

and u_exnc_spec st = u_entity_spec st

and u_access st =
    match u_list u_cpath st with
    | [] -> taccessPublic // save unnecessary allocations
    | res -> TAccess res

and u_recdfield_spec st =
    let a = u_bool st
    let b = u_bool st
    let c1 = u_ty st
    let c2 = u_bool st
    let c2b = u_bool st
    let c3 = u_option u_const st
    let d = u_ident st
    // The XmlDoc is only present in the extended in-memory format. We detect its presence using a marker bit here
    let xmldoc, e1 = u_attribs_ext u_xmldoc st
    let e2 = u_attribs st
    let f = u_string st
    let g = u_access st
    { rfield_mutable=a
      rfield_volatile=b
      rfield_type=c1
      rfield_static=c2
      rfield_secret=c2b
      rfield_const=c3
      rfield_id=d
      rfield_pattribs=e1
      rfield_fattribs=e2
      rfield_xmldoc= defaultArg xmldoc XmlDoc.Empty
      rfield_xmldocsig=f
      rfield_access=g
      rfield_name_generated = false
      rfield_other_range = None }

and u_rfield_table st = MakeRecdFieldsTable (u_list u_recdfield_spec st)

and u_entity_spec_data st : Entity =
    let x1, x2a, x2b, x2c, x3, (x4a, x4b), x6, x7f, x8, x9, _x10, x10b, x11, x12, x13, x14, x15 =
       u_tup17
          u_tyar_specs
          u_string
          (u_option u_string)
          u_range
          (u_option u_pubpath)
          (u_tup2 u_access u_access)
          u_attribs
          u_tycon_repr
          (u_option u_ty)
          u_tcaug
          u_string
          u_kind
          u_int64
          (u_option u_cpath )
          (u_lazy u_modul_typ)
          u_exnc_repr
          (u_used_space1 u_xmldoc)
          st
    // We use a bit that was unused in the F# 2.0 format to indicate two possible representations in the F# 3.0 tycon_repr format
    let x7 = x7f (x11 &&& EntityFlags.ReservedBitForPickleFormatTyconReprFlag <> 0L)
    let x11 = x11 &&& ~~~EntityFlags.ReservedBitForPickleFormatTyconReprFlag

    { entity_typars=LazyWithContext.NotLazy x1
      entity_stamp=newStamp()
      entity_logical_name=x2a
      entity_range=x2c
      entity_pubpath=x3
      entity_attribs=x6
      entity_tycon_repr=x7
      entity_tycon_tcaug=x9
      entity_flags=EntityFlags(x11)
      entity_cpath=x12
      entity_modul_contents=MaybeLazy.Lazy x13
      entity_il_repr_cache=newCache()
      entity_opt_data=
        match x2b, x10b, x15, x8, x4a, x4b, x14 with
        | None, TyparKind.Type, None, None, TAccess [], TAccess [], TExnNone -> None
        | _ ->
            Some { Entity.NewEmptyEntityOptData() with
                       entity_compiled_name = x2b
                       entity_kind = x10b
                       entity_xmldoc= defaultArg x15 XmlDoc.Empty
                       entity_xmldocsig = System.String.Empty
                       entity_tycon_abbrev = x8
                       entity_accessiblity = x4a
                       entity_tycon_repr_accessibility = x4b
                       entity_exn_info = x14 }
    }

and u_tcaug st =
    let a1, a2, a3, b2, c, d, e, g, _space =
      u_tup9
        (u_option (u_tup2 u_vref u_vref))
        (u_option u_vref)
        (u_option (u_tup3 u_vref u_vref u_vref))
        (u_option (u_tup2 u_vref u_vref))
        (u_list (u_tup2 u_string u_vref))
        (u_list (u_tup3 u_ty u_bool u_dummy_range))
        (u_option u_ty)
        u_bool
        (u_space 1)
        st
    {tcaug_compare=a1
     tcaug_compare_withc=a2
     tcaug_hash_and_equals_withc=a3
     tcaug_equals=b2
     // only used for code generation and checking - hence don't care about the values when reading back in
     tcaug_hasObjectGetHashCode=false
     tcaug_adhoc_list= new ResizeArray<_> (c |> List.map (fun (_, vref) -> (false, vref)))
     tcaug_adhoc=NameMultiMap.ofList c
     tcaug_interfaces=d
     tcaug_super=e
     // pickled type definitions are always closed (i.e. no more intrinsic members allowed)
     tcaug_closed=true
     tcaug_abstract=g}

and u_entity_spec st =
    u_osgn_decl st.ientities u_entity_spec_data st

and u_parentref st =
    let tag = u_byte st
    match tag with
    | 0 -> ParentNone
    | 1 -> u_tcref st |> Parent
    | _ -> ufailwith st "u_attribkind"

and u_attribkind st =
    let tag = u_byte st
    match tag with
    | 0 -> u_ILMethodRef st |> ILAttrib
    | 1 -> u_vref        st |> FSAttrib
    | _ -> ufailwith st "u_attribkind"

and u_attrib st : Attrib =
    let a, b, c, d, e, f = u_tup6 u_tcref u_attribkind (u_list u_attrib_expr) (u_list u_attrib_arg) u_bool u_dummy_range st
    Attrib(a, b, c, d, e, None, f)  // AttributeTargets are not preserved

and u_attrib_expr st =
    let a, b = u_tup2 u_expr u_expr st
    AttribExpr(a, b)

and u_attrib_arg st  =
    let a, b, c, d = u_tup4 u_string u_ty u_bool u_attrib_expr st
    AttribNamedArg(a, b, c, d)

and u_member_info st : ValMemberInfo =
    let x2, x3, x4, x5 = u_tup4 u_tcref u_MemberFlags (u_list u_slotsig) u_bool st
    { ApparentEnclosingEntity=x2
      MemberFlags=x3
      ImplementedSlotSigs=x4
      IsImplemented=x5  }

and u_tycon_objmodel_kind st =
    let tag = u_byte st
    match tag with
    | 0 -> TTyconClass
    | 1 -> TTyconInterface
    | 2 -> TTyconStruct
    | 3 -> u_slotsig st |> TTyconDelegate
    | 4 -> TTyconEnum
    | _ -> ufailwith st "u_tycon_objmodel_kind"

and u_mustinline st =
    match u_byte st with
    | 0 -> ValInline.PseudoVal
    | 1 -> ValInline.Always
    | 2 -> ValInline.Optional
    | 3 -> ValInline.Never
    | _ -> ufailwith st "u_mustinline"

and u_basethis st =
    match u_byte st with
    | 0 -> BaseVal
    | 1 -> CtorThisVal
    | 2 -> NormalVal
    | 3 -> MemberThisVal
    | _ -> ufailwith st "u_basethis"

and u_vrefFlags st =
    match u_byte st with
    | 0 -> NormalValUse
    | 1 -> CtorValUsedAsSuperInit
    | 2 -> CtorValUsedAsSelfInit
    | 3 -> PossibleConstrainedCall (u_ty st)
    | 4 -> VSlotDirectCall
    | _ -> ufailwith st "u_vrefFlags"

and u_ValData st =
    let x1, x1z, x1a, x2, x4, x8, x9, x10, x12, x13, x13b, x14, x15 =
      u_tup13
        u_string
        (u_option u_string)
        u_ranges
        u_ty
        u_int64
        (u_option u_member_info)
        u_attribs
        (u_option u_ValReprInfo)
        u_string
        u_access
        u_parentref
        (u_option u_const)
        (u_used_space1 u_xmldoc)
        st

    { val_logical_name = x1
      val_range        = (match x1a with None -> range0 | Some(a, _) -> a)
      val_type         = x2
      val_stamp        = newStamp()
      val_flags        = ValFlags(x4)
      val_opt_data     =
          match x1z, x1a, x10, x14, x13, x15, x8, x13b, x12, x9 with
          | None, None, None, None, TAccess [], None, None, ParentNone, "", [] -> None
          | _ ->
              Some { val_compiled_name    = x1z
                     val_other_range      = (match x1a with None -> None | Some(_, b) -> Some(b, true))
                     val_defn             = None
                     val_repr_info        = x10
                     val_const            = x14
                     val_access           = x13
                     val_xmldoc           = defaultArg x15 XmlDoc.Empty
                     val_member_info      = x8
                     val_declaring_entity = x13b
                     val_xmldocsig        = x12
                     val_attribs          = x9 }
    }

and u_Val st = u_osgn_decl st.ivals u_ValData st


and u_modul_typ st =
    let x1, x3, x5 =
        u_tup3
          u_istype
          (u_qlist u_Val)
          (u_qlist u_entity_spec) st
    ModuleOrNamespaceType(x1, x3, x5)


//---------------------------------------------------------------------------
// Pickle/unpickle for F# expressions (for optimization data)
//---------------------------------------------------------------------------

and p_const x st =
    match x with
    | Const.Bool x    -> p_byte 0  st; p_bool x st
    | Const.SByte x   -> p_byte 1  st; p_int8 x st
    | Const.Byte x    -> p_byte 2  st; p_uint8 x st
    | Const.Int16 x   -> p_byte 3  st; p_int16 x st
    | Const.UInt16 x  -> p_byte 4  st; p_uint16 x st
    | Const.Int32 x   -> p_byte 5  st; p_int32 x st
    | Const.UInt32 x  -> p_byte 6  st; p_uint32 x st
    | Const.Int64 x   -> p_byte 7  st; p_int64 x st
    | Const.UInt64 x  -> p_byte 8  st; p_uint64 x st
    | Const.IntPtr x  -> p_byte 9  st; p_int64 x st
    | Const.UIntPtr x -> p_byte 10 st; p_uint64 x st
    | Const.Single x  -> p_byte 11 st; p_single x st
    | Const.Double x  -> p_byte 12 st; p_int64 (bits_of_float x) st
    | Const.Char c    -> p_byte 13 st; p_char c st
    | Const.String s  -> p_byte 14 st; p_string s st
    | Const.Unit      -> p_byte 15 st
    | Const.Zero      -> p_byte 16 st
    | Const.Decimal s -> p_byte 17 st; p_array p_int32 (System.Decimal.GetBits(s)) st

and u_const st =
    let tag = u_byte st
    match tag with
    | 0 -> u_bool st           |> Const.Bool
    | 1 -> u_int8 st           |> Const.SByte
    | 2 -> u_uint8 st          |> Const.Byte
    | 3 -> u_int16 st          |> Const.Int16
    | 4 -> u_uint16 st         |> Const.UInt16
    | 5 -> u_int32 st          |> Const.Int32
    | 6 -> u_uint32 st         |> Const.UInt32
    | 7 -> u_int64 st          |> Const.Int64
    | 8 -> u_uint64 st         |> Const.UInt64
    | 9 -> u_int64 st          |> Const.IntPtr
    | 10 -> u_uint64 st        |> Const.UIntPtr
    | 11 -> u_single st        |> Const.Single
    | 12 -> u_int64 st         |> float_of_bits |> Const.Double
    | 13 -> u_char st          |> Const.Char
    | 14 -> u_string st        |> Const.String
    | 15 -> Const.Unit
    | 16 -> Const.Zero
    | 17 -> u_array u_int32 st |> (fun bits -> Const.Decimal (new System.Decimal(bits)))
    | _ -> ufailwith st "u_const"


and p_dtree x st =
    match x with
    | TDSwitch (a, b, c, d) -> p_byte 0 st; p_tup4 p_expr (p_list p_dtree_case) (p_option p_dtree) p_dummy_range (a, b, c, d) st
    | TDSuccess (a, b)    -> p_byte 1 st; p_tup2 p_Exprs p_int (a, b) st
    | TDBind (a, b)       -> p_byte 2 st; p_tup2 p_bind p_dtree (a, b) st

and p_dtree_case (TCase(a, b)) st = p_tup2 p_dtree_discrim p_dtree (a, b) st

and p_dtree_discrim x st =
    match x with
    | DecisionTreeTest.UnionCase (ucref, tinst) -> p_byte 0 st; p_tup2 p_ucref p_tys (ucref, tinst) st
    | DecisionTreeTest.Const c                   -> p_byte 1 st; p_const c st
    | DecisionTreeTest.IsNull                    -> p_byte 2 st
    | DecisionTreeTest.IsInst (srcty, tgty)       -> p_byte 3 st; p_ty srcty st; p_ty tgty st
    | DecisionTreeTest.ArrayLength (n, ty)       -> p_byte 4 st; p_tup2 p_int p_ty (n, ty) st
    | DecisionTreeTest.ActivePatternCase _                   -> pfailwith st "DecisionTreeTest.ActivePatternCase: only used during pattern match compilation"

and p_target (TTarget(a, b, _)) st = p_tup2 p_Vals p_expr (a, b) st
and p_bind (TBind(a, b, _)) st = p_tup2 p_Val p_expr (a, b) st

and p_lval_op_kind x st =
    p_byte (match x with LAddrOf _ -> 0 | LByrefGet -> 1 | LSet -> 2 | LByrefSet -> 3) st

and p_recdInfo x st =
    match x with
    | RecdExpr -> ()
    | RecdExprIsObjInit -> pfailwith st "explicit object constructors can't be inlined and should not have optimization information"

and u_dtree st =
    let tag = u_byte st
    match tag with
    | 0 -> u_tup4 u_expr (u_list u_dtree_case) (u_option u_dtree) u_dummy_range st |> TDSwitch
    | 1 -> u_tup2 u_Exprs u_int                                             st |> TDSuccess
    | 2 -> u_tup2 u_bind u_dtree                                                st |> TDBind
    | _ -> ufailwith st "u_dtree"

and u_dtree_case st = let a, b = u_tup2 u_dtree_discrim u_dtree st in (TCase(a, b))

and u_dtree_discrim st =
    let tag = u_byte st
    match tag with
    | 0 -> u_tup2 u_ucref u_tys st |> DecisionTreeTest.UnionCase
    | 1 -> u_const st               |> DecisionTreeTest.Const
    | 2 ->                             DecisionTreeTest.IsNull
    | 3 -> u_tup2 u_ty u_ty st    |> DecisionTreeTest.IsInst
    | 4 -> u_tup2 u_int u_ty st    |> DecisionTreeTest.ArrayLength
    | _ -> ufailwith st "u_dtree_discrim"

and u_target st = let a, b = u_tup2 u_Vals u_expr st in (TTarget(a, b, SuppressSequencePointAtTarget))

and u_bind st = let a = u_Val st in let b = u_expr st in TBind(a, b, NoSequencePointAtStickyBinding)

and u_lval_op_kind st =
    match u_byte st with
    | 0 -> LAddrOf false
    | 1 -> LByrefGet
    | 2 -> LSet
    | 3 -> LByrefSet
    | _ -> ufailwith st "uval_op_kind"


and p_op x st =
    match x with
    | TOp.UnionCase c               -> p_byte 0 st; p_ucref c st
    | TOp.ExnConstr c               -> p_byte 1 st; p_tcref "op"  c st
    | TOp.Tuple tupInfo             ->
         if evalTupInfoIsStruct tupInfo then
              p_byte 29 st
         else
              p_byte 2 st
    | TOp.Recd (a, b)                 -> p_byte 3 st; p_tup2 p_recdInfo (p_tcref "recd op") (a, b) st
    | TOp.ValFieldSet (a)            -> p_byte 4 st; p_rfref a st
    | TOp.ValFieldGet (a)            -> p_byte 5 st; p_rfref a st
    | TOp.UnionCaseTagGet (a)        -> p_byte 6 st; p_tcref "cnstr op" a st
    | TOp.UnionCaseFieldGet (a, b)    -> p_byte 7 st; p_tup2 p_ucref p_int (a, b) st
    | TOp.UnionCaseFieldSet (a, b)    -> p_byte 8 st; p_tup2 p_ucref p_int (a, b) st
    | TOp.ExnFieldGet (a, b)          -> p_byte 9 st; p_tup2 (p_tcref "exn op") p_int (a, b) st
    | TOp.ExnFieldSet (a, b)          -> p_byte 10 st; p_tup2 (p_tcref "exn op")  p_int (a, b) st
    | TOp.TupleFieldGet (tupInfo, a)       ->
         if evalTupInfoIsStruct tupInfo then
              p_byte 30 st; p_int a st
         else
              p_byte 11 st; p_int a st
    | TOp.ILAsm (a, b)      -> p_byte 12 st; p_tup2 (p_list p_ILInstr) p_tys (a, b) st
    | TOp.RefAddrGet _               -> p_byte 13 st
    | TOp.UnionCaseProof (a)         -> p_byte 14 st; p_ucref a st
    | TOp.Coerce                     -> p_byte 15 st
    | TOp.TraitCall (b)              -> p_byte 16 st; p_trait b st
    | TOp.LValueOp (a, b)             -> p_byte 17 st; p_tup2 p_lval_op_kind (p_vref "lval") (a, b) st
    | TOp.ILCall (a1, a2, a3, a4, a5, a7, a8, a9, b, c, d)
                                     -> p_byte 18 st; p_tup11 p_bool p_bool p_bool p_bool p_vrefFlags p_bool p_bool p_ILMethodRef p_tys p_tys p_tys (a1, a2, a3, a4, a5, a7, a8, a9, b, c, d) st
    | TOp.Array                      -> p_byte 19 st
    | TOp.While _                    -> p_byte 20 st
    | TOp.For(_, dir)                 -> p_byte 21 st; p_int (match dir with FSharpForLoopUp -> 0 | CSharpForLoopUp -> 1 | FSharpForLoopDown -> 2) st
    | TOp.Bytes bytes                -> p_byte 22 st; p_bytes bytes st
    | TOp.TryCatch _                 -> p_byte 23 st
    | TOp.TryFinally _               -> p_byte 24 st
    | TOp.ValFieldGetAddr (a, _)     -> p_byte 25 st; p_rfref a st
    | TOp.UInt16s arr                -> p_byte 26 st; p_array p_uint16 arr st
    | TOp.Reraise                    -> p_byte 27 st
    | TOp.UnionCaseFieldGetAddr (a, b, _) -> p_byte 28 st; p_tup2 p_ucref p_int (a, b) st
       // Note tag byte 29 is taken for struct tuples, see above
       // Note tag byte 30 is taken for struct tuples, see above
    (* 29: TOp.Tuple when evalTupInfoIsStruct tupInfo = true *)
    (* 30: TOp.TupleFieldGet  when evalTupInfoIsStruct tupInfo = true *)
    | TOp.AnonRecd info   -> p_byte 31 st; p_anonInfo info st
    | TOp.AnonRecdGet (info, n)   -> p_byte 32 st; p_anonInfo info st; p_int n st
    | TOp.Goto _ | TOp.Label _ | TOp.Return -> failwith "unexpected backend construct in pickled TAST"

and u_op st =
    let tag = u_byte st
    match tag with
    | 0 -> let a = u_ucref st
           TOp.UnionCase a
    | 1 -> let a = u_tcref st
           TOp.ExnConstr a
    | 2 -> TOp.Tuple tupInfoRef
    | 3 -> let b = u_tcref st
           TOp.Recd (RecdExpr, b)
    | 4 -> let a = u_rfref st
           TOp.ValFieldSet a
    | 5 -> let a = u_rfref st
           TOp.ValFieldGet a
    | 6 -> let a = u_tcref st
           TOp.UnionCaseTagGet a
    | 7 -> let a = u_ucref st
           let b = u_int st
           TOp.UnionCaseFieldGet (a, b)
    | 8 -> let a = u_ucref st
           let b = u_int st
           TOp.UnionCaseFieldSet (a, b)
    | 9 -> let a = u_tcref st
           let b = u_int st
           TOp.ExnFieldGet (a, b)
    | 10 -> let a = u_tcref st
            let b = u_int st
            TOp.ExnFieldSet (a, b)
    | 11 -> let a = u_int st
            TOp.TupleFieldGet (tupInfoRef, a)
    | 12 -> let a = (u_list u_ILInstr) st
            let b = u_tys st
            TOp.ILAsm (a, b)
    | 13 -> TOp.RefAddrGet false // ok to set the 'readonly' flag on these operands to false on re-read since the flag is only used for typechecking purposes
    | 14 -> let a = u_ucref st
            TOp.UnionCaseProof a
    | 15 -> TOp.Coerce
    | 16 -> let a = u_trait st
            TOp.TraitCall a
    | 17 -> let a = u_lval_op_kind st
            let b = u_vref st
            TOp.LValueOp (a, b)
    | 18 -> let (a1, a2, a3, a4, a5, a7, a8, a9) = (u_tup8 u_bool u_bool u_bool u_bool u_vrefFlags u_bool u_bool  u_ILMethodRef) st
            let b = u_tys st
            let c = u_tys st
            let d = u_tys st
            TOp.ILCall (a1, a2, a3, a4, a5, a7, a8, a9, b, c, d)
    | 19 -> TOp.Array
    | 20 -> TOp.While (NoSequencePointAtWhileLoop, NoSpecialWhileLoopMarker)
    | 21 -> let dir = match u_int st with 0 -> FSharpForLoopUp | 1 -> CSharpForLoopUp | 2 -> FSharpForLoopDown | _ -> failwith "unknown for loop"
            TOp.For (NoSequencePointAtForLoop, dir)
    | 22 -> TOp.Bytes (u_bytes st)
    | 23 -> TOp.TryCatch(NoSequencePointAtTry, NoSequencePointAtWith)
    | 24 -> TOp.TryFinally(NoSequencePointAtTry, NoSequencePointAtFinally)
    | 25 -> let a = u_rfref st
            TOp.ValFieldGetAddr (a, false)
    | 26 -> TOp.UInt16s (u_array u_uint16 st)
    | 27 -> TOp.Reraise
    | 28 -> let a = u_ucref st
            let b = u_int st
            TOp.UnionCaseFieldGetAddr (a, b, false)
    | 29 -> TOp.Tuple tupInfoStruct
    | 30 -> let a = u_int st
            TOp.TupleFieldGet (tupInfoStruct, a)
    | 31 -> let info = u_anonInfo st
            TOp.AnonRecd (info)
    | 32 -> let info = u_anonInfo st
            let n = u_int st
            TOp.AnonRecdGet (info, n)
    | _ -> ufailwith st "u_op"

and p_expr expr st =
    match expr with
    | Expr.Link e -> p_expr !e st
    | Expr.Const (x, m, ty)              -> p_byte 0 st; p_tup3 p_const p_dummy_range p_ty (x, m, ty) st
    | Expr.Val (a, b, m)                 -> p_byte 1 st; p_tup3 (p_vref "val") p_vrefFlags p_dummy_range (a, b, m) st
    | Expr.Op(a, b, c, d)                 -> p_byte 2 st; p_tup4 p_op  p_tys p_Exprs p_dummy_range (a, b, c, d) st
    | Expr.Sequential (a, b, c, _, d)      -> p_byte 3 st; p_tup4 p_expr p_expr p_int p_dummy_range (a, b, (match c with NormalSeq -> 0 | ThenDoSeq -> 1), d) st
    | Expr.Lambda (_, a1, b0, b1, c, d, e)   -> p_byte 4 st; p_tup6 (p_option p_Val) (p_option p_Val) p_Vals p_expr p_dummy_range p_ty (a1, b0, b1, c, d, e) st
    | Expr.TyLambda (_, b, c, d, e)        -> p_byte 5 st; p_tup4 p_tyar_specs p_expr p_dummy_range p_ty (b, c, d, e) st
    | Expr.App (a1, a2, b, c, d)           -> p_byte 6 st; p_tup5 p_expr p_ty p_tys p_Exprs p_dummy_range (a1, a2, b, c, d) st
    | Expr.LetRec (a, b, c, _)            -> p_byte 7 st; p_tup3 p_binds p_expr p_dummy_range (a, b, c) st
    | Expr.Let (a, b, c, _)               -> p_byte 8 st; p_tup3 p_bind p_expr p_dummy_range (a, b, c) st
    | Expr.Match (_, a, b, c, d, e)         -> p_byte 9 st; p_tup5 p_dummy_range p_dtree p_targets p_dummy_range p_ty (a, b, c, d, e) st
    | Expr.Obj(_, b, c, d, e, f, g)          -> p_byte 10 st; p_tup6 p_ty (p_option p_Val) p_expr p_methods p_intfs p_dummy_range (b, c, d, e, f, g) st
    | Expr.StaticOptimization(a, b, c, d) -> p_byte 11 st; p_tup4 p_constraints p_expr p_expr p_dummy_range (a, b, c, d) st
    | Expr.TyChoose (a, b, c)            -> p_byte 12 st; p_tup3 p_tyar_specs p_expr p_dummy_range (a, b, c) st
    | Expr.Quote(ast, _, _, m, ty)         -> p_byte 13 st; p_tup3 p_expr p_dummy_range p_ty (ast, m, ty) st

and u_expr st =
    let tag = u_byte st
    match tag with
    | 0 -> let a = u_const st
           let b = u_dummy_range st
           let c = u_ty st
           Expr.Const (a, b, c)
    | 1 -> let a = u_vref st
           let b = u_vrefFlags st
           let c = u_dummy_range st
           Expr.Val (a, b, c)
    | 2 -> let a = u_op st
           let b = u_tys st
           let c = u_Exprs st
           let d = u_dummy_range st
           Expr.Op (a, b, c, d)
    | 3 -> let a = u_expr st
           let b = u_expr st
           let c = u_int st
           let d = u_dummy_range  st
           Expr.Sequential (a, b, (match c with 0 -> NormalSeq | 1 -> ThenDoSeq | _ -> ufailwith st "specialSeqFlag"), SuppressSequencePointOnExprOfSequential, d)
    | 4 -> let a0 = u_option u_Val st
           let b0 = u_option u_Val st
           let b1 = u_Vals st
           let c = u_expr st
           let d = u_dummy_range st
           let e = u_ty st
           Expr.Lambda (newUnique(), a0, b0, b1, c, d, e)
    | 5  -> let b = u_tyar_specs st
            let c = u_expr st
            let d = u_dummy_range st
            let e = u_ty st
            Expr.TyLambda (newUnique(), b, c, d, e)
    | 6 ->  let a1 = u_expr st
            let a2 = u_ty st
            let b = u_tys st
            let c = u_Exprs st
            let d = u_dummy_range st
            Expr.App (a1, a2, b, c, d)
    | 7 ->  let a = u_binds st
            let b = u_expr st
            let c = u_dummy_range st
            Expr.LetRec (a, b, c, NewFreeVarsCache())
    | 8 ->  let a = u_bind st
            let b = u_expr st
            let c = u_dummy_range st
            Expr.Let (a, b, c, NewFreeVarsCache())
    | 9 ->  let a = u_dummy_range st
            let b = u_dtree st
            let c = u_targets st
            let d = u_dummy_range st
            let e = u_ty st
            Expr.Match (NoSequencePointAtStickyBinding, a, b, c, d, e)
    | 10 -> let b = u_ty st
            let c = (u_option u_Val) st
            let d = u_expr st
            let e = u_methods st
            let f = u_intfs st
            let g = u_dummy_range st
            Expr.Obj (newUnique(), b, c, d, e, f, g)
    | 11 -> let a = u_constraints st
            let b = u_expr st
            let c = u_expr st
            let d = u_dummy_range st
            Expr.StaticOptimization (a, b, c, d)
    | 12 -> let a = u_tyar_specs st
            let b = u_expr st
            let c = u_dummy_range st
            Expr.TyChoose (a, b, c)
    | 13 -> let b = u_expr st
            let c = u_dummy_range st
            let d = u_ty st
            Expr.Quote (b, ref None, false, c, d) // isFromQueryExpression=false
    | _ -> ufailwith st "u_expr"

and p_static_optimization_constraint x st =
    match x with
    | TTyconEqualsTycon (a, b) -> p_byte 0 st; p_tup2 p_ty p_ty (a, b) st
    | TTyconIsStruct(a) -> p_byte 1 st; p_ty a st

and p_slotparam (TSlotParam (a, b, c, d, e, f)) st = p_tup6 (p_option p_string) p_ty p_bool p_bool p_bool p_attribs (a, b, c, d, e, f) st
and p_slotsig (TSlotSig (a, b, c, d, e, f)) st = p_tup6 p_string p_ty p_tyar_specs p_tyar_specs (p_list (p_list p_slotparam)) (p_option p_ty) (a, b, c, d, e, f) st
and p_method (TObjExprMethod (a, b, c, d, e, f)) st = p_tup6 p_slotsig p_attribs p_tyar_specs (p_list p_Vals) p_expr p_dummy_range (a, b, c, d, e, f) st
and p_methods x st = p_list p_method x st
and p_intf x st = p_tup2 p_ty p_methods x st
and p_intfs x st = p_list p_intf x st

and u_static_optimization_constraint st =
    let tag = u_byte st
    match tag with
    | 0 -> u_tup2 u_ty u_ty st |> TTyconEqualsTycon
    | 1 -> u_ty              st |> TTyconIsStruct
    | _ -> ufailwith st "u_static_optimization_constraint"

and u_slotparam st =
    let a, b, c, d, e, f = u_tup6 (u_option u_string) u_ty u_bool u_bool u_bool u_attribs st
    TSlotParam(a, b, c, d, e, f)

and u_slotsig st =
    let a, b, c, d, e, f = u_tup6 u_string u_ty u_tyar_specs u_tyar_specs (u_list (u_list u_slotparam)) (u_option u_ty) st
    TSlotSig(a, b, c, d, e, f)

and u_method st =
    let a, b, c, d, e, f = u_tup6 u_slotsig u_attribs u_tyar_specs (u_list u_Vals) u_expr u_dummy_range st
    TObjExprMethod(a, b, c, d, e, f)

and u_methods st = u_list u_method st

and u_intf st = u_tup2 u_ty u_methods st

and u_intfs st = u_list u_intf st

let _ = fill_p_binds (p_List p_bind)
let _ = fill_p_targets (p_array p_target)
let _ = fill_p_constraints (p_list p_static_optimization_constraint)
let _ = fill_p_Exprs (p_list p_expr)
let _ = fill_p_Expr_hole p_expr
let _ = fill_p_Exprs (p_List p_expr)
let _ = fill_p_attribs (p_list p_attrib)
let _ = fill_p_Vals (p_list p_Val)

let _ = fill_u_binds (u_List u_bind)
let _ = fill_u_targets (u_array u_target)
let _ = fill_u_constraints (u_list u_static_optimization_constraint)
let _ = fill_u_Exprs (u_list u_expr)
let _ = fill_u_Expr_hole u_expr
let _ = fill_u_attribs (u_list u_attrib)
let _ = fill_u_Vals (u_list u_Val)

//---------------------------------------------------------------------------
// Pickle/unpickle F# interface data
//---------------------------------------------------------------------------

let pickleModuleOrNamespace mspec st = p_entity_spec mspec st

let pickleCcuInfo (minfo: PickledCcuInfo) st =
    p_tup4 pickleModuleOrNamespace p_string p_bool (p_space 3) (minfo.mspec, minfo.compileTimeWorkingDir, minfo.usesQuotations, ()) st

let unpickleModuleOrNamespace st = u_entity_spec st

let unpickleCcuInfo st =
    let a, b, c, _space = u_tup4 unpickleModuleOrNamespace u_string u_bool (u_space 3) st
    { mspec=a; compileTimeWorkingDir=b; usesQuotations=c }<|MERGE_RESOLUTION|>--- conflicted
+++ resolved
@@ -791,12 +791,8 @@
         osimpletys=Table<_>.Create "osimpletys"
         oglobals=g
         ofile=file
-<<<<<<< HEAD
-        oInMem=inMem  }
-=======
         oInMem=inMem
-        isStructThisArgPos = false}
->>>>>>> 88d18d99
+        isStructThisArgPos = false }
     p x st1
     let sizes =
       st1.oentities.Size,
@@ -821,13 +817,8 @@
        osimpletys=Table<_>.Create "osimpletys (fake)"
        oglobals=g
        ofile=file
-<<<<<<< HEAD
-       oInMem=inMem }
-
-=======
        oInMem=inMem
        isStructThisArgPos = false }
->>>>>>> 88d18d99
     p_array p_encoded_ccuref ccuNameTab.AsArray st2
 
     // For F# 5.0 and beyond we add a 4th integer for nanoninfos, indicated by a negative 1st integer
