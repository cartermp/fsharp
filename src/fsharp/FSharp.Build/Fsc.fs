--- conflicted
+++ resolved
@@ -33,26 +33,12 @@
     let mutable debugSymbols = false
     let mutable defineConstants : ITaskItem[] = [||]
     let mutable delaySign : bool = false
-<<<<<<< HEAD
-=======
     let mutable deterministic : bool = false
-    let mutable disabledWarnings : string = null
-    let mutable documentationFile : string = null
-    let mutable dotnetFscCompilerPath : string = null
->>>>>>> 8bada643
     let mutable embedAllSources = false
     let mutable embeddedFiles : ITaskItem[] = [||]
     let mutable highEntropyVA : bool = false
     let mutable noFramework = false
     let mutable optimize  : bool = true
-<<<<<<< HEAD
-=======
-    let mutable otherFlags : string = null
-    let mutable outputAssembly : string = null
-    let mutable pathMap : string = null
-    let mutable pdbFile : string = null
-    let mutable platform : string = null
->>>>>>> 8bada643
     let mutable prefer32bit : bool = false
     let mutable publicSign : bool = false
     let mutable provideCommandLineArgs : bool = false
@@ -78,6 +64,7 @@
     let mutable keyFile : string = null
     let mutable otherFlags : string = null
     let mutable outputAssembly : string = null 
+    let mutable pathMap : string = null
     let mutable pdbFile : string = null
     let mutable platform : string = null
     let mutable preferredUILang : string = null
