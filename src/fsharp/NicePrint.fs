// Copyright (c) Microsoft Corporation.  All Rights Reserved.  See License.txt in the project root for license information.

//--------------------------------------------------------------------------
// Print Signatures/Types, for signatures, intellisense, quick info, FSI responses
//-------------------------------------------------------------------------- 

module internal FSharp.Compiler.NicePrint

open FSharp.Compiler.AbstractIL 
open FSharp.Compiler.AbstractIL.IL 
open FSharp.Compiler.AbstractIL.Internal 
open FSharp.Compiler.AbstractIL.Internal.Library
open FSharp.Compiler 
open FSharp.Compiler.Rational
open FSharp.Compiler.Ast
open FSharp.Compiler.ErrorLogger
open FSharp.Compiler.Tast
open FSharp.Compiler.Tastops
open FSharp.Compiler.TcGlobals
open FSharp.Compiler.Lib
open FSharp.Compiler.Infos
open FSharp.Compiler.InfoReader
open FSharp.Compiler.AttributeChecking
open FSharp.Compiler.Layout
open FSharp.Compiler.Layout.TaggedTextOps
open FSharp.Compiler.PrettyNaming

open Microsoft.FSharp.Core.Printf

[<AutoOpen>]
module internal PrintUtilities = 
    let bracketIfL x lyt = if x then bracketL lyt else lyt
    let squareAngleL x = LeftL.leftBracketAngle ^^ x ^^ RightL.rightBracketAngle
    let angleL x = sepL Literals.leftAngle ^^ x ^^ rightL Literals.rightAngle
    let braceL x = leftL Literals.leftBrace ^^ x ^^ rightL Literals.rightBrace
    let braceBarL x = leftL Literals.leftBraceBar ^^ x ^^ rightL Literals.rightBraceBar

    let comment str = wordL (tagText (sprintf "(* %s *)" str))

    let layoutsL (ls: layout list) : layout =
        match ls with
        | [] -> emptyL
        | [x] -> x
        | x :: xs -> List.fold (^^) x xs 

    let suppressInheritanceAndInterfacesForTyInSimplifiedDisplays g amap m ty = 
        isEnumTy g ty || isDelegateTy g ty || ExistsHeadTypeInEntireHierarchy g amap m ty g.exn_tcr || ExistsHeadTypeInEntireHierarchy g amap m ty g.tcref_System_Attribute 


    let applyMaxMembers maxMembers (alldecls: _ list) = 
        match maxMembers with 
        | Some n when alldecls.Length > n -> (alldecls |> List.truncate n) @ [wordL (tagPunctuation "...")] 
        | _ -> alldecls

    /// fix up a name coming from IL metadata by quoting "funny" names (keywords, otherwise invalid identifiers)
    let adjustILName n =
        n |> Lexhelp.Keywords.QuoteIdentifierIfNeeded

    // Put the "+ N overloads" into the layout
    let shrinkOverloads layoutFunction resultFunction group = 
        match group with 
        | [x] -> [resultFunction x (layoutFunction x)] 
        | (x:: rest) -> [ resultFunction x (layoutFunction x -- leftL (tagText (match rest.Length with 1 -> FSComp.SR.nicePrintOtherOverloads1() | n -> FSComp.SR.nicePrintOtherOverloadsN(n)))) ] 
        | _ -> []
    
    let layoutTyconRefImpl isAttribute (denv: DisplayEnv) (tcref: TyconRef) = 
        let demangled = 
            let name =
                if denv.includeStaticParametersInTypeNames then 
                    tcref.DisplayNameWithStaticParameters 
                elif tcref.DisplayName = tcref.DisplayNameWithStaticParameters then
                    tcref.DisplayName // has no static params
                else
                    tcref.DisplayName+"<...>" // shorten
            if isAttribute && name.EndsWithOrdinal("Attribute") then
                String.dropSuffix name "Attribute"
            else 
                name
        let tyconTextL =
            tagEntityRefName tcref demangled
            |> mkNav tcref.DefinitionRange
            |> wordL
        if denv.shortTypeNames then 
            tyconTextL
        else
            let path = tcref.CompilationPath.DemangledPath
            let path =
                if denv.includeStaticParametersInTypeNames then
                    path
                else
                    path |> List.map (fun s -> 
                        let i = s.IndexOf(',')
                        if i <> -1 then s.Substring(0, i)+"<...>" // apparently has static params, shorten
                        else s)
            let pathText = trimPathByDisplayEnv denv path
            if pathText = "" then tyconTextL else leftL (tagUnknownEntity pathText) ^^ tyconTextL

    let layoutBuiltinAttribute (denv: DisplayEnv) (attrib: BuiltinAttribInfo) =
        let tcref = attrib.TyconRef
        squareAngleL (layoutTyconRefImpl true denv tcref)

module private PrintIL = 

    let fullySplitILTypeRef (tref: ILTypeRef) = 
        (List.collect IL.splitNamespace (tref.Enclosing @ [PrettyNaming.DemangleGenericTypeName tref.Name])) 

    let layoutILTypeRefName denv path =
        let path = 
            match path with 
            | [ "System"; "Void" ] -> ["unit"]
            | [ "System"; "Object" ] -> ["obj"]
            | [ "System"; "String" ] -> ["string"]
            | [ "System"; "Single" ] -> ["float32"]
            | [ "System"; "Double" ] -> ["float"]
            | [ "System"; "Decimal"] -> ["decimal"]
            | [ "System"; "Char" ] -> ["char"]
            | [ "System"; "Byte" ] -> ["byte"]
            | [ "System"; "SByte" ] -> ["sbyte"]
            | [ "System"; "Int16" ] -> ["int16"]
            | [ "System"; "Int32" ] -> ["int" ]
            | [ "System"; "Int64" ] -> ["int64" ]
            | [ "System"; "UInt16" ] -> ["uint16" ]
            | [ "System"; "UInt32" ] -> ["uint32" ]
            | [ "System"; "UInt64" ] -> ["uint64" ]
            | [ "System"; "IntPtr" ] -> ["nativeint" ]
            | [ "System"; "UIntPtr" ] -> ["unativeint" ]
            | [ "System"; "Boolean"] -> ["bool"]
            | _ -> path
        let p2, n = List.frontAndBack path
        let tagged = if n = "obj" || n = "string" then tagClass n else tagStruct n
        if denv.shortTypeNames then 
            wordL tagged
          else
            leftL (tagNamespace (trimPathByDisplayEnv denv p2)) ^^ wordL tagged

    let layoutILTypeRef denv tref =
        let path = fullySplitILTypeRef tref
        layoutILTypeRefName denv path

    /// this fixes up a name just like adjustILName but also handles F#
    /// operators
    let adjustILMethodName n =
        let demangleOperatorNameIfNeeded s =
            if IsMangledOpName s
            then DemangleOperatorName s
            else s
        n |> Lexhelp.Keywords.QuoteIdentifierIfNeeded |> demangleOperatorNameIfNeeded 

    let isStaticILEvent (e: ILEventDef) = 
        e.AddMethod.CallingSignature.CallingConv.IsStatic || 
        e.RemoveMethod.CallingSignature.CallingConv.IsStatic

    let layoutILArrayShape (ILArrayShape sh) = 
        SepL.leftBracket ^^ wordL (tagPunctuation (sh |> List.tail |> List.map (fun _ -> ",") |> String.concat "")) ^^ RightL.rightBracket // drop off one "," so that a n-dimensional array has n - 1 ","'s

    let layoutILGenericParameterDefs (ps: ILGenericParameterDefs) = 
        ps |> List.map (fun x -> "'" + x.Name |> (tagTypeParameter >> wordL))

    let paramsL (ps: layout list) : layout = 
        match ps with
        | [] -> emptyL
        | _ -> 
            let body = Layout.commaListL ps
            SepL.leftAngle ^^ body ^^ RightL.rightAngle

    let pruneParams (className: string) (ilTyparSubst: layout list) =
        let numParams = 
            // can't find a way to see the number of generic parameters for *this* class (the GenericParams also include type variables for enclosing classes); this will have to do
            let rightMost = className |> SplitNamesForILPath |> List.last
            match System.Int32.TryParse(rightMost, System.Globalization.NumberStyles.Integer, System.Globalization.CultureInfo.InvariantCulture) with 
            | true, n -> n
            | false, _ -> 0 // looks like it's non-generic
        ilTyparSubst |> List.rev |> List.truncate numParams |> List.rev
 
    let rec layoutILType (denv: DisplayEnv) (ilTyparSubst: layout list) (ty: ILType) : layout =
        match ty with
        | ILType.Void -> WordL.structUnit // These are type-theoretically totally different type-theoretically `void` is Fin 0 and `unit` is Fin (S 0) ... but, this looks like as close as we can get.
        | ILType.Array (sh, t) -> layoutILType denv ilTyparSubst t ^^ layoutILArrayShape sh
        | ILType.Value t
        | ILType.Boxed t -> layoutILTypeRef denv t.TypeRef ^^ (t.GenericArgs |> List.map (layoutILType denv ilTyparSubst) |> paramsL)
        | ILType.Ptr t
        | ILType.Byref t -> layoutILType denv ilTyparSubst t
        | ILType.FunctionPointer t -> layoutILCallingSignature denv ilTyparSubst None t
        | ILType.TypeVar n -> List.item (int n) ilTyparSubst
        | ILType.Modified (_, _, t) -> layoutILType denv ilTyparSubst t // Just recurse through them to the contained ILType

    /// Layout a function pointer signature using type-only-F#-style. No argument names are printed.
    and private layoutILCallingSignature denv ilTyparSubst cons (signatur: ILCallingSignature) =
        // We need a special case for
        // constructors (Their return types are reported as `void`, but this is
        // incorrect; so if we're dealing with a constructor we require that the
        // return type be passed along as the `cons` parameter.)
        let args = signatur.ArgTypes |> List.map (layoutILType denv ilTyparSubst) 
        let res = 
            match cons with
            | Some className -> 
                let names = SplitNamesForILPath (PrettyNaming.DemangleGenericTypeName className)
                // special case for constructor return-type (viz., the class itself)
                layoutILTypeRefName denv names ^^ (pruneParams className ilTyparSubst |> paramsL) 
            | None -> 
                signatur.ReturnType |> layoutILType denv ilTyparSubst
        
        match args with
        | [] -> WordL.structUnit ^^ WordL.arrow ^^ res
        | [x] -> x ^^ WordL.arrow ^^ res
        | _ -> sepListL WordL.star args ^^ WordL.arrow ^^ res

    /// Layout a function pointer signature using type-only-F#-style. No argument names are printed.
    //
    // Note, this duplicates functionality in formatParamDataToBuffer
    and layoutILParameter denv ilTyparSubst (p: ILParameter) =
        let preL = 
            let isParamArray = TryFindILAttribute denv.g.attrib_ParamArrayAttribute p.CustomAttrs
            match isParamArray, p.Name, p.IsOptional with 
            // Layout an optional argument 
            | _, Some nm, true -> LeftL.questionMark ^^ sepL (tagParameter nm) ^^ SepL.colon
            // Layout an unnamed argument 
            | _, None, _ -> LeftL.colon
            // Layout a named argument 
            | true, Some nm, _ ->
                layoutBuiltinAttribute denv denv.g.attrib_ParamArrayAttribute ^^ wordL (tagParameter nm) ^^ SepL.colon
            | false, Some nm, _ -> leftL (tagParameter nm) ^^ SepL.colon
        preL ^^ (layoutILType denv ilTyparSubst p.Type)
 

    /// Layout a function pointer signature using type-only-F#-style. No argument names are printed.
    and layoutILParameters denv ilTyparSubst cons (parameters: ILParameters, retType: ILType) =
        // We need a special case for constructors (Their return types are reported as `void`, but this is
        // incorrect; so if we're dealing with a constructor we require that the
        // return type be passed along as the `cons` parameter.)
        let res = 
            match cons with
            | Some className -> 
                let names = SplitNamesForILPath (PrettyNaming.DemangleGenericTypeName className)
                layoutILTypeRefName denv names ^^ (pruneParams className ilTyparSubst |> paramsL) 
            | None -> retType |> layoutILType denv ilTyparSubst
        
        match parameters with
        | [] -> WordL.structUnit ^^ WordL.arrow ^^ res
        | [x] -> layoutILParameter denv ilTyparSubst x ^^ WordL.arrow ^^ res
        | args -> sepListL WordL.star (List.map (layoutILParameter denv ilTyparSubst) args) ^^ WordL.arrow ^^ res


    /// Layout a method's signature using type-only-F#-style. No argument names are printed.
    /// 
    /// In the case that we've a constructor, we
    /// pull off the class name from the `path`; naturally, it's the
    /// most-deeply-nested element.
    //
    // For C# and provided members:
    //          new: argType1 * ... * argTypeN -> retType
    //          Method: argType1 * ... * argTypeN -> retType
    //
    let layoutILMethodDef denv ilTyparSubst className (m: ILMethodDef) =
        let myParms = m.GenericParams |> layoutILGenericParameterDefs
        let ilTyparSubst = ilTyparSubst @ myParms
        let name = adjustILMethodName m.Name
        let (nameL, isCons) = 
            match () with
            | _ when m.IsConstructor -> (WordL.keywordNew, Some className) // we need the unadjusted name here to be able to grab the number of generic parameters
            | _ when m.IsStatic -> (WordL.keywordStatic ^^ WordL.keywordMember ^^ wordL (tagMethod name) ^^ (myParms |> paramsL), None)
            | _ -> (WordL.keywordMember ^^ wordL (tagMethod name) ^^ (myParms |> paramsL), None)
        let signatureL = (m.Parameters, m.Return.Type) |> layoutILParameters denv ilTyparSubst isCons
        nameL ^^ WordL.colon ^^ signatureL

    let layoutILFieldDef (denv: DisplayEnv) (ilTyparSubst: layout list) (f: ILFieldDef) =
        let staticL = if f.IsStatic then WordL.keywordStatic else emptyL
        let name = adjustILName f.Name
        let nameL = wordL (tagField name)
        let typL = layoutILType denv ilTyparSubst f.FieldType
        staticL ^^ WordL.keywordVal ^^ nameL ^^ WordL.colon ^^ typL
            
    let layoutILEventDef denv ilTyparSubst (e: ILEventDef) =
        let staticL = if isStaticILEvent e then WordL.keywordStatic else emptyL
        let name = adjustILName e.Name
        let nameL = wordL (tagEvent name)
        let typL = 
            match e.EventType with
            | Some t -> layoutILType denv ilTyparSubst t
            | _ -> emptyL
        staticL ^^ WordL.keywordEvent ^^ nameL ^^ WordL.colon ^^ typL

    let layoutILPropertyDef denv ilTyparSubst (p: ILPropertyDef) =
        let staticL = if p.CallingConv = ILThisConvention.Static then WordL.keywordStatic else emptyL
        let name = adjustILName p.Name
        let nameL = wordL (tagProperty name)
            
        let layoutGetterType (getterRef: ILMethodRef) =
            if isNil getterRef.ArgTypes then
                layoutILType denv ilTyparSubst getterRef.ReturnType
            else
                layoutILCallingSignature denv ilTyparSubst None getterRef.CallingSignature
                
        let layoutSetterType (setterRef: ILMethodRef) =
            let argTypes = setterRef.ArgTypes
            if isNil argTypes then
                emptyL // shouldn't happen
            else
                let frontArgs, lastArg = List.frontAndBack argTypes
                let argsL = frontArgs |> List.map (layoutILType denv ilTyparSubst) |> sepListL WordL.star 
                argsL ^^ WordL.arrow ^^ (layoutILType denv ilTyparSubst lastArg)
            
        let typL = 
            match p.GetMethod, p.SetMethod with
            | None, None -> layoutILType denv ilTyparSubst p.PropertyType // shouldn't happen
            | Some getterRef, _ -> layoutGetterType getterRef
            | None, Some setterRef -> layoutSetterType setterRef
                
        let specGetSetL =
            match p.GetMethod, p.SetMethod with
            | None, None 
            | Some _, None -> emptyL
            | None, Some _ -> WordL.keywordWith ^^ WordL.keywordSet
            | Some _, Some _ -> WordL.keywordWith ^^ WordL.keywordGet ^^ RightL.comma ^^ WordL.keywordSet
        staticL ^^ WordL.keywordMember ^^ nameL ^^ WordL.colon ^^ typL ^^ specGetSetL

    let layoutILFieldInit x =
        let textOpt = 
            match x with
            | Some init -> 
                match init with
                | ILFieldInit.Bool x -> 
                    if x
                    then Some Literals.keywordTrue
                    else Some Literals.keywordFalse
                | ILFieldInit.Char c -> ("'" + (char c).ToString () + "'") |> (tagStringLiteral >> Some)
                | ILFieldInit.Int8 x -> ((x |> int32 |> string) + "y") |> (tagNumericLiteral >> Some)
                | ILFieldInit.Int16 x -> ((x |> int32 |> string) + "s") |> (tagNumericLiteral >> Some)
                | ILFieldInit.Int32 x -> x |> (string >> tagNumericLiteral >> Some)
                | ILFieldInit.Int64 x -> ((x |> string) + "L") |> (tagNumericLiteral >> Some)
                | ILFieldInit.UInt8 x -> ((x |> int32 |> string) + "uy") |> (tagNumericLiteral >> Some)
                | ILFieldInit.UInt16 x -> ((x |> int32 |> string) + "us") |> (tagNumericLiteral >> Some)
                | ILFieldInit.UInt32 x -> (x |> int64 |> string) + "u" |> (tagNumericLiteral >> Some)
                | ILFieldInit.UInt64 x -> ((x |> int64 |> string) + "UL") |> (tagNumericLiteral >> Some)
                | ILFieldInit.Single d -> 
                    let s = d.ToString ("g12", System.Globalization.CultureInfo.InvariantCulture)
                    let s = 
                        if String.forall (fun c -> System.Char.IsDigit c || c = '-') s 
                        then s + ".0" 
                        else s
                    (s + "f") |> (tagNumericLiteral >> Some)
                | ILFieldInit.Double d -> 
                      let s = d.ToString ("g12", System.Globalization.CultureInfo.InvariantCulture)
                      let s = 
                          if String.forall (fun c -> System.Char.IsDigit c || c = '-') s 
                          then (s + ".0")
                          else s
                      s |> (tagNumericLiteral >> Some)
                | _ -> None
            | None -> None
        match textOpt with
        | None -> WordL.equals ^^ (comment "value unavailable")
        | Some s -> WordL.equals ^^ wordL s

    let layoutILEnumDefParts nm litVal =
        WordL.bar ^^ wordL (tagEnum (adjustILName nm)) ^^ layoutILFieldInit litVal

    let layoutILEnumDef (f: ILFieldDef) = layoutILEnumDefParts f.Name f.LiteralValue

    // filtering methods for hiding things we oughtn't show
    let isStaticILProperty (p: ILPropertyDef) = 
        match p.GetMethod, p.SetMethod with
        | Some getter, _ -> getter.CallingSignature.CallingConv.IsStatic
        | None, Some setter -> setter.CallingSignature.CallingConv.IsStatic
        | None, None -> true

    let isPublicILMethod (m: ILMethodDef) = 
        (m.Access = ILMemberAccess.Public)

    let isPublicILEvent typeDef (e: ILEventDef) = 
        try
            isPublicILMethod(resolveILMethodRef typeDef e.AddMethod) &&
            isPublicILMethod(resolveILMethodRef typeDef e.RemoveMethod)
        with _ ->
            false

    let isPublicILProperty typeDef (m: ILPropertyDef) = 
        try
            match m.GetMethod with 
            | Some ilMethRef -> isPublicILMethod (resolveILMethodRef typeDef ilMethRef)
            | None -> 
                match m.SetMethod with 
                | None -> false
                | Some ilMethRef -> isPublicILMethod (resolveILMethodRef typeDef ilMethRef)
        // resolveILMethodRef is a possible point of failure if Abstract IL type equality checking fails 
        // to link the method ref to a method def for some reason, e.g. some feature of IL type
        // equality checking has not been implemented. Since this is just intellisense pretty printing code
        // it is better to swallow the exception here, though we don't know of any
        // specific cases where this happens
        with _ -> 
            false

    let isPublicILCtor (m: ILMethodDef) = 
        (m.Access = ILMemberAccess.Public && m.IsConstructor)

    let isNotSpecialName (m: ILMethodDef) = 
        not m.IsSpecialName

    let isPublicILField (f: ILFieldDef) = 
        (f.Access = ILMemberAccess.Public)

    let isPublicILTypeDef (c: ILTypeDef) : bool =
        match c.Access with
        | ILTypeDefAccess.Public
        | ILTypeDefAccess.Nested ILMemberAccess.Public -> true
        | _ -> false

    let isShowEnumField (f: ILFieldDef) : bool = f.Name <> "value__" // this appears to be the hard-coded underlying storage field
    let noShow = set [ "System.Object" ; "Object"; "System.ValueType" ; "ValueType"; "obj" ] // hide certain 'obvious' base classes
    let isShowBase (n: layout) : bool = 
        not (noShow.Contains(showL n))

    let rec layoutILTypeDef (denv: DisplayEnv) (typeDef: ILTypeDef) : layout =
        let ilTyparSubst = typeDef.GenericParams |> layoutILGenericParameterDefs

        let renderL pre body post = 
            match pre with
            | Some pre -> 
                match body with
                | [] -> emptyL // empty type
                | _ -> (pre @@-- aboveListL body) @@ post
            | None -> 
                aboveListL body

        if typeDef.IsClass || typeDef.IsStruct || typeDef.IsInterface then
            let pre = 
                if typeDef.IsStruct then Some WordL.keywordStruct
                else None

            let baseTypeL = 
                [ match typeDef.Extends with
                  | Some b -> 
                    let baseName = layoutILType denv ilTyparSubst b
                    if isShowBase baseName then 
                        yield WordL.keywordInherit ^^ baseName 
                  | None -> 
                    // for interface show inherited interfaces 
                    if typeDef.IsInterface then 
                        for b in typeDef.Implements do 
                            let baseName = layoutILType denv ilTyparSubst b
                            if isShowBase baseName then
                                yield WordL.keywordInherit ^^ baseName ]

            let memberBlockLs (fieldDefs: ILFieldDefs, methodDefs: ILMethodDefs, propertyDefs: ILPropertyDefs, eventDefs: ILEventDefs) =
                let ctors =
                    methodDefs.AsList
                    |> List.filter isPublicILCtor 
                    |> List.sortBy (fun md -> md.Parameters.Length)
                    |> shrinkOverloads (layoutILMethodDef denv ilTyparSubst typeDef.Name) (fun _ xL -> xL) 

                let fields = 
                    fieldDefs.AsList
                    |> List.filter isPublicILField
                    |> List.map (layoutILFieldDef denv ilTyparSubst)

                let props = 
                    propertyDefs.AsList 
                    |> List.filter (isPublicILProperty typeDef)
                    |> List.map (fun pd -> (pd.Name, pd.Args.Length), layoutILPropertyDef denv ilTyparSubst pd)
                    
                let events =
                    eventDefs.AsList
                    |> List.filter (isPublicILEvent typeDef)
                    |> List.map (layoutILEventDef denv ilTyparSubst)

                let meths = 
                    methodDefs.AsList
                    |> List.filter isPublicILMethod 
                    |> List.filter isNotSpecialName 
                    |> List.map (fun md -> (md.Name, md.Parameters.Length), md)
                    // collect into overload groups
                    |> List.groupBy (fst >> fst)
                    |> List.collect (fun (_, group) -> group |> List.sortBy fst |> shrinkOverloads (snd >> layoutILMethodDef denv ilTyparSubst typeDef.Name) (fun x xL -> (fst x, xL)))

                let members = 
                    (props @ meths) 
                    |> List.sortBy fst 
                    |> List.map snd // (properties and members) are sorted by name/arity 

                ctors @ fields @ members @ events

            let bodyStatic = 
                memberBlockLs 
                    (typeDef.Fields.AsList |> List.filter (fun fd -> fd.IsStatic) |> mkILFields,
                     typeDef.Methods.AsList |> List.filter (fun md -> md.IsStatic) |> mkILMethods,
                     typeDef.Properties.AsList |> List.filter isStaticILProperty |> mkILProperties,
                     typeDef.Events.AsList |> List.filter isStaticILEvent |> mkILEvents)

            let bodyInstance = 
                memberBlockLs 
                    (typeDef.Fields.AsList |> List.filter (fun fd -> not (fd.IsStatic)) |> mkILFields,
                     typeDef.Methods.AsList |> List.filter (fun md -> not (md.IsStatic)) |> mkILMethods,
                     typeDef.Properties.AsList |> List.filter (fun pd -> not (isStaticILProperty pd)) |> mkILProperties,
                     typeDef.Events.AsList |> List.filter (fun ed -> not (isStaticILEvent ed)) |> mkILEvents )
  
            let body = bodyInstance @ bodyStatic // instance "member" before "static member" 

            // Only show at most maxMembers members...
            let body = applyMaxMembers denv.maxMembers body
  
            let types = 
                typeDef.NestedTypes.AsList
                |> List.filter isPublicILTypeDef
                |> List.sortBy(fun t -> adjustILName t.Name) 
                |> List.map (layoutILNestedClassDef denv)
  
            let post = WordL.keywordEnd
            renderL pre (baseTypeL @ body @ types ) post

        elif typeDef.IsEnum then
            let fldsL = 
                typeDef.Fields.AsList 
                |> List.filter isShowEnumField 
                |> List.map layoutILEnumDef
                |> applyMaxMembers denv.maxMembers

            renderL None fldsL emptyL

        else // Delegate
            let rhs = 
                match typeDef.Methods.AsList |> List.filter (fun m -> m.Name = "Invoke") with // the delegate delegates to the type of `Invoke`
                | m :: _ -> layoutILCallingSignature denv ilTyparSubst None m.CallingSignature
                | _ -> comment "`Invoke` method could not be found"
            WordL.keywordDelegate ^^ WordL.keywordOf ^^ rhs
          
    and layoutILNestedClassDef (denv: DisplayEnv) (typeDef: ILTypeDef) =
        let name = adjustILName typeDef.Name
        let nameL = wordL (tagClass name)
        let ilTyparSubst = typeDef.GenericParams |> layoutILGenericParameterDefs
        let paramsL = pruneParams typeDef.Name ilTyparSubst |> paramsL
        if denv.suppressNestedTypes then 
            WordL.keywordNested ^^ WordL.keywordType ^^ nameL ^^ paramsL
        else 
            let pre = WordL.keywordNested ^^ WordL.keywordType ^^ nameL ^^ paramsL
            let body = layoutILTypeDef denv typeDef
            (pre ^^ WordL.equals) @@-- body


module private PrintTypes = 
    // Note: We need nice printing of constants in order to print literals and attributes 
    let layoutConst g ty c =
        let str = 
            match c with
            | Const.Bool x -> if x then Literals.keywordTrue else Literals.keywordFalse
            | Const.SByte x -> (x |> string)+"y" |> tagNumericLiteral
            | Const.Byte x -> (x |> string)+"uy" |> tagNumericLiteral
            | Const.Int16 x -> (x |> string)+"s" |> tagNumericLiteral
            | Const.UInt16 x -> (x |> string)+"us" |> tagNumericLiteral
            | Const.Int32 x -> (x |> string) |> tagNumericLiteral
            | Const.UInt32 x -> (x |> string)+"u" |> tagNumericLiteral
            | Const.Int64 x -> (x |> string)+"L" |> tagNumericLiteral
            | Const.UInt64 x -> (x |> string)+"UL" |> tagNumericLiteral
            | Const.IntPtr x -> (x |> string)+"n" |> tagNumericLiteral
            | Const.UIntPtr x -> (x |> string)+"un" |> tagNumericLiteral
            | Const.Single d -> 
                 ((let s = d.ToString("g12", System.Globalization.CultureInfo.InvariantCulture)
                  if String.forall (fun c -> System.Char.IsDigit(c) || c = '-') s 
                  then s + ".0" 
                  else s) + "f") |> tagNumericLiteral
            | Const.Double d -> 
                let s = d.ToString("g12", System.Globalization.CultureInfo.InvariantCulture)
                (if String.forall (fun c -> System.Char.IsDigit(c) || c = '-') s 
                then s + ".0" 
                else s) |> tagNumericLiteral
            | Const.Char c -> "'" + c.ToString() + "'" |> tagStringLiteral
            | Const.String bs -> "\"" + bs + "\"" |> tagNumericLiteral
            | Const.Unit -> "()" |> tagPunctuation
            | Const.Decimal bs -> string bs + "M" |> tagNumericLiteral
            // either "null" or "the defaut value for a struct"
            | Const.Zero -> tagKeyword(if isRefTy g ty then "null" else "default")
        wordL str

    let layoutAccessibility (denv: DisplayEnv) accessibility itemL =
        let isInternalCompPath x = 
            match x with 
            | CompPath(ILScopeRef.Local, []) -> true 
            | _ -> false
        let (|Public|Internal|Private|) (TAccess p) = 
            match p with 
            | [] -> Public 
            | _ when List.forall isInternalCompPath p -> Internal 
            | _ -> Private
        match denv.contextAccessibility, accessibility with
        | Public, Internal -> WordL.keywordInternal ++ itemL   // print modifier, since more specific than context
        | Public, Private -> WordL.keywordPrivate ++ itemL     // print modifier, since more specific than context
        | Internal, Private -> WordL.keywordPrivate ++ itemL   // print modifier, since more specific than context
        | _ -> itemL

    /// Layout a reference to a type 
    let layoutTyconRef denv tycon = layoutTyconRefImpl false denv tycon

    /// Layout the flags of a member 
    let layoutMemberFlags memFlags = 
        let stat = 
            if memFlags.IsInstance || (memFlags.MemberKind = MemberKind.Constructor) then emptyL 
            else WordL.keywordStatic
        let stat = 
            if memFlags.IsDispatchSlot then stat ++ WordL.keywordAbstract
            elif memFlags.IsOverrideOrExplicitImpl then stat ++ WordL.keywordOverride
            else stat
        let stat = 
            if memFlags.IsOverrideOrExplicitImpl then stat else
            match memFlags.MemberKind with 
            | MemberKind.ClassConstructor 
            | MemberKind.Constructor 
            | MemberKind.PropertyGetSet -> stat
            | MemberKind.Member 
            | MemberKind.PropertyGet 
            | MemberKind.PropertySet -> stat ++ WordL.keywordMember

        // let stat = if memFlags.IsFinal then stat ++ wordL "final" else stat in
        stat

    /// Layout a single attribute arg, following the cases of 'gen_attr_arg' in ilxgen.fs
    /// This is the subset of expressions we display in the NicePrint pretty printer 
    /// See also dataExprL - there is overlap between these that should be removed 
    let rec private layoutAttribArg denv arg = 
        match arg with 
        | Expr.Const(c, _, ty) -> 
            if isEnumTy denv.g ty then 
                WordL.keywordEnum ^^ angleL (layoutType denv ty) ^^ bracketL (layoutConst denv.g ty c)
            else
                layoutConst denv.g ty c

        | Expr.Op (TOp.Array, [_elemTy], args, _) ->
            LeftL.leftBracketBar ^^ semiListL (List.map (layoutAttribArg denv) args) ^^ RightL.rightBracketBar

        // Detect 'typeof<ty>' calls 
        | TypeOfExpr denv.g ty ->
            LeftL.keywordTypeof ^^ wordL (tagPunctuation "<") ^^ layoutType denv ty ^^ rightL (tagPunctuation ">")

        // Detect 'typedefof<ty>' calls 
        | TypeDefOfExpr denv.g ty ->
            LeftL.keywordTypedefof ^^ wordL (tagPunctuation "<") ^^ layoutType denv ty ^^ rightL (tagPunctuation ">")

        | Expr.Op (TOp.Coerce, [tgTy;_], [arg2], _) ->
            leftL (tagPunctuation "(") ^^ layoutAttribArg denv arg2 ^^ wordL (tagPunctuation ":>") ^^ layoutType denv tgTy ^^ rightL (tagPunctuation ")")

        | AttribBitwiseOrExpr denv.g (arg1, arg2) ->
            layoutAttribArg denv arg1 ^^ wordL (tagPunctuation "|||") ^^ layoutAttribArg denv arg2

        // Detect explicit enum values 
        | EnumExpr denv.g arg1 ->
            WordL.keywordEnum ++ bracketL (layoutAttribArg denv arg1)


        | _ -> comment "(* unsupported attribute argument *)"

    /// Layout arguments of an attribute 'arg1, ..., argN' 
    and private layoutAttribArgs denv args = 
        sepListL (rightL (tagPunctuation ",")) (List.map (fun (AttribExpr(e1, _)) -> layoutAttribArg denv e1) args)

    /// Layout an attribute 'Type(arg1, ..., argN)' 
    //
    // REVIEW: we are ignoring "props" here
    and layoutAttrib denv (Attrib(_, k, args, _props, _, _, _)) = 
        let argsL = bracketL (layoutAttribArgs denv args)
        match k with 
        | ILAttrib ilMethRef -> 
            let trimmedName = 
                let name = ilMethRef.DeclaringTypeRef.Name
                if name.EndsWithOrdinal("Attribute") then
                    String.dropSuffix name "Attribute"
                else
                    name
            let tref = ilMethRef.DeclaringTypeRef
            let tref = ILTypeRef.Create(scope= tref.Scope, enclosing=tref.Enclosing, name=trimmedName)
            PrintIL.layoutILTypeRef denv tref ++ argsL
        | FSAttrib vref -> 
            // REVIEW: this is not trimming "Attribute" 
            let _, _, rty, _ = GetTypeOfMemberInMemberForm denv.g vref
            let rty = GetFSharpViewOfReturnType denv.g rty
            let tcref = tcrefOfAppTy denv.g rty
            layoutTyconRef denv tcref ++ argsL

    and layoutILAttribElement denv arg = 
        match arg with 
        | ILAttribElem.String (Some x) -> wordL (tagStringLiteral ("\"" + x + "\""))
        | ILAttribElem.String None -> wordL (tagStringLiteral "")
        | ILAttribElem.Bool x -> if x then WordL.keywordTrue else WordL.keywordFalse
        | ILAttribElem.Char x -> wordL (tagStringLiteral ("'" + x.ToString() + "'" ))
        | ILAttribElem.SByte x -> wordL (tagNumericLiteral ((x |> string)+"y"))
        | ILAttribElem.Int16 x -> wordL (tagNumericLiteral ((x |> string)+"s"))
        | ILAttribElem.Int32 x -> wordL (tagNumericLiteral ((x |> string)))
        | ILAttribElem.Int64 x -> wordL (tagNumericLiteral ((x |> string)+"L"))
        | ILAttribElem.Byte x -> wordL (tagNumericLiteral ((x |> string)+"uy"))
        | ILAttribElem.UInt16 x -> wordL (tagNumericLiteral ((x |> string)+"us"))
        | ILAttribElem.UInt32 x -> wordL (tagNumericLiteral ((x |> string)+"u"))
        | ILAttribElem.UInt64 x -> wordL (tagNumericLiteral ((x |> string)+"UL"))
        | ILAttribElem.Single x -> 
            let str =
                let s = x.ToString("g12", System.Globalization.CultureInfo.InvariantCulture)
                (if String.forall (fun c -> System.Char.IsDigit(c) || c = '-') s 
                 then s + ".0" 
                 else s) + "f"
            wordL (tagNumericLiteral str)
        | ILAttribElem.Double x -> 
            let str =
                let s = x.ToString("g12", System.Globalization.CultureInfo.InvariantCulture)
                if String.forall (fun c -> System.Char.IsDigit(c) || c = '-') s 
                then s + ".0" 
                else s
            wordL (tagNumericLiteral str)
        | ILAttribElem.Null -> wordL (tagKeyword "null")
        | ILAttribElem.Array (_, xs) -> 
            leftL (tagPunctuation "[|") ^^ semiListL (List.map (layoutILAttribElement denv) xs) ^^ RightL.rightBracketBar
        | ILAttribElem.Type (Some ty) -> 
            LeftL.keywordTypeof ^^ SepL.leftAngle ^^ PrintIL.layoutILType denv [] ty ^^ RightL.rightAngle
        | ILAttribElem.Type None -> wordL (tagText "")
        | ILAttribElem.TypeRef (Some ty) -> 
            LeftL.keywordTypedefof ^^ SepL.leftAngle ^^ PrintIL.layoutILTypeRef denv ty ^^ RightL.rightAngle
        | ILAttribElem.TypeRef None -> emptyL

    and layoutILAttrib denv (ty, args) = 
        let argsL = bracketL (sepListL (rightL (tagPunctuation ",")) (List.map (layoutILAttribElement denv) args))
        PrintIL.layoutILType denv [] ty ++ argsL

    /// Layout '[<attribs>]' above another block 
    and layoutAttribs denv ty kind attrs restL = 
        
        if denv.showAttributes then
            // Don't display DllImport attributes in generated signatures
            let attrs = attrs |> List.filter (IsMatchingFSharpAttributeOpt denv.g denv.g.attrib_DllImportAttribute >> not)
            let attrs = attrs |> List.filter (IsMatchingFSharpAttributeOpt denv.g denv.g.attrib_ContextStaticAttribute >> not)
            let attrs = attrs |> List.filter (IsMatchingFSharpAttributeOpt denv.g denv.g.attrib_ThreadStaticAttribute >> not)
            let attrs = attrs |> List.filter (IsMatchingFSharpAttribute denv.g denv.g.attrib_EntryPointAttribute >> not)
            let attrs = attrs |> List.filter (IsMatchingFSharpAttributeOpt denv.g denv.g.attrib_MarshalAsAttribute >> not)
            let attrs = attrs |> List.filter (IsMatchingFSharpAttribute denv.g denv.g.attrib_ReflectedDefinitionAttribute >> not)
            let attrs = attrs |> List.filter (IsMatchingFSharpAttribute denv.g denv.g.attrib_StructLayoutAttribute >> not)
            let attrs = attrs |> List.filter (IsMatchingFSharpAttribute denv.g denv.g.attrib_AutoSerializableAttribute >> not)
            
            match attrs with
            | [] -> restL 
            | _ -> 
                squareAngleL (sepListL (rightL (tagPunctuation ";")) (List.map (layoutAttrib denv) attrs)) @@ 
                restL
        elif Tastops.isStructRecordOrUnionTyconTy denv.g ty || 
            ((Tastops.isUnionTy denv.g ty || Tastops.isRecdTy denv.g ty) && HasFSharpAttribute denv.g denv.g.attrib_StructAttribute attrs) then
            squareAngleL (wordL (tagClass "Struct")) @@ restL
        else
            match kind with 
            | TyparKind.Type -> restL
            | TyparKind.Measure -> squareAngleL (wordL (tagClass "Measure")) @@ restL

    and layoutTyparAttribs denv kind attrs restL =
        match attrs, kind with
        | [], TyparKind.Type -> restL 
        | _, _ -> squareAngleL (sepListL (rightL (tagPunctuation ";")) ((match kind with TyparKind.Type -> [] | TyparKind.Measure -> [wordL (tagText "Measure")]) @ List.map (layoutAttrib denv) attrs)) ^^ restL

    and private layoutTyparRef denv (typar: Typar) =
        wordL
            (tagTypeParameter 
                (sprintf "%s%s%s"
                    (if denv.showConstraintTyparAnnotations then prefixOfStaticReq typar.StaticReq else "'")
                    (if denv.showImperativeTyparAnnotations then prefixOfRigidTypar typar else "")
                    typar.DisplayName))

    /// Layout a single type parameter declaration, taking TypeSimplificationInfo into account
    /// There are several printing-cases for a typar:
    ///
    ///  'a              - is multiple occurrence.
    ///  _               - singleton occurrence, an underscore preferred over 'b. (OCaml accepts but does not print)
    ///  #Type           - inplace coercion constraint and singleton.
    ///  ('a :> Type)    - inplace coercion constraint not singleton.
    ///  ('a.opM: S->T) - inplace operator constraint.
    ///
    and private layoutTyparRefWithInfo denv (env: SimplifyTypes.TypeSimplificationInfo) (typar: Typar) =
        let varL = layoutTyparRef denv typar
        let varL = if denv.showAttributes then layoutTyparAttribs denv typar.Kind typar.Attribs varL else varL

        match Zmap.tryFind typar env.inplaceConstraints with
        | Some (typarConstraintTy) ->
            if Zset.contains typar env.singletons then
                leftL (tagPunctuation "#") ^^ layoutTypeWithInfo denv env typarConstraintTy
            else
                (varL ^^ sepL (tagPunctuation ":>") ^^ layoutTypeWithInfo denv env typarConstraintTy) |> bracketL

        | _ -> varL

      
    /// Layout type parameter constraints, taking TypeSimplificationInfo into account 
    and layoutConstraintsWithInfo denv env cxs = 
        
        // Internally member constraints get attached to each type variable in their support. 
        // This means we get too many constraints being printed. 
        // So we normalize the constraints to eliminate duplicate member constraints 
        let cxs = 
            cxs
            |> ListSet.setify (fun (_, cx1) (_, cx2) ->
                match cx1, cx2 with 
                | TyparConstraint.MayResolveMember(traitInfo1, _),
                  TyparConstraint.MayResolveMember(traitInfo2, _) -> traitsAEquiv denv.g TypeEquivEnv.Empty traitInfo1 traitInfo2
                | _ -> false)

        let cxsL = List.collect (layoutConstraintWithInfo denv env) cxs
        match cxsL with 
        | [] -> emptyL 
        | _ -> 
            if denv.abbreviateAdditionalConstraints then 
                wordL (tagKeyword "when") ^^ wordL(tagText "<constraints>")
            elif denv.shortConstraints then 
                leftL (tagPunctuation "(") ^^ wordL (tagKeyword "requires") ^^ sepListL (wordL (tagKeyword "and")) cxsL ^^ rightL (tagPunctuation ")")
            else
                wordL (tagKeyword "when") ^^ sepListL (wordL (tagKeyword "and")) cxsL

    /// Layout constraints, taking TypeSimplificationInfo into account 
    and private layoutConstraintWithInfo denv env (tp, tpc) =
        let longConstraintPrefix l = layoutTyparRefWithInfo denv env tp ^^ WordL.colon ^^ l
        match tpc with 
        | TyparConstraint.CoercesTo(tpct, _) -> 
            [layoutTyparRefWithInfo denv env tp ^^ wordL (tagOperator ":>") --- layoutTypeWithInfo denv env tpct]
        | TyparConstraint.MayResolveMember(traitInfo, _) ->
            [layoutTraitWithInfo denv env traitInfo]
        | TyparConstraint.DefaultsTo(_, ty, _) ->
              if denv.showTyparDefaultConstraints then [wordL (tagKeyword "default") ^^ layoutTyparRefWithInfo denv env tp ^^ WordL.colon ^^ layoutTypeWithInfo denv env ty]
              else []
        | TyparConstraint.IsEnum(ty, _) ->
            if denv.shortConstraints then 
                [wordL (tagKeyword "enum")]
            else
                [longConstraintPrefix (layoutTypeAppWithInfoAndPrec denv env (wordL (tagKeyword "enum")) 2 true [ty])]
        | TyparConstraint.SupportsComparison _ ->
            if denv.shortConstraints then 
                [wordL (tagKeyword "comparison")]
            else
                [wordL (tagKeyword "comparison") |> longConstraintPrefix]
        | TyparConstraint.SupportsEquality _ ->
            if denv.shortConstraints then 
                [wordL (tagKeyword "equality")]
            else
                [wordL (tagKeyword "equality") |> longConstraintPrefix]
        | TyparConstraint.IsDelegate(aty, bty, _) ->
            if denv.shortConstraints then 
                [WordL.keywordDelegate]
            else
                [layoutTypeAppWithInfoAndPrec denv env (WordL.keywordDelegate) 2 true [aty;bty] |> longConstraintPrefix]
        | TyparConstraint.SupportsNull _ ->
            [wordL (tagKeyword "null") |> longConstraintPrefix]
        | TyparConstraint.NotSupportsNull _ ->
                [(wordL (tagKeyword "not") ^^ wordL(tagKeyword "null")) |> longConstraintPrefix]
        | TyparConstraint.IsNonNullableStruct _ ->
            if denv.shortConstraints then 
                [wordL (tagText "value type")]
            else
                [WordL.keywordStruct |> longConstraintPrefix]
        | TyparConstraint.IsUnmanaged _ ->
            if denv.shortConstraints then
                [wordL (tagKeyword "unmanaged")]
            else
                [wordL (tagKeyword "unmanaged") |> longConstraintPrefix]
        | TyparConstraint.IsReferenceType _ ->
            if denv.shortConstraints then 
                [wordL (tagText "reference type")]
            else
                [(wordL (tagKeyword "not") ^^ wordL(tagKeyword "struct")) |> longConstraintPrefix]
        | TyparConstraint.SimpleChoice(tys, _) ->
            [bracketL (sepListL (sepL (tagPunctuation "|")) (List.map (layoutTypeWithInfo denv env) tys)) |> longConstraintPrefix]
        | TyparConstraint.RequiresDefaultConstructor _ -> 
            if denv.shortConstraints then 
                [wordL (tagKeyword "default") ^^ wordL (tagKeyword "constructor")]
            else
                [bracketL (
                    wordL (tagKeyword "new") ^^
                    wordL (tagPunctuation ":") ^^
                    WordL.structUnit ^^ 
                    WordL.arrow ^^
                    (layoutTyparRefWithInfo denv env tp)) |> longConstraintPrefix]

    and private layoutTraitWithInfo denv env (TTrait(tys, nm, memFlags, argtys, rty, _)) =
        let nm = DemangleOperatorName nm
        if denv.shortConstraints then 
            WordL.keywordMember ^^ wordL (tagMember nm)
        else
            let rty = GetFSharpViewOfReturnType denv.g rty
            let stat = layoutMemberFlags memFlags
            let tys = ListSet.setify (typeEquiv denv.g) tys
            let tysL = 
                match tys with 
                | [ty] -> layoutTypeWithInfo denv env ty 
                | tys -> bracketL (layoutTypesWithInfoAndPrec denv env 2 (wordL (tagKeyword "or")) tys)
            tysL ^^ wordL (tagPunctuation ":") ---
                bracketL (stat ++ wordL (tagMember nm) ^^ wordL (tagPunctuation ":") ---
                        ((layoutTypesWithInfoAndPrec denv env 2 (wordL (tagPunctuation "*")) argtys --- wordL (tagPunctuation "->")) --- (layoutTypeWithInfo denv env rty)))


    /// Layout a unit expression 
    and private layoutMeasure denv unt =
        let sortVars vs = vs |> List.sortBy (fun (v: Typar, _) -> v.DisplayName) 
        let sortCons cs = cs |> List.sortBy (fun (c: TyconRef, _) -> c.DisplayName) 
        let negvs, posvs = ListMeasureVarOccsWithNonZeroExponents unt |> sortVars |> List.partition (fun (_, e) -> SignRational e < 0)
        let negcs, poscs = ListMeasureConOccsWithNonZeroExponents denv.g false unt |> sortCons |> List.partition (fun (_, e) -> SignRational e < 0)
        let unparL uv = layoutTyparRef denv uv
        let unconL tc = layoutTyconRef denv tc
        let rationalL e = wordL (tagNumericLiteral (RationalToString e))
        let measureToPowerL x e = if e = OneRational then x else x -- wordL (tagPunctuation "^") -- rationalL e
        let prefix = spaceListL (List.map (fun (v, e) -> measureToPowerL (unparL v) e) posvs @
                                 List.map (fun (c, e) -> measureToPowerL (unconL c) e) poscs)
        let postfix = spaceListL (List.map (fun (v, e) -> measureToPowerL (unparL v) (NegRational e)) negvs @
                                  List.map (fun (c, e) -> measureToPowerL (unconL c) (NegRational e)) negcs)
        match (negvs, negcs) with 
        | [], [] -> (match posvs, poscs with [], [] -> wordL (tagNumericLiteral "1") | _ -> prefix)
        | _ -> prefix ^^ sepL (tagPunctuation "/") ^^ (if List.length negvs + List.length negcs > 1 then sepL (tagPunctuation "(") ^^ postfix ^^ sepL (tagPunctuation ")") else postfix)

    /// Layout type arguments, either NAME<ty, ..., ty> or (ty, ..., ty) NAME *)
    and private layoutTypeAppWithInfoAndPrec denv env tcL prec prefix args =
        if prefix then 
            match args with
            | [] -> tcL
            | [arg] -> tcL ^^ sepL (tagPunctuation "<") ^^ (layoutTypeWithInfoAndPrec denv env 4 arg) ^^ rightL (tagPunctuation">")
            | args -> bracketIfL (prec <= 1) (tcL ^^ angleL (layoutTypesWithInfoAndPrec denv env 2 (sepL (tagPunctuation ",")) args))
        else
            match args with
            | [] -> tcL
            | [arg] -> layoutTypeWithInfoAndPrec denv env 2 arg ^^ tcL
            | args -> bracketIfL (prec <= 1) (bracketL (layoutTypesWithInfoAndPrec denv env 2 (sepL (tagPunctuation ",")) args) --- tcL)

    and layoutNullness part2 (nullness: Nullness) =
        match nullness.Evaluate() with
        | NullnessInfo.WithNull -> part2 ^^ rightL (tagText "?")
        | NullnessInfo.WithoutNull -> part2
        | NullnessInfo.AmbivalentToNull -> part2 // TODO NULLNESS: emit this optionally ^^ wordL (tagText "%")

    /// Layout a type, taking precedence into account to insert brackets where needed
    and layoutTypeWithInfoAndPrec denv env prec ty =

        match stripTyparEqns ty with 

<<<<<<< HEAD
        // Always prefer to format 'byref<ty,ByRefKind.In>' as 'inref<ty>'
        | ty when isInByrefTy denv.g ty && (match ty with TType_app (tc, _, _) when denv.g.inref_tcr.CanDeref  && tyconRefEq denv.g tc denv.g.byref2_tcr -> true | _ -> false) ->
            layoutTypeWithInfoAndPrec denv env prec (mkInByrefTy denv.g (destByrefTy denv.g ty))

        // Always prefer to format 'byref<ty,ByRefKind.Out>' as 'outref<ty>'
        | ty when isOutByrefTy denv.g ty && (match ty with TType_app (tc, _, _) when denv.g.outref_tcr.CanDeref  && tyconRefEq denv.g tc denv.g.byref2_tcr -> true | _ -> false) ->
            layoutTypeWithInfoAndPrec denv env prec (mkOutByrefTy denv.g (destByrefTy denv.g ty))

        // Always prefer to format 'byref<ty,ByRefKind.InOut>' as 'byref<ty>'
        | ty when isByrefTy denv.g ty && (match ty with TType_app (tc, _, _) when denv.g.byref_tcr.CanDeref  && tyconRefEq denv.g tc denv.g.byref2_tcr -> true | _ -> false) ->
            layoutTypeWithInfoAndPrec denv env prec (mkByrefTy denv.g (destByrefTy denv.g ty))

        // Always prefer 'float' to 'float<1>'
        | TType_app (tc,args,nullness) when tc.IsMeasureableReprTycon && List.forall (isDimensionless denv.g) args ->
          let part1 = layoutTypeWithInfoAndPrec denv env prec (reduceTyconRefMeasureableOrProvided denv.g tc args)
          let part2 = layoutNullness part1 nullness
          part2

        // Layout a type application 
        | TType_app (tc,args, nullness) -> 
          let part1 = layoutTypeAppWithInfoAndPrec denv env (layoutTyconRef denv tc) prec tc.IsPrefixDisplay args 
          let part2 = layoutNullness part1 nullness
          part2
=======
        // Always prefer to format 'byref<ty, ByRefKind.In>' as 'inref<ty>'
        | ty when isInByrefTy denv.g ty && (match ty with TType_app (tc, _) when denv.g.inref_tcr.CanDeref && tyconRefEq denv.g tc denv.g.byref2_tcr -> true | _ -> false) ->
            layoutTypeWithInfoAndPrec denv env prec (mkInByrefTy denv.g (destByrefTy denv.g ty))

        // Always prefer to format 'byref<ty, ByRefKind.Out>' as 'outref<ty>'
        | ty when isOutByrefTy denv.g ty && (match ty with TType_app (tc, _) when denv.g.outref_tcr.CanDeref && tyconRefEq denv.g tc denv.g.byref2_tcr -> true | _ -> false) ->
            layoutTypeWithInfoAndPrec denv env prec (mkOutByrefTy denv.g (destByrefTy denv.g ty))

        // Always prefer to format 'byref<ty, ByRefKind.InOut>' as 'byref<ty>'
        | ty when isByrefTy denv.g ty && (match ty with TType_app (tc, _) when denv.g.byref_tcr.CanDeref && tyconRefEq denv.g tc denv.g.byref2_tcr -> true | _ -> false) ->
            layoutTypeWithInfoAndPrec denv env prec (mkByrefTy denv.g (destByrefTy denv.g ty))

        // Always prefer 'float' to 'float<1>'
        | TType_app (tc, args) when tc.IsMeasureableReprTycon && List.forall (isDimensionless denv.g) args ->
          layoutTypeWithInfoAndPrec denv env prec (reduceTyconRefMeasureableOrProvided denv.g tc args)

        // Layout a type application 
        | TType_app (tc, args) -> 
          layoutTypeAppWithInfoAndPrec denv env (layoutTyconRef denv tc) prec tc.IsPrefixDisplay args 
>>>>>>> d5f5bd00

        | TType_ucase (UCRef(tc, _), args) -> 
          layoutTypeAppWithInfoAndPrec denv env (layoutTyconRef denv tc) prec tc.IsPrefixDisplay args 

        // Layout a tuple type 
        | TType_anon (anonInfo, tys) ->
            let core = sepListL (wordL (tagPunctuation ";")) (List.map2 (fun nm ty -> wordL (tagField nm) ^^ wordL (tagPunctuation ":") ^^ layoutTypeWithInfoAndPrec denv env prec ty) (Array.toList anonInfo.SortedNames) tys)
            if evalAnonInfoIsStruct anonInfo then 
                WordL.keywordStruct --- braceBarL core
            else 
                braceBarL core

        // Layout a tuple type 
        | TType_tuple (tupInfo, t) ->
            if evalTupInfoIsStruct tupInfo then 
                WordL.keywordStruct --- bracketL (layoutTypesWithInfoAndPrec denv env 2 (wordL (tagPunctuation "*")) t)
            else 
                bracketIfL (prec <= 2) (layoutTypesWithInfoAndPrec denv env 2 (wordL (tagPunctuation "*")) t)

        // Layout a first-class generic type. 
        | TType_forall (tps, tau) ->
            let tauL = layoutTypeWithInfoAndPrec denv env prec tau
            match tps with 
            | [] -> tauL
            | [h] -> layoutTyparRefWithInfo denv env h ^^ rightL (tagPunctuation ".") --- tauL
            | (h::t) -> spaceListL (List.map (layoutTyparRefWithInfo denv env) (h::t)) ^^ rightL (tagPunctuation ".") --- tauL

        // Layout a function type. 
        | TType_fun _ ->
            let rec loop soFarL ty = 
              match stripTyparEqns ty with 
<<<<<<< HEAD
              | TType_fun (dty,rty,nullness) -> 
                  let part1 = soFarL --- (layoutTypeWithInfoAndPrec denv env 4 dty ^^ wordL (tagPunctuation "->"))
                  let part2 = loop part1 rty
                  let part3 = layoutNullness part2 nullness
                  part3
=======
              | TType_fun (dty, rty) -> loop (soFarL --- (layoutTypeWithInfoAndPrec denv env 4 dty ^^ wordL (tagPunctuation "->"))) rty
>>>>>>> d5f5bd00
              | rty -> soFarL --- layoutTypeWithInfoAndPrec denv env 5 rty
            bracketIfL (prec <= 4) (loop emptyL ty)

        // Layout a type variable . 
        | TType_var (r, nullness) ->
            let part1 = layoutTyparRefWithInfo denv env r
            let part2 = layoutNullness part1 nullness
            part2

        | TType_measure unt -> layoutMeasure denv unt

    /// Layout a list of types, separated with the given separator, either '*' or ','
    and private layoutTypesWithInfoAndPrec denv env prec sep typl = 
        sepListL sep (List.map (layoutTypeWithInfoAndPrec denv env prec) typl)

    /// Layout a single type, taking TypeSimplificationInfo into account 
    and private layoutTypeWithInfo denv env ty = 
        layoutTypeWithInfoAndPrec denv env 5 ty

    and layoutType denv ty = 
        layoutTypeWithInfo denv SimplifyTypes.typeSimplificationInfo0 ty

    /// Layout a single type used as the type of a member or value 
    let layoutTopType denv env argInfos rty cxs =
        // Parenthesize the return type to match the topValInfo 
        let rtyL = layoutTypeWithInfoAndPrec denv env 4 rty
        let cxsL = layoutConstraintsWithInfo denv env cxs
        match argInfos with
        | [] -> rtyL --- cxsL
        | _ -> 

            // Format each argument, including its name and type 
            let argL (ty, argInfo: ArgReprInfo) = 
                   
                // Detect an optional argument 
                let isOptionalArg = HasFSharpAttribute denv.g denv.g.attrib_OptionalArgumentAttribute argInfo.Attribs
                let isParamArray = HasFSharpAttribute denv.g denv.g.attrib_ParamArrayAttribute argInfo.Attribs
                match argInfo.Name, isOptionalArg, isParamArray, tryDestOptionTy denv.g ty with 
                // Layout an optional argument 
                | Some(id), true, _, ValueSome ty -> 
                    leftL (tagPunctuation "?") ^^ sepL (tagParameter id.idText) ^^ SepL.colon ^^ layoutTypeWithInfoAndPrec denv env 2 ty 
                // Layout an unnamed argument 
                | None, _, _, _ -> 
                    layoutTypeWithInfoAndPrec denv env 2 ty
                // Layout a named argument 
                | Some id, _, isParamArray, _ -> 
                    let prefix =
                        if isParamArray then
                            layoutBuiltinAttribute denv denv.g.attrib_ParamArrayAttribute ^^ leftL (tagParameter id.idText)
                        else
                            leftL (tagParameter id.idText)
                    prefix ^^ SepL.colon ^^ layoutTypeWithInfoAndPrec denv env 2 ty
                        
            let delimitReturnValue = tagPunctuation (if denv.useColonForReturnType then ":" else "->")

            let allArgsL = 
                argInfos 
                |> List.mapSquared argL 
                |> List.map (sepListL (wordL (tagPunctuation "*")))
                |> List.map (fun x -> (x ^^ wordL delimitReturnValue)) 
            (List.foldBack (---) allArgsL rtyL) --- cxsL

    /// Layout type parameters
    let layoutTyparDecls denv nmL prefix (typars: Typars) =
        let env = SimplifyTypes.typeSimplificationInfo0 
        let tpcs = typars |> List.collect (fun tp -> List.map (fun tpc -> tp, tpc) tp.Constraints) 
        match typars, tpcs with 
        | [], []  -> 
            nmL

        | [h], [] when not prefix -> 
            layoutTyparRefWithInfo denv env h --- nmL

        | _ -> 
            let tpcsL = layoutConstraintsWithInfo denv env tpcs
            let coreL = sepListL (sepL (tagPunctuation ",")) (List.map (layoutTyparRefWithInfo denv env) typars)
            (if prefix || not (isNil tpcs) then nmL ^^ angleL (coreL --- tpcsL) else bracketL coreL --- nmL)


    let layoutTyparConstraint denv (tp, tpc) = 
        match layoutConstraintWithInfo denv SimplifyTypes.typeSimplificationInfo0 (tp, tpc) with 
        | h::_ -> h 
        | [] -> emptyL

    let prettyLayoutOfInstAndSig denv (typarInst, tys, retTy) =
        let (prettyTyparInst, prettyTys, prettyRetTy), cxs = PrettyTypes.PrettifyInstAndSig denv.g (typarInst, tys, retTy)
        let env = SimplifyTypes.CollectInfo true (prettyRetTy :: prettyTys) cxs
        let prettyTysL = List.map (layoutTypeWithInfo denv env) prettyTys
        let prettyRetTyL = layoutTopType denv env [[]] prettyRetTy []
        prettyTyparInst, (prettyTys, prettyRetTy), (prettyTysL, prettyRetTyL), layoutConstraintsWithInfo denv env env.postfixConstraints

    let prettyLayoutOfTopTypeInfoAux denv prettyArgInfos prettyRetTy cxs = 
        let env = SimplifyTypes.CollectInfo true (prettyRetTy :: List.collect (List.map fst) prettyArgInfos) cxs
        layoutTopType denv env prettyArgInfos prettyRetTy env.postfixConstraints

    // Oddly this is called in multiple places with argInfos=[] and denv.useColonForReturnType=true, as a complex
    // way of giving give ": ty"
    let prettyLayoutOfUncurriedSig denv typarInst argInfos retTy = 
        let (prettyTyparInst, prettyArgInfos, prettyRetTy), cxs = PrettyTypes.PrettifyInstAndUncurriedSig denv.g (typarInst, argInfos, retTy)
        prettyTyparInst, prettyLayoutOfTopTypeInfoAux denv [prettyArgInfos] prettyRetTy cxs

    let prettyLayoutOfCurriedMemberSig denv typarInst argInfos retTy parentTyparTys = 
        let (prettyTyparInst, parentTyparTys, argInfos, retTy), cxs = PrettyTypes.PrettifyInstAndCurriedSig denv.g (typarInst, parentTyparTys, argInfos, retTy)
        // Filter out the parent typars, which don't get shown in the member signature 
        let cxs = cxs |> List.filter (fun (tp, _) -> not (parentTyparTys |> List.exists (fun ty -> match tryDestTyparTy denv.g ty with ValueSome destTypar -> typarEq tp destTypar | _ -> false))) 
        prettyTyparInst, prettyLayoutOfTopTypeInfoAux denv argInfos retTy cxs

    // Layout: type spec - class, datatype, record, abbrev 

    let private prettyLayoutOfMemberSigCore denv memberToParentInst (typarInst, methTypars: Typars, argInfos, retTy) = 
        let niceMethodTypars, allTyparInst = 
            let methTyparNames = methTypars |> List.mapi (fun i tp -> if (PrettyTypes.NeedsPrettyTyparName tp) then sprintf "a%d" (List.length memberToParentInst + i) else tp.Name)
            PrettyTypes.NewPrettyTypars memberToParentInst methTypars methTyparNames

        let retTy = instType allTyparInst retTy
        let argInfos = argInfos |> List.map (fun infos -> if isNil infos then [(denv.g.unit_ty, ValReprInfo.unnamedTopArg1)] else infos |> List.map (map1Of2 (instType allTyparInst))) 

        // Also format dummy types corresponding to any type variables on the container to make sure they 
        // aren't chosen as names for displayed variables. 
        let memberParentTypars = List.map fst memberToParentInst
        let parentTyparTys = List.map (mkTyparTy >> instType allTyparInst) memberParentTypars
        let prettyTyparInst, layout = prettyLayoutOfCurriedMemberSig denv typarInst argInfos retTy parentTyparTys

        prettyTyparInst, niceMethodTypars, layout

    let prettyLayoutOfMemberType denv v typarInst argInfos retTy = 
        match PartitionValRefTypars denv.g v with
        | Some(_, _, memberMethodTypars, memberToParentInst, _) ->
            prettyLayoutOfMemberSigCore denv memberToParentInst (typarInst, memberMethodTypars, argInfos, retTy)
        | None -> 
            let prettyTyparInst, layout = prettyLayoutOfUncurriedSig denv typarInst (List.concat argInfos) retTy 
            prettyTyparInst, [], layout

    let prettyLayoutOfMemberSig denv (memberToParentInst, nm, methTypars, argInfos, retTy) = 
        let _, niceMethodTypars, tauL = prettyLayoutOfMemberSigCore denv memberToParentInst (emptyTyparInst, methTypars, argInfos, retTy)
        let nameL = 
            let nameL = DemangleOperatorNameAsLayout tagMember nm
            let nameL = if denv.showTyparBinding then layoutTyparDecls denv nameL true niceMethodTypars else nameL
            nameL
        nameL ^^ wordL (tagPunctuation ":") ^^ tauL

    let prettyLayoutOfType denv ty = 
        let ty, cxs = PrettyTypes.PrettifyType denv.g ty
        let env = SimplifyTypes.CollectInfo true [ty] cxs
        let cxsL = layoutConstraintsWithInfo denv env env.postfixConstraints
        layoutTypeWithInfoAndPrec denv env 2 ty --- cxsL

    let prettyLayoutOfTypeNoConstraints denv ty = 
        let ty, _cxs = PrettyTypes.PrettifyType denv.g ty
        layoutTypeWithInfoAndPrec denv SimplifyTypes.typeSimplificationInfo0 5 ty 

    let layoutAssemblyName _denv (ty: TType) =
        ty.GetAssemblyName()

/// Printing TAST objects
module private PrintTastMemberOrVals = 
    open PrintTypes
    let private prettyLayoutOfMember denv typarInst (v: Val) = 
        let v = mkLocalValRef v
        let membInfo = Option.get v.MemberInfo
        let stat = PrintTypes.layoutMemberFlags membInfo.MemberFlags
        let _tps, argInfos, rty, _ = GetTypeOfMemberInFSharpForm denv.g v
        
        let mkNameL niceMethodTypars tagFunction name =
            let nameL =
                DemangleOperatorNameAsLayout (tagFunction >> mkNav v.DefinitionRange) name
            let nameL = 
                if denv.showMemberContainers then 
                    layoutTyconRef denv v.MemberApparentEntity ^^ SepL.dot ^^ nameL
                else 
                    nameL
            let nameL = if denv.showTyparBinding then layoutTyparDecls denv nameL true niceMethodTypars else nameL
            let nameL = layoutAccessibility denv v.Accessibility nameL
            nameL

        match membInfo.MemberFlags.MemberKind with 
        | MemberKind.Member -> 
            let prettyTyparInst, niceMethodTypars, tauL = prettyLayoutOfMemberType denv v typarInst argInfos rty
            let nameL = mkNameL niceMethodTypars tagMember v.LogicalName
            let resL = stat --- (nameL ^^ WordL.colon ^^ tauL)
            prettyTyparInst, resL
        | MemberKind.ClassConstructor
        | MemberKind.Constructor -> 
            let prettyTyparInst, _, tauL = prettyLayoutOfMemberType denv v typarInst argInfos rty
            let newL = layoutAccessibility denv v.Accessibility WordL.keywordNew
            let resL = stat ++ newL ^^ wordL (tagPunctuation ":") ^^ tauL
            prettyTyparInst, resL
        | MemberKind.PropertyGetSet -> 
            emptyTyparInst, stat
        | MemberKind.PropertyGet -> 
            if isNil argInfos then
                // use error recovery because intellisense on an incomplete file will show this
                errorR(Error(FSComp.SR.tastInvalidFormForPropertyGetter(), v.Id.idRange))
                let nameL = mkNameL [] tagProperty v.CoreDisplayName
                let resL = stat --- nameL --- (WordL.keywordWith ^^ WordL.keywordGet)
                emptyTyparInst, resL
            else
                let argInfos = 
                    match argInfos with 
                    | [[(ty, _)]] when isUnitTy denv.g ty -> []
                    | _ -> argInfos

                let prettyTyparInst, niceMethodTypars, tauL = prettyLayoutOfMemberType denv v typarInst argInfos rty
                let nameL = mkNameL niceMethodTypars tagProperty v.CoreDisplayName
                let resL = stat --- (nameL ^^ WordL.colon ^^ (if isNil argInfos then tauL else tauL --- (WordL.keywordWith ^^ WordL.keywordGet)))
                prettyTyparInst, resL
        | MemberKind.PropertySet -> 
            if argInfos.Length <> 1 || isNil argInfos.Head then 
                // use error recovery because intellisense on an incomplete file will show this
                errorR(Error(FSComp.SR.tastInvalidFormForPropertySetter(), v.Id.idRange))
                let nameL = mkNameL [] tagProperty v.CoreDisplayName
                let resL = stat --- nameL --- (WordL.keywordWith ^^ WordL.keywordSet)
                emptyTyparInst, resL
            else 
                let argInfos, valueInfo = List.frontAndBack argInfos.Head
                let prettyTyparInst, niceMethodTypars, tauL = prettyLayoutOfMemberType denv v typarInst (if isNil argInfos then [] else [argInfos]) (fst valueInfo)
                let nameL = mkNameL niceMethodTypars tagProperty v.CoreDisplayName
                let resL = stat --- (nameL ^^ wordL (tagPunctuation ":") ^^ (tauL --- (WordL.keywordWith ^^ WordL.keywordSet)))
                prettyTyparInst, resL

    let private layoutNonMemberVal denv (tps, v: Val, tau, cxs) =
        let env = SimplifyTypes.CollectInfo true [tau] cxs
        let cxs = env.postfixConstraints
        let argInfos, rty = GetTopTauTypeInFSharpForm denv.g (arityOfVal v).ArgInfos tau v.Range
        let nameL =
            (if v.IsModuleBinding then tagModuleBinding else tagUnknownEntity) v.DisplayName
            |> mkNav v.DefinitionRange
            |> wordL 
        let nameL = layoutAccessibility denv v.Accessibility nameL
        let nameL = 
            if v.IsMutable && not denv.suppressMutableKeyword then 
                wordL (tagKeyword "mutable") ++ nameL 
              else 
                  nameL
        let nameL = 
            if v.MustInline && not denv.suppressInlineKeyword then 
                wordL (tagKeyword "inline") ++ nameL 
            else 
                nameL

        let isOverGeneric = List.length (Zset.elements (freeInType CollectTyparsNoCaching tau).FreeTypars) < List.length tps // Bug: 1143 
        let isTyFunction = v.IsTypeFunction // Bug: 1143, and innerpoly tests 
        let typarBindingsL = 
            if isTyFunction || isOverGeneric || denv.showTyparBinding then 
                layoutTyparDecls denv nameL true tps 
            else nameL
        let valAndTypeL = (WordL.keywordVal ^^ typarBindingsL --- wordL (tagPunctuation ":")) --- layoutTopType denv env argInfos rty cxs
        match denv.generatedValueLayout v with
          | None -> valAndTypeL
          | Some rhsL -> (valAndTypeL ++ wordL (tagPunctuation"=")) --- rhsL

    let prettyLayoutOfValOrMember denv typarInst (v: Val) =
        let prettyTyparInst, vL = 
            match v.MemberInfo with 
            | None -> 
                let tps, tau = v.TypeScheme

                // adjust the type in case this is the 'this' pointer stored in a reference cell
                let tau = StripSelfRefCell(denv.g, v.BaseOrThisInfo, tau)

                let (prettyTyparInst, prettyTypars, prettyTauTy), cxs = PrettyTypes.PrettifyInstAndTyparsAndType denv.g (typarInst, tps, tau)
                let resL = layoutNonMemberVal denv (prettyTypars, v, prettyTauTy, cxs)
                prettyTyparInst, resL
            | Some _ -> 
                prettyLayoutOfMember denv typarInst v
        prettyTyparInst, layoutAttribs denv v.Type TyparKind.Type v.Attribs vL

    let prettyLayoutOfValOrMemberNoInst denv v =
        prettyLayoutOfValOrMember denv emptyTyparInst v |> snd

let layoutTyparConstraint denv x = x |> PrintTypes.layoutTyparConstraint denv 
let outputType denv os x = x |> PrintTypes.layoutType denv |> bufferL os
let layoutType denv x = x |> PrintTypes.layoutType denv
let outputTypars denv nm os x = x |> PrintTypes.layoutTyparDecls denv (wordL nm) true |> bufferL os
let outputTyconRef denv os x = x |> PrintTypes.layoutTyconRef denv |> bufferL os
let layoutTyconRef denv x = x |> PrintTypes.layoutTyconRef denv
let layoutConst g ty c = PrintTypes.layoutConst g ty c

let prettyLayoutOfMemberSig denv x = x |> PrintTypes.prettyLayoutOfMemberSig denv 
let prettyLayoutOfUncurriedSig denv argInfos tau = PrintTypes.prettyLayoutOfUncurriedSig denv argInfos tau

//-------------------------------------------------------------------------

/// Printing info objects
module InfoMemberPrinting = 

    /// Format the arguments of a method to a buffer. 
    ///
    /// This uses somewhat "old fashioned" printf-style buffer printing.
    let layoutParamData denv (ParamData(isParamArray, _isInArg, _isOutArg, optArgInfo, _callerInfo, nmOpt, _reflArgInfo, pty)) =
        let isOptArg = optArgInfo.IsOptional
        match isParamArray, nmOpt, isOptArg, tryDestOptionTy denv.g pty with 
        // Layout an optional argument 
        | _, Some nm, true, ptyOpt -> 
            // detect parameter type, if ptyOpt is None - this is .NET style optional argument
            let pty = match ptyOpt with ValueSome x -> x | _ -> pty
            SepL.questionMark ^^
            wordL (tagParameter nm.idText) ^^
            RightL.colon ^^
            PrintTypes.layoutType denv pty
        // Layout an unnamed argument 
        | _, None, _, _ -> 
            PrintTypes.layoutType denv pty
        // Layout a named argument 
        | true, Some nm, _, _ -> 
            layoutBuiltinAttribute denv denv.g.attrib_ParamArrayAttribute ^^
            wordL (tagParameter nm.idText) ^^
            RightL.colon ^^
            PrintTypes.layoutType denv pty
        | false, Some nm, _, _ -> 
            wordL (tagParameter nm.idText) ^^
            RightL.colon ^^
            PrintTypes.layoutType denv pty

    let formatParamDataToBuffer denv os pd = layoutParamData denv pd |> bufferL os
        
    /// Format a method info using "F# style".
    //
    // That is, this style:
    //          new: argName1: argType1 * ... * argNameN: argTypeN -> retType
    //          Method: argName1: argType1 * ... * argNameN: argTypeN -> retType
    let private layoutMethInfoFSharpStyleCore amap m denv (minfo: MethInfo) minst =
        let layout = 
            if not minfo.IsConstructor && not minfo.IsInstance then WordL.keywordStatic
            else emptyL
        let layout = 
            layout ^^ 
            (
                if minfo.IsConstructor then
                    wordL (tagKeyword "new")
                else
                    WordL.keywordMember ^^
                    PrintTypes.layoutTyparDecls denv (wordL (tagMethod minfo.LogicalName)) true minfo.FormalMethodTypars
            ) ^^
            WordL.colon
        let paramDatas = minfo.GetParamDatas(amap, m, minst)
        let layout =
            layout ^^
                if List.forall isNil paramDatas then
                    WordL.structUnit
                else
                    sepListL WordL.arrow (List.map ((List.map (layoutParamData denv)) >> sepListL WordL.star) paramDatas)
        let retTy = minfo.GetFSharpReturnTy(amap, m, minst)
        layout ^^
        WordL.arrow ^^
        PrintTypes.layoutType denv retTy

    /// Format a method info using "half C# style".
    //
    // That is, this style:
    //          Container(argName1: argType1, ..., argNameN: argTypeN) : retType
    //          Container.Method(argName1: argType1, ..., argNameN: argTypeN) : retType
    let private layoutMethInfoCSharpStyle amap m denv (minfo: MethInfo) minst =
        let retTy = if minfo.IsConstructor then minfo.ApparentEnclosingType else minfo.GetFSharpReturnTy(amap, m, minst) 
        let layout = 
            if minfo.IsExtensionMember then
                LeftL.leftParen ^^ wordL (tagKeyword (FSComp.SR.typeInfoExtension())) ^^ RightL.rightParen
            else emptyL
        let layout = 
            layout ^^
                if isAppTy minfo.TcGlobals minfo.ApparentEnclosingAppType then
                    let tcref = minfo.ApparentEnclosingTyconRef 
                    PrintTypes.layoutTyconRef denv tcref
                else
                    emptyL
        let layout = 
            layout ^^
                if minfo.IsConstructor then
                    SepL.leftParen
                else
                    SepL.dot ^^
                    PrintTypes.layoutTyparDecls denv (wordL (tagMethod minfo.LogicalName)) true minfo.FormalMethodTypars ^^
                    SepL.leftParen

        let paramDatas = minfo.GetParamDatas (amap, m, minst)
        let layout = layout ^^ sepListL RightL.comma ((List.concat >> List.map (layoutParamData denv)) paramDatas)
        layout ^^ RightL.rightParen ^^ WordL.colon ^^ PrintTypes.layoutType denv retTy


    // Prettify this baby
    let prettifyILMethInfo (amap: Import.ImportMap) m (minfo: MethInfo) typarInst ilMethInfo = 
        let (ILMethInfo(_, apparentTy, dty, mdef, _)) = ilMethInfo
        let (prettyTyparInst, prettyTys), _ = PrettyTypes.PrettifyInstAndTypes amap.g (typarInst, (apparentTy :: minfo.FormalMethodInst))
        let prettyApparentTy, prettyFormalMethInst = List.headAndTail prettyTys
        let prettyMethInfo = 
            match dty with 
            | None -> MethInfo.CreateILMeth (amap, m, prettyApparentTy, mdef)
            | Some declaringTyconRef -> MethInfo.CreateILExtensionMeth(amap, m, prettyApparentTy, declaringTyconRef, minfo.ExtensionMemberPriorityOption, mdef)
        prettyTyparInst, prettyMethInfo, prettyFormalMethInst


    /// Format a method to a buffer using "standalone" display style. 
    /// For example, these are the formats used when printing signatures of methods that have not been overridden,
    /// and the format used when showing the individual member in QuickInfo and DeclarationInfo.
    /// The formats differ between .NET/provided methods and F# methods. Surprisingly people don't really seem 
    /// to notice this, or they find it helpful. It feels that moving from this position should not be done lightly.
    //
    // For F# members:
    //          new: unit -> retType
    //          new: argName1: argType1 * ... * argNameN: argTypeN -> retType
    //          Container.Method: unit -> retType
    //          Container.Method: argName1: argType1 * ... * argNameN: argTypeN -> retType
    //
    // For F# extension members:
    //          ApparentContainer.Method: argName1: argType1 * ... * argNameN: argTypeN -> retType
    //
    // For C# and provided members:
    //          Container(argName1: argType1, ..., argNameN: argTypeN) : retType
    //          Container.Method(argName1: argType1, ..., argNameN: argTypeN) : retType
    //
    // For C# extension members:
    //          ApparentContainer.Method(argName1: argType1, ..., argNameN: argTypeN) : retType
    let prettyLayoutOfMethInfoFreeStyle (amap: Import.ImportMap) m denv typarInst methInfo =
        match methInfo with 
        | DefaultStructCtor _ -> 
            let prettyTyparInst, _ = PrettyTypes.PrettifyInst amap.g typarInst 
            prettyTyparInst, PrintTypes.layoutTyconRef denv methInfo.ApparentEnclosingTyconRef ^^ wordL (tagPunctuation "()")
        | FSMeth(_, _, vref, _) -> 
            let prettyTyparInst, resL = PrintTastMemberOrVals.prettyLayoutOfValOrMember { denv with showMemberContainers=true } typarInst vref.Deref
            prettyTyparInst, resL
        | ILMeth(_, ilminfo, _) -> 
            let prettyTyparInst, prettyMethInfo, minst = prettifyILMethInfo amap m methInfo typarInst ilminfo
            let resL = layoutMethInfoCSharpStyle amap m denv prettyMethInfo minst
            prettyTyparInst, resL
#if !NO_EXTENSIONTYPING
        | ProvidedMeth _ -> 
            let prettyTyparInst, _ = PrettyTypes.PrettifyInst amap.g typarInst 
            prettyTyparInst, layoutMethInfoCSharpStyle amap m denv methInfo methInfo.FormalMethodInst
    #endif

    let prettyLayoutOfPropInfoFreeStyle g amap m denv (pinfo: PropInfo) =
<<<<<<< HEAD
        let rty = pinfo.GetPropertyType(amap,m) 
        let rty = if pinfo.IsIndexer then mkFunTy g (mkRefTupledTy g (pinfo.GetParamTypes(amap, m))) rty else  rty 
=======
        let rty = pinfo.GetPropertyType(amap, m) 
        let rty = if pinfo.IsIndexer then mkRefTupledTy g (pinfo.GetParamTypes(amap, m)) --> rty else rty 
>>>>>>> d5f5bd00
        let rty, _ = PrettyTypes.PrettifyType g rty
        let tagProp =
            match pinfo.ArbitraryValRef with
            | None -> tagProperty
            | Some vref -> tagProperty >> mkNav vref.DefinitionRange
        let nameL = DemangleOperatorNameAsLayout tagProp pinfo.PropertyName
        wordL (tagText (FSComp.SR.typeInfoProperty())) ^^
        layoutTyconRef denv pinfo.ApparentEnclosingTyconRef ^^
        SepL.dot ^^
        nameL ^^
        RightL.colon ^^
        layoutType denv rty

    let formatMethInfoToBufferFreeStyle amap m denv os (minfo: MethInfo) = 
        let _, resL = prettyLayoutOfMethInfoFreeStyle amap m denv emptyTyparInst minfo 
        resL |> bufferL os

    /// Format a method to a layout (actually just containing a string) using "free style" (aka "standalone"). 
    let layoutMethInfoFSharpStyle amap m denv (minfo: MethInfo) =
        layoutMethInfoFSharpStyleCore amap m denv minfo minfo.FormalMethodInst

//-------------------------------------------------------------------------

/// Printing TAST objects
module private TastDefinitionPrinting = 
    open PrintTypes

    let layoutExtensionMember denv (v: Val) =
        let tycon = v.MemberApparentEntity.Deref
        let nameL = tagMethod tycon.DisplayName |> mkNav v.DefinitionRange |> wordL
        let nameL = layoutAccessibility denv tycon.Accessibility nameL // "type-accessibility"
        let tps =
            match PartitionValTyparsForApparentEnclosingType denv.g v with
              | Some(_, memberParentTypars, _, _, _) -> memberParentTypars
              | None -> []
        let lhsL = WordL.keywordType ^^ layoutTyparDecls denv nameL tycon.IsPrefixDisplay tps
        let memberL = PrintTastMemberOrVals.prettyLayoutOfValOrMemberNoInst denv v
        (lhsL ^^ WordL.keywordWith) @@-- memberL

    let layoutExtensionMembers denv vs =
        aboveListL (List.map (layoutExtensionMember denv) vs) 

    let layoutRecdField addAccess denv (fld: RecdField) =
        let lhs =
            tagRecordField fld.Name
            |> mkNav fld.DefinitionRange
            |> wordL 
        let lhs = (if addAccess then layoutAccessibility denv fld.Accessibility lhs else lhs)
        let lhs = if fld.IsMutable then wordL (tagKeyword "mutable") --- lhs else lhs
        (lhs ^^ RightL.colon) --- layoutType denv fld.FormalType

    let layoutUnionOrExceptionField denv isGenerated i (fld: RecdField) =
        if isGenerated i fld then layoutTypeWithInfoAndPrec denv SimplifyTypes.typeSimplificationInfo0 2 fld.FormalType
        else layoutRecdField false denv fld
    
    let isGeneratedUnionCaseField pos (f: RecdField) = 
        if pos < 0 then f.Name = "Item"
        else f.Name = "Item" + string (pos + 1)

    let isGeneratedExceptionField pos (f: RecdField) = 
        f.Name = "Data" + (string pos)

    let layoutUnionCaseFields denv isUnionCase fields = 
        match fields with
        | [f] when isUnionCase -> layoutUnionOrExceptionField denv isGeneratedUnionCaseField -1 f
        | _ -> 
            let isGenerated = if isUnionCase then isGeneratedUnionCaseField else isGeneratedExceptionField
            sepListL (wordL (tagPunctuation "*")) (List.mapi (layoutUnionOrExceptionField denv isGenerated) fields)

    let layoutUnionCase denv prefixL (ucase: UnionCase) =
        let nmL = DemangleOperatorNameAsLayout (tagUnionCase >> mkNav ucase.DefinitionRange) ucase.Id.idText
        //let nmL = layoutAccessibility denv ucase.Accessibility nmL
        match ucase.RecdFields with
        | []     -> (prefixL ^^ nmL)
        | fields -> (prefixL ^^ nmL ^^ WordL.keywordOf) --- layoutUnionCaseFields denv true fields

    let layoutUnionCases denv ucases =
        let prefixL = WordL.bar // See bug://2964 - always prefix in case preceded by accessibility modifier
        List.map (layoutUnionCase denv prefixL) ucases

    /// When to force a break? "type tyname = <HERE> repn"
    /// When repn is class or datatype constructors (not single one).
    let breakTypeDefnEqn repr =
        match repr with 
        | TFSharpObjectRepr _ -> true
        | TUnionRepr r -> not (isNilOrSingleton r.CasesTable.UnionCasesAsList)
        | TRecdRepr _ -> true
        | TAsmRepr _ 
        | TILObjectRepr _
        | TMeasureableRepr _ 
#if !NO_EXTENSIONTYPING
        | TProvidedTypeExtensionPoint _
        | TProvidedNamespaceExtensionPoint _
#endif
        | TNoRepr -> false


              
#if !NO_EXTENSIONTYPING
    let private layoutILFieldInfo denv amap m (e: ILFieldInfo) =
        let staticL = if e.IsStatic then WordL.keywordStatic else emptyL
        let nameL = wordL (tagField (adjustILName e.FieldName))
        let typL = layoutType denv (e.FieldType(amap, m))
        staticL ^^ WordL.keywordVal ^^ nameL ^^ WordL.colon ^^ typL

    let private layoutEventInfo denv amap m (e: EventInfo) =
        let staticL = if e.IsStatic then WordL.keywordStatic else emptyL
        let nameL = wordL (tagEvent (adjustILName e.EventName))
        let typL = layoutType denv (e.GetDelegateType(amap, m))
        staticL ^^ WordL.keywordEvent ^^ nameL ^^ WordL.colon ^^ typL
       
    let private layoutPropInfo denv amap m (p: PropInfo) =
        let staticL = if p.IsStatic then WordL.keywordStatic else emptyL
        let nameL = wordL (tagProperty (adjustILName p.PropertyName))
            
        let typL = layoutType denv (p.GetPropertyType(amap, m)) // shouldn't happen
                
        let specGetSetL =
            match p.HasGetter, p.HasSetter with
            | false, false | true, false -> emptyL
            | false, true -> WordL.keywordWith ^^ WordL.keywordSet
            | true, true -> WordL.keywordWith ^^ WordL.keywordGet^^ SepL.comma ^^ WordL.keywordSet

        staticL ^^ WordL.keywordMember ^^ nameL ^^ WordL.colon ^^ typL ^^ specGetSetL

    /// Another re-implementation of type printing, this time based off provided info objects.
    let layoutProvidedTycon (denv: DisplayEnv) (infoReader: InfoReader) ad m start lhsL ty =
      let g = denv.g
      let tcref = tcrefOfAppTy g ty

      if isEnumTy g ty then 
        let fieldLs = 
            infoReader.GetILFieldInfosOfType (None, ad, m, ty) 
            |> List.filter (fun x -> x.FieldName <> "value__")
            |> List.map (fun x -> PrintIL.layoutILEnumDefParts x.FieldName x.LiteralValue)
            |> aboveListL
        (lhsL ^^ WordL.equals) @@-- fieldLs
      else
        let amap = infoReader.amap
        let sortKey (v: MethInfo) = 
            (not v.IsConstructor,
              not v.IsInstance, // instance first
              v.DisplayName, // sort by name 
              List.sum v.NumArgs , // sort by #curried
              v.NumArgs.Length)     // sort by arity 

        let shouldShow (valRef: ValRef option) =
            match valRef with
            | None -> true
            | Some(vr) ->
                (denv.showObsoleteMembers || not (CheckFSharpAttributesForObsolete denv.g vr.Attribs)) &&
                (denv.showHiddenMembers || not (CheckFSharpAttributesForHidden denv.g vr.Attribs))

        let ctors =
            GetIntrinsicConstructorInfosOfType infoReader m ty
            |> List.filter (fun v -> shouldShow v.ArbitraryValRef)

        let meths =
            GetImmediateIntrinsicMethInfosOfType (None, ad) g amap m ty
            |> List.filter (fun v -> shouldShow v.ArbitraryValRef)

        let iimplsLs = 
            if suppressInheritanceAndInterfacesForTyInSimplifiedDisplays g amap m ty then 
                []
            else 
                GetImmediateInterfacesOfType SkipUnrefInterfaces.Yes g amap m ty |> List.map (fun ity -> wordL (tagKeyword (if isInterfaceTy g ty then "inherit" else "interface")) --- layoutType denv ity)

        let props = 
            GetIntrinsicPropInfosOfType infoReader (None, ad, AllowMultiIntfInstantiations.Yes) PreferOverrides m ty
            |> List.filter (fun v -> shouldShow v.ArbitraryValRef)

        let events = 
            infoReader.GetEventInfosOfType(None, ad, m, ty)
            |> List.filter (fun v -> shouldShow v.ArbitraryValRef)

        let impliedNames = 
            try 
                Set.ofList [ for p in props do 
                                if p.HasGetter then yield p.GetterMethod.DisplayName
                                if p.HasSetter then yield p.SetterMethod.DisplayName
                             for e in events do 
                                yield e.AddMethod.DisplayName 
                                yield e.RemoveMethod.DisplayName ]
            with _ -> Set.empty

        let ctorLs    = 
            ctors 
            |> shrinkOverloads (InfoMemberPrinting.layoutMethInfoFSharpStyle amap m denv) (fun _ xL -> xL) 

        let methLs = 
            meths 
            |> List.filter (fun md -> not (impliedNames.Contains md.DisplayName))
            |> List.groupBy (fun md -> md.DisplayName)
            |> List.collect (fun (_, group) -> shrinkOverloads (InfoMemberPrinting.layoutMethInfoFSharpStyle amap m denv) (fun x xL -> (sortKey x, xL)) group)

        let fieldLs = 
            infoReader.GetILFieldInfosOfType (None, ad, m, ty) 
            |> List.map (fun x -> (true, x.IsStatic, x.FieldName, 0, 0), layoutILFieldInfo denv amap m x)

    
        let propLs = 
            props
            |> List.map (fun x -> (true, x.IsStatic, x.PropertyName, 0, 0), layoutPropInfo denv amap m x)

        let eventLs = 
            events
            |> List.map (fun x -> (true, x.IsStatic, x.EventName, 0, 0), layoutEventInfo denv amap m x)

        let membLs = (methLs @ fieldLs @ propLs @ eventLs) |> List.sortBy fst |> List.map snd

        let nestedTypeLs = 
          match tcref.TypeReprInfo with 
          | TProvidedTypeExtensionPoint info ->
                [ 
                    for nestedType in info.ProvidedType.PApplyArray((fun sty -> sty.GetNestedTypes()), "GetNestedTypes", m) do 
                        yield nestedType.PUntaint((fun t -> t.IsClass, t.Name), m)
                ] 
                |> List.sortBy snd
                |> List.map (fun (isClass, t) -> WordL.keywordNested ^^ WordL.keywordType ^^ wordL ((if isClass then tagClass else tagStruct) t))
          | _ -> 
              []

        let inherits = 
            if suppressInheritanceAndInterfacesForTyInSimplifiedDisplays g amap m ty then 
                []
            else
                match GetSuperTypeOfType g amap m ty with 
                | Some super when not (isObjTy g super) -> [wordL (tagKeyword "inherit") ^^ (layoutType denv super)] 
                | _ -> []

        let erasedL = 
#if SHOW_ERASURE
            if tcref.IsProvidedErasedTycon then 
                [ wordL ""; wordL (FSComp.SR.erasedTo()) ^^ PrintIL.layoutILTypeRef { denv with shortTypeNames = false } tcref.CompiledRepresentationForNamedType; wordL "" ] 
            else 
#endif
                []
        let decls = inherits @ iimplsLs @ ctorLs @ membLs @ nestedTypeLs @ erasedL
        if isNil decls then
            lhsL
        else
            let declsL = (inherits @ iimplsLs @ ctorLs @ membLs @ nestedTypeLs @ erasedL) |> applyMaxMembers denv.maxMembers |> aboveListL 
            let rhsL = match start with Some s -> (wordL s @@-- declsL) @@ WordL.keywordEnd | None -> declsL
            (lhsL ^^ WordL.equals) @@-- rhsL
#endif

    let layoutTycon (denv: DisplayEnv) (infoReader: InfoReader) ad m simplified typewordL (tycon: Tycon) =
      let g = denv.g
<<<<<<< HEAD
      let ty = generalizedTyOfTyconRef g (mkLocalTyconRef tycon) 
=======
      let _, ty = generalizeTyconRef (mkLocalTyconRef tycon) 
>>>>>>> d5f5bd00
      let start, name = 
          let n = tycon.DisplayName
          if isStructTy g ty then Some "struct", tagStruct n
          elif isInterfaceTy g ty then Some "interface", tagInterface n
          elif isClassTy g ty then (if simplified then None else Some "class" ), tagClass n
          else None, tagUnknownType n
      let name = mkNav tycon.DefinitionRange name
      let nameL = layoutAccessibility denv tycon.Accessibility (wordL name)
      let denv = denv.AddAccessibility tycon.Accessibility 
      let lhsL =
          let tps = tycon.TyparsNoRange
          let tpsL = layoutTyparDecls denv nameL tycon.IsPrefixDisplay tps
          typewordL ^^ tpsL
      let start = Option.map tagKeyword start
#if !NO_EXTENSIONTYPING
      match tycon.IsProvided with 
      | true -> 
          layoutProvidedTycon denv infoReader ad m start lhsL ty 
      | false -> 
#else
      ignore (infoReader, ad, m)
#endif
      let memberImplementLs, memberCtorLs, memberInstanceLs, memberStaticLs = 
          let adhoc = 
              tycon.MembersOfFSharpTyconSorted
              |> List.filter (fun v -> not v.IsDispatchSlot) 
              |> List.filter (fun v -> not v.Deref.IsClassConstructor) 
              |> List.filter (fun v -> 
                                  match v.MemberInfo.Value.ImplementedSlotSigs with 
                                  | TSlotSig(_, oty, _, _, _, _) :: _ -> 
                                      // Don't print overrides in HTML docs
                                      denv.showOverrides && 
                                      // Don't print individual methods forming interface implementations - these are currently never exported 
                                      not (isInterfaceTy denv.g oty)
                                  | [] -> true)
              |> List.filter (fun v -> denv.showObsoleteMembers || not (CheckFSharpAttributesForObsolete denv.g v.Attribs))
              |> List.filter (fun v -> denv.showHiddenMembers || not (CheckFSharpAttributesForHidden denv.g v.Attribs))
          // sort 
          let sortKey (v: ValRef) = 
              (not v.IsConstructor, // constructors before others 
               v.Id.idText, // sort by name 
               (if v.IsCompiledAsTopLevel then v.ValReprInfo.Value.NumCurriedArgs else 0), // sort by #curried
               (if v.IsCompiledAsTopLevel then v.ValReprInfo.Value.AritiesOfArgs else []))  // sort by arity
          let adhoc = adhoc |> List.sortBy sortKey
          let iimpls = 
              match tycon.TypeReprInfo with 
              | TFSharpObjectRepr r when (match r.fsobjmodel_kind with TTyconInterface -> true | _ -> false) -> []
              | _ -> tycon.ImmediateInterfacesOfFSharpTycon
          let iimpls = iimpls |> List.filter (fun (_, compgen, _) -> not compgen)
          // if TTyconInterface, the iimpls should be printed as inherited interfaces 
          let iimplsLs = iimpls |> List.map (fun (ty, _, _) -> wordL (tagKeyword "interface") --- layoutType denv ty)
          let adhocCtorsLs = adhoc |> List.filter (fun v -> v.IsConstructor) |> List.map (fun vref -> PrintTastMemberOrVals.prettyLayoutOfValOrMemberNoInst denv vref.Deref)
          let adhocInstanceLs = adhoc |> List.filter (fun v -> not v.IsConstructor && v.IsInstanceMember) |> List.map (fun vref -> PrintTastMemberOrVals.prettyLayoutOfValOrMemberNoInst denv vref.Deref)
          let adhocStaticLs = adhoc |> List.filter (fun v -> not v.IsConstructor && not v.IsInstanceMember) |> List.map (fun vref -> PrintTastMemberOrVals.prettyLayoutOfValOrMemberNoInst denv vref.Deref)
          iimplsLs, adhocCtorsLs, adhocInstanceLs, adhocStaticLs
      let memberLs = memberImplementLs @ memberCtorLs @ memberInstanceLs @ memberStaticLs
      let addMembersAsWithEnd reprL = 
          if isNil memberLs then reprL
          else
          let memberLs = applyMaxMembers denv.maxMembers memberLs
          if simplified then reprL @@-- aboveListL memberLs
          else reprL @@ (WordL.keywordWith @@-- aboveListL memberLs) @@ WordL.keywordEnd

      let reprL = 
          let repr = tycon.TypeReprInfo
          match repr with 
          | TRecdRepr _ 
          | TUnionRepr _
          | TFSharpObjectRepr _ 
          | TAsmRepr _ 
          | TMeasureableRepr _
          | TILObjectRepr _ -> 
              let brk = not (isNil memberLs) || breakTypeDefnEqn repr
              let rhsL = 
                  let addReprAccessL l = layoutAccessibility denv tycon.TypeReprAccessibility l 
                  let denv = denv.AddAccessibility tycon.TypeReprAccessibility 
                  match repr with 
                  | TRecdRepr _ ->
                      let recdFieldRefL fld = layoutRecdField false denv fld ^^ rightL (tagPunctuation ";")
                      let recdL = tycon.TrueFieldsAsList |> List.map recdFieldRefL |> applyMaxMembers denv.maxMembers |> aboveListL |> braceL
                      Some (addMembersAsWithEnd (addReprAccessL recdL))
                        
                  | TFSharpObjectRepr r -> 
                      match r.fsobjmodel_kind with 
                      | TTyconDelegate (TSlotSig(_, _, _, _, paraml, rty)) ->
                          let rty = GetFSharpViewOfReturnType denv.g rty
                          Some (WordL.keywordDelegate ^^ WordL.keywordOf --- layoutTopType denv SimplifyTypes.typeSimplificationInfo0 (paraml |> List.mapSquared (fun sp -> (sp.Type, ValReprInfo.unnamedTopArg1))) rty [])
                      | _ ->
                          match r.fsobjmodel_kind with
                          | TTyconEnum -> 
                              tycon.TrueFieldsAsList
                              |> List.map (fun f -> 
                                                match f.LiteralValue with 
                                                | None -> emptyL
                                                | Some c -> WordL.bar ^^
                                                            wordL (tagField f.Name) ^^
                                                            WordL.equals ^^ 
                                                            layoutConst denv.g ty c)
                              |> aboveListL
                              |> Some
                          | _ -> 
                              let inherits = 
                                  match r.fsobjmodel_kind, tycon.TypeContents.tcaug_super with
                                  | TTyconClass, Some super -> [wordL (tagKeyword "inherit") ^^ (layoutType denv super)] 
                                  | TTyconInterface, _ -> 
                                    tycon.ImmediateInterfacesOfFSharpTycon
                                      |> List.filter (fun (_, compgen, _) -> not compgen)
                                      |> List.map (fun (ity, _, _) -> wordL (tagKeyword "inherit") ^^ (layoutType denv ity))
                                  | _ -> []
                              let vsprs = 
                                  tycon.MembersOfFSharpTyconSorted
                                  |> List.filter (fun v -> isNil (Option.get v.MemberInfo).ImplementedSlotSigs) 
                                  |> List.filter (fun v -> v.IsDispatchSlot)
                                  |> List.map (fun vref -> PrintTastMemberOrVals.prettyLayoutOfValOrMemberNoInst denv vref.Deref)
                              let staticValsLs = 
                                  tycon.TrueFieldsAsList
                                  |> List.filter (fun f -> f.IsStatic)
                                  |> List.map (fun f -> WordL.keywordStatic ^^ WordL.keywordVal ^^ layoutRecdField true denv f)
                              let instanceValsLs = 
                                  tycon.TrueFieldsAsList
                                  |> List.filter (fun f -> not f.IsStatic)
                                  |> List.map (fun f -> WordL.keywordVal ^^ layoutRecdField true denv f)
                              let alldecls = inherits @ memberImplementLs @ memberCtorLs @ instanceValsLs @ vsprs @ memberInstanceLs @ staticValsLs @ memberStaticLs
                              if isNil alldecls then
                                  None
                              else
                                  let alldecls = applyMaxMembers denv.maxMembers alldecls
                                  let emptyMeasure = match tycon.TypeOrMeasureKind with TyparKind.Measure -> isNil alldecls | _ -> false
                                  if emptyMeasure then None else 
                                  let declsL = aboveListL alldecls
                                  let declsL = match start with Some s -> (wordL s @@-- declsL) @@ wordL (tagKeyword "end") | None -> declsL
                                  Some declsL
                  | TUnionRepr _ -> 
                      let layoutUnionCases = tycon.UnionCasesAsList |> layoutUnionCases denv |> applyMaxMembers denv.maxMembers |> aboveListL
                      Some (addMembersAsWithEnd (addReprAccessL layoutUnionCases))
                  | TAsmRepr _ -> 
                      Some (wordL (tagText "(# \"<Common IL Type Omitted>\" #)"))
                  | TMeasureableRepr ty ->
                      Some (layoutType denv ty)
                  | TILObjectRepr _ -> 
                      let td = tycon.ILTyconRawMetadata
                      Some (PrintIL.layoutILTypeDef denv td)
                  | _ -> None

              let brk = match tycon.TypeReprInfo with | TILObjectRepr _ -> true | _ -> brk
              match rhsL with 
              | None -> lhsL
              | Some rhsL -> 
                  if brk then 
                      (lhsL ^^ WordL.equals) @@-- rhsL 
                  else 
                      (lhsL ^^ WordL.equals) --- rhsL

          | _ -> 
              match tycon.TypeAbbrev with
              | None   -> 
                  addMembersAsWithEnd (lhsL ^^ WordL.equals)
              | Some a -> 
                  (lhsL ^^ WordL.equals) --- (layoutType { denv with shortTypeNames = false } a)
      layoutAttribs denv ty tycon.TypeOrMeasureKind tycon.Attribs reprL

    // Layout: exception definition
    let layoutExnDefn denv (exnc: Entity) =
        let nm = exnc.LogicalName
        let nmL = wordL (tagClass nm)
        let nmL = layoutAccessibility denv exnc.TypeReprAccessibility nmL
        let exnL = wordL (tagKeyword "exception") ^^ nmL // need to tack on the Exception at the right of the name for goto definition
        let reprL = 
            match exnc.ExceptionInfo with 
            | TExnAbbrevRepr ecref -> WordL.equals --- layoutTyconRef denv ecref
            | TExnAsmRepr _ -> WordL.equals --- wordL (tagText "(# ... #)")
            | TExnNone -> emptyL
            | TExnFresh r -> 
                match r.TrueFieldsAsList with
                | [] -> emptyL
                | r -> WordL.keywordOf --- layoutUnionCaseFields denv false r

        exnL ^^ reprL

    // Layout: module spec 

    let layoutTyconDefns denv infoReader ad m (tycons: Tycon list) =
        match tycons with 
        | [] -> emptyL
        | [h] when h.IsExceptionDecl -> layoutExnDefn denv h
        | h :: t -> 
            let x = layoutTycon denv infoReader ad m false WordL.keywordType h
            let xs = List.map (layoutTycon denv infoReader ad m false (wordL (tagKeyword "and"))) t
            aboveListL (x::xs)


//--------------------------------------------------------------------------

module private InferredSigPrinting = 
    open PrintTypes

    /// Layout the inferred signature of a compilation unit
    let layoutInferredSigOfModuleExpr showHeader denv infoReader ad m expr =

        let rec isConcreteNamespace x = 
            match x with 
            | TMDefRec(_, tycons, mbinds, _) -> 
                not (isNil tycons) || (mbinds |> List.exists (function ModuleOrNamespaceBinding.Binding _ -> true | ModuleOrNamespaceBinding.Module(x, _) -> not x.IsNamespace))
            | TMDefLet _ -> true
            | TMDefDo _ -> true
            | TMDefs defs -> defs |> List.exists isConcreteNamespace 
            | TMAbstract(ModuleOrNamespaceExprWithSig(_, def, _)) -> isConcreteNamespace def

        let rec imexprLP denv (ModuleOrNamespaceExprWithSig(_, def, _)) = imdefL denv def

        and imexprL denv (ModuleOrNamespaceExprWithSig(mty, def, m)) = imexprLP denv (ModuleOrNamespaceExprWithSig(mty, def, m))

        and imdefsL denv x = aboveListL (x |> List.map (imdefL denv))

        and imdefL denv x = 
            let filterVal (v: Val) = not v.IsCompilerGenerated && Option.isNone v.MemberInfo
            let filterExtMem (v: Val) = v.IsExtensionMember

            match x with 
            | TMDefRec(_, tycons, mbinds, _) -> 
                TastDefinitionPrinting.layoutTyconDefns denv infoReader ad m tycons @@ 
                (mbinds 
                    |> List.choose (function ModuleOrNamespaceBinding.Binding bind -> Some bind | _ -> None) 
                    |> valsOfBinds 
                    |> List.filter filterExtMem
                    |> TastDefinitionPrinting.layoutExtensionMembers denv) @@

                (mbinds 
                    |> List.choose (function ModuleOrNamespaceBinding.Binding bind -> Some bind | _ -> None) 
                    |> valsOfBinds 
                    |> List.filter filterVal
                    |> List.map (PrintTastMemberOrVals.prettyLayoutOfValOrMemberNoInst denv)
                    |> aboveListL) @@

                (mbinds 
                    |> List.choose (function ModuleOrNamespaceBinding.Module (mspec, def) -> Some (mspec, def) | _ -> None) 
                    |> List.map (imbindL denv) 
                    |> aboveListL)

            | TMDefLet(bind, _) -> 
                ([bind.Var] 
                    |> List.filter filterVal 
                    |> List.map (PrintTastMemberOrVals.prettyLayoutOfValOrMemberNoInst denv) 
                    |> aboveListL)

            | TMDefs defs -> imdefsL denv defs

            | TMDefDo _ -> emptyL

            | TMAbstract mexpr -> imexprLP denv mexpr

        and imbindL denv (mspec, def) = 
            let nm = mspec.DemangledModuleOrNamespaceName
            let innerPath = (fullCompPathOfModuleOrNamespace mspec).AccessPath
            let outerPath = mspec.CompilationPath.AccessPath

            let denv = denv.AddOpenPath (List.map fst innerPath) 
            if mspec.IsNamespace then
                let basic = imdefL denv def
                // Check if this namespace contains anything interesting
                if isConcreteNamespace def then 
                    // This is a container namespace. We print the header when we get to the first concrete module.
                    let headerL = 
                        wordL (tagKeyword "namespace") ^^ sepListL SepL.dot (List.map (fst >> tagNamespace >> wordL) innerPath)
                    headerL @@-- basic
                else
                    // This is a namespace that only contains namespaces. Skip the header
                    basic
            else
                // This is a module 
                let nmL = layoutAccessibility denv mspec.Accessibility (wordL (tagModule nm))
                let denv = denv.AddAccessibility mspec.Accessibility 
                let basic = imdefL denv def
                // Check if its an outer module or a nested module
                if (outerPath |> List.forall (fun (_, istype) -> istype = Namespace) ) then 
                    // OK, this is an outer module
                    if showHeader then 
                        // OK, we're not in F# Interactive
                        // Check if this is an outer module with no namespace
                        if isNil outerPath then 
                            // If so print a "module" declaration
                            (wordL (tagKeyword "module") ^^ nmL) @@ basic
                        else 
                            // Otherwise this is an outer module contained immediately in a namespace
                            // We already printed the namespace declaration earlier. So just print the 
                            // module now.
                            ((wordL (tagKeyword"module") ^^ nmL ^^ WordL.equals ^^ wordL (tagKeyword "begin")) @@-- basic) @@ WordL.keywordEnd
                    else
                        // OK, we're in F# Interactive, presumably the implicit module for each interaction.
                        basic
                else
                    // OK, this is a nested module
                    ((wordL (tagKeyword "module") ^^ nmL ^^ WordL.equals ^^ wordL (tagKeyword"begin")) @@-- basic) @@ WordL.keywordEnd
        imexprL denv expr

//--------------------------------------------------------------------------

module private PrintData = 
    open PrintTypes

    /// Nice printing of a subset of expressions, e.g. for refutations in pattern matching
    let rec dataExprL denv expr = dataExprWrapL denv false expr

    and private dataExprWrapL denv isAtomic expr =
        match expr with
        | Expr.Const (c, _, ty) -> 
            if isEnumTy denv.g ty then 
                wordL (tagKeyword "enum") ^^ angleL (layoutType denv ty) ^^ bracketL (layoutConst denv.g ty c)
            else
                layoutConst denv.g ty c

        | Expr.Val (v, _, _) -> wordL (tagLocal v.DisplayName)
        | Expr.Link rX -> dataExprWrapL denv isAtomic (!rX)
        | Expr.Op (TOp.UnionCase(c), _, args, _) -> 
            if denv.g.unionCaseRefEq c denv.g.nil_ucref then wordL (tagPunctuation "[]")
            elif denv.g.unionCaseRefEq c denv.g.cons_ucref then 
                let rec strip = function (Expr.Op (TOp.UnionCase _, _, [h;t], _)) -> h::strip t | _ -> []
                listL (dataExprL denv) (strip expr)
            elif isNil args then 
                wordL (tagUnionCase c.CaseName)
            else 
                (wordL (tagUnionCase c.CaseName) ++ bracketL (commaListL (dataExprsL denv args)))
            
        | Expr.Op (TOp.ExnConstr(c), _, args, _) -> (wordL (tagMethod c.LogicalName) ++ bracketL (commaListL (dataExprsL denv args)))
        | Expr.Op (TOp.Tuple _, _, xs, _) -> tupleL (dataExprsL denv xs)
        | Expr.Op (TOp.Recd (_, tc), _, xs, _) -> 
            let fields = tc.TrueInstanceFieldsAsList
            let lay fs x = (wordL (tagRecordField fs.rfield_id.idText) ^^ sepL (tagPunctuation "=")) --- (dataExprL denv x)
            leftL (tagPunctuation "{") ^^ semiListL (List.map2 lay fields xs) ^^ rightL (tagPunctuation "}")
        | Expr.Op (TOp.ValFieldGet (RecdFieldRef.RFRef (tcref, name)), _, _, _) ->
            (layoutTyconRef denv tcref) ^^ sepL (tagPunctuation ".") ^^ wordL (tagField name)
        | Expr.Op (TOp.Array, [_], xs, _) -> leftL (tagPunctuation "[|") ^^ semiListL (dataExprsL denv xs) ^^ RightL.rightBracketBar
        | _ -> wordL (tagPunctuation "?")
    and private dataExprsL denv xs = List.map (dataExprL denv) xs

let dataExprL denv expr = PrintData.dataExprL denv expr

//--------------------------------------------------------------------------
// Print Signatures/Types - output functions 
//-------------------------------------------------------------------------- 


let outputValOrMember denv os x = x |> PrintTastMemberOrVals.prettyLayoutOfValOrMemberNoInst denv |> bufferL os
let stringValOrMember denv x = x |> PrintTastMemberOrVals.prettyLayoutOfValOrMemberNoInst denv |> showL
/// Print members with a qualification showing the type they are contained in 
let layoutQualifiedValOrMember denv typarInst v = PrintTastMemberOrVals.prettyLayoutOfValOrMember { denv with showMemberContainers=true; } typarInst v
let outputQualifiedValOrMember denv os v = outputValOrMember { denv with showMemberContainers=true; } os v
let outputQualifiedValSpec denv os v = outputQualifiedValOrMember denv os v
let stringOfQualifiedValOrMember denv v = PrintTastMemberOrVals.prettyLayoutOfValOrMemberNoInst { denv with showMemberContainers=true; } v |> showL

/// Convert a MethInfo to a string
let formatMethInfoToBufferFreeStyle amap m denv buf d = InfoMemberPrinting.formatMethInfoToBufferFreeStyle amap m denv buf d
let prettyLayoutOfMethInfoFreeStyle amap m denv typarInst minfo = InfoMemberPrinting.prettyLayoutOfMethInfoFreeStyle amap m denv typarInst minfo

/// Convert a PropInfo to a string
let prettyLayoutOfPropInfoFreeStyle g amap m denv d = InfoMemberPrinting.prettyLayoutOfPropInfoFreeStyle g amap m denv d

/// Convert a MethInfo to a string
let stringOfMethInfo amap m denv d = bufs (fun buf -> InfoMemberPrinting.formatMethInfoToBufferFreeStyle amap m denv buf d)

/// Convert a ParamData to a string
let stringOfParamData denv paramData = bufs (fun buf -> InfoMemberPrinting.formatParamDataToBuffer denv buf paramData)
let layoutOfParamData denv paramData = InfoMemberPrinting.layoutParamData denv paramData
let outputILTypeRef denv os x = x |> PrintIL.layoutILTypeRef denv |> bufferL os
let layoutILTypeRef denv x = x |> PrintIL.layoutILTypeRef denv
let outputExnDef denv os x = x |> TastDefinitionPrinting.layoutExnDefn denv |> bufferL os
let layoutExnDef denv x = x |> TastDefinitionPrinting.layoutExnDefn denv
let stringOfTyparConstraints denv x = x |> PrintTypes.layoutConstraintsWithInfo denv SimplifyTypes.typeSimplificationInfo0 |> showL
let outputTycon denv infoReader ad m (* width *) os x = TastDefinitionPrinting.layoutTycon denv infoReader ad m true WordL.keywordType x (* |> Layout.squashTo width *) |>  bufferL os
let layoutTycon denv infoReader ad m (* width *) x = TastDefinitionPrinting.layoutTycon denv infoReader ad m true WordL.keywordType x (* |> Layout.squashTo width *)
let layoutUnionCases denv x = x |> TastDefinitionPrinting.layoutUnionCaseFields denv true
let outputUnionCases denv os x = x |> TastDefinitionPrinting.layoutUnionCaseFields denv true |> bufferL os
/// Pass negative number as pos in case of single cased discriminated unions
let isGeneratedUnionCaseField pos f = TastDefinitionPrinting.isGeneratedUnionCaseField pos f
let isGeneratedExceptionField pos f = TastDefinitionPrinting.isGeneratedExceptionField pos f
let stringOfTyparConstraint denv tpc = stringOfTyparConstraints denv [tpc]
let stringOfTy denv x = x |> PrintTypes.layoutType denv |> showL
let prettyLayoutOfType denv x = x |> PrintTypes.prettyLayoutOfType denv
let prettyLayoutOfTypeNoCx denv x = x |> PrintTypes.prettyLayoutOfTypeNoConstraints denv
let prettyStringOfTy denv x = x |> PrintTypes.prettyLayoutOfType denv |> showL
let prettyStringOfTyNoCx denv x = x |> PrintTypes.prettyLayoutOfTypeNoConstraints denv |> showL
let stringOfRecdField denv x = x |> TastDefinitionPrinting.layoutRecdField false denv |> showL
let stringOfUnionCase denv x = x |> TastDefinitionPrinting.layoutUnionCase denv WordL.bar |> showL
let stringOfExnDef denv x = x |> TastDefinitionPrinting.layoutExnDefn denv |> showL

let stringOfFSAttrib denv x = x |> PrintTypes.layoutAttrib denv |> squareAngleL |> showL
let stringOfILAttrib denv x = x |> PrintTypes.layoutILAttrib denv |> squareAngleL |> showL

let layoutInferredSigOfModuleExpr showHeader denv infoReader ad m expr = InferredSigPrinting.layoutInferredSigOfModuleExpr showHeader denv infoReader ad m expr 
let prettyLayoutOfValOrMember denv typarInst v = PrintTastMemberOrVals.prettyLayoutOfValOrMember denv typarInst v
let prettyLayoutOfValOrMemberNoInst denv v = PrintTastMemberOrVals.prettyLayoutOfValOrMemberNoInst denv v
let prettyLayoutOfInstAndSig denv x = PrintTypes.prettyLayoutOfInstAndSig denv x

/// Generate text for comparing two types.
///
/// If the output text is different without showing constraints and/or imperative type variable 
/// annotations and/or fully qualifying paths then don't show them! 
let minimalStringsOfTwoTypes denv t1 t2= 
    let (t1, t2), tpcs = PrettyTypes.PrettifyTypePair denv.g (t1, t2)
    // try denv + no type annotations 
    let attempt1 = 
        let denv = { denv with showImperativeTyparAnnotations=false; showConstraintTyparAnnotations=false }
        let min1 = stringOfTy denv t1
        let min2 = stringOfTy denv t2
        if min1 <> min2 then Some (min1, min2, "") else None
    match attempt1 with 
    | Some res -> res
    | None -> 
    // try denv + no type annotations + show full paths
    let attempt2 = 
        let denv = { denv with showImperativeTyparAnnotations=false; showConstraintTyparAnnotations=false }.SetOpenPaths []
        let min1 = stringOfTy denv t1
        let min2 = stringOfTy denv t2
        if min1 <> min2 then Some (min1, min2, "") else None
        // try denv 
    match attempt2 with 
    | Some res -> res
    | None -> 
    let attempt3 = 
        let min1 = stringOfTy denv t1
        let min2 = stringOfTy denv t2
        if min1 <> min2 then Some (min1, min2, stringOfTyparConstraints denv tpcs) else None
    match attempt3 with 
    | Some res -> res 
    | None -> 
    let attempt4 = 
        // try denv + show full paths + static parameters
        let denv = denv.SetOpenPaths []
        let denv = { denv with includeStaticParametersInTypeNames=true }
        let min1 = stringOfTy denv t1
        let min2 = stringOfTy denv t2
        if min1 <> min2 then Some (min1, min2, stringOfTyparConstraints denv tpcs) else None
    match attempt4 with
    | Some res -> res
    | None ->
        // https://github.com/Microsoft/visualfsharp/issues/2561
        // still identical, we better (try to) show assembly qualified name to disambiguate
        let denv = denv.SetOpenPaths []
        let denv = { denv with includeStaticParametersInTypeNames=true }
        let makeName t =
            let assemblyName = PrintTypes.layoutAssemblyName denv t |> function "" -> "" | name -> sprintf " (%s)" name
            sprintf "%s%s" (stringOfTy denv t) assemblyName

        (makeName t1, makeName t2, stringOfTyparConstraints denv tpcs)
    

// Note: Always show imperative annotations when comparing value signatures 
let minimalStringsOfTwoValues denv v1 v2= 
    let denvMin = { denv with showImperativeTyparAnnotations=true; showConstraintTyparAnnotations=false }
    let min1 = bufs (fun buf -> outputQualifiedValOrMember denvMin buf v1)
    let min2 = bufs (fun buf -> outputQualifiedValOrMember denvMin buf v2) 
    if min1 <> min2 then 
        (min1, min2) 
    else
        let denvMax = { denv with showImperativeTyparAnnotations=true; showConstraintTyparAnnotations=true }
        let max1 = bufs (fun buf -> outputQualifiedValOrMember denvMax buf v1)
        let max2 = bufs (fun buf -> outputQualifiedValOrMember denvMax buf v2) 
        max1, max2
    
let minimalStringOfType denv ty = 
    let ty, _cxs = PrettyTypes.PrettifyType denv.g ty
    let denvMin = { denv with showImperativeTyparAnnotations=false; showConstraintTyparAnnotations=false }
    showL (PrintTypes.layoutTypeWithInfoAndPrec denvMin SimplifyTypes.typeSimplificationInfo0 2 ty)


#if ASSEMBLY_AND_MODULE_SIGNATURE_PRINTING
type DeclSpec = 
    | DVal of Val 
    | DTycon of Tycon 
    | DException of Tycon 
    | DModul of ModuleOrNamespace

let rangeOfDeclSpec = function
    | DVal v -> v.Range
    | DTycon t -> t.Range
    | DException t -> t.Range
    | DModul m -> m.Range

/// modul - provides (valspec)* - and also types, exns and submodules.
/// Each defines a decl block on a given range.
/// Can sort on the ranges to recover the original declaration order.
let rec moduleOrNamespaceTypeLP (topLevel: bool) (denv: DisplayEnv) (mtype: ModuleOrNamespaceType) =
    // REVIEW: consider a better way to keep decls in order. 
    let declSpecs: DeclSpec list =
        List.concat
          [ mtype.AllValsAndMembers |> Seq.toList |> List.filter (fun v -> not v.IsCompilerGenerated && v.MemberInfo.IsNone) |> List.map DVal
            mtype.TypeDefinitions |> List.map DTycon
            mtype.ExceptionDefinitions |> List.map DException
            mtype.ModuleAndNamespaceDefinitions |> List.map DModul
          ]
       
    let declSpecs = List.sortWithOrder (Order.orderOn rangeOfDeclSpec rangeOrder) declSpecs
    let declSpecL =
      function // only show namespaces / modules at the top level; this is because we've no global namespace
      | DVal vspec when not topLevel -> prettyLayoutOfValOrMember denv vspec
      | DTycon tycon when not topLevel -> tyconL denv (wordL "type") tycon
      | DException tycon when not topLevel -> layoutExnDefn denv tycon 
      | DModul mspec -> moduleOrNamespaceLP false denv mspec
      | _ -> emptyL // this catches non-namespace / modules at the top-level

    aboveListL (List.map declSpecL declSpecs)

and moduleOrNamespaceLP (topLevel: bool) (denv: DisplayEnv) (mspec: ModuleOrNamespace) = 
    let istype = mspec.ModuleOrNamespaceType.ModuleOrNamespaceKind
    let nm = mspec.DemangledModuleOrNamespaceName
    let denv = denv.AddOpenModuleOrNamespace (mkLocalModRef mspec) 
    let nmL = layoutAccessibility denv mspec.Accessibility (wordL nm)
    let denv = denv.AddAccessibility mspec.Accessibility 
    let path = path.Add nm // tack on the current module to be used in calls to linearise all subterms
    let body = moduleOrNamespaceTypeLP topLevel denv path mspec.ModuleOrNamespaceType
    if istype = Namespace
        then (wordL "namespace" ^^ nmL) @@-- body
        else (wordL "module" ^^ nmL ^^ wordL "= begin") @@-- body @@ wordL "end"

let moduleOrNamespaceTypeL (denv: DisplayEnv) (mtype: ModuleOrNamespaceType) = moduleOrNamespaceTypeLP false denv Path.Empty mtype
let moduleOrNamespaceL denv mspec = moduleOrNamespaceLP false denv Path.Empty mspec
let assemblyL denv (mspec: ModuleOrNamespace) = moduleOrNamespaceTypeLP true denv Path.Empty mspec.ModuleOrNamespaceType // we seem to get the *assembly* name as an outer module, this strips this off
#endif
<|MERGE_RESOLUTION|>--- conflicted
+++ resolved
@@ -925,7 +925,6 @@
 
         match stripTyparEqns ty with 
 
-<<<<<<< HEAD
         // Always prefer to format 'byref<ty,ByRefKind.In>' as 'inref<ty>'
         | ty when isInByrefTy denv.g ty && (match ty with TType_app (tc, _, _) when denv.g.inref_tcr.CanDeref  && tyconRefEq denv.g tc denv.g.byref2_tcr -> true | _ -> false) ->
             layoutTypeWithInfoAndPrec denv env prec (mkInByrefTy denv.g (destByrefTy denv.g ty))
@@ -949,27 +948,6 @@
           let part1 = layoutTypeAppWithInfoAndPrec denv env (layoutTyconRef denv tc) prec tc.IsPrefixDisplay args 
           let part2 = layoutNullness part1 nullness
           part2
-=======
-        // Always prefer to format 'byref<ty, ByRefKind.In>' as 'inref<ty>'
-        | ty when isInByrefTy denv.g ty && (match ty with TType_app (tc, _) when denv.g.inref_tcr.CanDeref && tyconRefEq denv.g tc denv.g.byref2_tcr -> true | _ -> false) ->
-            layoutTypeWithInfoAndPrec denv env prec (mkInByrefTy denv.g (destByrefTy denv.g ty))
-
-        // Always prefer to format 'byref<ty, ByRefKind.Out>' as 'outref<ty>'
-        | ty when isOutByrefTy denv.g ty && (match ty with TType_app (tc, _) when denv.g.outref_tcr.CanDeref && tyconRefEq denv.g tc denv.g.byref2_tcr -> true | _ -> false) ->
-            layoutTypeWithInfoAndPrec denv env prec (mkOutByrefTy denv.g (destByrefTy denv.g ty))
-
-        // Always prefer to format 'byref<ty, ByRefKind.InOut>' as 'byref<ty>'
-        | ty when isByrefTy denv.g ty && (match ty with TType_app (tc, _) when denv.g.byref_tcr.CanDeref && tyconRefEq denv.g tc denv.g.byref2_tcr -> true | _ -> false) ->
-            layoutTypeWithInfoAndPrec denv env prec (mkByrefTy denv.g (destByrefTy denv.g ty))
-
-        // Always prefer 'float' to 'float<1>'
-        | TType_app (tc, args) when tc.IsMeasureableReprTycon && List.forall (isDimensionless denv.g) args ->
-          layoutTypeWithInfoAndPrec denv env prec (reduceTyconRefMeasureableOrProvided denv.g tc args)
-
-        // Layout a type application 
-        | TType_app (tc, args) -> 
-          layoutTypeAppWithInfoAndPrec denv env (layoutTyconRef denv tc) prec tc.IsPrefixDisplay args 
->>>>>>> d5f5bd00
 
         | TType_ucase (UCRef(tc, _), args) -> 
           layoutTypeAppWithInfoAndPrec denv env (layoutTyconRef denv tc) prec tc.IsPrefixDisplay args 
@@ -1001,15 +979,11 @@
         | TType_fun _ ->
             let rec loop soFarL ty = 
               match stripTyparEqns ty with 
-<<<<<<< HEAD
-              | TType_fun (dty,rty,nullness) -> 
+              | TType_fun (dty, rty, nullness) -> 
                   let part1 = soFarL --- (layoutTypeWithInfoAndPrec denv env 4 dty ^^ wordL (tagPunctuation "->"))
                   let part2 = loop part1 rty
                   let part3 = layoutNullness part2 nullness
                   part3
-=======
-              | TType_fun (dty, rty) -> loop (soFarL --- (layoutTypeWithInfoAndPrec denv env 4 dty ^^ wordL (tagPunctuation "->"))) rty
->>>>>>> d5f5bd00
               | rty -> soFarL --- layoutTypeWithInfoAndPrec denv env 5 rty
             bracketIfL (prec <= 4) (loop emptyL ty)
 
@@ -1441,13 +1415,8 @@
     #endif
 
     let prettyLayoutOfPropInfoFreeStyle g amap m denv (pinfo: PropInfo) =
-<<<<<<< HEAD
-        let rty = pinfo.GetPropertyType(amap,m) 
+        let rty = pinfo.GetPropertyType(amap, m) 
         let rty = if pinfo.IsIndexer then mkFunTy g (mkRefTupledTy g (pinfo.GetParamTypes(amap, m))) rty else  rty 
-=======
-        let rty = pinfo.GetPropertyType(amap, m) 
-        let rty = if pinfo.IsIndexer then mkRefTupledTy g (pinfo.GetParamTypes(amap, m)) --> rty else rty 
->>>>>>> d5f5bd00
         let rty, _ = PrettyTypes.PrettifyType g rty
         let tagProp =
             match pinfo.ArbitraryValRef with
@@ -1696,11 +1665,7 @@
 
     let layoutTycon (denv: DisplayEnv) (infoReader: InfoReader) ad m simplified typewordL (tycon: Tycon) =
       let g = denv.g
-<<<<<<< HEAD
       let ty = generalizedTyOfTyconRef g (mkLocalTyconRef tycon) 
-=======
-      let _, ty = generalizeTyconRef (mkLocalTyconRef tycon) 
->>>>>>> d5f5bd00
       let start, name = 
           let n = tycon.DisplayName
           if isStructTy g ty then Some "struct", tagStruct n
