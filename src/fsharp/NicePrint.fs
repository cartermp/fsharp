--- conflicted
+++ resolved
@@ -787,19 +787,11 @@
         let cxs = 
             cxs
             |> ListSet.setify (fun (_,cx1) (_,cx2) ->
-<<<<<<< HEAD
-                      match cx1,cx2 with 
-                      | TyparConstraint.MayResolveMember(traitInfo1, _),
-                        TyparConstraint.MayResolveMember(traitInfo2, _) -> traitsAEquiv denv.g TypeEquivEnv.Empty traitInfo1 traitInfo2
-                      | _ -> false)
+                match cx1,cx2 with 
+                | TyparConstraint.MayResolveMember(traitInfo1, _),
+                  TyparConstraint.MayResolveMember(traitInfo2, _) -> traitsAEquiv denv.g TypeEquivEnv.Empty traitInfo1 traitInfo2
+                | _ -> false)
                      
-=======
-                match cx1,cx2 with 
-                | TyparConstraint.MayResolveMember(traitInfo1,_),
-                  TyparConstraint.MayResolveMember(traitInfo2,_) -> traitsAEquiv denv.g TypeEquivEnv.Empty traitInfo1 traitInfo2
-                | _ -> false)
-
->>>>>>> 32c75cab
         let cxsL = List.collect (layoutConstraintWithInfo denv env) cxs
         match cxsL with 
         | [] -> emptyL 
@@ -884,7 +876,6 @@
                 match tys with 
                 | [ty] -> layoutTypeWithInfo denv env ty 
                 | tys -> bracketL (layoutTypesWithInfoAndPrec denv env 2 (wordL (tagKeyword "or")) tys)
-<<<<<<< HEAD
 
             let argtys = 
                 if memFlags.IsInstance then 
@@ -896,9 +887,6 @@
             let argtysL = layoutTypesWithInfoAndPrec denv env 2 (wordL (tagPunctuation "*")) argtys
 
             tysL ^^ wordL (tagPunctuation ":")  ---  
-=======
-            tysL ^^ wordL (tagPunctuation ":") ---
->>>>>>> 32c75cab
                 bracketL (stat ++ wordL (tagMember nm) ^^ wordL (tagPunctuation ":") ---
                         ((argtysL --- wordL (tagPunctuation "->")) --- (layoutTypeWithInfo denv env rty)))
 
