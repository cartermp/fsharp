--- conflicted
+++ resolved
@@ -153,15 +153,9 @@
 
     member x.Filter f = ValInfos(Seq.filter f x.Entries)
 
-<<<<<<< HEAD
-    member x.TryFind (v:ValRef) = valInfoTable.Force().TryFind v.Deref
-
-    member x.TryFindForFslib (v:ValRef) = valInfosForFslib.Force().TryGetValue(v.Deref.GetLinkagePartialKey())
-=======
     member x.TryFind (v: ValRef) = valInfoTable.Force().TryFind v.Deref
 
     member x.TryFindForFslib (v: ValRef) = valInfosForFslib.Force().TryGetValue(v.Deref.GetLinkagePartialKey())
->>>>>>> 88d18d99
 
 type ModuleInfo = 
     { ValInfos: ValInfos
@@ -188,11 +182,7 @@
     | RecdValue (_, vinfos) -> braceL (exprValueInfosL g vinfos)
     | UnionCaseValue (ucr, vinfos) -> unionCaseRefL ucr ^^ bracketL (exprValueInfosL g vinfos)
     | CurriedLambdaValue(_lambdaId, _arities, _bsize, expr, _ety) -> wordL (tagText "lam") ++ exprL expr (* (sprintf "lam(size=%d)" bsize) *)
-<<<<<<< HEAD
-    | ConstExprValue (_size, x)  -> exprL x
-=======
     | ConstExprValue (_size, x) -> exprL x
->>>>>>> 88d18d99
 
 and exprValueInfosL g vinfos = commaListL (List.map (exprValueInfoL g) (Array.toList vinfos))
 
@@ -234,17 +224,10 @@
 
 and SizeOfValueInfo x =
     match x with
-<<<<<<< HEAD
-    | SizeValue (vdepth, _v)    -> vdepth // terminate recursion at CACHED size nodes
-    | ConstValue (_x, _)        -> 1
-    | UnknownValue             -> 1
-    | ValValue (_vr, vinfo)     -> SizeOfValueInfo vinfo + 1
-=======
     | SizeValue (vdepth, _v) -> vdepth // terminate recursion at CACHED size nodes
     | ConstValue (_x, _) -> 1
     | UnknownValue -> 1
     | ValValue (_vr, vinfo) -> SizeOfValueInfo vinfo + 1
->>>>>>> 88d18d99
     | TupleValue vinfos
     | RecdValue (_, vinfos)
     | UnionCaseValue (_, vinfos) -> 1 + SizeOfValueInfos vinfos
@@ -467,11 +450,7 @@
          ModuleOrNamespaceInfos = 
              minfos 
              |> Seq.map (fun m -> m.Force().ModuleOrNamespaceInfos) 
-<<<<<<< HEAD
-             |> NameMap.union UnionOptimizationInfos  }
-=======
              |> NameMap.union UnionOptimizationInfos }
->>>>>>> 88d18d99
 
 let FindOrCreateModuleInfo n (ss: Map<_, _>) = 
     match ss.TryFind n with 
@@ -589,11 +568,7 @@
     { env with globalModuleInfos=env.globalModuleInfos.Add(ccu.AssemblyName, mval) }
 
 /// Lookup information about values 
-<<<<<<< HEAD
-let GetInfoForLocalValue cenv env (v:Val) m = 
-=======
 let GetInfoForLocalValue cenv env (v: Val) m = 
->>>>>>> 88d18d99
     // Abstract slots do not have values 
     if v.IsDispatchSlot then UnknownValInfo 
     else
@@ -631,11 +606,7 @@
 let GetInfoForNonLocalVal cenv env (vref: ValRef) =
     if vref.IsDispatchSlot then 
         UnknownValInfo
-<<<<<<< HEAD
-    // REVIEW: optionally turn x-module on/off on per-module basis  or  
-=======
     // REVIEW: optionally turn x-module on/off on per-module basis or  
->>>>>>> 88d18d99
     elif cenv.settings.crossModuleOpt () || vref.MustInline then 
         match TryGetInfoForNonLocalEntityRef env vref.nlr.EnclosingEntity.nlr with
         | Some(structInfo) ->
@@ -721,11 +692,7 @@
 
 let (|StripInt32Value|_|) = function StripConstValue(Const.Int32 n) -> Some n | _ -> None
       
-<<<<<<< HEAD
-let MakeValueInfoForValue g m vref vinfo            = 
-=======
 let MakeValueInfoForValue g m vref vinfo = 
->>>>>>> 88d18d99
 #if DEBUG
     let rec check x = 
         match x with 
@@ -744,21 +711,9 @@
 let MakeValueInfoForTuple argvals = 
     TupleValue argvals |> BoundValueInfoBySize
 
-<<<<<<< HEAD
-let MakeValueInfoForRecord tcref argvals = 
-    RecdValue (tcref, argvals) |> BoundValueInfoBySize
-
-let MakeValueInfoForTuple argvals = 
-    TupleValue argvals |> BoundValueInfoBySize
-
 let MakeValueInfoForUnionCase cspec argvals =
     UnionCaseValue (cspec, argvals) |> BoundValueInfoBySize
 
-=======
-let MakeValueInfoForUnionCase cspec argvals =
-    UnionCaseValue (cspec, argvals) |> BoundValueInfoBySize
-
->>>>>>> 88d18d99
 let MakeValueInfoForConst c ty = ConstValue(c, ty)
 
 /// Helper to evaluate a unary integer operation over known values
@@ -1054,17 +1009,10 @@
 let AddTotalSizes l = l |> List.sumBy (fun x -> x.TotalSize) 
 
 let AddFunctionSizes l = l |> List.sumBy (fun x -> x.FunctionSize) 
-<<<<<<< HEAD
 
 /// list/array combinators - zipping (_, _) return type
 let OrEffects l = List.exists (fun x -> x.HasEffect) l
 
-=======
-
-/// list/array combinators - zipping (_, _) return type
-let OrEffects l = List.exists (fun x -> x.HasEffect) l
-
->>>>>>> 88d18d99
 let OrTailcalls l = List.exists (fun x -> x.MightMakeCriticalTailcall) l
         
 let OptimizeList f l = l |> List.map f |> List.unzip 
@@ -1126,17 +1074,10 @@
              Zset.exists hiddenTycon ftyvs.FreeTycons) ->
                 UnknownValue
 
-<<<<<<< HEAD
-        | TupleValue vinfos         -> 
-            TupleValue (Array.map abstractExprInfo vinfos)
-
-        | RecdValue (tcref, vinfos)  -> 
-=======
         | TupleValue vinfos -> 
             TupleValue (Array.map abstractExprInfo vinfos)
 
         | RecdValue (tcref, vinfos) -> 
->>>>>>> 88d18d99
             if hiddenTyconRepr tcref.Deref || Array.exists (tcref.MakeNestedRecdFieldRef >> hiddenRecdField) tcref.AllFieldsArray
             then UnknownValue 
             else RecdValue (tcref, Array.map abstractExprInfo vinfos)
@@ -1147,21 +1088,13 @@
             then UnknownValue 
             else UnionCaseValue (ucref, Array.map abstractExprInfo vinfos)
 
-<<<<<<< HEAD
-        | SizeValue(_vdepth, vinfo)   ->
-=======
         | SizeValue(_vdepth, vinfo) ->
->>>>>>> 88d18d99
             MakeSizedValueInfo (abstractExprInfo vinfo)
 
         | UnknownValue  
         | ConstExprValue _   
         | CurriedLambdaValue _ 
-<<<<<<< HEAD
-        | ConstValue _  -> ivalue
-=======
         | ConstValue _ -> ivalue
->>>>>>> 88d18d99
 
     and abstractValInfo v = 
         { ValExprInfo=abstractExprInfo v.ValExprInfo 
@@ -1172,15 +1105,9 @@
            ValInfos = 
                ValInfos(ss.ValInfos.Entries 
                          |> Seq.filter (fun (vref, _) -> not (hiddenVal vref.Deref))
-<<<<<<< HEAD
-                         |> Seq.map (fun (vref, e) -> check (* "its implementation uses a binding hidden by a signature" m *)  vref (abstractValInfo e) )) } 
-
-    and abstractLazyModulInfo (ss:LazyModuleInfo) = 
-=======
                          |> Seq.map (fun (vref, e) -> check (* "its implementation uses a binding hidden by a signature" m *) vref (abstractValInfo e) )) } 
 
     and abstractLazyModulInfo (ss: LazyModuleInfo) = 
->>>>>>> 88d18d99
           ss.Force() |> abstractModulInfo |> notlazy
 
     abstractLazyModulInfo
@@ -1190,23 +1117,14 @@
 
     let rec abstractModulInfo (ss: ModuleInfo) =
          { ModuleOrNamespaceInfos = NameMap.map (Lazy.force >> abstractModulInfo >> notlazy) ss.ModuleOrNamespaceInfos
-<<<<<<< HEAD
-           ValInfos =  ss.ValInfos.Filter (fun (v, _) -> v.MustInline) }
-=======
            ValInfos = ss.ValInfos.Filter (fun (v, _) -> v.MustInline) }
->>>>>>> 88d18d99
 
     and abstractLazyModulInfo ss = ss |> Lazy.force |> abstractModulInfo |> notlazy
       
     abstractLazyModulInfo
 
-<<<<<<< HEAD
-/// Hide information because of a "let ... in ..." or "let rec  ... in ... "
-let AbstractExprInfoByVars (boundVars:Val list, boundTyVars) ivalue =
-=======
 /// Hide information because of a "let ... in ..." or "let rec ... in ... "
 let AbstractExprInfoByVars (boundVars: Val list, boundTyVars) ivalue =
->>>>>>> 88d18d99
   // Module and member bindings can be skipped when checking abstraction, since abstraction of these values has already been done when 
   // we hit the end of the module and called AbstractLazyModulInfoByHiding. If we don't skip these then we end up quadtratically retraversing  
   // the inferred optimization data, i.e. at each binding all the way up a sequences of 'lets' in a module. 
@@ -1290,13 +1208,6 @@
          { ValExprInfo=remapExprInfo v.ValExprInfo
            ValMakesNoCriticalTailcalls=v.ValMakesNoCriticalTailcalls }
 
-<<<<<<< HEAD
-    let remapValInfo v = 
-         { ValExprInfo=remapExprInfo v.ValExprInfo
-           ValMakesNoCriticalTailcalls=v.ValMakesNoCriticalTailcalls }
-
-=======
->>>>>>> 88d18d99
     let rec remapModulInfo ss =
          { ModuleOrNamespaceInfos = ss.ModuleOrNamespaceInfos |> NameMap.map remapLazyModulInfo
            ValInfos = 
@@ -1547,13 +1458,8 @@
 
 let TryEliminateLet cenv env bind e2 m = 
     match TryEliminateBinding cenv env bind e2 m with 
-<<<<<<< HEAD
-    | Some e2R -> e2R, -localVarSize  (* eliminated a let, hence reduce size estimate *)
-    | None -> mkLetBind m bind e2 , 0
-=======
     | Some e2R -> e2R, -localVarSize (* eliminated a let, hence reduce size estimate *)
     | None -> mkLetBind m bind e2, 0
->>>>>>> 88d18d99
 
 /// Detect the application of a value to an arbitrary number of arguments
 let rec (|KnownValApp|_|) expr = 
@@ -1721,11 +1627,7 @@
     | Expr.App(Expr.Val (vref, _, _), _, tyargs, [obj; MaybeRefTupled args], _) -> Some (vref, tyargs, obj, args)
     | _ -> None
 
-<<<<<<< HEAD
-let (|InstanceMethodApp|_|) g (expectedValRef:ValRef) e = 
-=======
 let (|InstanceMethodApp|_|) g (expectedValRef: ValRef) e = 
->>>>>>> 88d18d99
     match e with 
     | AnyInstanceMethodApp (vref, tyargs, obj, args) when valRefEq g vref expectedValRef -> Some (tyargs, obj, args)
     | _ -> None
@@ -1735,13 +1637,8 @@
     | _ -> None
 
 let (|QueryFor|_|) g = function
-<<<<<<< HEAD
-    | InstanceMethodApp g g.query_for_vref  ([srcTy;qTy;resTy;_qInnerTy], _builder, [src;selector]) ->  Some (qTy, srcTy, resTy, src, selector)
-    | _ ->  None
-=======
     | InstanceMethodApp g g.query_for_vref ([srcTy;qTy;resTy;_qInnerTy], _builder, [src;selector]) -> Some (qTy, srcTy, resTy, src, selector)
     | _ -> None
->>>>>>> 88d18d99
 
 let (|QueryYield|_|) g = function
     | InstanceMethodApp g g.query_yield_vref ([resTy;qTy], _builder, [res]) -> Some (qTy, resTy, res)
@@ -1787,17 +1684,10 @@
 //
 //  <qexprOuter> := 
 //     | query.Select(<qexprInner>, <other-arguments>) --> IQueryable if qexprInner is IQueryable, otherwise seq { qexprInner' } 
-<<<<<<< HEAD
-//     | query.For(<qexprInner>, <other-arguments>)    --> IQueryable if qexprInner is IQueryable, otherwise seq { qexprInner' } 
-//     | query.Yield <expr>                            --> not IQueryable, seq { <expr> } 
-//     | query.YieldFrom <expr>                        --> not IQueryable, seq { yield! <expr> } 
-//     | query.Op(<qexprOuter>, <other-arguments>)     --> IQueryable if qexprOuter is IQueryable, otherwise query.Op(qexpOuter', <other-arguments>)   
-=======
 //     | query.For(<qexprInner>, <other-arguments>) --> IQueryable if qexprInner is IQueryable, otherwise seq { qexprInner' } 
 //     | query.Yield <expr> --> not IQueryable, seq { <expr> } 
 //     | query.YieldFrom <expr> --> not IQueryable, seq { yield! <expr> } 
 //     | query.Op(<qexprOuter>, <other-arguments>) --> IQueryable if qexprOuter is IQueryable, otherwise query.Op(qexpOuter', <other-arguments>)   
->>>>>>> 88d18d99
 let rec tryRewriteToSeqCombinators g (e: Expr) = 
     let m = e.Range
     match e with 
@@ -1852,11 +1742,7 @@
 ///
 /// We check if the combinators are marked with tag IEnumerable - if do, we optimize the "Run" and quotation away, since RunQueryAsEnumerable simply performs
 /// an eval.
-<<<<<<< HEAD
-let TryDetectQueryQuoteAndRun cenv (expr:Expr) = 
-=======
 let TryDetectQueryQuoteAndRun cenv (expr: Expr) = 
->>>>>>> 88d18d99
     let g = cenv.g
     match expr with
     | QueryRun g (bodyOfRun, reqdResultInfo) -> 
@@ -1941,11 +1827,7 @@
     mref.ArgCount = 1 && mref.ArgTypes.Head.BasicQualifiedName = "System.String[]"
     
 /// Optimize/analyze an expression
-<<<<<<< HEAD
-let rec OptimizeExpr cenv (env:IncrementalOptimizationEnv) expr =
-=======
 let rec OptimizeExpr cenv (env: IncrementalOptimizationEnv) expr =
->>>>>>> 88d18d99
 
     // Eliminate subsumption coercions for functions. This must be done post-typechecking because we need
     // complete inference types.
@@ -1993,20 +1875,12 @@
         let ty = mkMultiLambdaTy m argvs rty
         OptimizeLambdas None cenv env topValInfo expr ty
 
-<<<<<<< HEAD
-    | Expr.TyLambda(_lambdaId, tps, _body, _m, rty)  -> 
-=======
     | Expr.TyLambda(_lambdaId, tps, _body, _m, rty) -> 
->>>>>>> 88d18d99
         let topValInfo = ValReprInfo (ValReprInfo.InferTyparInfo tps, [], ValReprInfo.unnamedRetVal)
         let ty = mkForallTyIfNeeded tps rty
         OptimizeLambdas None cenv env topValInfo expr ty
 
-<<<<<<< HEAD
-    | Expr.TyChoose _  -> 
-=======
     | Expr.TyChoose _ -> 
->>>>>>> 88d18d99
         OptimizeExpr cenv env (TypeRelations.ChooseTyparSolutionsForFreeChoiceTypars cenv.g cenv.amap expr)
 
     | Expr.Match(spMatch, exprm, dtree, targets, m, ty) -> 
@@ -2201,13 +2075,8 @@
         | _ -> None
     match knownValue with 
     | Some valu -> 
-<<<<<<< HEAD
-        match TryOptimizeVal cenv env (false, valu, m)  with 
-        | Some res -> OptimizeExpr cenv env res  (* discard e1 since guard ensures it has no effects *)
-=======
         match TryOptimizeVal cenv env (false, valu, m) with 
         | Some res -> OptimizeExpr cenv env res (* discard e1 since guard ensures it has no effects *)
->>>>>>> 88d18d99
         | None -> OptimizeExprOpFallback cenv env (op, tyargs, argsR, m) arginfos valu
     | None -> OptimizeExprOpFallback cenv env (op, tyargs, argsR, m) arginfos UnknownValue
 
@@ -2342,13 +2211,8 @@
     let env = BindInternalValToUnknown cenv v env 
     let e3R, e3info = OptimizeExpr cenv env e3 
     // Try to replace F#-style loops with C# style loops that recompute their bounds but which are compiled more efficiently by the JITs, e.g.
-<<<<<<< HEAD
-    //  F#  "for x = 0 to arr.Length - 1 do ..." --> C# "for (int x = 0; x < arr.Length; x++) { ... }"
-    //  F#  "for x = 0 to 10 do ..." --> C# "for (int x = 0; x < 11; x++) { ... }"
-=======
     //  F# "for x = 0 to arr.Length - 1 do ..." --> C# "for (int x = 0; x < arr.Length; x++) { ... }"
     //  F# "for x = 0 to 10 do ..." --> C# "for (int x = 0; x < 11; x++) { ... }"
->>>>>>> 88d18d99
     let e2R, dir = 
         match dir, e2R with 
         // detect upwards for loops with bounds of the form "arr.Length - 1" and convert them to a C#-style for loop
@@ -2423,11 +2287,7 @@
               HasEffect = flag <> NormalSeq || e1info.HasEffect || e2info.HasEffect
               MightMakeCriticalTailcall = 
                   (if flag = NormalSeq then e2info.MightMakeCriticalTailcall 
-<<<<<<< HEAD
-                   else  e1info.MightMakeCriticalTailcall || e2info.MightMakeCriticalTailcall)
-=======
                    else e1info.MightMakeCriticalTailcall || e2info.MightMakeCriticalTailcall)
->>>>>>> 88d18d99
               // can't propagate value: must access result of computation for its effects 
               Info = UnknownValue }))
 
@@ -2438,11 +2298,7 @@
         // Is it quadratic or quasi-quadtratic?
         if ValueIsUsedOrHasEffect cenv (fun () -> (freeInExpr CollectLocals bodyR).FreeLocals) (bindR, bindingInfo) then
             // Eliminate let bindings on the way back up
-<<<<<<< HEAD
-            let exprR, adjust = TryEliminateLet cenv env  bindR bodyR m 
-=======
             let exprR, adjust = TryEliminateLet cenv env bindR bodyR m 
->>>>>>> 88d18d99
             exprR, 
             { TotalSize = bindingInfo.TotalSize + bodyInfo.TotalSize + adjust 
               FunctionSize = bindingInfo.FunctionSize + bodyInfo.FunctionSize + adjust 
@@ -2520,11 +2376,7 @@
         info
 
 /// Optimize/analyze a while loop
-<<<<<<< HEAD
-and OptimizeWhileLoop cenv env  (spWhile, marker, e1, e2, m) =
-=======
 and OptimizeWhileLoop cenv env (spWhile, marker, e1, e2, m) =
->>>>>>> 88d18d99
     let e1R, e1info = OptimizeExpr cenv env e1 
     let e2R, e2info = OptimizeExpr cenv env e2 
     mkWhile cenv.g (spWhile, marker, e1R, e2R, m), 
@@ -2538,11 +2390,7 @@
 /// a witness (should always be possible due to compulsory inlining of any
 /// code that contains calls to member constraints, except when analyzing 
 /// not-yet-inlined generic code)
-<<<<<<< HEAD
-and OptimizeTraitCall cenv env   (traitInfo, args, m) =
-=======
 and OptimizeTraitCall cenv env (traitInfo, args, m) =
->>>>>>> 88d18d99
 
     // Resolve the static overloading early (during the compulsory rewrite phase) so we can inline. 
     match ConstraintSolver.CodegenWitnessThatTypeSupportsTraitConstraint cenv.TcVal cenv.g cenv.amap m traitInfo args with
@@ -2550,11 +2398,7 @@
     | OkResult (_, Some expr) -> OptimizeExpr cenv env expr
 
     // Resolution fails when optimizing generic code, ignore the failure
-<<<<<<< HEAD
-    |  _ -> 
-=======
     | _ -> 
->>>>>>> 88d18d99
         let argsR, arginfos = OptimizeExprsThenConsiderSplits cenv env args 
         OptimizeExprOpFallback cenv env (TOp.TraitCall(traitInfo), [], argsR, m) arginfos UnknownValue 
 
@@ -2576,11 +2420,7 @@
          // If the more specific info didn't reveal an inline then use the value 
          match TryOptimizeVal cenv env (mustInline, detail, m) with 
           | Some e -> Some e
-<<<<<<< HEAD
-          | None ->  Some(exprForValRef m vR)
-=======
           | None -> Some(exprForValRef m vR)
->>>>>>> 88d18d99
 
     | ConstExprValue(_size, expr) ->
         Some (remarkExpr m (copyExpr cenv.g CloneAllAndMarkExprValsAsCompilerGenerated expr))
@@ -2602,11 +2442,7 @@
     if vinfo.HasEffect then None else TryOptimizeVal cenv env (false, vinfo.Info, m)
 
 /// Add 'v1 = v2' information into the information stored about a value
-<<<<<<< HEAD
-and AddValEqualityInfo g m (v:ValRef) info =
-=======
 and AddValEqualityInfo g m (v: ValRef) info =
->>>>>>> 88d18d99
     // ValValue is information that v = v2, where v2 does not change 
     // So we can't record this information for mutable values. An exception can be made
     // for "outArg" values arising from method calls since they are only temporarily mutable
@@ -2617,11 +2453,7 @@
         {info with Info= MakeValueInfoForValue g m v info.Info}
 
 /// Optimize/analyze a use of a value
-<<<<<<< HEAD
-and OptimizeVal cenv env expr (v:ValRef, m) =
-=======
 and OptimizeVal cenv env expr (v: ValRef, m) =
->>>>>>> 88d18d99
     let valInfoForVal = GetInfoForVal cenv env m v 
 
     match TryOptimizeVal cenv env (v.MustInline, valInfoForVal.ValExprInfo, m) with
@@ -2945,11 +2777,7 @@
         if isGetHashCode then None else
 
         // Inlining lambda 
-<<<<<<< HEAD
-  (* ----------       printf "Inlining lambda near %a = %s\n"  outputRange m (showL (exprL f2))  (* JAMES: *) ----------*)
-=======
   (* ---------- printf "Inlining lambda near %a = %s\n" outputRange m (showL (exprL f2)) (* JAMES: *) ----------*)
->>>>>>> 88d18d99
         let f2R = remarkExpr m (copyExpr cenv.g CloneAllAndMarkExprValsAsCompilerGenerated f2)
         // Optimizing arguments after inlining
 
@@ -2957,11 +2785,7 @@
         // inlining kicking into effect 
         let argsR = args |> List.map (fun e -> let eR, _einfo = OptimizeExpr cenv env e in eR) 
         // Beta reduce. MakeApplicationAndBetaReduce cenv.g does all the hard work. 
-<<<<<<< HEAD
-        // Inlining:  beta reducing 
-=======
         // Inlining: beta reducing 
->>>>>>> 88d18d99
         let exprR = MakeApplicationAndBetaReduce cenv.g (f2R, f2ty, [tyargs], argsR, m)
         // Inlining: reoptimizing
         Some(OptimizeExpr cenv {env with dontInline= Zset.add lambdaId env.dontInline} exprR)
@@ -3148,11 +2972,7 @@
   ConsiderSplitToMethod true cenv.settings.veryBigExprSize cenv env (eR, einfo) 
 
 /// Decide whether to List.unzip a sub-expression into a new method
-<<<<<<< HEAD
-and ComputeSplitToMethodCondition flag threshold cenv env (e:Expr, einfo) = 
-=======
 and ComputeSplitToMethodCondition flag threshold cenv env (e: Expr, einfo) = 
->>>>>>> 88d18d99
     flag &&
     // REVIEW: The method splitting optimization is completely disabled if we are not taking tailcalls.
     // REVIEW: This should only apply to methods that actually make self-tailcalls (tested further below).
@@ -3311,11 +3131,7 @@
         | Some df -> let dfR, einfo = OptimizeDecisionTree cenv env m df in Some dfR, [einfo] 
     let size = (dinfos.Length + cinfos.Length) * 2
     let info = CombineValueInfosUnknown (einfo :: cinfos @ dinfos)
-<<<<<<< HEAD
-    let info = { info with TotalSize = info.TotalSize + size; FunctionSize = info.FunctionSize + size;  }
-=======
     let info = { info with TotalSize = info.TotalSize + size; FunctionSize = info.FunctionSize + size; }
->>>>>>> 88d18d99
     TDSwitch (eR, casesR, dfltR, m), info
 
 and OptimizeBinding cenv isRec env (TBind(vref, expr, spBind)) =
@@ -3360,11 +3176,7 @@
             | UnknownValue | ConstValue _ | ConstExprValue _ -> ivalue
             | SizeValue(_, a) -> MakeSizedValueInfo (cut a) 
 
-<<<<<<< HEAD
-        let einfo = if vref.MustInline  then einfo else {einfo with Info = cut einfo.Info } 
-=======
         let einfo = if vref.MustInline then einfo else {einfo with Info = cut einfo.Info } 
->>>>>>> 88d18d99
 
         let einfo = 
             if (not vref.MustInline && not (cenv.settings.KeepOptimizationValues())) ||
@@ -3473,11 +3285,7 @@
                 mtyp.ModuleAndNamespaceDefinitions |> List.iter elimModSpec
                 mty
 
-<<<<<<< HEAD
-            and elimModSpec (mspec:ModuleOrNamespace) = 
-=======
             and elimModSpec (mspec: ModuleOrNamespace) = 
->>>>>>> 88d18d99
                 let mtyp = elimModTy mspec.ModuleOrNamespaceType 
                 mspec.entity_modul_contents <- MaybeLazy.Strict mtyp
 
@@ -3490,11 +3298,7 @@
                     if Zset.contains bind.Var deadSet then TMDefRec(false, [], [], m) else x
                 | TMDefDo _ -> x
                 | TMDefs(defs) -> TMDefs(List.map elimModDef defs) 
-<<<<<<< HEAD
-                | TMAbstract _ ->  x 
-=======
                 | TMAbstract _ -> x 
->>>>>>> 88d18d99
 
             and elimModuleBinding x = 
                 match x with 
@@ -3535,11 +3339,7 @@
         let env = BindValsInModuleOrNamespace cenv info env
         (TMAbstract(mexpr), info), (env, bindInfosColl)
 
-<<<<<<< HEAD
-    | TMDefLet(bind, m)  ->
-=======
     | TMDefLet(bind, m) ->
->>>>>>> 88d18d99
         let ((bindR, binfo) as bindInfo), env = OptimizeBinding cenv false env bind
         (TMDefLet(bindR, m), 
          notlazy { ValInfos=ValInfos [mkValBind bind (mkValInfo binfo bind.Var)] 
@@ -3549,11 +3349,7 @@
     | TMDefDo(e, m) ->
         let (e, _einfo) = OptimizeExpr cenv env e
         (TMDefDo(e, m), EmptyModuleInfo), 
-<<<<<<< HEAD
-        (env , bindInfosColl)
-=======
         (env, bindInfosColl)
->>>>>>> 88d18d99
 
     | TMDefs(defs) -> 
         let (defs, info), (env, bindInfosColl) = OptimizeModuleDefs cenv (env, bindInfosColl) defs 
@@ -3565,11 +3361,7 @@
     match x with
     | ModuleOrNamespaceBinding.Binding bind -> 
         let ((bindR, binfo) as bindInfo), env = OptimizeBinding cenv true env bind
-<<<<<<< HEAD
-        (ModuleOrNamespaceBinding.Binding  bindR, Choice1Of2 (bindR, binfo)), (env, [ bindInfo ] :: bindInfosColl)
-=======
         (ModuleOrNamespaceBinding.Binding bindR, Choice1Of2 (bindR, binfo)), (env, [ bindInfo ] :: bindInfosColl)
->>>>>>> 88d18d99
     | ModuleOrNamespaceBinding.Module(mspec, def) ->
         let id = mspec.Id
         let (def, info), (_, bindInfosColl) = OptimizeModuleDef cenv (env, bindInfosColl) def 
@@ -3583,11 +3375,7 @@
     (defs, UnionOptimizationInfos minfos), (env, bindInfosColl)
    
 and OptimizeImplFileInternal cenv env isIncrementalFragment hidden (TImplFile(qname, pragmas, mexpr, hasExplicitEntryPoint, isScript, anonRecdTypes)) =
-<<<<<<< HEAD
-    let env, mexprR, minfo  = 
-=======
     let env, mexprR, minfo = 
->>>>>>> 88d18d99
         match mexpr with 
         // FSI: FSI compiles everything as if you're typing incrementally into one module 
         // This means the fragment is not truly a constrained module as later fragments will be typechecked 
@@ -3596,11 +3384,7 @@
         | ModuleOrNamespaceExprWithSig(mty, def, m) when isIncrementalFragment -> 
             let (def, minfo), (env, _bindInfosColl) = OptimizeModuleDef cenv (env, []) def 
             env, ModuleOrNamespaceExprWithSig(mty, def, m), minfo
-<<<<<<< HEAD
-        |  _ -> 
-=======
         | _ -> 
->>>>>>> 88d18d99
             let mexprR, minfo = OptimizeModuleExpr cenv env mexpr
             let env = BindValsInModuleOrNamespace cenv minfo env
             let env = { env with localExternalVals=env.localExternalVals.MarkAsCollapsible() } // take the chance to flatten to a dictionary
@@ -3658,11 +3442,7 @@
     | SizeValue (_adepth, a) ->
         p_ExprValueInfo a st
 
-<<<<<<< HEAD
-and p_ValInfo (v:ValInfo) st = 
-=======
 and p_ValInfo (v: ValInfo) st = 
->>>>>>> 88d18d99
     p_ExprValueInfo v.ValExprInfo st
     p_bool v.ValMakesNoCriticalTailcalls st
 
