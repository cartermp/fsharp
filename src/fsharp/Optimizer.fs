// Copyright (c) Microsoft Corporation.  All Rights Reserved.  See License.txt in the project root for license information.

//-------------------------------------------------------------------------
// The F# expression simplifier. The main aim is to inline simple, known functions
// and constant values, and to eliminate non-side-affecting bindings that 
// are never used.
//------------------------------------------------------------------------- 


module internal FSharp.Compiler.Optimizer

open Internal.Utilities
open FSharp.Compiler.AbstractIL.Diagnostics
open FSharp.Compiler.AbstractIL.IL
open FSharp.Compiler.AbstractIL.Internal
open FSharp.Compiler.AbstractIL.Internal.Library

open FSharp.Compiler
open FSharp.Compiler.Lib
open FSharp.Compiler.Range
open FSharp.Compiler.Ast
open FSharp.Compiler.AttributeChecking
open FSharp.Compiler.ErrorLogger
open FSharp.Compiler.Infos
open FSharp.Compiler.Tast 
open FSharp.Compiler.TastPickle
open FSharp.Compiler.Tastops
open FSharp.Compiler.Tastops.DebugPrint
open FSharp.Compiler.TcGlobals
open FSharp.Compiler.Layout
open FSharp.Compiler.Layout.TaggedTextOps
open FSharp.Compiler.TypeRelations

open System.Collections.Generic

#if DEBUG
let verboseOptimizationInfo = 
    try not (System.String.IsNullOrEmpty (System.Environment.GetEnvironmentVariable "FSHARP_verboseOptimizationInfo"))  with _ -> false
let verboseOptimizations = 
    try not (System.String.IsNullOrEmpty (System.Environment.GetEnvironmentVariable "FSHARP_verboseOptimizations")) with _ -> false
#else
let [<Literal>] verboseOptimizationInfo = false
let [<Literal>] verboseOptimizations = false
#endif

let i_ldlen = [ I_ldlen; (AI_conv DT_I4)  ] 

/// size of a function call 
let [<Literal>] callSize = 1  

/// size of a for/while loop
let [<Literal>] forAndWhileLoopSize = 5 

/// size of a try/catch 
let [<Literal>] tryCatchSize = 5  

/// size of a try/finally
let [<Literal>] tryFinallySize = 5 

/// Total cost of a closure. Each closure adds a class definition
let [<Literal>] closureTotalSize = 10 

/// Total cost of a method definition
let [<Literal>] methodDefnTotalSize = 1  

type TypeValueInfo =
  | UnknownTypeValue 

/// Partial information about an expression.
///
/// We store one of these for each value in the environment, including values 
/// which we know little or nothing about. 
type ExprValueInfo =
  | UnknownValue

  /// SizeValue(size, value)
  /// 
  /// Records size info (maxDepth) for an ExprValueInfo 
  | SizeValue   of int * ExprValueInfo        

  /// ValValue(vref, value)
  ///
  /// Records that a value is equal to another value, along with additional
  /// information.
  | ValValue of ValRef * ExprValueInfo    

  | TupleValue of ExprValueInfo[]
  
  /// RecdValue(tycon, values)
  ///
  /// INVARIANT: values are in field definition order .
  | RecdValue of TyconRef * ExprValueInfo[]      

  | UnionCaseValue of UnionCaseRef * ExprValueInfo[]

  | ConstValue of Const * TType

  /// CurriedLambdaValue(id, arity, size, lambdaExpression, ty)
  ///    
  ///    arities: The number of bunches of untupled args and type args, and 
  ///             the number of args in each bunch. NOTE: This include type arguments.
  ///    expr: The value, a lambda term.
  ///    ty: The type of lamba term
  | CurriedLambdaValue of  Unique * int * int * Expr * TType

  /// ConstExprValue(size, value)
  | ConstExprValue of int * Expr

type ValInfo =
    { ValMakesNoCriticalTailcalls: bool

      ValExprInfo: ExprValueInfo 
    }

//-------------------------------------------------------------------------
// Partial information about entire namespace fragments or modules
//
// This is a somewhat nasty data structure since 
//   (a) we need the lookups to be very efficient
//   (b) we need to be able to merge these efficiently while building up the overall data for a module
//   (c) we pickle these to the binary optimization data format
//   (d) we don't want the process of unpickling the data structure to 
//       dereference/resolve all the ValRef's in the data structure, since
//       this would be slow on startup and a potential failure point should
//       any of the destination values not dereference correctly.
//
// It doesn't yet feel like we've got this data structure as good as it could be
//------------------------------------------------------------------------- 

/// Table of the values contained in one module
type ValInfos(entries) =

    let valInfoTable = 
        lazy (let t = ValHash.Create () 
              for (vref:ValRef, x) in entries do 
                   t.Add (vref.Deref, (vref, x))
              t)

    // The compiler ValRef's into fslib stored in env.fs break certain invariants that hold elsewhere, 
    // because they dereference to point to Val's from signatures rather than Val's from implementations.
    // Thus a backup alternative resolution technique is needed for these.
    let valInfosForFslib = 
        lazy (
            let dict = Dictionary<_, _>()
            for (vref, _x) as p in entries do 
                let vkey = vref.Deref.GetLinkagePartialKey()
                dict.Add(vkey, p) |> ignore
            dict)

    member x.Entries = valInfoTable.Force().Values

    member x.Map f = ValInfos(Seq.map f x.Entries)

    member x.Filter f = ValInfos(Seq.filter f x.Entries)

    member x.TryFind (v:ValRef) = valInfoTable.Force().TryFind v.Deref

    member x.TryFindForFslib (v:ValRef) = valInfosForFslib.Force().TryGetValue(v.Deref.GetLinkagePartialKey())

type ModuleInfo = 
    { ValInfos: ValInfos
      ModuleOrNamespaceInfos: NameMap<LazyModuleInfo> }
          
and LazyModuleInfo = Lazy<ModuleInfo>

type ImplFileOptimizationInfo = LazyModuleInfo

type CcuOptimizationInfo = LazyModuleInfo

#if DEBUG
let braceL x = leftL (tagText "{") ^^ x ^^ rightL (tagText "}")
let seqL xL xs = Seq.fold (fun z x -> z @@ xL x)  emptyL xs
let namemapL xL xmap = NameMap.foldBack (fun nm x z -> xL nm x @@ z)  xmap emptyL

let rec exprValueInfoL g exprVal = 
    match exprVal with
    | ConstValue (x, ty)         -> NicePrint.layoutConst g ty x
    | UnknownValue             -> wordL (tagText "?")
    | SizeValue (_, vinfo)      -> exprValueInfoL g vinfo
    | ValValue (vr, vinfo)      -> bracketL ((valRefL vr ^^ wordL (tagText "alias")) --- exprValueInfoL g vinfo)
    | TupleValue vinfos    -> bracketL (exprValueInfosL g vinfos)
    | RecdValue (_, vinfos)     -> braceL   (exprValueInfosL g vinfos)
    | UnionCaseValue (ucr, vinfos) -> unionCaseRefL ucr ^^ bracketL (exprValueInfosL g vinfos)
    | CurriedLambdaValue(_lambdaId, _arities, _bsize, expr, _ety) -> wordL (tagText "lam") ++ exprL expr (* (sprintf "lam(size=%d)" bsize) *)
    | ConstExprValue (_size, x)  -> exprL x

and exprValueInfosL g vinfos = commaListL (List.map (exprValueInfoL g) (Array.toList vinfos))

and moduleInfoL g (x:LazyModuleInfo) = 
    let x = x.Force()
    braceL ((wordL (tagText "Modules: ") @@ (x.ModuleOrNamespaceInfos |> namemapL (fun nm x -> wordL (tagText nm) ^^ moduleInfoL g x) ) )
            @@ (wordL (tagText "Values:") @@ (x.ValInfos.Entries |> seqL (fun (vref, x) -> valRefL vref ^^ valInfoL g x) )))

and valInfoL g (x:ValInfo) = 
    braceL ((wordL (tagText "ValExprInfo: ") @@ exprValueInfoL g x.ValExprInfo) 
            @@ (wordL (tagText "ValMakesNoCriticalTailcalls:") @@ wordL (tagText (if x.ValMakesNoCriticalTailcalls then "true" else "false"))))
#endif

type Summary<'Info> =
    { Info: 'Info 
      
      /// What's the contribution to the size of this function?
      FunctionSize: int 
      
      /// What's the total contribution to the size of the assembly, including closure classes etc.?
      TotalSize: int 
      
      /// Meaning: could mutate, could non-terminate, could raise exception 
      /// One use: an effect expr can not be eliminated as dead code (e.g. sequencing)
      /// One use: an effect=false expr can not throw an exception? so try-catch is removed.
      HasEffect: bool  
      
      /// Indicates that a function may make a useful tailcall, hence when called should itself be tailcalled
      MightMakeCriticalTailcall: bool  
    }

//-------------------------------------------------------------------------
// BoundValueInfoBySize
// Note, this is a different notion of "size" to the one used for inlining heuristics
//------------------------------------------------------------------------- 

let rec SizeOfValueInfos (arr:_[]) =
    if arr.Length <= 0 then 0 else max 0 (SizeOfValueInfo arr.[0])

and SizeOfValueInfo x =
    match x with
    | SizeValue (vdepth, _v)    -> vdepth // terminate recursion at CACHED size nodes
    | ConstValue (_x, _)        -> 1
    | UnknownValue             -> 1
    | ValValue (_vr, vinfo)     -> SizeOfValueInfo vinfo + 1
    | TupleValue vinfos
    | RecdValue (_, vinfos)
    | UnionCaseValue (_, vinfos) -> 1 + SizeOfValueInfos vinfos
    | CurriedLambdaValue(_lambdaId, _arities, _bsize, _expr, _ety) -> 1
    | ConstExprValue (_size, _) -> 1

let [<Literal>] minDepthForASizeNode = 5  // for small vinfos do not record size info, save space

let rec MakeValueInfoWithCachedSize vdepth v =
    match v with
    | SizeValue(_, v) -> MakeValueInfoWithCachedSize vdepth v
    | _ -> if vdepth > minDepthForASizeNode then SizeValue(vdepth, v) else v (* add nodes to stop recursion *)
    
let MakeSizedValueInfo v =
    let vdepth = SizeOfValueInfo v
    MakeValueInfoWithCachedSize vdepth v

let BoundValueInfoBySize vinfo =
    let rec bound depth x =
        if depth < 0 then 
            UnknownValue
        else
            match x with
            | SizeValue (vdepth, vinfo) -> if vdepth < depth then x else MakeSizedValueInfo (bound depth vinfo)
            | ValValue (vr, vinfo) -> ValValue (vr, bound (depth-1) vinfo)
            | TupleValue vinfos -> TupleValue (Array.map (bound (depth-1)) vinfos)
            | RecdValue (tcref, vinfos) -> RecdValue  (tcref, Array.map (bound (depth-1)) vinfos)
            | UnionCaseValue (ucr, vinfos) -> UnionCaseValue (ucr, Array.map (bound (depth-1)) vinfos)
            | ConstValue _ -> x
            | UnknownValue -> x
            | CurriedLambdaValue(_lambdaId, _arities, _bsize, _expr, _ety) -> x
            | ConstExprValue (_size, _) -> x
    let maxDepth  = 6   (* beware huge constants! *)
    let trimDepth = 3
    let vdepth = SizeOfValueInfo vinfo
    if vdepth > maxDepth 
    then MakeSizedValueInfo (bound trimDepth vinfo)
    else MakeValueInfoWithCachedSize vdepth vinfo

//-------------------------------------------------------------------------
// Settings and optimizations
//------------------------------------------------------------------------- 

let [<Literal>] jitOptDefault = true

let [<Literal>] localOptDefault = true

let [<Literal>] crossModuleOptDefault = true

type OptimizationSettings = 
    { abstractBigTargets : bool
      
      jitOptUser : bool option
      
      localOptUser : bool option
      
      crossModuleOptUser : bool option 
      
      /// size after which we start chopping methods in two, though only at match targets 
      bigTargetSize : int   
      
      /// size after which we start enforcing splitting sub-expressions to new methods, to avoid hitting .NET IL limitations 
      veryBigExprSize : int 
      
      /// The size after which we don't inline
      lambdaInlineThreshold : int  
      
      /// For unit testing
      reportingPhase : bool
      
      reportNoNeedToTailcall: bool
      
      reportFunctionSizes : bool 
      
      reportHasEffect : bool 
      
      reportTotalSizes : bool
    }

    static member Defaults = 
        { abstractBigTargets = false
          jitOptUser = None
          localOptUser = None
          bigTargetSize = 100  
          veryBigExprSize = 3000 
          crossModuleOptUser = None
          lambdaInlineThreshold = 6
          reportingPhase = false
          reportNoNeedToTailcall = false
          reportFunctionSizes = false
          reportHasEffect = false
          reportTotalSizes = false
        }

    member x.jitOpt() = match x.jitOptUser with Some f -> f | None -> jitOptDefault

    member x.localOpt () = match x.localOptUser with Some f -> f | None -> localOptDefault

    member x.crossModuleOpt () = x.localOpt () && (match x.crossModuleOptUser with Some f -> f | None -> crossModuleOptDefault)

    member x.KeepOptimizationValues() = x.crossModuleOpt ()

    /// inline calls?
    member x.InlineLambdas () = x.localOpt ()  

    /// eliminate unused bindings with no effect 
    member x.EliminateUnusedBindings () = x.localOpt () 

    /// eliminate try around expr with no effect 
    member x.EliminateTryCatchAndTryFinally () = false // deemed too risky, given tiny overhead of including try/catch. See https://github.com/Microsoft/visualfsharp/pull/376

    /// eliminate first part of seq if no effect 
    member x.EliminateSequential () = x.localOpt () 

    /// determine branches in pattern matching
    member x.EliminateSwitch () = x.localOpt () 

    member x.EliminateRecdFieldGet () = x.localOpt () 

    member x.EliminateTupleFieldGet () = x.localOpt () 

    member x.EliminatUnionCaseFieldGet () = x.localOpt () 

    /// eliminate non-compiler generated immediate bindings 
    member x.EliminateImmediatelyConsumedLocals() = x.localOpt () 

    /// expand "let x = (exp1, exp2, ...)" bind fields as prior tmps 
    member x.ExpandStructrualValues() = x.localOpt () 

type cenv =
    { g: TcGlobals
      
      TcVal : ConstraintSolver.TcValF
      
      amap: Import.ImportMap
      
      optimizing: bool
      
      scope: CcuThunk 
      
      localInternalVals: System.Collections.Generic.Dictionary<Stamp, ValInfo> 
      
      settings: OptimizationSettings
      
      emitTailcalls: bool
      
      /// cache methods with SecurityAttribute applied to them, to prevent unnecessary calls to ExistsInEntireHierarchyOfType
      casApplied : Dictionary<Stamp, bool>
    }

type IncrementalOptimizationEnv =
    { /// An identifier to help with name generation
      latestBoundId: Ident option

      /// The set of lambda IDs we've inlined to reach this point. Helps to prevent recursive inlining 
      dontInline: Zset<Unique>  

      /// Recursively bound vars. If an sub-expression that is a candidate for method splitting
      /// contains any of these variables then don't split it, for fear of mucking up tailcalls.
      /// See FSharp 1.0 bug 2892
      dontSplitVars: ValMap<unit>

      /// Disable method splitting in loops
      inLoop: bool

      /// The Val for the function binding being generated, if any. 
      functionVal: (Val * Tast.ValReprInfo) option

      typarInfos: (Typar * TypeValueInfo) list 

      localExternalVals: LayeredMap<Stamp, ValInfo>

      globalModuleInfos: LayeredMap<string, LazyModuleInfo>   
    }

    static member Empty = 
        { latestBoundId = None 
          dontInline = Zset.empty Int64.order
          typarInfos = []
          functionVal = None 
          dontSplitVars = ValMap.Empty
          inLoop = false
          localExternalVals = LayeredMap.Empty 
          globalModuleInfos = LayeredMap.Empty }

//-------------------------------------------------------------------------
// IsPartialExprVal - is the expr fully known?
//------------------------------------------------------------------------- 

/// IsPartialExprVal indicates the cases where we cant rebuild an expression
let rec IsPartialExprVal x =
    match x with
    | UnknownValue -> true
    | TupleValue args | RecdValue (_, args) | UnionCaseValue (_, args) -> Array.exists IsPartialExprVal args
    | ConstValue _ | CurriedLambdaValue _ | ConstExprValue _ -> false
    | ValValue (_, a) 
    | SizeValue(_, a) -> IsPartialExprVal a

let CheckInlineValueIsComplete (v:Val) res =
    if v.MustInline && IsPartialExprVal res then
        errorR(Error(FSComp.SR.optValueMarkedInlineButIncomplete(v.DisplayName), v.Range))
        //System.Diagnostics.Debug.Assert(false, sprintf "Break for incomplete inline value %s" v.DisplayName)

let check (vref: ValRef) (res:ValInfo)  =
    CheckInlineValueIsComplete vref.Deref res.ValExprInfo
    (vref, res)

//-------------------------------------------------------------------------
// Bind information about values 
//------------------------------------------------------------------------- 

let EmptyModuleInfo = 
    notlazy { ValInfos = ValInfos([]); ModuleOrNamespaceInfos = Map.empty }

let rec UnionOptimizationInfos (minfos : seq<LazyModuleInfo>) = 
    notlazy
       { ValInfos =  
             ValInfos(seq { for minfo in minfos do yield! minfo.Force().ValInfos.Entries })

         ModuleOrNamespaceInfos = 
             minfos 
             |> Seq.map (fun m -> m.Force().ModuleOrNamespaceInfos) 
             |> NameMap.union UnionOptimizationInfos  }

let FindOrCreateModuleInfo n (ss: Map<_, _>) = 
    match ss.TryFind n with 
    | Some res -> res
    | None -> EmptyModuleInfo

let FindOrCreateGlobalModuleInfo n (ss: LayeredMap<_, _>) = 
    match ss.TryFind n with 
    | Some res -> res
    | None -> EmptyModuleInfo

let rec BindValueInSubModuleFSharpCore (mp:string[]) i (v:Val) vval ss =
    if i < mp.Length  then 
        {ss with ModuleOrNamespaceInfos = BindValueInModuleForFslib mp.[i] mp (i+1) v vval ss.ModuleOrNamespaceInfos }
    else 
        // REVIEW: this line looks quadratic for performance when compiling FSharp.Core
        {ss with ValInfos = ValInfos(Seq.append ss.ValInfos.Entries (Seq.singleton (mkLocalValRef v, vval))) }

and BindValueInModuleForFslib n mp i v vval (ss: NameMap<_>) =
    let old =  FindOrCreateModuleInfo n ss
    Map.add n (notlazy (BindValueInSubModuleFSharpCore mp i v vval (old.Force()))) ss

and BindValueInGlobalModuleForFslib n mp i v vval (ss: LayeredMap<_, _>) =
    let old =  FindOrCreateGlobalModuleInfo n ss
    ss.Add(n, notlazy (BindValueInSubModuleFSharpCore mp i v vval (old.Force())))

let BindValueForFslib (nlvref : NonLocalValOrMemberRef) v vval env =
    {env with globalModuleInfos = BindValueInGlobalModuleForFslib nlvref.AssemblyName nlvref.EnclosingEntity.nlr.Path 0 v vval env.globalModuleInfos }

let UnknownValInfo = { ValExprInfo=UnknownValue; ValMakesNoCriticalTailcalls=false }

let mkValInfo info (v:Val)  = { ValExprInfo=info.Info; ValMakesNoCriticalTailcalls= v.MakesNoCriticalTailcalls }

(* Bind a value *)
let BindInternalLocalVal cenv (v:Val) vval env = 
    let vval = if v.IsMutable then UnknownValInfo else vval
#if CHECKED
#else
    match vval.ValExprInfo with 
    | UnknownValue -> env
    | _ -> 
#endif
        cenv.localInternalVals.[v.Stamp] <- vval
        env
        
let BindExternalLocalVal cenv (v:Val) vval env = 
#if CHECKED
    CheckInlineValueIsComplete v vval
#endif

    let vval = if v.IsMutable then {vval with ValExprInfo=UnknownValue } else vval
    let env = 
#if CHECKED
#else
        match vval.ValExprInfo with 
        | UnknownValue -> env  
        | _ -> 
#endif
            { env with localExternalVals=env.localExternalVals.Add (v.Stamp, vval)  }
    // If we're compiling fslib then also bind the value as a non-local path to 
    // allow us to resolve the compiler-non-local-references that arise from env.fs
    //
    // Do this by generating a fake "looking from the outside in" non-local value reference for
    // v, dereferencing it to find the corresponding signature Val, and adding an entry for the signature val.
    //
    // A similar code path exists in ilxgen.fs for the tables of "representations" for values
    let env = 
        if cenv.g.compilingFslib then 
            // Passing an empty remap is sufficient for FSharp.Core.dll because it turns out the remapped type signature can
            // still be resolved.
            match tryRescopeVal cenv.g.fslibCcu Remap.Empty v with 
            | ValueSome vref -> BindValueForFslib vref.nlr v vval env 
            | _ -> env
        else env
    env

let rec BindValsInModuleOrNamespace cenv (mval:LazyModuleInfo) env =
    let mval = mval.Force()
    // do all the sub modules
    let env = (mval.ModuleOrNamespaceInfos, env) ||> NameMap.foldBackRange  (BindValsInModuleOrNamespace cenv) 
    let env = (env, mval.ValInfos.Entries) ||> Seq.fold (fun env (v:ValRef, vval) -> BindExternalLocalVal cenv v.Deref vval env) 
    env

let inline BindInternalValToUnknown cenv v env = 
#if CHECKED
    BindInternalLocalVal cenv v UnknownValue env
#else
    ignore cenv 
    ignore v
    env
#endif
let inline BindInternalValsToUnknown cenv vs env = 
#if CHECKED
    List.foldBack (BindInternalValToUnknown cenv) vs env
#else
    ignore cenv
    ignore vs
    env
#endif

let BindTypeVar tyv typeinfo env = { env with typarInfos= (tyv, typeinfo)::env.typarInfos } 

let BindTypeVarsToUnknown (tps:Typar list) env = 
    if isNil tps then env else
    // The optimizer doesn't use the type values it could track. 
    // However here we mutate to provide better names for generalized type parameters 
    // The names chosen are 'a', 'b' etc. These are also the compiled names in the IL code
    let nms = PrettyTypes.PrettyTyparNames (fun _ -> true) (env.typarInfos |> List.map (fun (tp, _) -> tp.Name) ) tps
    (tps, nms) ||> List.iter2 (fun tp nm -> 
            if PrettyTypes.NeedsPrettyTyparName tp  then 
                tp.typar_id <- ident (nm, tp.Range))      
    List.fold (fun sofar arg -> BindTypeVar arg UnknownTypeValue sofar) env tps 

let BindCcu (ccu:Tast.CcuThunk) mval env (_g:TcGlobals) = 
    { env with globalModuleInfos=env.globalModuleInfos.Add(ccu.AssemblyName, mval)  }

/// Lookup information about values 
let GetInfoForLocalValue cenv env (v:Val) m = 
    // Abstract slots do not have values 
    if v.IsDispatchSlot then UnknownValInfo 
    else
        let mutable res = Unchecked.defaultof<_> 
        let ok = cenv.localInternalVals.TryGetValue(v.Stamp, &res)
        if ok then res else
        match env.localExternalVals.TryFind v.Stamp with 
        | Some vval -> vval
        | None -> 
            if v.MustInline then
                errorR(Error(FSComp.SR.optValueMarkedInlineButWasNotBoundInTheOptEnv(fullDisplayTextOfValRef (mkLocalValRef v)), m))
#if CHECKED
            warning(Error(FSComp.SR.optLocalValueNotFoundDuringOptimization(v.DisplayName), m)) 
#endif
            UnknownValInfo 

let TryGetInfoForCcu env (ccu:CcuThunk) = env.globalModuleInfos.TryFind(ccu.AssemblyName)

let TryGetInfoForEntity sv n = 
    match sv.ModuleOrNamespaceInfos.TryFind n with 
    | Some info -> Some (info.Force())
    | None -> None

let rec TryGetInfoForPath sv (p:_[]) i = 
    if i >= p.Length then Some sv else 
    match TryGetInfoForEntity sv p.[i] with 
    | Some info -> TryGetInfoForPath info p (i+1)
    | None -> None

let TryGetInfoForNonLocalEntityRef env (nleref: NonLocalEntityRef) = 
    match TryGetInfoForCcu env nleref.Ccu with 
    | Some ccuinfo -> TryGetInfoForPath (ccuinfo.Force()) nleref.Path 0
    | None -> None
              
let GetInfoForNonLocalVal cenv env (vref:ValRef) =
    if vref.IsDispatchSlot then 
        UnknownValInfo
    // REVIEW: optionally turn x-module on/off on per-module basis  or  
    elif cenv.settings.crossModuleOpt () || vref.MustInline then 
        match TryGetInfoForNonLocalEntityRef env vref.nlr.EnclosingEntity.nlr with
        | Some(structInfo) ->
            match structInfo.ValInfos.TryFind(vref) with 
            | Some ninfo -> snd ninfo
            | None -> 
                  //dprintn ("\n\n*** Optimization info for value "+n+" from module "+(full_name_of_nlpath smv)+" not found, module contains values: "+String.concat ", " (NameMap.domainL structInfo.ValInfos))  
                  //System.Diagnostics.Debug.Assert(false, sprintf "Break for module %s, value %s" (full_name_of_nlpath smv) n)
                  if cenv.g.compilingFslib then 
                      match structInfo.ValInfos.TryFindForFslib(vref) with 
                      | true, ninfo -> snd ninfo
                      | _ -> UnknownValInfo
                  else
                      UnknownValInfo
        | None -> 
            //dprintf "\n\n*** Optimization info for module %s from ccu %s not found." (full_name_of_nlpath smv) (ccu_of_nlpath smv).AssemblyName  
            //System.Diagnostics.Debug.Assert(false, sprintf "Break for module %s, ccu %s" (full_name_of_nlpath smv) (ccu_of_nlpath smv).AssemblyName)
            UnknownValInfo
    else 
        UnknownValInfo

let GetInfoForVal cenv env m (vref:ValRef) =  
    let res = 
        if vref.IsLocalRef then
            GetInfoForLocalValue cenv env vref.binding m
        else
            GetInfoForNonLocalVal cenv env vref

    check vref res |> ignore
    res

//-------------------------------------------------------------------------
// Try to get information about values of particular types
//------------------------------------------------------------------------- 

let rec stripValue = function
  | ValValue(_, details) -> stripValue details (* step through ValValue "aliases" *) 
  | SizeValue(_, details) -> stripValue details (* step through SizeValue "aliases" *) 
  | vinfo               -> vinfo

let (|StripConstValue|_|) ev = 
  match stripValue ev with
  | ConstValue(c, _) -> Some c
  | _ -> None

let (|StripLambdaValue|_|) ev = 
  match stripValue ev with 
  | CurriedLambdaValue (id, arity, sz, expr, ty) -> Some (id, arity, sz, expr, ty)
  | _ -> None

let destTupleValue ev = 
  match stripValue ev with 
  | TupleValue info -> Some info
  | _ -> None

let destRecdValue ev = 
  match stripValue ev with 
  | RecdValue (_tcref, info) -> Some info
  | _ -> None

let (|StripUnionCaseValue|_|) ev = 
  match stripValue ev with 
  | UnionCaseValue (c, info) -> Some (c, info)
  | _ -> None

let mkBoolVal (g: TcGlobals) n = ConstValue(Const.Bool n, g.bool_ty)

let mkInt8Val (g: TcGlobals) n = ConstValue(Const.SByte n, g.sbyte_ty)

let mkInt16Val (g: TcGlobals) n = ConstValue(Const.Int16 n, g.int16_ty)

let mkInt32Val (g: TcGlobals) n = ConstValue(Const.Int32 n, g.int32_ty)

let mkInt64Val (g: TcGlobals) n = ConstValue(Const.Int64 n, g.int64_ty)

let mkUInt8Val (g: TcGlobals) n = ConstValue(Const.Byte n, g.byte_ty)

let mkUInt16Val (g: TcGlobals) n = ConstValue(Const.UInt16 n, g.uint16_ty)

let mkUInt32Val (g: TcGlobals) n = ConstValue(Const.UInt32 n, g.uint32_ty)

let mkUInt64Val (g: TcGlobals) n = ConstValue(Const.UInt64 n, g.uint64_ty)

let (|StripInt32Value|_|) = function StripConstValue(Const.Int32 n) -> Some n | _ -> None
      
let MakeValueInfoForValue g m vref vinfo            = 
#if DEBUG
    let rec check x = 
        match x with 
        | ValValue (vref2, detail)  -> if valRefEq g vref vref2 then error(Error(FSComp.SR.optRecursiveValValue(showL(exprValueInfoL g vinfo)), m)) else check detail
        | SizeValue (_n, detail) -> check detail
        | _ -> ()
    check vinfo
#else
    ignore g; ignore m
#endif
    ValValue (vref, vinfo)       |> BoundValueInfoBySize

let MakeValueInfoForRecord tcref argvals = 
    RecdValue (tcref, argvals) |> BoundValueInfoBySize

let MakeValueInfoForTuple argvals = 
    TupleValue argvals |> BoundValueInfoBySize

let MakeValueInfoForUnionCase cspec argvals =
    UnionCaseValue (cspec, argvals) |> BoundValueInfoBySize

let MakeValueInfoForConst c ty = ConstValue(c, ty)

/// Helper to evaluate a unary integer operation over known values
let inline IntegerUnaryOp g f8 f16 f32 f64 fu8 fu16 fu32 fu64 a = 
     match a with
     | StripConstValue(c) -> 
         match c with 
         | Const.Bool  a -> Some(mkBoolVal g (f32 (if a then 1 else 0) <> 0))
         | Const.Int32  a -> Some(mkInt32Val g (f32 a))
         | Const.Int64  a -> Some(mkInt64Val g (f64 a))
         | Const.Int16  a -> Some(mkInt16Val g (f16 a))
         | Const.SByte   a  -> Some(mkInt8Val g (f8 a))
         | Const.Byte  a  -> Some(mkUInt8Val g (fu8 a))
         | Const.UInt32 a -> Some(mkUInt32Val g (fu32 a))
         | Const.UInt64 a -> Some(mkUInt64Val g (fu64 a))
         | Const.UInt16 a -> Some(mkUInt16Val g (fu16 a))
         | _ -> None
     | _ -> None

/// Helper to evaluate a unary signed integer operation over known values
let inline SignedIntegerUnaryOp g f8 f16 f32 f64 a = 
     match a with
     | StripConstValue(c) -> 
         match c with 
         | Const.Int32 a -> Some(mkInt32Val g (f32 a))
         | Const.Int64 a -> Some(mkInt64Val g (f64 a))
         | Const.Int16 a -> Some(mkInt16Val g (f16 a))
         | Const.SByte  a -> Some(mkInt8Val g (f8 a))
         | _ -> None
     | _ -> None
         
/// Helper to evaluate a binary integer operation over known values
let inline IntegerBinaryOp g f8 f16 f32 f64 fu8 fu16 fu32 fu64 a b = 
     match a, b with
     | StripConstValue(c1), StripConstValue(c2) -> 
         match c1, c2 with 
         | (Const.Bool a), (Const.Bool  b) -> Some(mkBoolVal  g (f32  (if a then 1 else 0) (if b then 1 else 0) <> 0))
         | (Const.Int32  a), (Const.Int32  b) -> Some(mkInt32Val  g (f32  a b))
         | (Const.Int64  a), (Const.Int64  b) -> Some(mkInt64Val  g (f64  a b))
         | (Const.Int16  a), (Const.Int16  b) -> Some(mkInt16Val  g (f16  a b))
         | (Const.SByte   a), (Const.SByte   b) -> Some(mkInt8Val   g (f8   a b))
         | (Const.Byte  a), (Const.Byte  b) -> Some(mkUInt8Val  g (fu8  a b))
         | (Const.UInt16 a), (Const.UInt16 b) -> Some(mkUInt16Val g (fu16 a b))
         | (Const.UInt32 a), (Const.UInt32 b) -> Some(mkUInt32Val g (fu32 a b))
         | (Const.UInt64 a), (Const.UInt64 b) -> Some(mkUInt64Val g (fu64 a b))
         | _ -> None
     | _ -> None

module Unchecked = Microsoft.FSharp.Core.Operators
         
/// Evaluate primitives based on interpretation of IL instructions. 
///
/// The implementation utilizes F# arithmetic extensively, so a mistake in the implementation of F# arithmetic  
/// in the core library used by the F# compiler will propagate to be a mistake in optimization. 
/// The IL instructions appear in the tree through inlining.
let mkAssemblyCodeValueInfo g instrs argvals tys =
  match instrs, argvals, tys with
    | [ AI_add ], [t1;t2], _ -> 
         // Note: each use of Unchecked.(+) gets instantiated at a different type and inlined
         match IntegerBinaryOp g Unchecked.(+) Unchecked.(+) Unchecked.(+) Unchecked.(+) Unchecked.(+) Unchecked.(+) Unchecked.(+) Unchecked.(+) t1 t2 with 
         | Some res -> res
         | _ -> UnknownValue
    | [ AI_sub ], [t1;t2], _ -> 
         // Note: each use of Unchecked.(+) gets instantiated at a different type and inlined
         match IntegerBinaryOp g Unchecked.(-) Unchecked.(-) Unchecked.(-) Unchecked.(-) Unchecked.(-) Unchecked.(-) Unchecked.(-) Unchecked.(-) t1 t2 with 
         | Some res -> res
         | _ -> UnknownValue
    | [ AI_mul ], [a;b], _ -> (match IntegerBinaryOp g Unchecked.( * )  Unchecked.( * ) Unchecked.( * )  Unchecked.( * ) Unchecked.( * )  Unchecked.( * ) Unchecked.( * )  Unchecked.( * ) a b with Some res -> res | None -> UnknownValue)
    | [ AI_and ], [a;b], _ -> (match IntegerBinaryOp g (&&&) (&&&) (&&&) (&&&) (&&&) (&&&) (&&&) (&&&) a b  with Some res -> res | None -> UnknownValue)
    | [ AI_or  ], [a;b], _ -> (match IntegerBinaryOp g (|||) (|||) (|||) (|||) (|||) (|||) (|||) (|||) a b  with Some res -> res | None -> UnknownValue)
    | [ AI_xor ], [a;b], _ -> (match IntegerBinaryOp g (^^^) (^^^) (^^^) (^^^) (^^^) (^^^) (^^^) (^^^) a b  with Some res -> res | None -> UnknownValue)
    | [ AI_not ], [a], _ -> (match IntegerUnaryOp g (~~~) (~~~) (~~~) (~~~) (~~~) (~~~) (~~~) (~~~) a with Some res -> res | None -> UnknownValue)
    | [ AI_neg ], [a], _ -> (match SignedIntegerUnaryOp g (~-) (~-) (~-) (~-) a with Some res -> res | None -> UnknownValue)

    | [ AI_ceq ], [a;b], _ -> 
       match stripValue a, stripValue b with
       | ConstValue(Const.Bool   a1, _), ConstValue(Const.Bool   a2, _)  -> mkBoolVal g (a1 = a2)
       | ConstValue(Const.SByte  a1, _), ConstValue(Const.SByte  a2, _) -> mkBoolVal g (a1 = a2)
       | ConstValue(Const.Int16  a1, _), ConstValue(Const.Int16  a2, _)  -> mkBoolVal g (a1 = a2)
       | ConstValue(Const.Int32  a1, _), ConstValue(Const.Int32  a2, _)  -> mkBoolVal g (a1 = a2)
       | ConstValue(Const.Int64  a1, _), ConstValue(Const.Int64  a2, _)  -> mkBoolVal g (a1 = a2)
       | ConstValue(Const.Char   a1, _), ConstValue(Const.Char   a2, _)  -> mkBoolVal g (a1 = a2)
       | ConstValue(Const.Byte   a1, _), ConstValue(Const.Byte   a2, _)   -> mkBoolVal g (a1 = a2)
       | ConstValue(Const.UInt16 a1, _), ConstValue(Const.UInt16 a2, _)  -> mkBoolVal g (a1 = a2)
       | ConstValue(Const.UInt32 a1, _), ConstValue(Const.UInt32 a2, _)  -> mkBoolVal g (a1 = a2)
       | ConstValue(Const.UInt64 a1, _), ConstValue(Const.UInt64 a2, _)  -> mkBoolVal g (a1 = a2)
       | _ -> UnknownValue
    | [ AI_clt ], [a;b], _ -> 
       match stripValue a, stripValue b with
       | ConstValue(Const.Bool  a1, _), ConstValue(Const.Bool  a2, _) -> mkBoolVal g (a1 < a2)
       | ConstValue(Const.Int32 a1, _), ConstValue(Const.Int32 a2, _) -> mkBoolVal g (a1 < a2)
       | ConstValue(Const.Int64 a1, _), ConstValue(Const.Int64 a2, _) -> mkBoolVal g (a1 < a2)
       | ConstValue(Const.SByte a1, _), ConstValue(Const.SByte a2, _) -> mkBoolVal g (a1 < a2)
       | ConstValue(Const.Int16 a1, _), ConstValue(Const.Int16 a2, _) -> mkBoolVal g (a1 < a2)
       | _ -> UnknownValue
    | [ (AI_conv(DT_U1))], [a], [ty] when typeEquiv g ty g.byte_ty -> 
       match stripValue a with
       | ConstValue(Const.SByte  a, _) -> mkUInt8Val g (Unchecked.byte a)
       | ConstValue(Const.Int16  a, _) -> mkUInt8Val g (Unchecked.byte a)
       | ConstValue(Const.Int32  a, _) -> mkUInt8Val g (Unchecked.byte a)
       | ConstValue(Const.Int64  a, _) -> mkUInt8Val g (Unchecked.byte a)
       | ConstValue(Const.Byte   a, _) -> mkUInt8Val g (Unchecked.byte a)
       | ConstValue(Const.UInt16 a, _) -> mkUInt8Val g (Unchecked.byte a)
       | ConstValue(Const.UInt32 a, _) -> mkUInt8Val g (Unchecked.byte a)
       | ConstValue(Const.UInt64 a, _) -> mkUInt8Val g (Unchecked.byte a)
       | _ -> UnknownValue
    | [ (AI_conv(DT_U2))], [a], [ty] when typeEquiv g ty g.uint16_ty -> 
       match stripValue a with
       | ConstValue(Const.SByte   a, _) -> mkUInt16Val g (Unchecked.uint16 a)
       | ConstValue(Const.Int16  a, _) -> mkUInt16Val g (Unchecked.uint16 a)
       | ConstValue(Const.Int32  a, _) -> mkUInt16Val g (Unchecked.uint16 a)
       | ConstValue(Const.Int64  a, _) -> mkUInt16Val g (Unchecked.uint16 a)
       | ConstValue(Const.Byte  a, _) -> mkUInt16Val g (Unchecked.uint16 a)
       | ConstValue(Const.UInt16 a, _) -> mkUInt16Val g (Unchecked.uint16 a)
       | ConstValue(Const.UInt32 a, _) -> mkUInt16Val g (Unchecked.uint16 a)
       | ConstValue(Const.UInt64 a, _) -> mkUInt16Val g (Unchecked.uint16 a)
       | _ -> UnknownValue
    | [ (AI_conv(DT_U4))], [a], [ty] when typeEquiv g ty g.uint32_ty -> 
       match stripValue a with
       | ConstValue(Const.SByte   a, _) -> mkUInt32Val g (Unchecked.uint32 a)
       | ConstValue(Const.Int16  a, _) -> mkUInt32Val g (Unchecked.uint32 a)
       | ConstValue(Const.Int32  a, _) -> mkUInt32Val g (Unchecked.uint32 a)
       | ConstValue(Const.Int64  a, _) -> mkUInt32Val g (Unchecked.uint32 a)
       | ConstValue(Const.Byte  a, _) -> mkUInt32Val g (Unchecked.uint32 a)
       | ConstValue(Const.UInt16 a, _) -> mkUInt32Val g (Unchecked.uint32 a)
       | ConstValue(Const.UInt32 a, _) -> mkUInt32Val g (Unchecked.uint32 a)
       | ConstValue(Const.UInt64 a, _) -> mkUInt32Val g (Unchecked.uint32 a)
       | _ -> UnknownValue
    | [ (AI_conv(DT_U8))], [a], [ty] when typeEquiv g ty g.uint64_ty  -> 
       match stripValue a with
       | ConstValue(Const.SByte   a, _) -> mkUInt64Val g (Unchecked.uint64 a)
       | ConstValue(Const.Int16  a, _) -> mkUInt64Val g (Unchecked.uint64 a)
       | ConstValue(Const.Int32  a, _) -> mkUInt64Val g (Unchecked.uint64 a)
       | ConstValue(Const.Int64  a, _) -> mkUInt64Val g (Unchecked.uint64 a)
       | ConstValue(Const.Byte  a, _) -> mkUInt64Val g (Unchecked.uint64 a)
       | ConstValue(Const.UInt16 a, _) -> mkUInt64Val g (Unchecked.uint64 a)
       | ConstValue(Const.UInt32 a, _) -> mkUInt64Val g (Unchecked.uint64 a)
       | ConstValue(Const.UInt64 a, _) -> mkUInt64Val g (Unchecked.uint64 a)
       | _ -> UnknownValue
    | [ (AI_conv(DT_I1))], [a], [ty] when typeEquiv g ty g.sbyte_ty  -> 
       match stripValue a with
       | ConstValue(Const.SByte   a, _) -> mkInt8Val g (Unchecked.sbyte a)
       | ConstValue(Const.Int16  a, _) -> mkInt8Val g (Unchecked.sbyte a)
       | ConstValue(Const.Int32  a, _) -> mkInt8Val g (Unchecked.sbyte a)
       | ConstValue(Const.Int64  a, _) -> mkInt8Val g (Unchecked.sbyte a)
       | ConstValue(Const.Byte  a, _) -> mkInt8Val g (Unchecked.sbyte a)
       | ConstValue(Const.UInt16 a, _) -> mkInt8Val g (Unchecked.sbyte a)
       | ConstValue(Const.UInt32 a, _) -> mkInt8Val g (Unchecked.sbyte a)
       | ConstValue(Const.UInt64 a, _) -> mkInt8Val g (Unchecked.sbyte a)
       | _ -> UnknownValue
    | [ (AI_conv(DT_I2))], [a], [ty] when typeEquiv g ty g.int16_ty  -> 
       match stripValue a with
       | ConstValue(Const.Int32  a, _) -> mkInt16Val g (Unchecked.int16 a)
       | ConstValue(Const.Int16  a, _) -> mkInt16Val g (Unchecked.int16 a)
       | ConstValue(Const.SByte   a, _) -> mkInt16Val g (Unchecked.int16 a)
       | ConstValue(Const.Int64  a, _) -> mkInt16Val g (Unchecked.int16 a)
       | ConstValue(Const.UInt32 a, _) -> mkInt16Val g (Unchecked.int16 a)
       | ConstValue(Const.UInt16 a, _) -> mkInt16Val g (Unchecked.int16 a)
       | ConstValue(Const.Byte  a, _) -> mkInt16Val g (Unchecked.int16 a)
       | ConstValue(Const.UInt64 a, _) -> mkInt16Val g (Unchecked.int16 a)
       | _ -> UnknownValue
    | [ (AI_conv(DT_I4))], [a], [ty] when typeEquiv g ty g.int32_ty -> 
       match stripValue a with
       | ConstValue(Const.Int32  a, _) -> mkInt32Val g (Unchecked.int32 a)
       | ConstValue(Const.Int16  a, _) -> mkInt32Val g (Unchecked.int32 a)
       | ConstValue(Const.SByte   a, _) -> mkInt32Val g (Unchecked.int32 a)
       | ConstValue(Const.Int64  a, _) -> mkInt32Val g (Unchecked.int32 a)
       | ConstValue(Const.UInt32 a, _) -> mkInt32Val g (Unchecked.int32 a)
       | ConstValue(Const.UInt16 a, _) -> mkInt32Val g (Unchecked.int32 a)
       | ConstValue(Const.Byte  a, _) -> mkInt32Val g (Unchecked.int32 a)
       | ConstValue(Const.UInt64 a, _) -> mkInt32Val g (Unchecked.int32 a)
       | _ -> UnknownValue
    | [ (AI_conv(DT_I8))], [a], [ty] when typeEquiv g ty g.int64_ty  -> 
       match stripValue a with
       | ConstValue(Const.Int32  a, _) -> mkInt64Val g (Unchecked.int64 a)
       | ConstValue(Const.Int16  a, _) -> mkInt64Val g (Unchecked.int64 a)
       | ConstValue(Const.SByte  a, _) -> mkInt64Val g (Unchecked.int64 a)
       | ConstValue(Const.Int64  a, _) -> mkInt64Val g (Unchecked.int64 a)
       | ConstValue(Const.UInt32 a, _) -> mkInt64Val g (Unchecked.int64 a)
       | ConstValue(Const.UInt16 a, _) -> mkInt64Val g (Unchecked.int64 a)
       | ConstValue(Const.Byte   a, _) -> mkInt64Val g (Unchecked.int64 a)
       | ConstValue(Const.UInt64 a, _) -> mkInt64Val g (Unchecked.int64 a)
       | _ -> UnknownValue
    | [ AI_clt_un ], [a;b], [ty] when typeEquiv g ty g.bool_ty  -> 
       match stripValue a, stripValue b with
       | ConstValue(Const.Char   a1, _), ConstValue(Const.Char   a2, _) -> mkBoolVal g (a1 < a2)
       | ConstValue(Const.Byte   a1, _), ConstValue(Const.Byte  a2, _)  -> mkBoolVal g (a1 < a2)
       | ConstValue(Const.UInt16 a1, _), ConstValue(Const.UInt16 a2, _) -> mkBoolVal g (a1 < a2)
       | ConstValue(Const.UInt32 a1, _), ConstValue(Const.UInt32 a2, _) -> mkBoolVal g (a1 < a2)
       | ConstValue(Const.UInt64 a1, _), ConstValue(Const.UInt64 a2, _) -> mkBoolVal g (a1 < a2)
       | _ -> UnknownValue
    | [ AI_cgt ], [a;b], [ty] when typeEquiv g ty g.bool_ty  -> 
       match stripValue a, stripValue b with
       | ConstValue(Const.SByte a1, _), ConstValue(Const.SByte  a2, _) -> mkBoolVal g (a1 > a2)
       | ConstValue(Const.Int16 a1, _), ConstValue(Const.Int16 a2, _)  -> mkBoolVal g (a1 > a2)
       | ConstValue(Const.Int32 a1, _), ConstValue(Const.Int32 a2, _)  -> mkBoolVal g (a1 > a2)
       | ConstValue(Const.Int64 a1, _), ConstValue(Const.Int64 a2, _)  -> mkBoolVal g (a1 > a2)
       | _ -> UnknownValue
    | [ AI_cgt_un ], [a;b], [ty] when typeEquiv g ty g.bool_ty   -> 
       match stripValue a, stripValue b with
       | ConstValue(Const.Char   a1, _), ConstValue(Const.Char   a2, _) -> mkBoolVal g (a1 > a2)
       | ConstValue(Const.Byte   a1, _), ConstValue(Const.Byte  a2, _)  -> mkBoolVal g (a1 > a2)
       | ConstValue(Const.UInt16 a1, _), ConstValue(Const.UInt16 a2, _) -> mkBoolVal g (a1 > a2)
       | ConstValue(Const.UInt32 a1, _), ConstValue(Const.UInt32 a2, _) -> mkBoolVal g (a1 > a2)
       | ConstValue(Const.UInt64 a1, _), ConstValue(Const.UInt64 a2, _) -> mkBoolVal g (a1 > a2)
       | _ -> UnknownValue
    | [ AI_shl ], [a;n], _ -> 
       match stripValue a, stripValue n with
       | ConstValue(Const.Int64  a, _), ConstValue(Const.Int32 n, _) when n >= 0 && n <= 63 -> (mkInt64Val  g (a <<< n))
       | ConstValue(Const.Int32  a, _), ConstValue(Const.Int32 n, _) when n >= 0 && n <= 31 -> (mkInt32Val  g (a <<< n))
       | ConstValue(Const.Int16  a, _), ConstValue(Const.Int32 n, _) when n >= 0 && n <= 15 -> (mkInt16Val  g (a <<< n))
       | ConstValue(Const.SByte  a, _), ConstValue(Const.Int32 n, _) when n >= 0 && n <= 7  -> (mkInt8Val   g (a <<< n))
       | ConstValue(Const.UInt64 a, _), ConstValue(Const.Int32 n, _) when n >= 0 && n <= 63 -> (mkUInt64Val g (a <<< n))
       | ConstValue(Const.UInt32 a, _), ConstValue(Const.Int32 n, _) when n >= 0 && n <= 31 -> (mkUInt32Val g (a <<< n))
       | ConstValue(Const.UInt16 a, _), ConstValue(Const.Int32 n, _) when n >= 0 && n <= 15 -> (mkUInt16Val g (a <<< n))
       | ConstValue(Const.Byte   a, _), ConstValue(Const.Int32 n, _) when n >= 0 && n <= 7  -> (mkUInt8Val  g (a <<< n))
       | _ -> UnknownValue

    | [ AI_shr ], [a;n], _ -> 
       match stripValue a, stripValue n with
       | ConstValue(Const.SByte a, _), ConstValue(Const.Int32 n, _) when n >= 0 && n <= 7  -> (mkInt8Val  g (a >>> n))
       | ConstValue(Const.Int16 a, _), ConstValue(Const.Int32 n, _) when n >= 0 && n <= 15 -> (mkInt16Val g (a >>> n))
       | ConstValue(Const.Int32 a, _), ConstValue(Const.Int32 n, _) when n >= 0 && n <= 31 -> (mkInt32Val g (a >>> n))
       | ConstValue(Const.Int64 a, _), ConstValue(Const.Int32 n, _) when n >= 0 && n <= 63 -> (mkInt64Val g (a >>> n))
       | _ -> UnknownValue
    | [ AI_shr_un ], [a;n], _ -> 
       match stripValue a, stripValue n with
       | ConstValue(Const.Byte   a, _), ConstValue(Const.Int32 n, _) when n >= 0 && n <= 7  -> (mkUInt8Val g  (a >>> n))
       | ConstValue(Const.UInt16 a, _), ConstValue(Const.Int32 n, _) when n >= 0 && n <= 15 -> (mkUInt16Val g (a >>> n))
       | ConstValue(Const.UInt32 a, _), ConstValue(Const.Int32 n, _) when n >= 0 && n <= 31 -> (mkUInt32Val g (a >>> n))
       | ConstValue(Const.UInt64 a, _), ConstValue(Const.Int32 n, _) when n >= 0 && n <= 63 -> (mkUInt64Val g (a >>> n))
       | _ -> UnknownValue
       
    // Retypings using IL asm "" are quite common in prim-types.fs
    // Sometimes these are only to get the primitives to pass the type checker.
    // Here we check for retypings from know values to known types.
    // We're conservative not to apply any actual data-changing conversions here.
    | [ ], [v], [ty] -> 
       match stripValue v with
       | ConstValue(Const.Bool   a, _) ->
            if typeEquiv g ty g.bool_ty then v
            elif typeEquiv g ty g.sbyte_ty then mkInt8Val g (if a then 1y else 0y)
            elif typeEquiv g ty g.int16_ty then mkInt16Val g (if a then 1s else 0s)
            elif typeEquiv g ty g.int32_ty then mkInt32Val g (if a then 1 else 0)
            elif typeEquiv g ty g.byte_ty then mkUInt8Val g (if a then 1uy else 0uy)
            elif typeEquiv g ty g.uint16_ty then mkUInt16Val g (if a then 1us else 0us)
            elif typeEquiv g ty g.uint32_ty then mkUInt32Val g (if a then 1u else 0u)
            else UnknownValue
       | ConstValue(Const.SByte   a, _) ->
            if typeEquiv g ty g.sbyte_ty then v
            elif typeEquiv g ty g.int16_ty then mkInt16Val g (Unchecked.int16 a)
            elif typeEquiv g ty g.int32_ty then mkInt32Val g (Unchecked.int32 a)
            else UnknownValue
       | ConstValue(Const.Byte   a, _) ->
            if typeEquiv g ty g.byte_ty then v
            elif typeEquiv g ty g.uint16_ty then mkUInt16Val g (Unchecked.uint16 a)
            elif typeEquiv g ty g.uint32_ty then mkUInt32Val g (Unchecked.uint32 a)
            else UnknownValue
       | ConstValue(Const.Int16   a, _) ->
            if typeEquiv g ty g.int16_ty then v
            elif typeEquiv g ty g.int32_ty then mkInt32Val g (Unchecked.int32 a)
            else UnknownValue
       | ConstValue(Const.UInt16   a, _) ->
            if typeEquiv g ty g.uint16_ty then v
            elif typeEquiv g ty g.uint32_ty then mkUInt32Val g (Unchecked.uint32 a)
            else UnknownValue
       | ConstValue(Const.Int32   a, _) ->
            if typeEquiv g ty g.int32_ty then v
            elif typeEquiv g ty g.uint32_ty then mkUInt32Val g (Unchecked.uint32 a)
            else UnknownValue
       | ConstValue(Const.UInt32   a, _) ->
            if typeEquiv g ty g.uint32_ty then v
            elif typeEquiv g ty g.int32_ty then mkInt32Val g (Unchecked.int32 a)
            else UnknownValue
       | ConstValue(Const.Int64   a, _) ->
            if typeEquiv g ty g.int64_ty then v
            elif typeEquiv g ty g.uint64_ty then mkUInt64Val g (Unchecked.uint64 a)
            else UnknownValue
       | ConstValue(Const.UInt64   a, _) ->
            if typeEquiv g ty g.uint64_ty then v
            elif typeEquiv g ty g.int64_ty then mkInt64Val g (Unchecked.int64 a)
            else UnknownValue
       | _ -> UnknownValue
    | _ -> UnknownValue


//-------------------------------------------------------------------------
// Size constants and combinators
//------------------------------------------------------------------------- 

let [<Literal>] localVarSize = 1

let AddTotalSizes l = l |> List.sumBy (fun x -> x.TotalSize) 

let AddFunctionSizes l = l |> List.sumBy (fun x -> x.FunctionSize) 

/// list/array combinators - zipping (_, _) return type
let OrEffects l = List.exists (fun x -> x.HasEffect) l

let OrTailcalls l = List.exists (fun x -> x.MightMakeCriticalTailcall) l
        
let OptimizeList f l = l |> List.map f |> List.unzip 

let NoExprs : (Expr list * list<Summary<ExprValueInfo>>) = [], []

/// Common ways of building new value infos
let CombineValueInfos einfos res = 
      { TotalSize  = AddTotalSizes einfos
        FunctionSize  = AddFunctionSizes einfos
        HasEffect = OrEffects einfos 
        MightMakeCriticalTailcall = OrTailcalls einfos 
        Info = res }

let CombineValueInfosUnknown einfos = CombineValueInfos einfos UnknownValue

/// Hide information because of a signature
let AbstractLazyModulInfoByHiding isAssemblyBoundary mhi =

    // The freevars and FreeTyvars can indicate if the non-public (hidden) items have been used.
    // Under those checks, the further hidden* checks may be subsumed (meaning, not required anymore).

    let hiddenTycon, hiddenTyconRepr, hiddenVal, hiddenRecdField, hiddenUnionCase = 
        Zset.memberOf mhi.HiddenTycons, 
        Zset.memberOf mhi.HiddenTyconReprs, 
        Zset.memberOf mhi.HiddenVals, 
        Zset.memberOf mhi.HiddenRecdFields, 
        Zset.memberOf mhi.HiddenUnionCases

    let rec abstractExprInfo ivalue = 
        match ivalue with 
        // Check for escaping value. Revert to old info if possible
        | ValValue (vref2, detail) ->
            let detailR = abstractExprInfo detail 
            let v2 = vref2.Deref 
            let tyvars = freeInVal CollectAll v2 
            if  
                (isAssemblyBoundary && not (freeTyvarsAllPublic tyvars)) || 
                Zset.exists hiddenTycon tyvars.FreeTycons || 
                hiddenVal v2
            then detailR
            else ValValue (vref2, detailR)

        // Check for escape in lambda 
        | CurriedLambdaValue (_, _, _, expr, _) | ConstExprValue(_, expr) when            
            (let fvs = freeInExpr CollectAll expr
             (isAssemblyBoundary && not (freeVarsAllPublic fvs)) || 
             Zset.exists hiddenVal       fvs.FreeLocals            ||
             Zset.exists hiddenTycon     fvs.FreeTyvars.FreeTycons ||
             Zset.exists hiddenTyconRepr fvs.FreeLocalTyconReprs   ||
             Zset.exists hiddenRecdField fvs.FreeRecdFields        ||
             Zset.exists hiddenUnionCase fvs.FreeUnionCases ) ->
                UnknownValue

<<<<<<< HEAD
                // TODO: consider what happens when the expression refers to extSlns that have become hidden
                // At the moment it feels like this may lead to remap failures, where the optimization information
                // for a module contains dangling references to extSlns that are no longer needed (because they have been solved).
                // However, we don't save extSlns into actual pickled optimization information, so maybe this is not a problem.

=======
>>>>>>> 8671454a
        // Check for escape in constant 
        | ConstValue(_, ty) when 
            (let ftyvs = freeInType CollectAll ty
             (isAssemblyBoundary && not (freeTyvarsAllPublic ftyvs)) || 
             Zset.exists hiddenTycon ftyvs.FreeTycons) ->
                UnknownValue

        | TupleValue vinfos         -> 
            TupleValue (Array.map abstractExprInfo vinfos)

        | RecdValue (tcref, vinfos)  -> 
            if hiddenTyconRepr tcref.Deref || Array.exists (tcref.MakeNestedRecdFieldRef >> hiddenRecdField) tcref.AllFieldsArray
            then UnknownValue 
            else RecdValue (tcref, Array.map abstractExprInfo vinfos)

        | UnionCaseValue(ucref, vinfos) -> 
            let tcref = ucref.TyconRef
            if hiddenTyconRepr ucref.Tycon || tcref.UnionCasesArray |> Array.exists (tcref.MakeNestedUnionCaseRef >> hiddenUnionCase) 
            then UnknownValue 
            else UnionCaseValue (ucref, Array.map abstractExprInfo vinfos)

        | SizeValue(_vdepth, vinfo)   ->
            MakeSizedValueInfo (abstractExprInfo vinfo)

        | UnknownValue  
        | ConstExprValue _   
        | CurriedLambdaValue _ 
        | ConstValue _  -> ivalue

    and abstractValInfo v = 
        { ValExprInfo=abstractExprInfo v.ValExprInfo 
          ValMakesNoCriticalTailcalls=v.ValMakesNoCriticalTailcalls }

    and abstractModulInfo ss =
         { ModuleOrNamespaceInfos = NameMap.map abstractLazyModulInfo ss.ModuleOrNamespaceInfos
           ValInfos = 
               ValInfos(ss.ValInfos.Entries 
                         |> Seq.filter (fun (vref, _) -> not (hiddenVal vref.Deref))
                         |> Seq.map (fun (vref, e) -> check (* "its implementation uses a binding hidden by a signature" m *)  vref (abstractValInfo e) )) } 

    and abstractLazyModulInfo (ss:LazyModuleInfo) = 
          ss.Force() |> abstractModulInfo |> notlazy

    abstractLazyModulInfo

/// Hide all information except what we need for "must inline". We always save this optimization information
let AbstractOptimizationInfoToEssentials =

    let rec abstractModulInfo (ss:ModuleInfo) =
         { ModuleOrNamespaceInfos = NameMap.map (Lazy.force >> abstractModulInfo >> notlazy) ss.ModuleOrNamespaceInfos
           ValInfos =  ss.ValInfos.Filter (fun (v, _) -> v.MustInline) }

    and abstractLazyModulInfo ss = ss |> Lazy.force |> abstractModulInfo |> notlazy
      
    abstractLazyModulInfo

/// Hide information because of a "let ... in ..." or "let rec  ... in ... "
let AbstractExprInfoByVars (boundVars:Val list, boundTyVars) ivalue =
  // Module and member bindings can be skipped when checking abstraction, since abstraction of these values has already been done when 
  // we hit the end of the module and called AbstractLazyModulInfoByHiding. If we don't skip these then we end up quadtratically retraversing  
  // the inferred optimization data, i.e. at each binding all the way up a sequences of 'lets' in a module. 
  let boundVars = boundVars |> List.filter (fun v -> not v.IsMemberOrModuleBinding)

  match boundVars, boundTyVars with 
  | [], [] -> ivalue
  | _ -> 

      let rec abstractExprInfo ivalue =
          match ivalue with 
          // Check for escaping value. Revert to old info if possible  
          | ValValue (VRefLocal v2, detail) when  
            (not (isNil boundVars) && List.exists (valEq v2) boundVars) || 
            (not (isNil boundTyVars) &&
             let ftyvs = freeInVal CollectTypars v2
             List.exists (Zset.memberOf ftyvs.FreeTypars) boundTyVars) -> 

             // hiding value when used in expression 
              abstractExprInfo detail

          | ValValue (v2, detail) -> 
              let detailR = abstractExprInfo detail
              ValValue (v2, detailR)
        
          // Check for escape in lambda 
          | CurriedLambdaValue (_, _, _, expr, _) | ConstExprValue(_, expr)  when 
            (let fvs = freeInExpr (if isNil boundTyVars then CollectLocals else CollectTyparsAndLocals) expr
             (not (isNil boundVars) && List.exists (Zset.memberOf fvs.FreeLocals) boundVars) ||
             (not (isNil boundTyVars) && List.exists (Zset.memberOf fvs.FreeTyvars.FreeTypars) boundTyVars) ||
             (fvs.UsesMethodLocalConstructs )) ->
              
              // Trimming lambda
              UnknownValue

          // Check for escape in generic constant
          | ConstValue(_, ty) when 
            (not (isNil boundTyVars) && 
             (let ftyvs = freeInType CollectTypars ty
              List.exists (Zset.memberOf ftyvs.FreeTypars) boundTyVars)) ->
              UnknownValue

          // Otherwise check all sub-values 
          | TupleValue vinfos -> TupleValue (Array.map (abstractExprInfo) vinfos)
          | RecdValue (tcref, vinfos) -> RecdValue (tcref, Array.map (abstractExprInfo) vinfos)
          | UnionCaseValue (cspec, vinfos) -> UnionCaseValue(cspec, Array.map (abstractExprInfo) vinfos)
          | CurriedLambdaValue _ 
          | ConstValue _ 
          | ConstExprValue _ 
          | UnknownValue -> ivalue
          | SizeValue (_vdepth, vinfo) -> MakeSizedValueInfo (abstractExprInfo vinfo)

      and abstractValInfo v = 
          { ValExprInfo=abstractExprInfo v.ValExprInfo 
            ValMakesNoCriticalTailcalls=v.ValMakesNoCriticalTailcalls }

      and abstractModulInfo ss =
         { ModuleOrNamespaceInfos  = ss.ModuleOrNamespaceInfos  |> NameMap.map (Lazy.force >> abstractModulInfo >> notlazy) 
           ValInfos = ss.ValInfos.Map (fun (vref, e) -> 
               check vref (abstractValInfo e) ) }

      abstractExprInfo ivalue

/// Remap optimization information, e.g. to use public stable references so we can pickle it
/// to disk.
let RemapOptimizationInfo g tmenv =

    let rec remapExprInfo ivalue = 
        match ivalue with 
        | ValValue (v, detail)      -> ValValue (remapValRef tmenv v, remapExprInfo detail)
        | TupleValue vinfos  -> TupleValue (Array.map remapExprInfo vinfos)
        | RecdValue (tcref, vinfos)  -> RecdValue (remapTyconRef tmenv.tyconRefRemap tcref, Array.map remapExprInfo vinfos)
        | UnionCaseValue(cspec, vinfos) -> UnionCaseValue (remapUnionCaseRef tmenv.tyconRefRemap cspec, Array.map remapExprInfo vinfos)
        | SizeValue(_vdepth, vinfo) -> MakeSizedValueInfo (remapExprInfo vinfo)
        | UnknownValue              -> UnknownValue
        | CurriedLambdaValue (uniq, arity, sz, expr, ty)  -> CurriedLambdaValue (uniq, arity, sz, remapExpr g CloneAll tmenv expr, remapPossibleForallTy g tmenv ty)  
        | ConstValue (c, ty)  -> ConstValue (c, remapPossibleForallTy g tmenv ty)
        | ConstExprValue (sz, expr)  -> ConstExprValue (sz, remapExpr g CloneAll tmenv expr)

    let remapValInfo v = 
         { ValExprInfo=remapExprInfo v.ValExprInfo
           ValMakesNoCriticalTailcalls=v.ValMakesNoCriticalTailcalls }

    let rec remapModulInfo ss =
         { ModuleOrNamespaceInfos = ss.ModuleOrNamespaceInfos |> NameMap.map remapLazyModulInfo
           ValInfos = 
              ss.ValInfos.Map (fun (vref, vinfo) -> 
                   let vrefR = remapValRef tmenv vref 
                   let vinfo = remapValInfo vinfo
                   // Propagate any inferred ValMakesNoCriticalTailcalls flag from implementation to signature information
                   if vinfo.ValMakesNoCriticalTailcalls then vrefR.Deref.SetMakesNoCriticalTailcalls() 
                   (vrefR, vinfo)) } 

    and remapLazyModulInfo ss =
         ss |> Lazy.force |> remapModulInfo |> notlazy
           
    remapLazyModulInfo

/// Hide information when a value is no longer visible
let AbstractAndRemapModulInfo msg g m (repackage, hidden) info =
    let mrpi = mkRepackageRemapping repackage
#if DEBUG
    if verboseOptimizationInfo then dprintf "%s - %a - Optimization data prior to trim: \n%s\n" msg outputRange m (Layout.showL (Layout.squashTo 192 (moduleInfoL g info)))
#else
    ignore (msg, m)
#endif
    let info = info |> AbstractLazyModulInfoByHiding false hidden
#if DEBUG
    if verboseOptimizationInfo then dprintf "%s - %a - Optimization data after trim:\n%s\n" msg outputRange m (Layout.showL (Layout.squashTo 192 (moduleInfoL g info)))
#endif
    let info = info |> RemapOptimizationInfo g mrpi
#if DEBUG
    if verboseOptimizationInfo then dprintf "%s - %a - Optimization data after remap:\n%s\n" msg outputRange m (Layout.showL (Layout.squashTo 192 (moduleInfoL g info)))
#endif
    info

//-------------------------------------------------------------------------
// Misc helpers
//------------------------------------------------------------------------- 

// Mark some variables (the ones we introduce via abstractBigTargets) as don't-eliminate 
let [<Literal>] suffixForVariablesThatMayNotBeEliminated = "$cont"

/// Type applications of F# "type functions" may cause side effects, e.g. 
/// let x<'a> = printfn "hello"; typeof<'a> 
/// In this case do not treat them as constants. 
let IsTyFuncValRefExpr = function 
    | Expr.Val (fv, _, _) -> fv.IsTypeFunction
    | _ -> false

/// Type applications of existing functions are always simple constants, with the exception of F# 'type functions' 
let rec IsSmallConstExpr x =
    match x with
    | Expr.Op (TOp.LValueOp (LAddrOf _, _), [], [], _) -> true // &x is always a constant
    | Expr.Val (v, _, _m) -> not v.IsMutable
    | Expr.App(fe, _, _tyargs, args, _) -> isNil args && not (IsTyFuncValRefExpr fe) && IsSmallConstExpr fe
    | _ -> false

let ValueOfExpr expr = 
    if IsSmallConstExpr expr then 
      ConstExprValue(0, expr)
    else UnknownValue

//-------------------------------------------------------------------------
// Dead binding elimination 
//------------------------------------------------------------------------- 
 
// Allow discard of "let v = *byref" if "v" is unused anywhere. The read effect
// can be discarded because it is always assumed that reading byref pointers (without using 
// the value of the read) doesn't raise exceptions or cause other "interesting" side effects.
//
// This allows discarding the implicit deref when matching on struct unions, e.g.
//    
//    [<Struct; NoComparison; NoEquality>]
//    type SingleRec =  
//        | SingleUnion of int
//        member x.Next = let (SingleUnion i) = x in SingleUnion (i+1)
//
// See https://github.com/Microsoft/visualfsharp/issues/5136
//
//
// note: allocating an object with observable identity (i.e. a name) 
// or reading from a mutable field counts as an 'effect', i.e.
// this context 'effect' has it's usual meaning in the effect analysis literature of 
//   read-from-mutable 
//   write-to-mutable 
//   name-generation
//   arbitrary-side-effect (e.g. 'non-termination' or 'fire the missiles')

let IsDiscardableEffectExpr expr = 
    match expr with 
    | Expr.Op (TOp.LValueOp (LByrefGet _, _), [], [], _) -> true 
    | _ -> false

/// Checks is a value binding is non-discardable
let ValueIsUsedOrHasEffect cenv fvs (b:Binding, binfo) =
    let v = b.Var
    not (cenv.settings.EliminateUnusedBindings()) ||
    Option.isSome v.MemberInfo ||
    (binfo.HasEffect && not (IsDiscardableEffectExpr b.Expr)) ||
    v.IsFixed ||
    Zset.contains v (fvs())

let rec SplitValuesByIsUsedOrHasEffect cenv fvs x = 
    x |> List.filter (ValueIsUsedOrHasEffect cenv fvs) |> List.unzip

let IlAssemblyCodeInstrHasEffect i = 
    match i with 
    | (  AI_nop | AI_ldc _ | AI_add | AI_sub | AI_mul | AI_xor | AI_and | AI_or 
               | AI_ceq | AI_cgt | AI_cgt_un | AI_clt | AI_clt_un | AI_conv _ | AI_shl 
               | AI_shr | AI_shr_un | AI_neg | AI_not | AI_ldnull )
    | I_ldstr _ | I_ldtoken _  -> false
    | _ -> true
  
let IlAssemblyCodeHasEffect instrs = List.exists IlAssemblyCodeInstrHasEffect instrs

let rec ExprHasEffect g expr = 
    match expr with 
    | Expr.Val (vref, _, _) -> vref.IsTypeFunction || (vref.IsMutable)
    | Expr.Quote _ 
    | Expr.Lambda _
    | Expr.TyLambda _ 
    | Expr.Const _ -> false
    /// type applications do not have effects, with the exception of type functions
    | Expr.App(f0, _, _, [], _) -> (IsTyFuncValRefExpr f0) || ExprHasEffect g f0
    | Expr.Op(op, _, args, m) -> ExprsHaveEffect g args || OpHasEffect g m op
    | Expr.LetRec(binds, body, _, _) -> BindingsHaveEffect g binds || ExprHasEffect g body
    | Expr.Let(bind, body, _, _) -> BindingHasEffect g bind || ExprHasEffect g body
    // REVIEW: could add Expr.Obj on an interface type - these are similar to records of lambda expressions 
    | _ -> true

and ExprsHaveEffect g exprs = List.exists (ExprHasEffect g) exprs

and BindingsHaveEffect g binds = List.exists (BindingHasEffect g) binds

and BindingHasEffect g bind = bind.Expr |> ExprHasEffect g

and OpHasEffect g m op = 
    match op with 
    | TOp.Tuple _ -> false
    | TOp.AnonRecd _ -> false
    | TOp.Recd (ctor, tcref) -> 
        match ctor with 
        | RecdExprIsObjInit -> true
        | RecdExpr -> not (isRecdOrStructTyconRefReadOnly g m tcref)
    | TOp.UnionCase ucref -> isRecdOrUnionOrStructTyconRefDefinitelyMutable ucref.TyconRef
    | TOp.ExnConstr ecref -> isExnDefinitelyMutable ecref
    | TOp.Bytes _ | TOp.UInt16s _ | TOp.Array -> true // mutable
    | TOp.UnionCaseTagGet _ -> false
    | TOp.UnionCaseProof _ -> false
    | TOp.UnionCaseFieldGet (ucref, n) -> isUnionCaseFieldMutable g ucref n 
    | TOp.ILAsm(instrs, _) -> IlAssemblyCodeHasEffect instrs
    | TOp.TupleFieldGet(_) -> false
    | TOp.ExnFieldGet(ecref, n) -> isExnFieldMutable ecref n 
    | TOp.RefAddrGet _ -> false
    | TOp.AnonRecdGet _ -> true // conservative
    | TOp.ValFieldGet rfref  -> rfref.RecdField.IsMutable || (TryFindTyconRefBoolAttribute g Range.range0 g.attrib_AllowNullLiteralAttribute rfref.TyconRef = Some(true))
    | TOp.ValFieldGetAddr (rfref, _readonly)  -> rfref.RecdField.IsMutable
    | TOp.UnionCaseFieldGetAddr _ -> false // union case fields are immutable
    | TOp.LValueOp (LAddrOf _, _) -> false // addresses of values are always constants
    | TOp.UnionCaseFieldSet _
    | TOp.ExnFieldSet _
    | TOp.Coerce
    | TOp.Reraise
    | TOp.For _ 
    | TOp.While  _
    | TOp.TryCatch _   (* conservative *)
    | TOp.TryFinally _ (* conservative *)
    | TOp.TraitCall _
    | TOp.Goto _
    | TOp.Label _
    | TOp.Return
    | TOp.ILCall _ (* conservative *)
    | TOp.LValueOp _  (* conservative *)
    | TOp.ValFieldSet _ -> true


let TryEliminateBinding cenv _env (TBind(vspec1, e1, spBind)) e2 _m  =
    // don't eliminate bindings if we're not optimizing AND the binding is not a compiler generated variable
    if not (cenv.optimizing && cenv.settings.EliminateImmediatelyConsumedLocals()) && 
       not vspec1.IsCompilerGenerated then 
       None 
    elif vspec1.IsFixed then None 
    else
        // Peephole on immediate consumption of single bindings, e.g. "let x = e in x" --> "e" 
        // REVIEW: enhance this by general elimination of bindings to 
        // non-side-effecting expressions that are used only once. 
        // But note the cases below cover some instances of side-effecting expressions as well.... 
        let IsUniqueUse vspec2 args = 
              valEq vspec1 vspec2  
           && (not (vspec2.LogicalName.Contains(suffixForVariablesThatMayNotBeEliminated)))
           // REVIEW: this looks slow. Look only for one variable instead 
           && (let fvs = accFreeInExprs CollectLocals args emptyFreeVars
               not (Zset.contains vspec1 fvs.FreeLocals))

        // Immediate consumption of value as 2nd or subsequent argument to a construction or projection operation 
        let rec GetImmediateUseContext rargsl argsr = 
              match argsr with 
              | (Expr.Val(VRefLocal vspec2, _, _)) :: argsr2
                 when valEq vspec1 vspec2 && IsUniqueUse vspec2 (List.rev rargsl@argsr2) -> Some(List.rev rargsl, argsr2)
              | argsrh :: argsrt when not (ExprHasEffect cenv.g argsrh) -> GetImmediateUseContext (argsrh::rargsl) argsrt 
              | _ -> None

        match stripExpr e2 with 

         // Immediate consumption of value as itself 'let x = e in x'
         | Expr.Val(VRefLocal vspec2, _, _) 
             when IsUniqueUse vspec2 [] -> 
               Some e1

         // Immediate consumption of value by a pattern match 'let x = e in match x with ...'
         | Expr.Match(spMatch, _exprm, TDSwitch(Expr.Val(VRefLocal vspec2, _, _), cases, dflt, _), targets, m, ty2)
             when (valEq vspec1 vspec2 && 
                   let fvs = accFreeInTargets CollectLocals targets (accFreeInSwitchCases CollectLocals cases dflt emptyFreeVars)
                   not (Zset.contains vspec1 fvs.FreeLocals)) -> 

              let spMatch = spBind.Combine(spMatch)
              Some (Expr.Match(spMatch, e1.Range, TDSwitch(e1, cases, dflt, m), targets, m, ty2))
               
         // Immediate consumption of value as a function 'let f = e in f ...' and 'let x = e in f ... x ...'
         // Note functions are evaluated before args 
         // Note: do not include functions with a single arg of unit type, introduced by abstractBigTargets 
         | Expr.App(f, f0ty, tyargs, args, m) 
               when not (vspec1.LogicalName.Contains(suffixForVariablesThatMayNotBeEliminated)) ->
             match GetImmediateUseContext [] (f::args) with 
             | Some([], rargs) -> Some (MakeApplicationAndBetaReduce cenv.g (e1, f0ty, [tyargs], rargs , m))
             | Some(f::largs, rargs) -> Some (MakeApplicationAndBetaReduce cenv.g (f, f0ty, [tyargs], largs @ (e1::rargs), m))
             | None -> None

         // Bug 6311: a special case of nested elimination of locals (which really should be handled more generally)
         // 'let x = e in op[op[x;arg2];arg3]' --> op[op[e;arg2];arg3]
         // 'let x = e in op[op[arg1;x];arg3]' --> op[op[arg1;e];arg3] when arg1 has no side effects etc.
         // 'let x = e in op[op[arg1;arg2];x]' --> op[op[arg1;arg2];e] when arg1, arg2 have no side effects etc.
         | Expr.Op (c1, tyargs1, [Expr.Op (c2, tyargs2, [arg1;arg2], m2);arg3], m1) -> 
             match GetImmediateUseContext [] [arg1;arg2;arg3] with 
             | Some([], [arg2;arg3]) -> Some (Expr.Op (c1, tyargs1, [Expr.Op (c2, tyargs2, [e1;arg2], m2);arg3], m1))
             | Some([arg1], [arg3])  -> Some (Expr.Op (c1, tyargs1, [Expr.Op (c2, tyargs2, [arg1;e1], m2);arg3], m1))
             | Some([arg1;arg2], []) -> Some (Expr.Op (c1, tyargs1, [Expr.Op (c2, tyargs2, [arg1;arg2], m2);e1], m1))
             | Some _ -> error(InternalError("unexpected return pattern from GetImmediateUseContext", m1))
             | None -> None

         // Immediate consumption of value as first non-effectful argument to a construction or projection operation 
         // 'let x = e in op[x;....]'
         | Expr.Op (c, tyargs, args, m) -> 
             match GetImmediateUseContext [] args with 
             | Some(largs, rargs) -> Some (Expr.Op (c, tyargs, (largs @ (e1:: rargs)), m))
             | None -> None

         | _ ->  
            None

let TryEliminateLet cenv env bind e2 m = 
    match TryEliminateBinding cenv env bind e2 m with 
    | Some e2R -> e2R, -localVarSize  (* eliminated a let, hence reduce size estimate *)
    | None -> mkLetBind m bind e2 , 0

/// Detect the application of a value to an arbitrary number of arguments
let rec (|KnownValApp|_|) expr = 
    match stripExpr expr with
    | Expr.Val(vref, _, _) -> Some(vref, [], [])
    | Expr.App(KnownValApp(vref, typeArgs1, otherArgs1), _, typeArgs2, otherArgs2, _) -> Some(vref, typeArgs1@typeArgs2, otherArgs1@otherArgs2)
    | _ -> None

/// Matches boolean decision tree:
/// check single case with bool const.
let (|TDBoolSwitch|_|) dtree =
    match dtree with
    | TDSwitch( expr, [TCase (DecisionTreeTest.Const(Const.Bool testBool), caseTree )], Some defaultTree, range) ->
        Some (expr, testBool, caseTree, defaultTree, range)
    | _ -> 
        None

/// Check target that have a constant bool value
let (|ConstantBoolTarget|_|)  target =
    match target with
    | TTarget([], Expr.Const (Const.Bool b,_,_),_) -> Some b
    | _ -> None

/// Is this a tree, where each decision is a two-way switch (to prevent later duplication of trees), and each branch returns or true/false,
/// apart from one branch which defers to another expression
let rec CountBoolLogicTree ((targets: DecisionTreeTarget[], costOuterCaseTree, costOuterDefaultTree, testBool) as data) tree =
    match  tree with 
    | TDSwitch (_expr, [case], Some defaultTree, _range) -> 
        let tc1,ec1 = CountBoolLogicTree data case.CaseTree 
        let tc2, ec2 = CountBoolLogicTree data defaultTree 
        tc1 + tc2, ec1 + ec2
    | TDSuccess([], idx)  -> 
        match targets.[idx] with
        | ConstantBoolTarget result -> (if result = testBool then costOuterCaseTree else costOuterDefaultTree), 0
        | TTarget([], _exp, _) -> costOuterCaseTree + costOuterDefaultTree, 10
        | _ -> 100, 100 
    | _ -> 100, 100

/// Rewrite a decision tree for which CountBoolLogicTree returned a low number (see below).  Produce a new decision
/// tree where at each ConstantBoolSuccessTree tip we replace with either outerCaseTree or outerDefaultTree
/// depending on whether the target result was true/false
let rec RewriteBoolLogicTree ((targets: DecisionTreeTarget[], outerCaseTree, outerDefaultTree, testBool) as data) tree =
    match  tree with 
    | TDSwitch (expr, cases, defaultTree, range) -> 
        let cases2 = cases |> List.map (RewriteBoolLogicCase data)
        let defaultTree2 = defaultTree |> Option.map (RewriteBoolLogicTree data)
        TDSwitch  (expr, cases2, defaultTree2, range)
    | TDSuccess([], idx)  -> 
        match targets.[idx] with 
        | ConstantBoolTarget result -> if result = testBool then outerCaseTree else outerDefaultTree
        | TTarget([], exp, _) -> mkBoolSwitch exp.Range exp (if testBool then outerCaseTree else outerDefaultTree) (if testBool then outerDefaultTree else outerCaseTree)
        | _ -> failwith "CountBoolLogicTree should exclude this case"
    | _ ->  failwith "CountBoolLogicTree should exclude this case"

and RewriteBoolLogicCase data (TCase(test, tree)) =
    TCase(test, RewriteBoolLogicTree data tree)

/// Repeatedly combine switch-over-match decision trees, see https://github.com/Microsoft/visualfsharp/issues/635.
/// The outer decision tree is doing a swithc over a boolean result, the inner match is producing only
/// constant boolean results in its targets.  
let rec CombineBoolLogic expr = 

    // try to find nested boolean switch
    match expr with
    | Expr.Match(outerSP, outerMatchRange, 
                 TDBoolSwitch(Expr.Match(_innerSP, _innerMatchRange, innerTree, innerTargets, _innerDefaultRange, _innerMatchTy),
                              outerTestBool, outerCaseTree, outerDefaultTree, _outerSwitchRange ), 
                 outerTargets, outerDefaultRange, outerMatchTy)  ->
       
        let costOuterCaseTree =  match outerCaseTree with TDSuccess _ -> 0 | _ -> 1
        let costOuterDefaultTree = match outerDefaultTree with TDSuccess _ -> 0 | _ -> 1
        let tc, ec = CountBoolLogicTree (innerTargets, costOuterCaseTree, costOuterDefaultTree, outerTestBool) innerTree
        // At most one expression, no overall duplication of TSwitch nodes
        if tc <= costOuterCaseTree + costOuterDefaultTree && ec <= 10 then 
            let newExpr = 
                Expr.Match(outerSP, outerMatchRange, 
                           RewriteBoolLogicTree (innerTargets, outerCaseTree, outerDefaultTree, outerTestBool) innerTree,
                           outerTargets, outerDefaultRange, outerMatchTy)

            CombineBoolLogic newExpr
        else
            expr
    | _ -> 
        expr

//-------------------------------------------------------------------------
// ExpandStructuralBinding
//
// Expand bindings to tuple expressions by factoring sub-expression out as prior bindings.
// Similarly for other structural constructions, like records...
// If the item is only projected from then the construction (allocation) can be eliminated.
// This transform encourages that by allowing projections to be simplified.
//------------------------------------------------------------------------- 

let CanExpandStructuralBinding (v: Val) =
    not v.IsCompiledAsTopLevel &&
    not v.IsMember &&
    not v.IsTypeFunction &&
    not v.IsMutable

let ExprIsValue = function Expr.Val _ -> true | _ -> false

let ExpandStructuralBindingRaw cenv expr =
    match expr with
    | Expr.Let (TBind(v, rhs, tgtSeqPtOpt), body, m, _) 
        when (isRefTupleExpr rhs &&
              CanExpandStructuralBinding v) ->
          let args   = tryDestRefTupleExpr rhs
          if List.forall ExprIsValue args then
              expr (* avoid re-expanding when recursion hits original binding *)
          else
              let argTys = destRefTupleTy cenv.g v.Type
              let argBind i (arg:Expr) argTy =
                  let name = v.LogicalName + "_" + string i
                  let v, ve = mkCompGenLocal arg.Range name argTy
                  ve, mkCompGenBind v arg
           
              let ves, binds = List.mapi2 argBind args argTys |> List.unzip
              let tuple = mkRefTupled cenv.g m ves argTys
              mkLetsBind m binds (mkLet tgtSeqPtOpt m v tuple body)
    | expr -> expr

// Moves outer tuple binding inside near the tupled expression:
// let t = (let a0=v0 in let a1=v1 in ... in let an=vn in e0, e1, ..., em) in body
// let a0=v0 in let a1=v1 in ... in let an=vn in (let t = e0, e1, ..., em in body)
// This way ExpandStructuralBinding can replace expressions in constants, t is directly bound
// to a tuple expression so that other optimizations such as OptimizeTupleFieldGet work, 
// and the tuple allocation can be eliminated.
// Most importantly, this successfully eliminates tuple allocations for implicitly returned
// formal arguments in method calls.
let rec RearrangeTupleBindings expr fin =
    match expr with
    | Expr.Let (bind, body, m, _) ->
        match RearrangeTupleBindings body fin with
        | Some b -> Some (mkLetBind m bind b)
        | None -> None
    | Expr.Op (TOp.Tuple tupInfo, _, _, _) when not (evalTupInfoIsStruct tupInfo) -> Some (fin expr)
    | _ -> None

let ExpandStructuralBinding cenv expr =
    match expr with
    | Expr.Let (TBind(v, rhs, tgtSeqPtOpt), body, m, _)
        when (isRefTupleTy cenv.g v.Type &&
              not (isRefTupleExpr rhs) &&
              CanExpandStructuralBinding v) ->
        match RearrangeTupleBindings rhs (fun top -> mkLet tgtSeqPtOpt m v top body) with
        | Some e -> ExpandStructuralBindingRaw cenv e
        | None -> expr
    | e -> ExpandStructuralBindingRaw cenv e

/// Detect a query { ... }
let (|QueryRun|_|) g expr = 
    match expr with
    | Expr.App(Expr.Val (vref, _, _), _, _, [_builder; arg], _) when valRefEq g vref g.query_run_value_vref ->  
        Some (arg, None)
    | Expr.App(Expr.Val (vref, _, _), _, [ elemTy ] , [_builder; arg], _) when valRefEq g vref g.query_run_enumerable_vref ->  
        Some (arg, Some elemTy)
    | _ -> 
        None

let (|MaybeRefTupled|) e = tryDestRefTupleExpr e 

let (|AnyInstanceMethodApp|_|) e = 
    match e with 
    | Expr.App(Expr.Val (vref, _, _), _, tyargs, [obj; MaybeRefTupled args], _) -> Some (vref, tyargs, obj, args)
    | _ -> None

let (|InstanceMethodApp|_|) g (expectedValRef:ValRef) e = 
    match e with 
    | AnyInstanceMethodApp (vref, tyargs, obj, args) when valRefEq g vref expectedValRef -> Some (tyargs, obj, args)
    | _ ->  None

let (|QuerySourceEnumerable|_|) g = function
    | InstanceMethodApp g g.query_source_vref ([resTy], _builder, [res]) ->  Some (resTy, res)
    | _ ->  None

let (|QueryFor|_|) g = function
    | InstanceMethodApp g g.query_for_vref  ([srcTy;qTy;resTy;_qInnerTy], _builder, [src;selector]) ->  Some (qTy, srcTy, resTy, src, selector)
    | _ ->  None

let (|QueryYield|_|) g = function
    | InstanceMethodApp g g.query_yield_vref  ([resTy;qTy], _builder, [res]) ->  Some (qTy, resTy, res)
    | _ ->  None

let (|QueryYieldFrom|_|) g = function
    | InstanceMethodApp g g.query_yield_from_vref  ([resTy;qTy], _builder, [res]) ->  Some (qTy, resTy, res)
    | _ ->  None

let (|QuerySelect|_|) g = function
    | InstanceMethodApp g g.query_select_vref  ([srcTy;qTy;resTy], _builder, [src;selector]) ->  Some (qTy, srcTy, resTy, src, selector)
    | _ ->  None

let (|QueryZero|_|) g = function
    | InstanceMethodApp g g.query_zero_vref  ([resTy;qTy], _builder, _) ->  Some (qTy, resTy)
    | _ ->  None

/// Look for a possible tuple and transform
let (|AnyRefTupleTrans|) e = 
    match e with 
    | Expr.Op (TOp.Tuple tupInfo, tys, es, m) when not (evalTupInfoIsStruct tupInfo) -> (es, (fun es -> Expr.Op (TOp.Tuple tupInfo, tys, es, m)))  
    | _ -> [e], (function [e] -> e | _ -> assert false; failwith "unreachable")

/// Look for any QueryBuilder.* operation and transform
let (|AnyQueryBuilderOpTrans|_|) g = function
    | Expr.App((Expr.Val (vref, _, _) as v), vty, tyargs, [builder; AnyRefTupleTrans( (src::rest), replaceArgs) ], m) when 
          (match vref.ApparentEnclosingEntity with Parent tcref -> tyconRefEq g tcref g.query_builder_tcref | ParentNone -> false) ->  
         Some (src, (fun newSource -> Expr.App(v, vty, tyargs, [builder; replaceArgs(newSource::rest)], m)))
    | _ ->  None

let mkUnitDelayLambda (g: TcGlobals) m e =
    let uv, _ = mkCompGenLocal m "unitVar" g.unit_ty
    mkLambda m uv (e, tyOfExpr g e) 

/// If this returns "Some" then the source is not IQueryable.
//  <qexprInner> := 
//     | query.Select(<qexprInner>, <other-arguments>) --> Seq.map(qexprInner', ...)
//     | query.For(<qexprInner>, <other-arguments>)  --> IQueryable if qexprInner is IQueryable, otherwise Seq.collect(qexprInner', ...)
//     | query.Yield <expr>                          --> not IQueryable
//     | query.YieldFrom <qexpr>                     --> not IQueryable
//     | query.Op(<qexprInner>, <other-arguments>)   --> IQueryable if qexprInner is IQueryable, otherwise query.Op(qexprInner', <other-arguments>)   
//     | <qexprInner> :> seq<_>                      --> IQueryable if qexprInner is IQueryable
//
//  <qexprOuter> := 
//     | query.Select(<qexprInner>, <other-arguments>) --> IQueryable if qexprInner is IQueryable, otherwise seq { qexprInner' } 
//     | query.For(<qexprInner>, <other-arguments>)    --> IQueryable if qexprInner is IQueryable, otherwise seq { qexprInner' } 
//     | query.Yield <expr>                            --> not IQueryable, seq { <expr> } 
//     | query.YieldFrom <expr>                        --> not IQueryable, seq { yield! <expr> } 
//     | query.Op(<qexprOuter>, <other-arguments>)     --> IQueryable if qexprOuter is IQueryable, otherwise query.Op(qexpOuter', <other-arguments>)   
let rec tryRewriteToSeqCombinators g (e: Expr) = 
    let m = e.Range
    match e with 
    //  query.Yield  --> Seq.singleton
    | QueryYield g (_, resultElemTy, vExpr) ->  Some (mkCallSeqSingleton g m resultElemTy vExpr)

    //  query.YieldFrom (query.Source s) --> s
    | QueryYieldFrom g (_, _, QuerySourceEnumerable g (_, resExpr)) -> Some resExpr

    //  query.Select --> Seq.map
    | QuerySelect g (_qTy, sourceElemTy, resultElemTy, source, resultSelector) -> 
   
        match tryRewriteToSeqCombinators g source with 
        | Some newSource -> Some (mkCallSeqMap g m sourceElemTy resultElemTy resultSelector newSource)
        | None -> None

    //  query.Zero -> Seq.empty
    | QueryZero g (_qTy, sourceElemTy) -> 
        Some (mkCallSeqEmpty g m sourceElemTy)

    //  query.For --> Seq.collect
    | QueryFor g (_qTy, sourceElemTy, resultElemTy, QuerySourceEnumerable g (_, source), Expr.Lambda(_, _, _, [resultSelectorVar], resultSelector, mLambda, _)) -> 
        match tryRewriteToSeqCombinators g resultSelector with
        | Some newResultSelector ->
            Some (mkCallSeqCollect g m sourceElemTy resultElemTy (mkLambda mLambda resultSelectorVar (newResultSelector, tyOfExpr g newResultSelector)) source)
        | _ -> None


    //  let --> let
    | Expr.Let(bind, bodyExpr, m, _) -> 
        match tryRewriteToSeqCombinators g bodyExpr with 
        | Some newBodyExpr ->    
            Some (Expr.Let(bind, newBodyExpr, m, newCache()))
        | None -> None

    // match --> match
    | Expr.Match (spBind, exprm, pt, targets, m, _ty) ->
        let targets = targets |> Array.map (fun (TTarget(vs, e, spTarget)) -> match tryRewriteToSeqCombinators g e with None -> None | Some e -> Some(TTarget(vs, e, spTarget)))
        if targets |> Array.forall Option.isSome then 
            let targets = targets |> Array.map Option.get
            let ty = targets |> Array.pick (fun (TTarget(_, e, _)) -> Some(tyOfExpr g e))
            Some (Expr.Match (spBind, exprm, pt, targets, m, ty))
        else
            None

    | _ -> 
        None

    
/// This detects forms arising from query expressions, i.e.
///    query.Run <@ query.Op(<seqSource>, <other-arguments>) @>  
///
/// We check if the combinators are marked with tag IEnumerable - if do, we optimize the "Run" and quotation away, since RunQueryAsEnumerable simply performs
/// an eval.
let TryDetectQueryQuoteAndRun cenv (expr:Expr) = 
    let g = cenv.g
    match expr with
    | QueryRun g (bodyOfRun, reqdResultInfo) -> 
        //printfn "found Query.Run"
        match bodyOfRun with 
        | Expr.Quote(quotedExpr, _, true, _, _) ->  // true = isFromQueryExpression


            // This traverses uses of query operators like query.Where and query.AverageBy until we're left with something familiar.
            // All these operators take the input IEnumerable 'seqSource' as the first argument.
            //
            // When we find the 'core' of the query expression, then if that is using IEnumerable execution, 
            // try to rewrite the core into combinators approximating the compiled form of seq { ... }, which in turn
            // are eligible for state-machine representation. If that fails, we still rewrite to combinator form.
            let rec loopOuter (e:Expr) = 
                match e with 

                | QueryFor g (qTy, _, resultElemTy, _, _)  
                | QuerySelect g (qTy, _, resultElemTy, _, _) 
                | QueryYield g (qTy, resultElemTy, _) 
                | QueryYieldFrom g (qTy, resultElemTy, _) 
                     when typeEquiv cenv.g qTy (mkAppTy cenv.g.tcref_System_Collections_IEnumerable []) -> 

                    match tryRewriteToSeqCombinators cenv.g e with 
                    | Some newSource -> 
                        //printfn "Eliminating because source is not IQueryable"
                        Some (mkCallSeq cenv.g newSource.Range resultElemTy (mkCallSeqDelay cenv.g newSource.Range resultElemTy (mkUnitDelayLambda cenv.g newSource.Range newSource) ), 
                              Some(resultElemTy, qTy) )
                    | None -> 
                        //printfn "Not compiling to state machines, but still optimizing the use of quotations away"
                        Some (e, None)

                | AnyQueryBuilderOpTrans g (seqSource, replace) -> 
                    match loopOuter seqSource with
                    | Some (newSeqSource, newSeqSourceIsEnumerableInfo) -> 
                        let newSeqSourceAsQuerySource = 
                            match newSeqSourceIsEnumerableInfo with 
                            | Some (resultElemTy, qTy) -> mkCallNewQuerySource cenv.g newSeqSource.Range resultElemTy qTy newSeqSource 
                            | None -> newSeqSource
                        Some (replace newSeqSourceAsQuerySource, None)
                    | None -> None

                | _ -> 
                    None

            let resultExprInfo = loopOuter quotedExpr

            match resultExprInfo with
            | Some (resultExpr, exprIsEnumerableInfo) ->
                let resultExprAfterConvertToResultTy = 
                    match reqdResultInfo, exprIsEnumerableInfo with 
                    | Some _, Some _ | None, None -> resultExpr // the expression is a QuerySource, the result is a QuerySource, nothing to do
                    | Some resultElemTy, None -> mkCallGetQuerySourceAsEnumerable cenv.g expr.Range resultElemTy (TType_app(cenv.g.tcref_System_Collections_IEnumerable, [])) resultExpr
                    | None, Some (resultElemTy, qTy)  ->  mkCallNewQuerySource cenv.g expr.Range resultElemTy qTy resultExpr 
                Some resultExprAfterConvertToResultTy
            | None -> 
                None
                
                
        | _ -> 
            //printfn "Not eliminating because no Quote found"
            None
    | _ -> 
        //printfn "Not eliminating because no Run found"
        None
                
let IsSystemStringConcatOverload (methRef: ILMethodRef) =
    methRef.Name = "Concat" && methRef.DeclaringTypeRef.FullName = "System.String" && 
    methRef.ReturnType.BasicQualifiedName = "System.String" &&
    methRef.ArgTypes |> List.forall(fun ilty -> ilty.BasicQualifiedName = "System.String")

let IsSystemStringConcatArray (methRef: ILMethodRef) =
    methRef.Name = "Concat" && methRef.DeclaringTypeRef.FullName = "System.String" && 
    methRef.ReturnType.BasicQualifiedName = "System.String" &&
    methRef.ArgTypes.Length = 1 && methRef.ArgTypes.Head.BasicQualifiedName = "System.String[]"
    
/// Optimize/analyze an expression
let rec OptimizeExpr cenv (env:IncrementalOptimizationEnv) expr =

    // Eliminate subsumption coercions for functions. This must be done post-typechecking because we need
    // complete inference types.
    let expr = NormalizeAndAdjustPossibleSubsumptionExprs cenv.g expr

    let expr = stripExpr expr

    match expr with
    // treat the common linear cases to avoid stack overflows, using an explicit continuation 
    | LinearOpExpr _
    | LinearMatchExpr _
    | Expr.Sequential _ 
    | Expr.Let _ ->  
        OptimizeLinearExpr cenv env expr (fun x -> x)

    | Expr.Const (c, m, ty) -> 
        OptimizeConst cenv env expr (c, m, ty)

    | Expr.Val (v, _vFlags, m) -> 
        OptimizeVal cenv env expr (v, m)

    | Expr.Quote(ast, splices, isFromQueryExpression, m, ty) -> 
          let splices = ref (splices.Value |> Option.map (map3Of4 (List.map (OptimizeExpr cenv env >> fst))))
          Expr.Quote(ast, splices, isFromQueryExpression, m, ty), 
          { TotalSize = 10
            FunctionSize = 1
            HasEffect = false  
            MightMakeCriticalTailcall=false
            Info=UnknownValue }

    | Expr.Obj (_, ty, basev, createExpr, overrides, iimpls, m) -> 
        OptimizeObjectExpr cenv env (ty, basev, createExpr, overrides, iimpls, m)

    | Expr.Op (op, tyargs, args, m) -> 
        OptimizeExprOp cenv env (op, tyargs, args, m)

    | Expr.App(f, fty, tyargs, argsl, m) -> 
        // eliminate uses of query
        match TryDetectQueryQuoteAndRun cenv expr with 
        | Some newExpr -> OptimizeExpr cenv env newExpr
        | None -> OptimizeApplication cenv env (f, fty, tyargs, argsl, m) 

    | Expr.Lambda(_lambdaId, _, _, argvs, _body, m, rty) -> 
        let topValInfo = ValReprInfo ([], [argvs |> List.map (fun _ -> ValReprInfo.unnamedTopArg1)], ValReprInfo.unnamedRetVal)
        let ty = mkMultiLambdaTy m argvs rty
        OptimizeLambdas None cenv env topValInfo expr ty

    | Expr.TyLambda(_lambdaId, tps, _body, _m, rty)  -> 
        let topValInfo = ValReprInfo (ValReprInfo.InferTyparInfo tps, [], ValReprInfo.unnamedRetVal)
        let ty = mkForallTyIfNeeded tps rty
        OptimizeLambdas None cenv env topValInfo expr ty

    | Expr.TyChoose _  -> 
        OptimizeExpr cenv env (TypeRelations.ChooseTyparSolutionsForFreeChoiceTypars cenv.g cenv.amap expr)

    | Expr.Match(spMatch, exprm, dtree, targets, m, ty) -> 
        OptimizeMatch cenv env (spMatch, exprm, dtree, targets, m, ty)

    | Expr.LetRec (binds, bodyExpr, m, _) ->  
        OptimizeLetRec cenv env (binds, bodyExpr, m)

    | Expr.StaticOptimization (constraints, expr2, expr3, m) ->
        let expr2R, e2info = OptimizeExpr cenv env expr2
        let expr3R, e3info = OptimizeExpr cenv env expr3
        Expr.StaticOptimization(constraints, expr2R, expr3R, m), 
        { TotalSize = min e2info.TotalSize e3info.TotalSize
          FunctionSize = min e2info.FunctionSize e3info.FunctionSize
          HasEffect = e2info.HasEffect || e3info.HasEffect
          MightMakeCriticalTailcall=e2info.MightMakeCriticalTailcall || e3info.MightMakeCriticalTailcall // seems conservative
          Info= UnknownValue }

    | Expr.Link _eref -> 
        assert ("unexpected reclink" = "")
        failwith "Unexpected reclink"

/// Optimize/analyze an object expression
and OptimizeObjectExpr cenv env (ty, baseValOpt, basecall, overrides, iimpls, m) =
    let basecallR, basecallinfo = OptimizeExpr cenv env basecall
    let overridesR, overrideinfos = OptimizeMethods cenv env baseValOpt overrides
    let iimplsR, iimplsinfos = OptimizeInterfaceImpls cenv env baseValOpt iimpls
    let exprR=mkObjExpr(ty, baseValOpt, basecallR, overridesR, iimplsR, m)
    exprR, { TotalSize=closureTotalSize + basecallinfo.TotalSize + AddTotalSizes overrideinfos + AddTotalSizes iimplsinfos
             FunctionSize=1 (* a newobj *) 
             HasEffect=true
             MightMakeCriticalTailcall=false // creating an object is not a useful tailcall
             Info=UnknownValue}

/// Optimize/analyze the methods that make up an object expression
and OptimizeMethods cenv env baseValOpt methods = 
    OptimizeList (OptimizeMethod cenv env baseValOpt) methods

and OptimizeMethod cenv env baseValOpt (TObjExprMethod(slotsig, attribs, tps, vs, e, m) as tmethod) = 
    let env = {env with latestBoundId=Some tmethod.Id; functionVal = None}
    let env = BindTypeVarsToUnknown tps env
    let env = BindInternalValsToUnknown cenv vs env
    let env = Option.foldBack (BindInternalValToUnknown cenv) baseValOpt env
    let eR, einfo = OptimizeExpr cenv env e
    // Note: if we ever change this from being UnknownValue then we should call AbstractExprInfoByVars
    TObjExprMethod(slotsig, attribs, tps, vs, eR, m), 
    { TotalSize = einfo.TotalSize
      FunctionSize = 0
      HasEffect = false
      MightMakeCriticalTailcall=false
      Info=UnknownValue}

/// Optimize/analyze the interface implementations that form part of an object expression
and OptimizeInterfaceImpls cenv env baseValOpt iimpls = 
    OptimizeList (OptimizeInterfaceImpl cenv env baseValOpt) iimpls

/// Optimize/analyze the interface implementations that form part of an object expression
and OptimizeInterfaceImpl cenv env baseValOpt (ty, overrides) = 
    let overridesR, overridesinfos = OptimizeMethods cenv env baseValOpt overrides
    (ty, overridesR), 
    { TotalSize = AddTotalSizes overridesinfos
      FunctionSize = 1
      HasEffect = false
      MightMakeCriticalTailcall=false
      Info=UnknownValue}

/// Make and optimize String.Concat calls
and MakeOptimizedSystemStringConcatCall cenv env m args =
    let rec optimizeArg argExpr accArgs =
        match argExpr, accArgs with
        | Expr.Op(TOp.ILCall(_, _, _, _, _, _, _, methRef, _, _, _), _, [ Expr.Op(TOp.Array, _, args, _) ], _), _ when IsSystemStringConcatArray methRef ->
            optimizeArgs args accArgs

        | Expr.Op(TOp.ILCall(_, _, _, _, _, _, _, methRef, _, _, _), _, args, _), _ when IsSystemStringConcatOverload methRef ->
            optimizeArgs args accArgs

        // Optimize string constants, e.g. "1" + "2" will turn into "12"
        | Expr.Const(Const.String str1, _, _), Expr.Const(Const.String str2, _, _) :: accArgs ->
            mkString cenv.g m (str1 + str2) :: accArgs

        | arg, _ -> arg :: accArgs

    and optimizeArgs args accArgs =
        (args, accArgs)
        ||> List.foldBack (fun arg accArgs -> optimizeArg arg accArgs)

    let args = optimizeArgs args []

    let expr =
        match args with
        | [ arg ] ->
            arg
        | [ arg1; arg2 ] -> 
            mkStaticCall_String_Concat2 cenv.g m arg1 arg2
        | [ arg1; arg2; arg3 ] ->
            mkStaticCall_String_Concat3 cenv.g m arg1 arg2 arg3
        | [ arg1; arg2; arg3; arg4 ] ->
            mkStaticCall_String_Concat4 cenv.g m arg1 arg2 arg3 arg4
        | args ->
            let arg = mkArray (cenv.g.string_ty, args, m)
            mkStaticCall_String_Concat_Array cenv.g m arg

    match expr with
    | Expr.Op(TOp.ILCall(_, _, _, _, _, _, _, methRef, _, _, _) as op, tyargs, args, m) when IsSystemStringConcatOverload methRef || IsSystemStringConcatArray methRef ->
        OptimizeExprOpReductions cenv env (op, tyargs, args, m)
    | _ ->
        OptimizeExpr cenv env expr

/// Optimize/analyze an application of an intrinsic operator to arguments
and OptimizeExprOp cenv env (op, tyargs, args, m) =

    // Special cases 
    match op, tyargs, args with 
    | TOp.Coerce, [toty;fromty], [arg] -> 
        let argR, einfo = OptimizeExpr cenv env arg
        if typeEquiv cenv.g toty fromty then argR, einfo 
        else 
          mkCoerceExpr(argR, toty, m, fromty), 
          { TotalSize=einfo.TotalSize + 1
            FunctionSize=einfo.FunctionSize + 1
            HasEffect = true  
            MightMakeCriticalTailcall=false
            Info=UnknownValue }

    // Handle address-of 
    | TOp.LValueOp ((LAddrOf _ as lop), lv), _, _ ->
        let newVal, _ = OptimizeExpr cenv env (exprForValRef m lv)
        let newOp =
            match newVal with
            // Do not optimize if it's a top level static binding.
            | Expr.Val (v, _, _) when not v.IsCompiledAsTopLevel -> TOp.LValueOp (lop, v)
            | _ -> op
        let newExpr = Expr.Op (newOp, tyargs, args, m)
        newExpr,
        { TotalSize = 1
          FunctionSize = 1
          HasEffect = OpHasEffect cenv.g m newOp
          MightMakeCriticalTailcall = false
          Info = ValueOfExpr newExpr }

    // Handle these as special cases since mutables are allowed inside their bodies 
    | TOp.While (spWhile, marker), _, [Expr.Lambda(_, _, _, [_], e1, _, _);Expr.Lambda(_, _, _, [_], e2, _, _)]  ->
        OptimizeWhileLoop cenv { env with inLoop=true } (spWhile, marker, e1, e2, m) 

    | TOp.For(spStart, dir), _, [Expr.Lambda(_, _, _, [_], e1, _, _);Expr.Lambda(_, _, _, [_], e2, _, _);Expr.Lambda(_, _, _, [v], e3, _, _)]  -> 
        OptimizeFastIntegerForLoop cenv { env with inLoop=true } (spStart, v, e1, dir, e2, e3, m) 

    | TOp.TryFinally(spTry, spFinally), [resty], [Expr.Lambda(_, _, _, [_], e1, _, _); Expr.Lambda(_, _, _, [_], e2, _, _)] -> 
        OptimizeTryFinally cenv env (spTry, spFinally, e1, e2, m, resty)

    | TOp.TryCatch(spTry, spWith), [resty], [Expr.Lambda(_, _, _, [_], e1, _, _); Expr.Lambda(_, _, _, [vf], ef, _, _); Expr.Lambda(_, _, _, [vh], eh, _, _)] ->
        OptimizeTryCatch cenv env (e1, vf, ef, vh, eh, m, resty, spTry, spWith)

    | TOp.TraitCall(traitInfo), [], args ->
        OptimizeTraitCall cenv env (traitInfo, args, m) 

   // This code hooks arr.Length. The idea is to ensure loops end up in the "same shape"as the forms of loops that the .NET JIT
   // guarantees to optimize.
  
    | TOp.ILCall (_, _, _, _, _, _, _, mref, _enclTypeArgs, _methTypeArgs, _tys), _, [arg]
        when (mref.DeclaringTypeRef.Scope.IsAssemblyRef &&
              mref.DeclaringTypeRef.Scope.AssemblyRef.Name = cenv.g.ilg.typ_Array.TypeRef.Scope.AssemblyRef.Name &&
              mref.DeclaringTypeRef.Name = cenv.g.ilg.typ_Array.TypeRef.Name &&
              mref.Name = "get_Length" &&
              isArray1DTy cenv.g (tyOfExpr cenv.g arg)) -> 
         OptimizeExpr cenv env (Expr.Op(TOp.ILAsm(i_ldlen, [cenv.g.int_ty]), [], [arg], m))

    // Empty IL instruction lists are used as casts in prim-types.fs. But we can get rid of them 
    // if the types match up. 
    | TOp.ILAsm([], [ty]), _, [a] when typeEquiv cenv.g (tyOfExpr cenv.g a) ty -> OptimizeExpr cenv env a

    // Optimize calls when concatenating strings, e.g. "1" + "2" + "3" + "4" .. etc.
    | TOp.ILCall(_, _, _, _, _, _, _, methRef, _, _, _), _, [ Expr.Op(TOp.Array, _, args, _) ] when IsSystemStringConcatArray methRef ->
        MakeOptimizedSystemStringConcatCall cenv env m args
    | TOp.ILCall(_, _, _, _, _, _, _, methRef, _, _, _), _, args when IsSystemStringConcatOverload methRef ->
        MakeOptimizedSystemStringConcatCall cenv env m args

    | _ -> 
        // Reductions
        OptimizeExprOpReductions cenv env (op, tyargs, args, m)

and OptimizeExprOpReductions cenv env (op, tyargs, args, m) =
    let argsR, arginfos = OptimizeExprsThenConsiderSplits cenv env args
    OptimizeExprOpReductionsAfter cenv env (op, tyargs, argsR, arginfos, m)

and OptimizeExprOpReductionsAfter cenv env (op, tyargs, argsR, arginfos, m) =
    let knownValue = 
        match op, arginfos with 
        | TOp.ValFieldGet (rf), [e1info] -> TryOptimizeRecordFieldGet cenv env (e1info, rf, tyargs, m) 
        | TOp.TupleFieldGet (tupInfo, n), [e1info] -> TryOptimizeTupleFieldGet cenv env (tupInfo, e1info, tyargs, n, m)
        | TOp.UnionCaseFieldGet (cspec, n), [e1info] -> TryOptimizeUnionCaseGet cenv env (e1info, cspec, tyargs, n, m)
        | _ -> None
    match knownValue with 
    | Some valu -> 
        match TryOptimizeVal cenv env (false, valu, m)  with 
        | Some res -> OptimizeExpr cenv env res  (* discard e1 since guard ensures it has no effects *)
        | None -> OptimizeExprOpFallback cenv env (op, tyargs, argsR, m) arginfos valu
    | None -> OptimizeExprOpFallback cenv env (op, tyargs, argsR, m) arginfos UnknownValue

and OptimizeExprOpFallback cenv env (op, tyargs, argsR, m) arginfos valu =
    // The generic case - we may collect information, but the construction/projection doesnRt disappear 
    let argsTSize = AddTotalSizes arginfos
    let argsFSize = AddFunctionSizes arginfos
    let argEffects = OrEffects arginfos
    let argValues = List.map (fun x -> x.Info) arginfos
    let effect = OpHasEffect cenv.g m op
    let cost, valu = 
      match op with
      | TOp.UnionCase c -> 2, MakeValueInfoForUnionCase c (Array.ofList argValues)
      | TOp.ExnConstr _ -> 2, valu (* REVIEW: information collection possible here *)
      | TOp.Tuple tupInfo        -> 
          let isStruct = evalTupInfoIsStruct tupInfo 
          if isStruct then 0, valu 
          else 1,MakeValueInfoForTuple (Array.ofList argValues)
      | TOp.AnonRecd anonInfo        -> 
          let isStruct = evalAnonInfoIsStruct anonInfo 
          if isStruct then 0, valu 
          else 1, valu
      | TOp.AnonRecdGet _ 
      | TOp.ValFieldGet _     
      | TOp.TupleFieldGet _    
      | TOp.UnionCaseFieldGet _   
      | TOp.ExnFieldGet _
      | TOp.UnionCaseTagGet _      -> 
          // REVIEW: reduction possible here, and may be very effective
          1, valu 
      | TOp.UnionCaseProof _        -> 
          // We count the proof as size 0
          // We maintain the value of the source of the proof-cast if it is known to be a UnionCaseValue
          let valu = 
              match argValues.[0] with 
              | StripUnionCaseValue (uc, info) -> UnionCaseValue(uc, info) 
              | _ ->  valu
          0, valu
      | TOp.ILAsm(instrs, tys)         -> 
          min instrs.Length 1, 
          mkAssemblyCodeValueInfo cenv.g instrs argValues tys
      | TOp.Bytes bytes -> bytes.Length/10 , valu
      | TOp.UInt16s bytes -> bytes.Length/10 , valu
      | TOp.ValFieldGetAddr _     
      | TOp.Array | TOp.For _ | TOp.While _ | TOp.TryCatch _ | TOp.TryFinally _
      | TOp.ILCall _ | TOp.TraitCall _ | TOp.LValueOp _ | TOp.ValFieldSet _
      | TOp.UnionCaseFieldSet _ | TOp.RefAddrGet _ | TOp.Coerce | TOp.Reraise
      | TOp.UnionCaseFieldGetAddr _   
      | TOp.ExnFieldSet _ -> 1, valu
      | TOp.Recd (ctorInfo, tcref) ->
          let finfos = tcref.AllInstanceFieldsAsList
          // REVIEW: this seems a little conservative: Allocating a record with a mutable field 
          // is not an effect - only reading or writing the field is. 
          let valu = 
              match ctorInfo with 
              | RecdExprIsObjInit -> UnknownValue
              | RecdExpr -> 
                   if argValues.Length <> finfos.Length then valu 
                   else MakeValueInfoForRecord tcref (Array.ofList ((argValues, finfos) ||> List.map2 (fun x f -> if f.IsMutable then UnknownValue else x) ))
          2, valu  
      | TOp.Goto _ | TOp.Label _ | TOp.Return -> assert false; error(InternalError("unexpected goto/label/return in optimization", m))

    // Indirect calls to IL code are always taken as tailcalls
    let mayBeCriticalTailcall = 
        match op with
        | TOp.ILCall (virt, _, newobj, _, _, _, _, _, _, _, _) -> not newobj && virt
        | _ -> false
    
    let vinfo = { TotalSize=argsTSize + cost
                  FunctionSize=argsFSize + cost
                  HasEffect=argEffects || effect                  
                  MightMakeCriticalTailcall= mayBeCriticalTailcall // discard tailcall info for args - these are not in tailcall position
                  Info=valu } 

    // Replace entire expression with known value? 
    match TryOptimizeValInfo cenv env m vinfo with 
    | Some res -> res, vinfo
    | None ->
          Expr.Op(op, tyargs, argsR, m), 
          { TotalSize=argsTSize + cost
            FunctionSize=argsFSize + cost
            HasEffect=argEffects || effect
            MightMakeCriticalTailcall= mayBeCriticalTailcall // discard tailcall info for args - these are not in tailcall position
            Info=valu }

/// Optimize/analyze a constant node
and OptimizeConst cenv env expr (c, m, ty) = 
    match TryEliminateDesugaredConstants cenv.g m c with 
    | Some e -> 
        OptimizeExpr cenv env e
    | None ->
        expr, { TotalSize=(match c with 
                           | Const.String b -> b.Length/10 
                           | _ -> 0)
                FunctionSize=0
                HasEffect=false
                MightMakeCriticalTailcall=false
                Info=MakeValueInfoForConst c ty}

/// Optimize/analyze a record lookup. 
and TryOptimizeRecordFieldGet cenv _env (e1info, (RFRef (rtcref, _) as r), _tinst, m) =
    match destRecdValue e1info.Info with
    | Some finfos when cenv.settings.EliminateRecdFieldGet() && not e1info.HasEffect ->
        match TryFindFSharpAttribute cenv.g cenv.g.attrib_CLIMutableAttribute rtcref.Attribs with
        | Some _ -> None
        | None ->
            let n = r.Index
            if n >= finfos.Length then errorR(InternalError( "TryOptimizeRecordFieldGet: term argument out of range", m))
            Some finfos.[n]
    | _ -> None
  
and TryOptimizeTupleFieldGet cenv _env (_tupInfo, e1info, tys, n, m) =
    match destTupleValue e1info.Info with
    | Some tups when cenv.settings.EliminateTupleFieldGet() && not e1info.HasEffect ->
        let len = tups.Length 
        if len <> tys.Length then errorR(InternalError("error: tuple lengths don't match", m))
        if n >= len then errorR(InternalError("TryOptimizeTupleFieldGet: tuple index out of range", m))
        Some tups.[n]
    | _ -> None
      
and TryOptimizeUnionCaseGet cenv _env (e1info, cspec, _tys, n, m) =
    match e1info.Info with
    | StripUnionCaseValue(cspec2, args) when cenv.settings.EliminatUnionCaseFieldGet() && not e1info.HasEffect && cenv.g.unionCaseRefEq cspec cspec2 ->
        if n >= args.Length then errorR(InternalError( "TryOptimizeUnionCaseGet: term argument out of range", m))
        Some args.[n]
    | _ -> None

/// Optimize/analyze a for-loop
and OptimizeFastIntegerForLoop cenv env (spStart, v, e1, dir, e2, e3, m) =
    let e1R, e1info = OptimizeExpr cenv env e1 
    let e2R, e2info = OptimizeExpr cenv env e2 
    let env = BindInternalValToUnknown cenv v env 
    let e3R, e3info = OptimizeExpr cenv env e3 
    // Try to replace F#-style loops with C# style loops that recompute their bounds but which are compiled more efficiently by the JITs, e.g.
    //  F#  "for x = 0 to arr.Length - 1 do ..." --> C# "for (int x = 0; x < arr.Length; x++) { ... }"
    //  F#  "for x = 0 to 10 do ..." --> C# "for (int x = 0; x < 11; x++) { ... }"
    let e2R, dir = 
        match dir, e2R with 
        // detect upwards for loops with bounds of the form "arr.Length - 1" and convert them to a C#-style for loop
        | FSharpForLoopUp, Expr.Op(TOp.ILAsm([ (AI_sub | AI_sub_ovf)], _), _, [Expr.Op(TOp.ILAsm([ I_ldlen; (AI_conv DT_I4)], _), _, [arre], _); Expr.Const(Const.Int32 1, _, _)], _) 
                  when not (snd(OptimizeExpr cenv env arre)).HasEffect -> 

            mkLdlen cenv.g (e2R.Range) arre, CSharpForLoopUp

        // detect upwards for loops with constant bounds, but not MaxValue!
        | FSharpForLoopUp, Expr.Const(Const.Int32 n, _, _) 
                  when n < System.Int32.MaxValue -> 
            mkIncr cenv.g (e2R.Range) e2R, CSharpForLoopUp

        | _ ->
            e2R, dir
 
    let einfos = [e1info;e2info;e3info] 
    let eff = OrEffects einfos 
    (* neither bounds nor body has an effect, and loops always terminate, hence eliminate the loop *)
    if not eff then 
        mkUnit cenv.g m , { TotalSize=0; FunctionSize=0; HasEffect=false; MightMakeCriticalTailcall=false; Info=UnknownValue }
    else
        let exprR = mkFor cenv.g (spStart, v, e1R, dir, e2R, e3R, m) 
        exprR, { TotalSize=AddTotalSizes einfos + forAndWhileLoopSize
                 FunctionSize=AddFunctionSizes einfos + forAndWhileLoopSize
                 HasEffect=eff
                 MightMakeCriticalTailcall=false
                 Info=UnknownValue }

/// Optimize/analyze a set of recursive bindings
and OptimizeLetRec cenv env (binds, bodyExpr, m) =
    let vs = binds |> List.map (fun v -> v.Var) 
    let env = BindInternalValsToUnknown cenv vs env 
    let bindsR, env = OptimizeBindings cenv true env binds 
    let bodyExprR, einfo = OptimizeExpr cenv env bodyExpr 
    // REVIEW: graph analysis to determine which items are unused 
    // Eliminate any unused bindings, as in let case 
    let bindsRR, bindinfos = 
        let fvs0 = freeInExpr CollectLocals bodyExprR 
        let fvs = List.fold (fun acc x -> unionFreeVars acc (fst x |> freeInBindingRhs CollectLocals)) fvs0 bindsR
        SplitValuesByIsUsedOrHasEffect cenv (fun () -> fvs.FreeLocals) bindsR
    // Trim out any optimization info that involves escaping values 
    let evalueR = AbstractExprInfoByVars (vs, []) einfo.Info 
    // REVIEW: size of constructing new closures - should probably add #freevars + #recfixups here 
    let bodyExprR = Expr.LetRec(bindsRR, bodyExprR, m, NewFreeVarsCache()) 
    let info = CombineValueInfos (einfo :: bindinfos) evalueR 
    bodyExprR, info

/// Optimize/analyze a linear sequence of sequential execution or RletR bindings.
and OptimizeLinearExpr cenv env expr contf =

    // Eliminate subsumption coercions for functions. This must be done post-typechecking because we need
    // complete inference types.
    let expr = DetectAndOptimizeForExpression cenv.g OptimizeAllForExpressions expr
    let expr = if cenv.settings.ExpandStructrualValues() then ExpandStructuralBinding cenv expr else expr 
    let expr = stripExpr expr

    match expr with 
    | Expr.Sequential (e1, e2, flag, spSeq, m) -> 
      let e1R, e1info = OptimizeExpr cenv env e1 
      OptimizeLinearExpr cenv env e2 (contf << (fun (e2R, e2info) -> 
        if (flag = NormalSeq) && 
           // Always eliminate '(); expr' sequences, even in debug code, to ensure that 
           // conditional method calls don't leave a dangling breakpoint (see FSharp 1.0 bug 6034)
           (cenv.settings.EliminateSequential () || (match e1R with Expr.Const(Const.Unit, _, _) -> true | _ -> false)) && 
           not e1info.HasEffect then 
            e2R, e2info
        else 
            Expr.Sequential(e1R, e2R, flag, spSeq, m), 
            { TotalSize = e1info.TotalSize + e2info.TotalSize
              FunctionSize = e1info.FunctionSize + e2info.FunctionSize
              HasEffect = flag <> NormalSeq || e1info.HasEffect || e2info.HasEffect
              MightMakeCriticalTailcall = 
                  (if flag = NormalSeq then e2info.MightMakeCriticalTailcall 
                   else  e1info.MightMakeCriticalTailcall || e2info.MightMakeCriticalTailcall)
              // can't propagate value: must access result of computation for its effects 
              Info = UnknownValue }))

    | Expr.Let (bind, body, m, _) ->  
      let (bindR, bindingInfo), env = OptimizeBinding cenv false env bind 
      OptimizeLinearExpr cenv env body (contf << (fun (bodyR, bodyInfo) ->  
        // PERF: This call to ValueIsUsedOrHasEffect/freeInExpr amounts to 9% of all optimization time.
        // Is it quadratic or quasi-quadtratic?
        if ValueIsUsedOrHasEffect cenv (fun () -> (freeInExpr CollectLocals bodyR).FreeLocals) (bindR, bindingInfo) then
            // Eliminate let bindings on the way back up
            let exprR, adjust = TryEliminateLet cenv env  bindR bodyR m 
            exprR, 
            { TotalSize = bindingInfo.TotalSize + bodyInfo.TotalSize + adjust 
              FunctionSize = bindingInfo.FunctionSize + bodyInfo.FunctionSize + adjust 
              HasEffect=bindingInfo.HasEffect || bodyInfo.HasEffect
              MightMakeCriticalTailcall = bodyInfo.MightMakeCriticalTailcall // discard tailcall info from binding - not in tailcall position
              Info = UnknownValue }
        else 
            // On the way back up: Trim out any optimization info that involves escaping values on the way back up
            let evalueR = AbstractExprInfoByVars ([bindR.Var], []) bodyInfo.Info 
            bodyR, 
            { TotalSize = bindingInfo.TotalSize + bodyInfo.TotalSize - localVarSize // eliminated a local var
              FunctionSize = bindingInfo.FunctionSize + bodyInfo.FunctionSize - localVarSize (* eliminated a local var *) 
              HasEffect=bindingInfo.HasEffect || bodyInfo.HasEffect
              MightMakeCriticalTailcall = bodyInfo.MightMakeCriticalTailcall // discard tailcall info from binding - not in tailcall position
              Info = evalueR } ))

    | LinearMatchExpr (spMatch, exprm, dtree, tg1, e2, spTarget2, m, ty) ->
         let dtreeR, dinfo = OptimizeDecisionTree cenv env m dtree
         let tg1, tg1info = OptimizeDecisionTreeTarget cenv env m tg1
         // tailcall
         OptimizeLinearExpr cenv env e2 (contf << (fun (e2, e2info) ->
             // This ConsiderSplitToMethod is performed because it is present in OptimizeDecisionTreeTarget
             let e2, e2info = ConsiderSplitToMethod cenv.settings.abstractBigTargets cenv.settings.bigTargetSize cenv env (e2, e2info) 
             let tinfos = [tg1info; e2info]
             let targetsR = [tg1; TTarget([], e2, spTarget2)]
             OptimizeMatchPart2 cenv (spMatch, exprm, dtreeR, targetsR, dinfo, tinfos, m, ty)))

    | LinearOpExpr (op, tyargs, argsHead, argLast, m) ->
         let argsHeadR, argsHeadInfosR = OptimizeList (OptimizeExprThenConsiderSplit cenv env) argsHead
         // tailcall
         OptimizeLinearExpr cenv env argLast (contf << (fun (argLastR, argLastInfo) ->
             OptimizeExprOpReductionsAfter cenv env (op, tyargs, argsHeadR @ [argLastR], argsHeadInfosR @ [argLastInfo], m)))

    | _ -> contf (OptimizeExpr cenv env expr)

/// Optimize/analyze a try/finally construct.
and OptimizeTryFinally cenv env (spTry, spFinally, e1, e2, m, ty) =
    let e1R, e1info = OptimizeExpr cenv env e1 
    let e2R, e2info = OptimizeExpr cenv env e2 
    let info = 
        { TotalSize = e1info.TotalSize + e2info.TotalSize + tryFinallySize
          FunctionSize = e1info.FunctionSize + e2info.FunctionSize + tryFinallySize
          HasEffect = e1info.HasEffect || e2info.HasEffect
          MightMakeCriticalTailcall = false // no tailcalls from inside in try/finally
          Info = UnknownValue } 
    // try-finally, so no effect means no exception can be raised, so just sequence the finally
    if cenv.settings.EliminateTryCatchAndTryFinally () && not e1info.HasEffect then 
        let sp = 
            match spTry with 
            | SequencePointAtTry _ -> SequencePointsAtSeq 
            | SequencePointInBodyOfTry -> SequencePointsAtSeq 
            | NoSequencePointAtTry -> SuppressSequencePointOnExprOfSequential
        Expr.Sequential(e1R, e2R, ThenDoSeq, sp, m), info 
    else
        mkTryFinally cenv.g (e1R, e2R, m, ty, spTry, spFinally), 
        info

/// Optimize/analyze a try/catch construct.
and OptimizeTryCatch cenv env (e1, vf, ef, vh, eh, m, ty, spTry, spWith) =
    let e1R, e1info = OptimizeExpr cenv env e1    
    // try-catch, so no effect means no exception can be raised, so discard the catch 
    if cenv.settings.EliminateTryCatchAndTryFinally () && not e1info.HasEffect then 
        e1R, e1info 
    else
        let envinner = BindInternalValToUnknown cenv vf (BindInternalValToUnknown cenv vh env)
        let efR, efinfo = OptimizeExpr cenv envinner ef 
        let ehR, ehinfo = OptimizeExpr cenv envinner eh 
        let info = 
            { TotalSize = e1info.TotalSize + efinfo.TotalSize+ ehinfo.TotalSize  + tryCatchSize
              FunctionSize = e1info.FunctionSize + efinfo.FunctionSize+ ehinfo.FunctionSize  + tryCatchSize
              HasEffect = e1info.HasEffect || efinfo.HasEffect || ehinfo.HasEffect
              MightMakeCriticalTailcall = false
              Info = UnknownValue } 
        mkTryWith cenv.g (e1R, vf, efR, vh, ehR, m, ty, spTry, spWith), 
        info

/// Optimize/analyze a while loop
and OptimizeWhileLoop cenv env  (spWhile, marker, e1, e2, m) =
    let e1R, e1info = OptimizeExpr cenv env e1 
    let e2R, e2info = OptimizeExpr cenv env e2 
    mkWhile cenv.g (spWhile, marker, e1R, e2R, m), 
    { TotalSize = e1info.TotalSize + e2info.TotalSize + forAndWhileLoopSize
      FunctionSize = e1info.FunctionSize + e2info.FunctionSize + forAndWhileLoopSize
      HasEffect = true // may not terminate
      MightMakeCriticalTailcall = false
      Info = UnknownValue }

<<<<<<< HEAD
//-------------------------------------------------------------------------
// Optimize/analyze a call to a 'member' constraint. Try to resolve the call to 
// a witness (should always be possible due to compulsory inlining of any
// code that contains calls to member constraints, except when analyzing 
// not-yet-inlined generic code)
//------------------------------------------------------------------------- 
 

and OptimizeTraitCall cenv env (traitInfo, args, m) =
=======
/// Optimize/analyze a call to a 'member' constraint. Try to resolve the call to 
/// a witness (should always be possible due to compulsory inlining of any
/// code that contains calls to member constraints, except when analyzing 
/// not-yet-inlined generic code)
and OptimizeTraitCall cenv env   (traitInfo, args, m) =
>>>>>>> 8671454a

    // Resolve the static overloading early (during the compulsory rewrite phase) so we can inline. 
    match ConstraintSolver.CodegenWitnessThatTypeSupportsTraitConstraint cenv.TcVal cenv.g cenv.amap m traitInfo args with

    | OkResult (_, Some expr) -> OptimizeExpr cenv env expr

    // Resolution fails when optimizing generic code, ignore the failure
    |  _ -> 
        let argsR, arginfos = OptimizeExprsThenConsiderSplits cenv env args 
        OptimizeExprOpFallback cenv env (TOp.TraitCall(traitInfo), [], argsR, m) arginfos UnknownValue 

/// Make optimization decisions once we know the optimization information
/// for a value
and TryOptimizeVal cenv env (mustInline, valInfoForVal, m) = 

    match valInfoForVal with 
    // Inline all constants immediately 
    | ConstValue (c, ty) -> 
        Some (Expr.Const (c, m, ty))

    | SizeValue (_, detail) ->
        TryOptimizeVal cenv env (mustInline, detail, m) 

    | ValValue (vR, detail) -> 
         // Inline values bound to other values immediately 
         // Prefer to inline using the more specific info if possible 
         // If the more specific info didn't reveal an inline then use the value 
         match TryOptimizeVal cenv env (mustInline, detail, m) with 
          | Some e -> Some e
          | None ->  Some(exprForValRef m vR)

    | ConstExprValue(_size, expr) ->
        Some (remarkExpr m (copyExpr cenv.g CloneAllAndMarkExprValsAsCompilerGenerated expr))

    | CurriedLambdaValue (_, _, _, expr, _) when mustInline ->
        Some (remarkExpr m (copyExpr cenv.g CloneAllAndMarkExprValsAsCompilerGenerated expr))

    | TupleValue _ | UnionCaseValue _ | RecdValue _ when mustInline ->
        failwith "tuple, union and record values cannot be marked 'inline'"

    | UnknownValue when mustInline ->
        warning(Error(FSComp.SR.optValueMarkedInlineHasUnexpectedValue(), m)); None

    | _ when mustInline ->
        warning(Error(FSComp.SR.optValueMarkedInlineCouldNotBeInlined(), m)); None
    | _ -> None 
  
and TryOptimizeValInfo cenv env m vinfo = 
    if vinfo.HasEffect then None else TryOptimizeVal cenv env (false, vinfo.Info , m)

/// Add 'v1 = v2' information into the information stored about a value
and AddValEqualityInfo g m (v:ValRef) info =
    // ValValue is information that v = v2, where v2 does not change 
    // So we can't record this information for mutable values. An exception can be made
    // for "outArg" values arising from method calls since they are only temporarily mutable
    // when their address is passed to the method call.
    if v.IsMutable && not (v.IsCompilerGenerated && v.DisplayName.StartsWith(PrettyNaming.outArgCompilerGeneratedName)) then 
        info 
    else 
        {info with Info= MakeValueInfoForValue g m v info.Info}

/// Optimize/analyze a use of a value
and OptimizeVal cenv env expr (v:ValRef, m) =
    let valInfoForVal = GetInfoForVal cenv env m v 

    match TryOptimizeVal cenv env (v.MustInline, valInfoForVal.ValExprInfo, m) with
    | Some e -> 
       // don't reoptimize inlined lambdas until they get applied to something
       match e with 
       | Expr.TyLambda _ 
       | Expr.Lambda _ ->
           e, (AddValEqualityInfo cenv.g m v 
                    { Info=valInfoForVal.ValExprInfo 
                      HasEffect=false 
                      MightMakeCriticalTailcall = false
                      FunctionSize=10 
                      TotalSize=10})
       | _ -> 
           let e, einfo = OptimizeExpr cenv env e 
           e, AddValEqualityInfo cenv.g m v einfo 

    | None -> 
       if v.MustInline  then error(Error(FSComp.SR.optFailedToInlineValue(v.DisplayName), m))
       expr, (AddValEqualityInfo cenv.g m v 
                    { Info=valInfoForVal.ValExprInfo 
                      HasEffect=false 
                      MightMakeCriticalTailcall = false
                      FunctionSize=1 
                      TotalSize=1})

/// Attempt to replace an application of a value by an alternative value.
and StripToNominalTyconRef cenv ty = 
    match tryAppTy cenv.g ty with
    | ValueSome x -> x
    | _ ->
        if isRefTupleTy cenv.g ty then
            let tyargs = destRefTupleTy cenv.g ty
            mkCompiledTupleTyconRef cenv.g false (List.length tyargs), tyargs 
        else failwith "StripToNominalTyconRef: unreachable" 

and CanDevirtualizeApplication cenv v vref ty args  = 
     valRefEq cenv.g v vref
     && not (isUnitTy cenv.g ty)
     && isAppTy cenv.g ty 
     // Exclusion: Some unions have null as representations 
     && not (IsUnionTypeWithNullAsTrueValue cenv.g (fst(StripToNominalTyconRef cenv ty)).Deref)  
     // If we de-virtualize an operation on structs then we have to take the address of the object argument
     // Hence we have to actually have the object argument available to us, 
     && (not (isStructTy cenv.g ty) || not (isNil args)) 

and TakeAddressOfStructArgumentIfNeeded cenv (vref:ValRef) ty args m =
    if vref.IsInstanceMember && isStructTy cenv.g ty then 
        match args with 
        | objArg::rest -> 
            // We set NeverMutates here, allowing more address-taking. This is valid because we only ever use DevirtualizeApplication to transform 
            // known calls to known generated F# code for CompareTo, Equals and GetHashCode.
            // If we ever reuse DevirtualizeApplication to transform an arbitrary virtual call into a 
            // direct call then this assumption is not valid.
            let wrap, objArgAddress, _readonly, _writeonly = mkExprAddrOfExpr cenv.g true false NeverMutates objArg None m
            wrap, (objArgAddress::rest)
        | _ -> 
            // no wrapper, args stay the same 
            id, args
    else
        id, args

and DevirtualizeApplication cenv env (vref:ValRef) ty tyargs args m =
    let wrap, args = TakeAddressOfStructArgumentIfNeeded cenv vref ty args m
    let transformedExpr = wrap (MakeApplicationAndBetaReduce cenv.g (exprForValRef m vref, vref.Type, (if isNil tyargs then [] else [tyargs]), args, m))
    OptimizeExpr cenv env transformedExpr
  
and TryDevirtualizeApplication cenv env (f, tyargs, args, m) =
    match f, tyargs, args with 

    // Optimize/analyze calls to LanguagePrimitives.HashCompare.GenericComparisonIntrinsic when type is known 
    // to be augmented with a visible comparison value. 
    //
    // e.g rewrite 
    //      'LanguagePrimitives.HashCompare.GenericComparisonIntrinsic (x:C) (y:C)' 
    //  --> 'x.CompareTo(y:C)' where this is a direct call to the implementation of CompareTo, i.e.
    //        C::CompareTo(C)
    //    not C::CompareTo(obj)
    //
    // If C is a struct type then we have to take the address of 'c'
    
    | Expr.Val(v, _, _), [ty], _ when CanDevirtualizeApplication cenv v cenv.g.generic_comparison_inner_vref ty args ->
         
        let tcref, tyargs = StripToNominalTyconRef cenv ty
        match tcref.GeneratedCompareToValues with 
        | Some (_, vref)  -> Some (DevirtualizeApplication cenv env vref ty tyargs args m)
        | _ -> None
        
    | Expr.Val(v, _, _), [ty], _ when CanDevirtualizeApplication cenv v cenv.g.generic_comparison_withc_inner_vref ty args ->
         
        let tcref, tyargs = StripToNominalTyconRef cenv ty
        match tcref.GeneratedCompareToWithComparerValues, args with 
        | Some vref, [comp; x; y]  -> 
            // the target takes a tupled argument, so we need to reorder the arg expressions in the
            // arg list, and create a tuple of y & comp
            // push the comparer to the end and box the argument
            let args2 = [x; mkRefTupledNoTypes cenv.g m [mkCoerceExpr(y, cenv.g.obj_ty, m, ty) ; comp]]
            Some (DevirtualizeApplication cenv env vref ty tyargs args2 m)
        | _ -> None
        
    // Optimize/analyze calls to LanguagePrimitives.HashCompare.GenericEqualityIntrinsic when type is known 
    // to be augmented with a visible equality-without-comparer value. 
    //   REVIEW: GenericEqualityIntrinsic (which has no comparer) implements PER semantics (5537: this should be ER semantics)
    //           We are devirtualizing to a Equals(T) method which also implements PER semantics (5537: this should be ER semantics)
    | Expr.Val(v, _, _), [ty], _ when CanDevirtualizeApplication cenv v cenv.g.generic_equality_er_inner_vref ty args ->
         
        let tcref, tyargs = StripToNominalTyconRef cenv ty 
        match tcref.GeneratedHashAndEqualsValues with 
        | Some (_, vref)  -> Some (DevirtualizeApplication cenv env vref ty tyargs args m)
        | _ -> None
        
    // Optimize/analyze calls to LanguagePrimitives.HashCompare.GenericEqualityWithComparerFast
    | Expr.Val(v, _, _), [ty], _ when CanDevirtualizeApplication cenv v cenv.g.generic_equality_withc_inner_vref ty args ->
        let tcref, tyargs = StripToNominalTyconRef cenv ty
        match tcref.GeneratedHashAndEqualsWithComparerValues, args with
        | Some (_, _, withcEqualsVal), [comp; x; y]  -> 
            // push the comparer to the end and box the argument
            let args2 = [x; mkRefTupledNoTypes cenv.g m [mkCoerceExpr(y, cenv.g.obj_ty, m, ty) ; comp]]
            Some (DevirtualizeApplication cenv env withcEqualsVal ty tyargs args2 m)
        | _ -> None 
      
    // Optimize/analyze calls to LanguagePrimitives.HashCompare.GenericEqualityWithComparer
    | Expr.Val(v, _, _), [ty], _ when CanDevirtualizeApplication cenv v cenv.g.generic_equality_per_inner_vref ty args  && not(isRefTupleTy cenv.g ty) ->
       let tcref, tyargs = StripToNominalTyconRef cenv ty
       match tcref.GeneratedHashAndEqualsWithComparerValues, args with
       | Some (_, _, withcEqualsVal), [x; y] -> 
           let args2 = [x; mkRefTupledNoTypes cenv.g m [mkCoerceExpr(y, cenv.g.obj_ty, m, ty); (mkCallGetGenericPEREqualityComparer cenv.g m)]]
           Some (DevirtualizeApplication cenv env withcEqualsVal ty tyargs args2 m)
       | _ -> None     
    
    // Optimize/analyze calls to LanguagePrimitives.HashCompare.GenericHashIntrinsic
    | Expr.Val(v, _, _), [ty], _ when CanDevirtualizeApplication cenv v cenv.g.generic_hash_inner_vref ty args ->
        let tcref, tyargs = StripToNominalTyconRef cenv ty
        match tcref.GeneratedHashAndEqualsWithComparerValues, args with
        | Some (_, withcGetHashCodeVal, _), [x] -> 
            let args2 = [x; mkCallGetGenericEREqualityComparer cenv.g m]
            Some (DevirtualizeApplication cenv env withcGetHashCodeVal ty tyargs args2 m)
        | _ -> None 
        
    // Optimize/analyze calls to LanguagePrimitives.HashCompare.GenericHashWithComparerIntrinsic
    | Expr.Val(v, _, _), [ty], _ when  CanDevirtualizeApplication cenv v cenv.g.generic_hash_withc_inner_vref ty args ->
        let tcref, tyargs = StripToNominalTyconRef cenv ty
        match tcref.GeneratedHashAndEqualsWithComparerValues, args with
        | Some (_, withcGetHashCodeVal, _), [comp; x]  -> 
            let args2 = [x; comp]
            Some (DevirtualizeApplication cenv env withcGetHashCodeVal ty tyargs args2 m)
        | _ -> None 

    // Optimize/analyze calls to LanguagePrimitives.HashCompare.GenericComparisonWithComparerIntrinsic for tuple types
    | Expr.Val(v, _, _), [ty], _ when  valRefEq cenv.g v cenv.g.generic_comparison_inner_vref && isRefTupleTy cenv.g ty ->
        let tyargs = destRefTupleTy cenv.g ty 
        let vref = 
            match tyargs.Length with 
            | 2 -> Some cenv.g.generic_compare_withc_tuple2_vref 
            | 3 -> Some cenv.g.generic_compare_withc_tuple3_vref 
            | 4 -> Some cenv.g.generic_compare_withc_tuple4_vref 
            | 5 -> Some cenv.g.generic_compare_withc_tuple5_vref 
            | _ -> None
        match vref with 
        | Some vref -> Some (DevirtualizeApplication cenv env vref ty tyargs (mkCallGetGenericComparer cenv.g m :: args) m)            
        | None -> None
        
    // Optimize/analyze calls to LanguagePrimitives.HashCompare.GenericHashWithComparerIntrinsic for tuple types
    | Expr.Val(v, _, _), [ty], _ when  valRefEq cenv.g v cenv.g.generic_hash_inner_vref && isRefTupleTy cenv.g ty ->
        let tyargs = destRefTupleTy cenv.g ty 
        let vref = 
            match tyargs.Length with 
            | 2 -> Some cenv.g.generic_hash_withc_tuple2_vref 
            | 3 -> Some cenv.g.generic_hash_withc_tuple3_vref 
            | 4 -> Some cenv.g.generic_hash_withc_tuple4_vref 
            | 5 -> Some cenv.g.generic_hash_withc_tuple5_vref 
            | _ -> None
        match vref with 
        | Some vref -> Some (DevirtualizeApplication cenv env vref ty tyargs (mkCallGetGenericEREqualityComparer cenv.g m :: args) m)            
        | None -> None
        
    // Optimize/analyze calls to LanguagePrimitives.HashCompare.GenericEqualityIntrinsic for tuple types
    //  REVIEW (5537): GenericEqualityIntrinsic implements PER semantics, and we are replacing it to something also
    //                 implementing PER semantics. However GenericEqualityIntrinsic should implement ER semantics.
    | Expr.Val(v, _, _), [ty], _ when  valRefEq cenv.g v cenv.g.generic_equality_per_inner_vref && isRefTupleTy cenv.g ty ->
        let tyargs = destRefTupleTy cenv.g ty 
        let vref = 
            match tyargs.Length with 
            | 2 -> Some cenv.g.generic_equals_withc_tuple2_vref 
            | 3 -> Some cenv.g.generic_equals_withc_tuple3_vref 
            | 4 -> Some cenv.g.generic_equals_withc_tuple4_vref 
            | 5 -> Some cenv.g.generic_equals_withc_tuple5_vref 
            | _ -> None
        match vref with 
        | Some vref -> Some (DevirtualizeApplication cenv env vref ty tyargs (mkCallGetGenericPEREqualityComparer cenv.g m :: args) m)            
        | None -> None
        
    // Optimize/analyze calls to LanguagePrimitives.HashCompare.GenericComparisonWithComparerIntrinsic for tuple types
    | Expr.Val(v, _, _), [ty], _ when  valRefEq cenv.g v cenv.g.generic_comparison_withc_inner_vref && isRefTupleTy cenv.g ty ->
        let tyargs = destRefTupleTy cenv.g ty 
        let vref = 
            match tyargs.Length with 
            | 2 -> Some cenv.g.generic_compare_withc_tuple2_vref 
            | 3 -> Some cenv.g.generic_compare_withc_tuple3_vref 
            | 4 -> Some cenv.g.generic_compare_withc_tuple4_vref 
            | 5 -> Some cenv.g.generic_compare_withc_tuple5_vref 
            | _ -> None
        match vref with 
        | Some vref -> Some (DevirtualizeApplication cenv env vref ty tyargs args m)            
        | None -> None
        
    // Optimize/analyze calls to LanguagePrimitives.HashCompare.GenericHashWithComparerIntrinsic for tuple types
    | Expr.Val(v, _, _), [ty], _ when  valRefEq cenv.g v cenv.g.generic_hash_withc_inner_vref && isRefTupleTy cenv.g ty ->
        let tyargs = destRefTupleTy cenv.g ty 
        let vref = 
            match tyargs.Length with 
            | 2 -> Some cenv.g.generic_hash_withc_tuple2_vref 
            | 3 -> Some cenv.g.generic_hash_withc_tuple3_vref 
            | 4 -> Some cenv.g.generic_hash_withc_tuple4_vref 
            | 5 -> Some cenv.g.generic_hash_withc_tuple5_vref 
            | _ -> None
        match vref with 
        | Some vref -> Some (DevirtualizeApplication cenv env vref ty tyargs args m)            
        | None -> None
        
    // Optimize/analyze calls to LanguagePrimitives.HashCompare.GenericEqualityWithComparerIntrinsic for tuple types
    | Expr.Val(v, _, _), [ty], _ when  valRefEq cenv.g v cenv.g.generic_equality_withc_inner_vref && isRefTupleTy cenv.g ty ->
        let tyargs = destRefTupleTy cenv.g ty 
        let vref = 
            match tyargs.Length with 
            | 2 -> Some cenv.g.generic_equals_withc_tuple2_vref 
            | 3 -> Some cenv.g.generic_equals_withc_tuple3_vref 
            | 4 -> Some cenv.g.generic_equals_withc_tuple4_vref 
            | 5 -> Some cenv.g.generic_equals_withc_tuple5_vref 
            | _ -> None
        match vref with 
        | Some vref -> Some (DevirtualizeApplication cenv env vref ty tyargs args m)            
        | None -> None
        
    // Calls to LanguagePrimitives.IntrinsicFunctions.UnboxGeneric can be optimized to calls to UnboxFast when we know that the 
    // target type isn't 'NullNotLiked', i.e. that the target type is not an F# union, record etc. 
    // Note UnboxFast is just the .NET IL 'unbox.any' instruction. 
    | Expr.Val(v, _, _), [ty], _ when valRefEq cenv.g v cenv.g.unbox_vref && 
                                   canUseUnboxFast cenv.g m ty ->

        Some(DevirtualizeApplication cenv env cenv.g.unbox_fast_vref ty tyargs args m)
        
    // Calls to LanguagePrimitives.IntrinsicFunctions.TypeTestGeneric can be optimized to calls to TypeTestFast when we know that the 
    // target type isn't 'NullNotTrueValue', i.e. that the target type is not an F# union, record etc. 
    // Note TypeTestFast is just the .NET IL 'isinst' instruction followed by a non-null comparison 
    | Expr.Val(v, _, _), [ty], _ when valRefEq cenv.g v cenv.g.istype_vref && 
                                   canUseTypeTestFast cenv.g ty ->

        Some(DevirtualizeApplication cenv env cenv.g.istype_fast_vref ty tyargs args m)
        
    // Don't fiddle with 'methodhandleof' calls - just remake the application
    | Expr.Val(vref, _, _), _, _ when valRefEq cenv.g vref cenv.g.methodhandleof_vref ->
        Some( MakeApplicationAndBetaReduce cenv.g (exprForValRef m vref, vref.Type, (if isNil tyargs then [] else [tyargs]), args, m), 
              { TotalSize=1
                FunctionSize=1
                HasEffect=false
                MightMakeCriticalTailcall = false
                Info=UnknownValue})

    | _ -> None

/// Attempt to inline an application of a known value at callsites
and TryInlineApplication cenv env finfo (tyargs: TType list, args: Expr list, m) =
    // Considering inlining app 
    match finfo.Info with 
    | StripLambdaValue (lambdaId, arities, size, f2, f2ty) when
       (// Considering inlining lambda 
        cenv.optimizing &&
        cenv.settings.InlineLambdas () &&
        not finfo.HasEffect &&
        // Don't inline recursively! 
        not (Zset.contains lambdaId env.dontInline) &&
        (// Check the number of argument groups is enough to saturate the lambdas of the target. 
         (if tyargs |> List.exists (fun t -> match t with TType_measure _ -> false | _ -> true) then 1 else 0) + args.Length = arities &&
          (// Enough args
           (if size > cenv.settings.lambdaInlineThreshold + args.Length then
              // Not inlining lambda near, size too big
              false
            else true)))) ->
            
        let isBaseCall = not (List.isEmpty args) &&
                              match args.[0] with
                              | Expr.Val(vref, _, _) when vref.BaseOrThisInfo = BaseVal -> true
                              | _ -> false
        
        if isBaseCall then None else

        // Since Lazy`1 moved from FSharp.Core to mscorlib on .NET 4.0, inlining Lazy values from 2.0 will
        // confuse the optimizer if the assembly is referenced on 4.0, since there will be no value to tie back
        // to FSharp.Core                              
        let isValFromLazyExtensions =
            if cenv.g.compilingFslib then
                false
            else
                match finfo.Info with
                | ValValue(vref, _) ->
                    match vref.ApparentEnclosingEntity with
                    | Parent(tcr) when (tyconRefEq cenv.g cenv.g.lazy_tcr_canon tcr) ->
                            match tcr.CompiledRepresentation with
                            | CompiledTypeRepr.ILAsmNamed(iltr, _, _) -> iltr.Scope.AssemblyRef.Name = "FSharp.Core"
                            | _ -> false
                    | _ -> false
                | _ -> false                                          
        
        if isValFromLazyExtensions then None else

        let isSecureMethod =
          match finfo.Info with
          |  ValValue(vref, _) ->
                vref.Attribs |> List.exists (fun a -> (IsSecurityAttribute cenv.g cenv.amap cenv.casApplied a m) || (IsSecurityCriticalAttribute cenv.g a))
          | _ -> false                              

        if isSecureMethod then None else

        let isGetHashCode =
            match finfo.Info with
            | ValValue(vref, _) -> vref.DisplayName = "GetHashCode" && vref.IsCompilerGenerated
            | _ -> false

        if isGetHashCode then None else

        // Inlining lambda 
  (* ----------       printf "Inlining lambda near %a = %s\n"  outputRange m (showL (exprL f2))  (* JAMES: *) ----------*)
        let f2R = remarkExpr m (copyExpr cenv.g CloneAllAndMarkExprValsAsCompilerGenerated f2)
        // Optimizing arguments after inlining

        // REVIEW: this is a cheapshot way of optimizing the arg expressions as well without the restriction of recursive  
        // inlining kicking into effect 
        let argsR = args |> List.map (fun e -> let eR, _einfo = OptimizeExpr cenv env e in eR) 
        // Beta reduce. MakeApplicationAndBetaReduce cenv.g does all the hard work. 
        // Inlining:  beta reducing 
        let exprR = MakeApplicationAndBetaReduce cenv.g (f2R, f2ty, [tyargs], argsR, m)
        // Inlining: reoptimizing
        Some(OptimizeExpr cenv {env with dontInline= Zset.add lambdaId env.dontInline} exprR)
          
    | _ -> None

/// Optimize/analyze an application of a function to type and term arguments
and OptimizeApplication cenv env (f0, f0ty, tyargs, args, m) =
    // trying to devirtualize
    match TryDevirtualizeApplication cenv env (f0, tyargs, args, m) with 
    | Some res -> 
        // devirtualized
        res
    | None -> 
    let newf0, finfo = OptimizeExpr cenv env f0
    match TryInlineApplication cenv env finfo (tyargs, args, m) with 
    | Some res -> 
        // inlined
        res
    | None -> 

    let shapes = 
        match newf0 with 
        | Expr.Val(vref, _, _) ->
            match vref.ValReprInfo with
            | Some(ValReprInfo(_, detupArgsL, _)) ->
                let nargs = args.Length
                let nDetupArgsL = detupArgsL.Length
                let nShapes = min nargs nDetupArgsL 
                let detupArgsShapesL = 
                    List.truncate nShapes detupArgsL 
                    |> List.map (fun detupArgs -> 
                        match detupArgs with 
                        | [] | [_] -> UnknownValue
                        | _ -> TupleValue(Array.ofList (List.map (fun _ -> UnknownValue) detupArgs))) 
                List.zip (detupArgsShapesL @ List.replicate (nargs - nShapes) UnknownValue) args
            | _ -> args |> List.map (fun arg -> UnknownValue, arg)     
        | _ -> args |> List.map (fun arg -> UnknownValue, arg) 

    let newArgs, arginfos = OptimizeExprsThenReshapeAndConsiderSplits cenv env shapes
    // beta reducing
    let newExpr = MakeApplicationAndBetaReduce cenv.g (newf0, f0ty, [tyargs], newArgs, m) 
    
    match newf0, newExpr with 
    | (Expr.Lambda _ | Expr.TyLambda _), Expr.Let _ -> 
       // we beta-reduced, hence reoptimize 
        OptimizeExpr cenv env newExpr
    | _ -> 
        // regular

        // Determine if this application is a critical tailcall
        let mayBeCriticalTailcall = 
            match newf0 with 
            | KnownValApp(vref, _typeArgs, otherArgs)   ->

                 // Check if this is a call to a function of known arity that has been inferred to not be a critical tailcall when used as a direct call
                 // This includes recursive calls to the function being defined (in which case we get a non-critical, closed-world tailcall).
                 // Note we also have to check the argument count to ensure this is a direct call (or a partial application).
                 let doesNotMakeCriticalTailcall = 
                     vref.MakesNoCriticalTailcalls || 
                     (let valInfoForVal = GetInfoForVal cenv env m vref  in valInfoForVal.ValMakesNoCriticalTailcalls) ||
                     (match env.functionVal with | None -> false | Some (v, _) -> valEq vref.Deref v)
                 if doesNotMakeCriticalTailcall then
                    let numArgs = otherArgs.Length + newArgs.Length
                    match vref.ValReprInfo with 
                    | Some i -> numArgs > i.NumCurriedArgs 
                    | None -> 
                    match env.functionVal with 
                    | Some (_v, i) ->  numArgs > i.NumCurriedArgs
                    | None -> true // over-application of a known function, which presumably returns a function. This counts as an indirect call
                 else
                    true // application of a function that may make a critical tailcall
                
            | _ -> 
                // All indirect calls (calls to unknown functions) are assumed to be critical tailcalls 
                true

        newExpr, { TotalSize=finfo.TotalSize + AddTotalSizes arginfos
                   FunctionSize=finfo.FunctionSize + AddFunctionSizes arginfos
                   HasEffect=true
                   MightMakeCriticalTailcall = mayBeCriticalTailcall
                   Info=ValueOfExpr newExpr }

/// Optimize/analyze a lambda expression
and OptimizeLambdas (vspec: Val option) cenv env topValInfo e ety = 
    match e with 
    | Expr.Lambda (lambdaId, _, _, _, _, m, _)  
    | Expr.TyLambda(lambdaId, _, _, m, _) ->
        let tps, ctorThisValOpt, baseValOpt, vsl, body, bodyty = IteratedAdjustArityOfLambda cenv.g cenv.amap topValInfo e
        let env = { env with functionVal = (match vspec with None -> None | Some v -> Some (v, topValInfo)) }
        let env = Option.foldBack (BindInternalValToUnknown cenv) ctorThisValOpt env
        let env = Option.foldBack (BindInternalValToUnknown cenv) baseValOpt env
        let env = BindTypeVarsToUnknown tps env
        let env = List.foldBack (BindInternalValsToUnknown cenv) vsl env
        let env = BindInternalValsToUnknown cenv (Option.toList baseValOpt) env
        let bodyR, bodyinfo = OptimizeExpr cenv env body
        let exprR = mkMemberLambdas m tps ctorThisValOpt baseValOpt vsl (bodyR, bodyty)
        let arities = vsl.Length
        let arities = if isNil tps then arities else 1+arities
        let bsize = bodyinfo.TotalSize
        
        /// Set the flag on the value indicating that direct calls can avoid a tailcall (which are expensive on .NET x86)
        /// MightMakeCriticalTailcall is true whenever the body of the method may itself do a useful tailcall, e.g. has
        /// an application in the last position.
        match vspec with 
        | Some v -> 
            if not bodyinfo.MightMakeCriticalTailcall then 
                v.SetMakesNoCriticalTailcalls() 
            
            // UNIT TEST HOOK: report analysis results for the first optimization phase 
            if cenv.settings.reportingPhase && not v.IsCompilerGenerated then 
                if cenv.settings.reportNoNeedToTailcall then 
                    if bodyinfo.MightMakeCriticalTailcall then
                        printfn "value %s at line %d may make a critical tailcall" v.DisplayName v.Range.StartLine 
                    else 
                        printfn "value %s at line %d does not make a critical tailcall" v.DisplayName v.Range.StartLine 
                if cenv.settings.reportTotalSizes then 
                    printfn "value %s at line %d has total size %d" v.DisplayName v.Range.StartLine  bodyinfo.TotalSize 
                if cenv.settings.reportFunctionSizes then 
                    printfn "value %s at line %d has method size %d" v.DisplayName v.Range.StartLine  bodyinfo.FunctionSize
                if cenv.settings.reportHasEffect then 
                    if bodyinfo.HasEffect then
                        printfn "function %s at line %d causes side effects or may not terminate" v.DisplayName v.Range.StartLine 
                    else 
                        printfn "function %s at line %d causes no side effects" v.DisplayName v.Range.StartLine 
        | _ -> 
            () 

        // can't inline any values with semi-recursive object references to self or base 
        let valu =   
          match baseValOpt with 
          | None -> CurriedLambdaValue (lambdaId, arities, bsize, exprR, ety) 
          | Some baseVal -> 
              let fvs = freeInExpr CollectLocals bodyR
              if fvs.UsesMethodLocalConstructs || fvs.FreeLocals.Contains baseVal then 
                  UnknownValue
              else 
                  let expr2 = mkMemberLambdas m tps ctorThisValOpt None vsl (bodyR, bodyty)
                  CurriedLambdaValue (lambdaId, arities, bsize, expr2, ety) 
                  

        let estimatedSize = 
            match vspec with
            | Some v when v.IsCompiledAsTopLevel -> methodDefnTotalSize
            | _ -> closureTotalSize

        exprR, { TotalSize=bsize + estimatedSize (* estimate size of new syntactic closure - expensive, in contrast to a method *)
                 FunctionSize=1 
                 HasEffect=false
                 MightMakeCriticalTailcall = false
                 Info= valu }
    | _ -> OptimizeExpr cenv env e 
      
/// Recursive calls that first try to make an expression "fit" the a shape
/// where it is about to be consumed.
and OptimizeExprsThenReshapeAndConsiderSplits cenv env exprs = 
    match exprs with 
    | [] -> NoExprs 
    | _ -> OptimizeList (OptimizeExprThenReshapeAndConsiderSplit cenv env) exprs

and OptimizeExprsThenConsiderSplits cenv env exprs = 
    match exprs with 
    | [] -> NoExprs 
    | _ -> OptimizeList (OptimizeExprThenConsiderSplit cenv env) exprs

and OptimizeExprThenReshapeAndConsiderSplit cenv env (shape, e) = 
    OptimizeExprThenConsiderSplit cenv env (ReshapeExpr cenv (shape, e))

and OptimizeDecisionTreeTargets cenv env m targets = 
    OptimizeList (OptimizeDecisionTreeTarget cenv env m) (Array.toList targets)

and ReshapeExpr cenv (shape, e) = 
  match shape, e with 
  | TupleValue(subshapes), Expr.Val(_vref, _vFlags, m) ->
      let tinst = destRefTupleTy cenv.g (tyOfExpr cenv.g e)
      let subshapes = Array.toList subshapes
      mkRefTupled cenv.g m (List.mapi (fun i subshape -> ReshapeExpr cenv (subshape, mkTupleFieldGet cenv.g (tupInfoRef, e, tinst, i, m))) subshapes) tinst
  | _ ->  
      e

and OptimizeExprThenConsiderSplit cenv env e = 
  let eR, einfo = OptimizeExpr cenv env e
  // ALWAYS consider splits for enormous sub terms here - otherwise we will create invalid .NET programs  
  ConsiderSplitToMethod true cenv.settings.veryBigExprSize cenv env (eR, einfo) 

/// Decide whether to List.unzip a sub-expression into a new method
and ComputeSplitToMethodCondition flag threshold cenv env (e:Expr, einfo) = 
    flag &&
    // REVIEW: The method splitting optimization is completely disabled if we are not taking tailcalls.
    // REVIEW: This should only apply to methods that actually make self-tailcalls (tested further below).
    // Old comment "don't mess with taking guaranteed tailcalls if used with --no-tailcalls!" 
    cenv.emitTailcalls &&
    not env.inLoop &&
    einfo.FunctionSize >= threshold &&

     // We can only split an expression out as a method if certain conditions are met. 
     // It can't use any protected or base calls, rethrow(), byrefs etc.
    let m = e.Range
    (let fvs = freeInExpr CollectLocals e
     not fvs.UsesUnboundRethrow  &&
     not fvs.UsesMethodLocalConstructs &&
     fvs.FreeLocals |> Zset.forall (fun v -> 
          // no direct-self-recursive references
          not (env.dontSplitVars.ContainsVal v) &&
          (v.ValReprInfo.IsSome ||
            // All the free variables (apart from things with an arity, i.e. compiled as methods) should be normal, i.e. not base/this etc. 
            (v.BaseOrThisInfo = NormalVal && 
             // None of them should be byrefs 
             not (isByrefLikeTy cenv.g m v.Type) && 
             //  None of them should be local polymorphic constrained values 
             not (IsGenericValWithGenericContraints cenv.g v) &&
             // None of them should be mutable 
             not v.IsMutable)))) &&
    not (isByrefLikeTy cenv.g m (tyOfExpr cenv.g e)) 

and ConsiderSplitToMethod flag threshold cenv env (e, einfo) = 
    if ComputeSplitToMethodCondition flag threshold cenv env (e, einfo) then
        let m = (e.Range)
        let uv, _ue = mkCompGenLocal m "unitVar" cenv.g.unit_ty
        let ty = tyOfExpr cenv.g e
        let nm = 
            match env.latestBoundId with 
            | Some id -> id.idText+suffixForVariablesThatMayNotBeEliminated 
            | None -> suffixForVariablesThatMayNotBeEliminated 
        let fv, fe = mkCompGenLocal m nm (cenv.g.unit_ty --> ty)
        mkInvisibleLet m fv (mkLambda m uv (e, ty)) 
          (primMkApp (fe, (cenv.g.unit_ty --> ty)) [] [mkUnit cenv.g m] m), 
        {einfo with FunctionSize=callSize }
    else
        e, einfo 

/// Optimize/analyze a pattern matching expression
and OptimizeMatch cenv env (spMatch, exprm, dtree, targets, m, ty) =
    // REVIEW: consider collecting, merging and using information flowing through each line of the decision tree to each target 
    let dtreeR, dinfo = OptimizeDecisionTree cenv env m dtree 
    let targetsR, tinfos = OptimizeDecisionTreeTargets cenv env m targets 
    OptimizeMatchPart2 cenv (spMatch, exprm, dtreeR, targetsR, dinfo, tinfos, m, ty)

and OptimizeMatchPart2 cenv (spMatch, exprm, dtreeR, targetsR, dinfo, tinfos, m, ty) =
    let newExpr, newInfo = RebuildOptimizedMatch (spMatch, exprm, m, ty, dtreeR, targetsR, dinfo, tinfos)
    let newExpr2 = if not (cenv.settings.localOpt()) then newExpr else CombineBoolLogic newExpr
    newExpr2, newInfo

and CombineMatchInfos dinfo tinfo = 
    { TotalSize = dinfo.TotalSize + tinfo.TotalSize
      FunctionSize = dinfo.FunctionSize + tinfo.FunctionSize
      HasEffect = dinfo.HasEffect || tinfo.HasEffect
      MightMakeCriticalTailcall=tinfo.MightMakeCriticalTailcall // discard tailcall info from decision tree since it's not in tailcall position
      Info= UnknownValue }

and RebuildOptimizedMatch (spMatch, exprm, m, ty, dtree, tgs, dinfo, tinfos) = 
     let tinfo = CombineValueInfosUnknown tinfos
     let expr = mkAndSimplifyMatch spMatch exprm m ty dtree tgs
     let einfo = CombineMatchInfos dinfo tinfo
     expr, einfo

/// Optimize/analyze a target of a decision tree
and OptimizeDecisionTreeTarget cenv env _m (TTarget(vs, expr, spTarget)) = 
    let env = BindInternalValsToUnknown cenv vs env 
    let exprR, einfo = OptimizeExpr cenv env expr 
    let exprR, einfo = ConsiderSplitToMethod cenv.settings.abstractBigTargets cenv.settings.bigTargetSize cenv env (exprR, einfo) 
    let evalueR = AbstractExprInfoByVars (vs, []) einfo.Info 
    TTarget(vs, exprR, spTarget), 
    { TotalSize=einfo.TotalSize 
      FunctionSize=einfo.FunctionSize
      HasEffect=einfo.HasEffect
      MightMakeCriticalTailcall = einfo.MightMakeCriticalTailcall 
      Info=evalueR }

/// Optimize/analyze a decision tree
and OptimizeDecisionTree cenv env m x =
    match x with 
    | TDSuccess (es, n) -> 
        let esR, einfos = OptimizeExprsThenConsiderSplits cenv env es 
        TDSuccess(esR, n), CombineValueInfosUnknown einfos
    | TDBind(bind, rest) -> 
        let (bind, binfo), envinner = OptimizeBinding cenv false env bind 
        let rest, rinfo = OptimizeDecisionTree cenv envinner m rest 

        if ValueIsUsedOrHasEffect cenv (fun () -> (accFreeInDecisionTree CollectLocals rest emptyFreeVars).FreeLocals) (bind, binfo) then

            let info = CombineValueInfosUnknown [rinfo;binfo]
            // try to fold the let-binding into a single result expression
            match rest with 
            | TDSuccess([e], n) ->
                let e, _adjust = TryEliminateLet cenv env bind e m 
                TDSuccess([e], n), info
            | _ -> 
                TDBind(bind, rest), info

        else 
            rest, rinfo

    | TDSwitch (e, cases, dflt, m) -> 
        // We always duplicate boolean-typed guards prior to optimizing. This is work which really should be done in patcompile.fs
        // where we must duplicate "when" expressions to ensure uniqueness of bound variables.
        //
        // However, we are not allowed to copy expressions in patcompile.fs because type checking is not complete (see FSharp 1.0 bug 4821).
        // Hence we do it here. There is no doubt a better way to do this.
        let e = if typeEquiv cenv.g (tyOfExpr cenv.g e) cenv.g.bool_ty then copyExpr cenv.g CloneAll e else e

        OptimizeSwitch cenv env (e, cases, dflt, m)

and TryOptimizeDecisionTreeTest cenv test vinfo = 
    match test, vinfo with 
    | DecisionTreeTest.UnionCase (c1, _), StripUnionCaseValue(c2, _) ->  Some(cenv.g.unionCaseRefEq c1 c2)
    | DecisionTreeTest.ArrayLength (_, _), _ -> None
    | DecisionTreeTest.Const c1, StripConstValue(c2) -> if c1 = Const.Zero || c2 = Const.Zero then None else Some(c1=c2)
    | DecisionTreeTest.IsNull, StripConstValue(c2) -> Some(c2=Const.Zero)
    | DecisionTreeTest.IsInst (_srcty1, _tgty1), _ -> None
    // These should not occur in optimization
    | DecisionTreeTest.ActivePatternCase (_, _, _vrefOpt1, _, _), _ -> None
    | _ -> None

/// Optimize/analyze a switch construct from pattern matching 
and OptimizeSwitch cenv env (e, cases, dflt, m) =
    let eR, einfo = OptimizeExpr cenv env e 

    let cases, dflt = 
        if cenv.settings.EliminateSwitch() && not einfo.HasEffect then
            // Attempt to find a definite success, i.e. the first case where there is definite success
            match (List.tryFind (function (TCase(d2, _)) when TryOptimizeDecisionTreeTest cenv d2 einfo.Info  = Some(true) -> true | _ -> false) cases) with 
            | Some(TCase(_, case)) -> [], Some(case)
            | _ -> 
                // Filter definite failures
                cases |> List.filter (function (TCase(d2, _)) when TryOptimizeDecisionTreeTest cenv d2 einfo.Info = Some(false) -> false | _ -> true), 
                dflt
        else
            cases, dflt 
    // OK, see what weRre left with and continue
    match cases, dflt with 
    | [], Some case -> OptimizeDecisionTree cenv env m case
    | _ -> OptimizeSwitchFallback cenv env (eR, einfo, cases, dflt, m)

and OptimizeSwitchFallback cenv env (eR, einfo, cases, dflt, m) =
    let casesR, cinfos =
        cases 
        |> List.map (fun (TCase(discrim, e)) -> let eR, einfo = OptimizeDecisionTree cenv env m e in TCase(discrim, eR), einfo)
        |> List.unzip
    let dfltR, dinfos =
        match dflt with
        | None -> None, [] 
        | Some df -> let dfR, einfo = OptimizeDecisionTree cenv env m df in Some dfR, [einfo] 
    let size = (dinfos.Length + cinfos.Length) * 2
    let info = CombineValueInfosUnknown (einfo :: cinfos @ dinfos)
    let info = { info with TotalSize = info.TotalSize + size; FunctionSize = info.FunctionSize + size;  }
    TDSwitch (eR, casesR, dfltR, m), info

and OptimizeBinding cenv isRec env (TBind(vref, expr, spBind)) =
    try 
        
        // The aim here is to stop method splitting for direct-self-tailcalls. We do more than that: if an expression
        // occurs in the body of recursively defined values RVS, then we refuse to split
        // any expression that contains a reference to any value in RVS.
        // This doesn't prevent splitting for mutually recursive references. See FSharp 1.0 bug 2892.
        let env = 
            if isRec then { env with dontSplitVars = env.dontSplitVars.Add vref ()  } 
            else env
        
        let exprOptimized, einfo = 
            let env = if vref.IsCompilerGenerated && Option.isSome env.latestBoundId then env else {env with latestBoundId=Some vref.Id} 
            let cenv = if vref.InlineInfo = ValInline.PseudoVal then { cenv with optimizing=false} else cenv 
            let arityInfo = InferArityOfExprBinding cenv.g AllowTypeDirectedDetupling.No vref expr
            let exprOptimized, einfo = OptimizeLambdas (Some vref) cenv env arityInfo  expr vref.Type 
            let size = localVarSize 
            exprOptimized, {einfo with FunctionSize=einfo.FunctionSize+size; TotalSize = einfo.TotalSize+size} 

        // Trim out optimization information for large lambdas we'll never inline
        // Trim out optimization information for expressions that call protected members 
        let rec cut ivalue = 
            match ivalue with
            | CurriedLambdaValue (_, arities, size, body, _) -> 
                if size > (cenv.settings.lambdaInlineThreshold + arities + 2) then 
                    // Discarding lambda for large binding 
                    UnknownValue 
                else
                    let fvs = freeInExpr CollectLocals body
                    if fvs.UsesMethodLocalConstructs then
                        // Discarding lambda for binding because uses protected members
                        UnknownValue 
                    else
                        ivalue

            | ValValue(v, x) -> ValValue(v, cut x)
            | TupleValue a -> TupleValue(Array.map cut a)
            | RecdValue (tcref, a) -> RecdValue(tcref, Array.map cut a)       
            | UnionCaseValue (a, b) -> UnionCaseValue (a, Array.map cut b)
            | UnknownValue | ConstValue _  | ConstExprValue _ -> ivalue
            | SizeValue(_, a) -> MakeSizedValueInfo (cut a) 

        let einfo = if vref.MustInline  then einfo else {einfo with Info = cut einfo.Info } 

        let einfo = 
            if (not vref.MustInline && not (cenv.settings.KeepOptimizationValues())) ||
               
               // Bug 4916: do not record inline data for initialization trigger expressions
               // Note: we can't eliminate these value infos at the file boundaries because that would change initialization
               // order
               IsCompiledAsStaticPropertyWithField cenv.g vref ||
               
               (vref.InlineInfo = ValInline.Never) ||
               // MarshalByRef methods may not be inlined
               (match vref.DeclaringEntity with 
                | Parent tcref -> 
                    match cenv.g.system_MarshalByRefObject_tcref with
                    | None -> false
                    | Some mbrTyconRef ->
                    // Check we can deref system_MarshalByRefObject_tcref. When compiling against the Silverlight mscorlib we can't
                    if ValueOptionInternal.isSome mbrTyconRef.TryDeref then
                        // Check if this is a subtype of MarshalByRefObject
                        assert (cenv.g.system_MarshalByRefObject_ty.IsSome)
                        ExistsSameHeadTypeInHierarchy cenv.g cenv.amap vref.Range (generalizedTyconRef tcref) cenv.g.system_MarshalByRefObject_ty.Value
                    else 
                        false
                | ParentNone -> false) ||

               // These values are given a special going-over by the optimizer and 
               // ilxgen.fs, hence treat them as if no-inline (when preparing the inline information for 
               // FSharp.Core).
               (let nvref = mkLocalValRef vref 
                cenv.g.compilingFslib &&
                   (valRefEq cenv.g nvref cenv.g.seq_vref ||
                    valRefEq cenv.g nvref cenv.g.seq_generated_vref ||
                    valRefEq cenv.g nvref cenv.g.seq_finally_vref ||
                    valRefEq cenv.g nvref cenv.g.seq_using_vref ||
                    valRefEq cenv.g nvref cenv.g.seq_append_vref ||
                    valRefEq cenv.g nvref cenv.g.seq_empty_vref ||
                    valRefEq cenv.g nvref cenv.g.seq_delay_vref ||
                    valRefEq cenv.g nvref cenv.g.seq_singleton_vref ||
                    valRefEq cenv.g nvref cenv.g.seq_map_vref ||
                    valRefEq cenv.g nvref cenv.g.seq_collect_vref ||
                    valRefEq cenv.g nvref cenv.g.reference_equality_inner_vref ||
                    valRefEq cenv.g nvref cenv.g.generic_comparison_inner_vref ||
                    valRefEq cenv.g nvref cenv.g.generic_comparison_withc_inner_vref ||
                    valRefEq cenv.g nvref cenv.g.generic_equality_er_inner_vref ||
                    valRefEq cenv.g nvref cenv.g.generic_equality_per_inner_vref ||
                    valRefEq cenv.g nvref cenv.g.generic_equality_withc_inner_vref ||
                    valRefEq cenv.g nvref cenv.g.generic_hash_inner_vref))
            then {einfo with Info=UnknownValue} 
            else einfo 
        if vref.MustInline  && IsPartialExprVal einfo.Info then 
            errorR(InternalError("the mustinline value '"+vref.LogicalName+"' was not inferred to have a known value", vref.Range))
        
        let env = BindInternalLocalVal cenv vref (mkValInfo einfo vref) env 
        (TBind(vref, exprOptimized, spBind), einfo), env
    with exn -> 
        errorRecovery exn vref.Range 
        raise (ReportedError (Some exn))
          
and OptimizeBindings cenv isRec env xs = List.mapFold (OptimizeBinding cenv isRec) env xs
    
and OptimizeModuleExpr cenv env x = 
    match x with   
    | ModuleOrNamespaceExprWithSig(mty, def, m) -> 
        // Optimize the module implementation
        let (def, info), (_env, bindInfosColl) = OptimizeModuleDef cenv (env, []) def  
        let bindInfosColl = List.concat bindInfosColl 
        
        // Compute the elements truly hidden by the module signature.
        // The hidden set here must contain NOT MORE THAN the set of values made inaccessible by 
        // the application of the signature. If it contains extra elements we'll accidentally eliminate
        // bindings.
         
        let (_renaming, hidden) as rpi = ComputeRemappingFromImplementationToSignature cenv.g def mty 
        let def = 
            if not (cenv.settings.localOpt()) then def else 

            let fvs = freeInModuleOrNamespace CollectLocals def 
            let dead = 
                bindInfosColl |> List.filter (fun (bind, binfo) -> 

                    // Check the expression has no side effect, e.g. is a lambda expression (a function definition)
                    not (ValueIsUsedOrHasEffect cenv (fun () -> fvs.FreeLocals) (bind, binfo)) &&

                    // Check the thing is hidden by the signature (if any)
                    hidden.HiddenVals.Contains bind.Var && 

                    // Check the thing is not compiled as a static field or property, since reflected definitions and other reflective stuff might need it
                    not (IsCompiledAsStaticProperty cenv.g bind.Var))

            let deadSet = Zset.addList (dead |> List.map (fun (bind, _) -> bind.Var)) (Zset.empty valOrder)

            // Eliminate dead private bindings from a module type by mutation. Note that the optimizer doesn't
            // actually copy the entire term - it copies the expression portions of the term and leaves the 
            // value_spec and entity_specs in place. However this means that the value_specs and entity specs 
            // need to be updated when a change is made that affects them, e.g. when a binding is eliminated. 
            // We'd have to do similar tricks if the type of variable is changed (as happens in TLR, which also
            // uses mutation), or if we eliminated a type constructor.
            //
            // It may be wise to move to a non-mutating implementation at some point here. Copying expressions is
            // probably more costly than copying specs anyway.
            let rec elimModTy (mtyp:ModuleOrNamespaceType) =                  
                let mty = 
                    new ModuleOrNamespaceType(kind=mtyp.ModuleOrNamespaceKind, 
                                              vals= (mtyp.AllValsAndMembers |> QueueList.filter (Zset.memberOf deadSet >> not)), 
                                              entities= mtyp.AllEntities)
                mtyp.ModuleAndNamespaceDefinitions |> List.iter elimModSpec
                mty

            and elimModSpec (mspec:ModuleOrNamespace) = 
                let mtyp = elimModTy mspec.ModuleOrNamespaceType 
                mspec.entity_modul_contents <- MaybeLazy.Strict mtyp

            let rec elimModDef x =                  
                match x with 
                | TMDefRec(isRec, tycons, mbinds, m) -> 
                    let mbinds = mbinds |> List.choose elimModuleBinding
                    TMDefRec(isRec, tycons, mbinds, m)
                | TMDefLet(bind, m)  -> 
                    if Zset.contains bind.Var deadSet then TMDefRec(false, [], [], m) else x
                | TMDefDo _  -> x
                | TMDefs(defs) -> TMDefs(List.map elimModDef defs) 
                | TMAbstract _ ->  x 

            and elimModuleBinding x = 
                match x with 
                | ModuleOrNamespaceBinding.Binding bind -> 
                     if bind.Var |> Zset.memberOf deadSet then None
                     else Some x
                | ModuleOrNamespaceBinding.Module(mspec, d) ->
                    // Clean up the ModuleOrNamespaceType by mutation
                    elimModSpec mspec
                    Some (ModuleOrNamespaceBinding.Module(mspec, elimModDef d))
            
            elimModDef def 

        let info = AbstractAndRemapModulInfo "defs" cenv.g m rpi info

        ModuleOrNamespaceExprWithSig(mty, def, m), info 

and mkValBind (bind:Binding) info =
    (mkLocalValRef bind.Var, info)

and OptimizeModuleDef cenv (env, bindInfosColl) x = 
    match x with 
    | TMDefRec(isRec, tycons, mbinds, m) -> 
        let env = if isRec then BindInternalValsToUnknown cenv (allValsOfModDef x) env else env
        let mbindInfos, (env, bindInfosColl) = OptimizeModuleBindings cenv (env, bindInfosColl) mbinds
        let mbinds, minfos = List.unzip mbindInfos
        let binds = minfos |> List.choose (function Choice1Of2 (x, _) -> Some x | _ -> None)
        let binfos = minfos |> List.choose (function Choice1Of2 (_, x) -> Some x | _ -> None)
        let minfos = minfos |> List.choose (function Choice2Of2 x -> Some x | _ -> None)
        
        (TMDefRec(isRec, tycons, mbinds, m), 
         notlazy { ValInfos = ValInfos(List.map2 (fun bind binfo -> mkValBind bind (mkValInfo binfo bind.Var)) binds binfos) 
                   ModuleOrNamespaceInfos = NameMap.ofList minfos}), 
        (env, bindInfosColl)

    | TMAbstract(mexpr) -> 
        let mexpr, info = OptimizeModuleExpr cenv env mexpr
        let env = BindValsInModuleOrNamespace cenv info env
        (TMAbstract(mexpr), info), (env, bindInfosColl)

    | TMDefLet(bind, m)  ->
        let ((bindR, binfo) as bindInfo), env = OptimizeBinding cenv false env bind
        (TMDefLet(bindR, m), 
         notlazy { ValInfos=ValInfos [mkValBind bind (mkValInfo binfo bind.Var)] 
                   ModuleOrNamespaceInfos = NameMap.empty }), 
        (env , ([bindInfo]::bindInfosColl))

    | TMDefDo(e, m)  ->
        let (e, _einfo) = OptimizeExpr cenv env e
        (TMDefDo(e, m), EmptyModuleInfo), 
        (env , bindInfosColl)

    | TMDefs(defs) -> 
        let (defs, info), (env, bindInfosColl) = OptimizeModuleDefs cenv (env, bindInfosColl) defs 
        (TMDefs(defs), info), (env, bindInfosColl)

and OptimizeModuleBindings cenv (env, bindInfosColl) xs = List.mapFold (OptimizeModuleBinding cenv) (env, bindInfosColl) xs

and OptimizeModuleBinding cenv (env, bindInfosColl) x = 
    match x with
    | ModuleOrNamespaceBinding.Binding bind -> 
        let ((bindR, binfo) as bindInfo), env = OptimizeBinding cenv true env bind
        (ModuleOrNamespaceBinding.Binding  bindR, Choice1Of2 (bindR, binfo)), (env, [ bindInfo ] :: bindInfosColl)
    | ModuleOrNamespaceBinding.Module(mspec, def) ->
        let id = mspec.Id
        let (def, info), (_, bindInfosColl) = OptimizeModuleDef cenv (env, bindInfosColl) def 
        let env = BindValsInModuleOrNamespace cenv info env
        (ModuleOrNamespaceBinding.Module(mspec, def), Choice2Of2 (id.idText, info)), 
        (env, bindInfosColl)

and OptimizeModuleDefs cenv (env, bindInfosColl) defs = 
    let defs, (env, bindInfosColl) = List.mapFold (OptimizeModuleDef cenv) (env, bindInfosColl) defs
    let defs, minfos = List.unzip defs
    (defs, UnionOptimizationInfos minfos), (env, bindInfosColl)
   
and OptimizeImplFileInternal cenv env isIncrementalFragment hidden (TImplFile(qname, pragmas, mexpr, hasExplicitEntryPoint, isScript, anonRecdTypes)) =
    let env, mexprR, minfo  = 
        match mexpr with 
        // FSI: FSI compiles everything as if you're typing incrementally into one module 
        // This means the fragment is not truly a constrained module as later fragments will be typechecked 
        // against the internals of the module rather than the externals. Furthermore it would be wrong to apply 
        // optimizations that did lots of reorganizing stuff to the internals of a module should we ever implement that. 
        | ModuleOrNamespaceExprWithSig(mty, def, m) when isIncrementalFragment -> 
            let (def, minfo), (env, _bindInfosColl) = OptimizeModuleDef cenv (env, []) def 
            env, ModuleOrNamespaceExprWithSig(mty, def, m), minfo
        |  _ -> 
            let mexprR, minfo = OptimizeModuleExpr cenv env mexpr
            let env = BindValsInModuleOrNamespace cenv minfo env
            let env = { env with localExternalVals=env.localExternalVals.MarkAsCollapsible() } // take the chance to flatten to a dictionary
            env, mexprR, minfo

    let hidden = ComputeHidingInfoAtAssemblyBoundary mexpr.Type hidden

    let minfo = AbstractLazyModulInfoByHiding true hidden minfo
    env, TImplFile(qname, pragmas, mexprR, hasExplicitEntryPoint, isScript, anonRecdTypes), minfo, hidden

/// Entry point
let OptimizeImplFile(settings, ccu, tcGlobals, tcVal, importMap, optEnv, isIncrementalFragment, emitTailcalls, hidden, mimpls) =
    let cenv = 
        { settings=settings
          scope=ccu 
          TcVal = tcVal
          g=tcGlobals 
          amap=importMap
          optimizing=true
          localInternalVals=Dictionary<Stamp, ValInfo>(10000)
          emitTailcalls=emitTailcalls
          casApplied=new Dictionary<Stamp,bool>() }
    let (optEnvNew, _, _, _ as results) = OptimizeImplFileInternal cenv optEnv isIncrementalFragment hidden mimpls  
    let optimizeDuringCodeGen expr = OptimizeExpr cenv optEnvNew expr |> fst
    results, optimizeDuringCodeGen


/// Pickle to stable format for cross-module optimization data
let rec p_ExprValueInfo x st =
    match x with 
    | ConstValue (c, ty) ->
        p_byte 0 st
        p_tup2 p_const p_ty (c, ty) st 
    | UnknownValue ->
        p_byte 1 st
    | ValValue (a, b) ->
        p_byte 2 st
        p_tup2 (p_vref "optval") p_ExprValueInfo (a, b) st
    | TupleValue a ->
        p_byte 3 st
        p_array p_ExprValueInfo a st
    | UnionCaseValue (a, b) ->
        p_byte 4 st
        p_tup2 p_ucref (p_array p_ExprValueInfo) (a, b) st
    | CurriedLambdaValue (_, b, c, d, e) ->
        p_byte 5 st
        p_tup4 p_int p_int p_expr p_ty (b, c, d, e) st
    | ConstExprValue (a, b) ->
        p_byte 6 st
        p_tup2 p_int p_expr (a, b) st
    | RecdValue (tcref, a) -> 
        p_byte 7 st
        p_tcref "opt data" tcref st
        p_array p_ExprValueInfo a st
    | SizeValue (_adepth, a) ->
        p_ExprValueInfo a st

and p_ValInfo (v:ValInfo) st = 
    p_ExprValueInfo v.ValExprInfo st
    p_bool v.ValMakesNoCriticalTailcalls st

and p_ModuleInfo x st = 
    p_array (p_tup2 (p_vref "opttab") p_ValInfo) (x.ValInfos.Entries |> Seq.toArray) st
    p_namemap p_LazyModuleInfo x.ModuleOrNamespaceInfos st

and p_LazyModuleInfo x st = 
    p_lazy p_ModuleInfo x st

let p_CcuOptimizationInfo x st = p_LazyModuleInfo x st

let rec u_ExprInfo st =
    let rec loop st =
        let tag = u_byte st
        match tag with
        | 0 -> u_tup2 u_const u_ty                st |> (fun (c, ty) -> ConstValue(c, ty))
        | 1 -> UnknownValue
        | 2 -> u_tup2 u_vref loop                 st |> (fun (a, b) -> ValValue (a, b))
        | 3 -> u_array loop                       st |> (fun a -> TupleValue a)
        | 4 -> u_tup2 u_ucref (u_array loop)      st |> (fun (a, b) -> UnionCaseValue (a, b))
        | 5 -> u_tup4 u_int u_int u_expr u_ty     st |> (fun (b, c, d, e) -> CurriedLambdaValue (newUnique(), b, c, d, e))
        | 6 -> u_tup2 u_int u_expr                st |> (fun (a, b) -> ConstExprValue (a, b))
        | 7 -> u_tup2 u_tcref (u_array loop)      st |> (fun (a, b) -> RecdValue (a, b))
        | _ -> failwith "loop"
    MakeSizedValueInfo (loop st) (* calc size of unpicked ExprValueInfo *)

and u_ValInfo st = 
    let a, b = u_tup2 u_ExprInfo u_bool st
    { ValExprInfo=a; ValMakesNoCriticalTailcalls = b } 

and u_ModuleInfo st = 
    let a, b = u_tup2 (u_array (u_tup2 u_vref u_ValInfo)) (u_namemap u_LazyModuleInfo) st
    { ValInfos= ValInfos a; ModuleOrNamespaceInfos=b}

and u_LazyModuleInfo st = u_lazy u_ModuleInfo st

let u_CcuOptimizationInfo st = u_LazyModuleInfo st<|MERGE_RESOLUTION|>--- conflicted
+++ resolved
@@ -1067,14 +1067,11 @@
              Zset.exists hiddenUnionCase fvs.FreeUnionCases ) ->
                 UnknownValue
 
-<<<<<<< HEAD
-                // TODO: consider what happens when the expression refers to extSlns that have become hidden
-                // At the moment it feels like this may lead to remap failures, where the optimization information
-                // for a module contains dangling references to extSlns that are no longer needed (because they have been solved).
-                // However, we don't save extSlns into actual pickled optimization information, so maybe this is not a problem.
-
-=======
->>>>>>> 8671454a
+        // TODO: consider what happens when the expression refers to extSlns that have become hidden
+        // At the moment it feels like this may lead to remap failures, where the optimization information
+        // for a module contains dangling references to extSlns that are no longer needed (because they have been solved).
+        // However, we don't save extSlns into actual pickled optimization information, so maybe this is not a problem.
+
         // Check for escape in constant 
         | ConstValue(_, ty) when 
             (let ftyvs = freeInType CollectAll ty
@@ -2387,23 +2384,11 @@
       MightMakeCriticalTailcall = false
       Info = UnknownValue }
 
-<<<<<<< HEAD
-//-------------------------------------------------------------------------
-// Optimize/analyze a call to a 'member' constraint. Try to resolve the call to 
-// a witness (should always be possible due to compulsory inlining of any
-// code that contains calls to member constraints, except when analyzing 
-// not-yet-inlined generic code)
-//------------------------------------------------------------------------- 
- 
-
-and OptimizeTraitCall cenv env (traitInfo, args, m) =
-=======
 /// Optimize/analyze a call to a 'member' constraint. Try to resolve the call to 
 /// a witness (should always be possible due to compulsory inlining of any
 /// code that contains calls to member constraints, except when analyzing 
 /// not-yet-inlined generic code)
-and OptimizeTraitCall cenv env   (traitInfo, args, m) =
->>>>>>> 8671454a
+and OptimizeTraitCall cenv env (traitInfo, args, m) =
 
     // Resolve the static overloading early (during the compulsory rewrite phase) so we can inline. 
     match ConstraintSolver.CodegenWitnessThatTypeSupportsTraitConstraint cenv.TcVal cenv.g cenv.amap m traitInfo args with
