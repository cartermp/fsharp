--- conflicted
+++ resolved
@@ -96,11 +96,7 @@
     
 
 /// Create an error logger that counts and prints errors 
-<<<<<<< HEAD
-let ConsoleErrorLoggerUpToMaxErrors (tcConfigB:TcConfigBuilder, exiter : Exiter) = 
-=======
 let ConsoleErrorLoggerUpToMaxErrors (tcConfigB: TcConfigBuilder, exiter : Exiter) = 
->>>>>>> 88d18d99
     { new ErrorLoggerUpToMaxErrors(tcConfigB, exiter, "ConsoleErrorLoggerUpToMaxErrors") with
             
             member __.HandleTooManyErrors(text : string) = 
@@ -147,21 +143,13 @@
                     member this.HandleTooManyErrors(text) = warnings.Add(Diagnostic.Short(false, text))
 
                     member this.HandleIssue(tcConfigBuilder, err, isError) =
-<<<<<<< HEAD
-=======
                         // 'true' is passed for "suggestNames", since we want to suggest names with fsc.exe runs and this doesn't affect IDE perf
->>>>>>> 88d18d99
                         let errs =
                             CollectDiagnostic
                                 (tcConfigBuilder.implicitIncludeDir, tcConfigBuilder.showFullPaths,
                                  tcConfigBuilder.flatErrors, tcConfigBuilder.errorStyle, isError, err, true)
-<<<<<<< HEAD
                         let container = if isError then errors else warnings
                         container.AddRange(errs) }
-=======
-                        let container = if isError then errors else warnings 
-                        container.AddRange(errs) } 
->>>>>>> 88d18d99
                 :> ErrorLogger }
 
     member __.CapturedErrors = errors.ToArray()
@@ -243,11 +231,7 @@
             let references =
                 closure.References
                 |> List.collect snd
-<<<<<<< HEAD
-                |> List.filter (fun r -> r.originalReference.Range<>range0 && r.originalReference.Range<>rangeStartup)
-=======
                 |> List.filter (fun r -> not (Range.equals r.originalReference.Range range0) && not (Range.equals r.originalReference.Range rangeStartup))
->>>>>>> 88d18d99
 
             references |> List.iter (fun r -> tcConfigB.AddReferencedAssemblyByPath(r.originalReference.Range, r.resolvedPath))
             closure.NoWarns |> List.collect (fun (n, ms) -> ms|>List.map(fun m->m, n)) |> List.iter (fun (x,m) -> tcConfigB.TurnWarningOff(x, m))
@@ -447,11 +431,7 @@
 
 let DefaultFSharpBinariesDir = FSharpEnvironment.BinFolderOfDefaultFSharpCompiler(FSharpEnvironment.tryCurrentDomain()).Value
 
-<<<<<<< HEAD
-let GenerateInterfaceData(tcConfig:TcConfig) = 
-=======
 let GenerateInterfaceData(tcConfig: TcConfig) = 
->>>>>>> 88d18d99
     not tcConfig.standalone && not tcConfig.noSignatureData 
 
 let EncodeInterfaceData(tcConfig: TcConfig, tcGlobals, exportRemapping, generatedCcu, outfile, isIncrementalBuild) = 
@@ -537,11 +517,7 @@
 module VersionResourceFormat = 
     open BinaryGenerationUtilities
 
-<<<<<<< HEAD
-    let VersionInfoNode(data:byte[]) =
-=======
     let VersionInfoNode(data: byte[]) =
->>>>>>> 88d18d99
         [| yield! i16 (data.Length + 2) // wLength : int16 // Specifies the length, in bytes, of the VS_VERSION_INFO structure. 
            yield! data |]
 
@@ -1535,11 +1511,7 @@
 
                               let access = (if isNested  then ILTypeDefAccess.Nested ILMemberAccess.Public else ILTypeDefAccess.Public)
                               let tdefs = mkILTypeDefs (List.map buildRelocatedGeneratedType ch)
-<<<<<<< HEAD
-                              mkILSimpleClass ilGlobals (ilTgtTyRef.Name, access, emptyILMethods, emptyILFields, tdefs , emptyILProperties, emptyILEvents, emptyILCustomAttrs, ILTypeInit.OnAny) 
-=======
                               mkILSimpleClass ilGlobals (ilTgtTyRef.Name, access, emptyILMethods, emptyILFields, tdefs, emptyILProperties, emptyILEvents, emptyILCustomAttrs, ILTypeInit.OnAny) 
->>>>>>> 88d18d99
 
                       [ for (ProviderGeneratedType(_, ilTgtTyRef, _) as node) in tcImports.ProviderGeneratedTypeRoots  do
                            yield (ilTgtTyRef, buildRelocatedGeneratedType node) ]
@@ -1726,13 +1698,8 @@
 type Args<'T> = Args  of 'T
 
 let main0(ctok, argv, legacyReferenceResolver, bannerAlreadyPrinted, 
-<<<<<<< HEAD
-          reduceMemoryUsage:ReduceMemoryFlag, defaultCopyFSharpCore: CopyFSharpCoreFlag, 
-          exiter:Exiter, errorLoggerProvider : ErrorLoggerProvider, disposables : DisposablesTracker) = 
-=======
           reduceMemoryUsage: ReduceMemoryFlag, defaultCopyFSharpCore: CopyFSharpCoreFlag, 
           exiter: Exiter, errorLoggerProvider : ErrorLoggerProvider, disposables : DisposablesTracker) = 
->>>>>>> 88d18d99
 
     // See Bug 735819 
     let lcidFromCodePage = 
@@ -2034,11 +2001,7 @@
     // data structures involved here are so large we can't take the risk.
     Args(ctok, tcConfig, tcImports, frameworkTcImports, tcGlobals, errorLogger, 
          generatedCcu, outfile, typedAssembly, topAttrs, pdbFile, assemblyName, 
-<<<<<<< HEAD
-         assemVerFromAttrib, signingInfo ,exiter)
-=======
          assemVerFromAttrib, signingInfo,exiter)
->>>>>>> 88d18d99
 
   
 /// Phase 2a: encode signature data, optimize, encode optimization data
@@ -2205,11 +2168,7 @@
 /// Entry point typecheckAndCompile
 let typecheckAndCompile 
        (ctok, argv, legacyReferenceResolver, bannerAlreadyPrinted, reduceMemoryUsage, 
-<<<<<<< HEAD
-        defaultCopyFSharpCore, exiter:Exiter, errorLoggerProvider, tcImportsCapture, dynamicAssemblyCreator) =
-=======
         defaultCopyFSharpCore, exiter: Exiter, errorLoggerProvider, tcImportsCapture, dynamicAssemblyCreator) =
->>>>>>> 88d18d99
 
     use d = new DisposablesTracker()
     use e = new SaveAndRestoreConsoleEncoding()
