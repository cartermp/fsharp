// Copyright (c) Microsoft Corporation.  All Rights Reserved.  See License.txt in the project root for license information.

// Driver for F# compiler. 
// 
// Roughly divides into:
//    - Parsing
//    - Flags 
//    - Importing IL assemblies
//    - Compiling (including optimizing)
//    - Linking (including ILX-IL transformation)

module internal FSharp.Compiler.Driver 

open System
open System.Collections.Generic
open System.Diagnostics
open System.Globalization
open System.IO
open System.Reflection
open System.Text
open System.Threading

open Internal.Utilities
open Internal.Utilities.Filename
open Internal.Utilities.StructuredFormat

open FSharp.Compiler
open FSharp.Compiler.AbstractIL
open FSharp.Compiler.AbstractIL.IL
open FSharp.Compiler.AbstractIL.ILBinaryReader
open FSharp.Compiler.AbstractIL.Internal.Library
open FSharp.Compiler.AccessibilityLogic
open FSharp.Compiler.CheckExpressions
open FSharp.Compiler.CheckDeclarations
open FSharp.Compiler.CompilerConfig
open FSharp.Compiler.CompilerDiagnostics
open FSharp.Compiler.CompilerImports
open FSharp.Compiler.CompilerOptions
open FSharp.Compiler.CompilerGlobalState
open FSharp.Compiler.CreateILModule
open FSharp.Compiler.ErrorLogger
open FSharp.Compiler.IlxGen
open FSharp.Compiler.InfoReader
open FSharp.Compiler.Lib
open FSharp.Compiler.ParseAndCheckInputs
open FSharp.Compiler.PrettyNaming
open FSharp.Compiler.OptimizeInputs
open FSharp.Compiler.ScriptClosure
open FSharp.Compiler.SyntaxTree
open FSharp.Compiler.Range
open FSharp.Compiler.Text
open FSharp.Compiler.TypedTree
open FSharp.Compiler.TypedTreeOps
open FSharp.Compiler.TcGlobals
open FSharp.Compiler.XmlDocFileWriter
open FSharp.Compiler.StaticLinking
open Microsoft.DotNet.DependencyManager

//----------------------------------------------------------------------------
// Reporting - warnings, errors
//----------------------------------------------------------------------------

/// An error logger that reports errors up to some maximum, notifying the exiter when that maximum is reached
[<AbstractClass>]
type ErrorLoggerUpToMaxErrors(tcConfigB: TcConfigBuilder, exiter: Exiter, nameForDebugging) = 
    inherit ErrorLogger(nameForDebugging)

    let mutable errors = 0

    /// Called when an error or warning occurs
    abstract HandleIssue: tcConfigB: TcConfigBuilder * error: PhasedDiagnostic * isError: bool -> unit

    /// Called when 'too many errors' has occurred
    abstract HandleTooManyErrors: text: string -> unit

    override x.ErrorCount = errors

    override x.DiagnosticSink(err, isError) = 
      if isError || ReportWarningAsError tcConfigB.errorSeverityOptions err then 
        if errors >= tcConfigB.maxErrors then 
            x.HandleTooManyErrors(FSComp.SR.fscTooManyErrors())
            exiter.Exit 1

        x.HandleIssue(tcConfigB, err, true)

        errors <- errors + 1

        match err.Exception, tcConfigB.simulateException with 
        | InternalError (msg, _), None 
        | Failure msg, None -> Debug.Assert(false, sprintf "Bug in compiler: %s\n%s" msg (err.Exception.ToString()))
        | :? KeyNotFoundException, None -> Debug.Assert(false, sprintf "Lookup exception in compiler: %s" (err.Exception.ToString()))
        | _ ->  ()

      elif ReportWarning tcConfigB.errorSeverityOptions err then
          x.HandleIssue(tcConfigB, err, isError)
    

/// Create an error logger that counts and prints errors 
let ConsoleErrorLoggerUpToMaxErrors (tcConfigB: TcConfigBuilder, exiter : Exiter) = 
    { new ErrorLoggerUpToMaxErrors(tcConfigB, exiter, "ConsoleErrorLoggerUpToMaxErrors") with
            
            member __.HandleTooManyErrors(text : string) = 
                DoWithErrorColor false (fun () -> Printf.eprintfn "%s" text)

            member __.HandleIssue(tcConfigB, err, isError) =
                DoWithErrorColor isError (fun () -> 
                    let diag = OutputDiagnostic (tcConfigB.implicitIncludeDir, tcConfigB.showFullPaths, tcConfigB.flatErrors, tcConfigB.errorStyle, isError)
                    writeViaBuffer stderr diag err
                    stderr.WriteLine())
    } :> ErrorLogger

/// This error logger delays the messages it receives. At the end, call ForwardDelayedDiagnostics
/// to send the held messages.     
type DelayAndForwardErrorLogger(exiter: Exiter, errorLoggerProvider: ErrorLoggerProvider) =
    inherit CapturingErrorLogger("DelayAndForwardErrorLogger")

    member x.ForwardDelayedDiagnostics(tcConfigB: TcConfigBuilder) = 
        let errorLogger =  errorLoggerProvider.CreateErrorLoggerUpToMaxErrors(tcConfigB, exiter)
        x.CommitDelayedDiagnostics errorLogger

and [<AbstractClass>]
    ErrorLoggerProvider() =

    member this.CreateDelayAndForwardLogger exiter = DelayAndForwardErrorLogger(exiter, this)

    abstract CreateErrorLoggerUpToMaxErrors : tcConfigBuilder : TcConfigBuilder * exiter : Exiter -> ErrorLogger

    
/// Part of LegacyHostedCompilerForTesting
///
/// Yet another ErrorLogger implementation, capturing the messages but only up to the maxerrors maximum
type InProcErrorLoggerProvider() = 
    let errors = ResizeArray()
    let warnings = ResizeArray()

    member __.Provider = 
        { new ErrorLoggerProvider() with

            member log.CreateErrorLoggerUpToMaxErrors(tcConfigBuilder, exiter) =

                { new ErrorLoggerUpToMaxErrors(tcConfigBuilder, exiter, "InProcCompilerErrorLoggerUpToMaxErrors") with

                    member this.HandleTooManyErrors text = warnings.Add(Diagnostic.Short(false, text))

                    member this.HandleIssue(tcConfigBuilder, err, isError) =
                        // 'true' is passed for "suggestNames", since we want to suggest names with fsc.exe runs and this doesn't affect IDE perf
                        let errs =
                            CollectDiagnostic
                                (tcConfigBuilder.implicitIncludeDir, tcConfigBuilder.showFullPaths,
                                 tcConfigBuilder.flatErrors, tcConfigBuilder.errorStyle, isError, err, true)
                        let container = if isError then errors else warnings
                        container.AddRange(errs) }
                :> ErrorLogger }

    member __.CapturedErrors = errors.ToArray()

    member __.CapturedWarnings = warnings.ToArray()

/// The default ErrorLogger implementation, reporting messages to the Console up to the maxerrors maximum
type ConsoleLoggerProvider() = 

    inherit ErrorLoggerProvider()

    override this.CreateErrorLoggerUpToMaxErrors(tcConfigBuilder, exiter) = ConsoleErrorLoggerUpToMaxErrors(tcConfigBuilder, exiter)

/// Notify the exiter if any error has occurred 
let AbortOnError (errorLogger: ErrorLogger, exiter : Exiter) = 
    if errorLogger.ErrorCount > 0 then
        exiter.Exit 1

let TypeCheck (ctok, tcConfig, tcImports, tcGlobals, errorLogger: ErrorLogger, assemblyName, niceNameGen, tcEnv0, inputs, exiter: Exiter) =
    try 
        if isNil inputs then error(Error(FSComp.SR.fscNoImplementationFiles(), Range.rangeStartup))
        let ccuName = assemblyName
        let tcInitialState = GetInitialTcState (rangeStartup, ccuName, tcConfig, tcGlobals, tcImports, niceNameGen, tcEnv0)
        TypeCheckClosedInputSet (ctok, (fun () -> errorLogger.ErrorCount > 0), tcConfig, tcImports, tcGlobals, None, tcInitialState, inputs)
    with e -> 
        errorRecovery e rangeStartup
        exiter.Exit 1

/// Check for .fsx and, if present, compute the load closure for of #loaded files.
///
/// This is the "script compilation" feature that has always been present in the F# compiler, that allows you to compile scripts
/// and get the load closure and references from them. This applies even if the script is in a project (with 'Compile' action), for example.
///
/// Any DLL references implied by package references are also retrieved from the script.
///
/// When script compilation is invoked, the outputs are not necessarily a functioning application - the referenced DLLs are not
/// copied to the output folder, for example (except perhaps FSharp.Core.dll).
///
/// NOTE: there is similar code in IncrementalBuilder.fs and this code should really be reconciled with that
let AdjustForScriptCompile(ctok, tcConfigB: TcConfigBuilder, commandLineSourceFiles, lexResourceManager, dependencyProvider) =

    let combineFilePath file =
        try
            if FileSystem.IsPathRootedShim file then file
            else Path.Combine(tcConfigB.implicitIncludeDir, file)
        with _ ->
            error (Error(FSComp.SR.pathIsInvalid file, rangeStartup)) 
            
    let commandLineSourceFiles = 
        commandLineSourceFiles 
        |> List.map combineFilePath
        
    // Script compilation is active if the last item being compiled is a script and --noframework has not been specified
    let mutable allSources = []       

    // In script compilation, we pre-infer the kind of scripts expected based on the compilation flags coming in on the command line.
    //
    // This has the following effect:
    //    If --targetprofile:netcore has been specified, and a #netfx declaration exists in a script, then give a warning
    //    If --targetprofile:mscorlib has been specified, and a #netcore declaration exists in a script, then give a warning
    //    If --targetprofile:netstandard has been specified, and either a #netcore or #netfx declaration exists in a script, then give a warning
    if commandLineSourceFiles |> List.exists IsScript && tcConfigB.inferredTargetFrameworkForScripts.IsNone then
        let targetFrameworkForScripts =
            match tcConfigB.primaryAssembly with
            | PrimaryAssembly.Mscorlib -> 
                TargetFrameworkForScripts "netfx"
            | PrimaryAssembly.System_Runtime ->
                TargetFrameworkForScripts "netcore"
            | PrimaryAssembly.NetStandard -> 
                TargetFrameworkForScripts "netstandard"
        tcConfigB.inferredTargetFrameworkForScripts <- Some { InferredFramework = targetFrameworkForScripts; WhereInferred = None }
        
    let tcConfig = TcConfig.Create(tcConfigB, validate=false) 

    let AddIfNotPresent(filename: string) =
        if not(allSources |> List.contains filename) then
            allSources <- filename :: allSources
    
    let AppendClosureInformation filename =
        if IsScript filename then 

            let closure = 
                LoadClosure.ComputeClosureOfScriptFiles
                   (ctok, tcConfig, [filename, rangeStartup], CodeContext.Compilation, 
                    lexResourceManager, dependencyProvider)

            // Record the new references (non-framework) references from the analysis of the script. (The full resolutions are recorded
            // as the corresponding #I paths used to resolve them are local to the scripts and not added to the tcConfigB - they are
            // added to localized clones of the tcConfigB).
            let references =
                closure.References
                |> List.collect snd
                |> List.filter (fun r -> not (Range.equals r.originalReference.Range range0) && not (Range.equals r.originalReference.Range rangeStartup))

            references |> List.iter (fun r -> tcConfigB.AddReferencedAssemblyByPath(r.originalReference.Range, r.resolvedPath))

            // Also record the other declarations from the script.
            closure.NoWarns |> List.collect (fun (n, ms) -> ms|>List.map(fun m->m, n)) |> List.iter (fun (x,m) -> tcConfigB.TurnWarningOff(x, m))
            closure.SourceFiles |> List.map fst |> List.iter AddIfNotPresent
            closure.AllRootFileDiagnostics |> List.iter diagnosticSink

            // If there was an explicit #targetfx in the script then push that as a requirement into the overall compilation and add all the framework references implied
            // by the script too.
            match closure.InferredTargetFramework.WhereInferred with
            | Some m ->
                tcConfigB.CheckExplicitFrameworkDirective(closure.InferredTargetFramework.InferredFramework, m)
                tcConfigB.primaryAssembly <- closure.InferredTargetFramework.InferredFramework.PrimaryAssembly
                if tcConfigB.framework then
                    let references = closure.References |> List.collect snd
                    references |> List.iter (fun r -> tcConfigB.AddReferencedAssemblyByPath(r.originalReference.Range, r.resolvedPath))
            | None -> ()
            
        else AddIfNotPresent filename
         
    // Find closure of .fsx files.
    commandLineSourceFiles |> List.iter AppendClosureInformation

    List.rev allSources

let SetProcessThreadLocals tcConfigB =
    match tcConfigB.preferredUiLang with
    | Some s -> Thread.CurrentThread.CurrentUICulture <- new CultureInfo(s)
    | None -> ()
    if tcConfigB.utf8output then 
        Console.OutputEncoding <- Encoding.UTF8

let ProcessCommandLineFlags (tcConfigB: TcConfigBuilder, lcidFromCodePage, argv) =
    let mutable inputFilesRef = []
    let collect name = 
        let lower = String.lowercase name
        if List.exists (Filename.checkSuffix lower) [".resx"]  then
            error(Error(FSComp.SR.fscResxSourceFileDeprecated name, rangeStartup))
        else
            inputFilesRef <- name :: inputFilesRef
    let abbrevArgs = GetAbbrevFlagSet tcConfigB true

    // This is where flags are interpreted by the command line fsc.exe.
    ParseCompilerOptions (collect, GetCoreFscCompilerOptions tcConfigB, List.tail (PostProcessCompilerArgs abbrevArgs argv))

    if not (tcConfigB.portablePDB || tcConfigB.embeddedPDB) then
        if tcConfigB.embedAllSource || (tcConfigB.embedSourceList |> isNil |> not) then
            error(Error(FSComp.SR.optsEmbeddedSourceRequirePortablePDBs(), rangeCmdArgs))
        if not (String.IsNullOrEmpty(tcConfigB.sourceLink)) then
            error(Error(FSComp.SR.optsSourceLinkRequirePortablePDBs(), rangeCmdArgs))

    if tcConfigB.debuginfo && not tcConfigB.portablePDB then
        if tcConfigB.deterministic then
            error(Error(FSComp.SR.fscDeterministicDebugRequiresPortablePdb(), rangeCmdArgs))

        if tcConfigB.pathMap <> PathMap.empty then
            error(Error(FSComp.SR.fscPathMapDebugRequiresPortablePdb(), rangeCmdArgs))

    let inputFiles = List.rev inputFilesRef

    // Check if we have a codepage from the console
    match tcConfigB.lcid with
    | Some _ -> ()
    | None -> tcConfigB.lcid <- lcidFromCodePage

    SetProcessThreadLocals tcConfigB

    (* step - get dll references *)
    let dllFiles, sourceFiles = inputFiles |> List.map(fun p -> trimQuotes p) |> List.partition Filename.isDll
    match dllFiles with
    | [] -> ()
    | h :: _ -> errorR (Error(FSComp.SR.fscReferenceOnCommandLine h, rangeStartup))

    dllFiles |> List.iter (fun f->tcConfigB.AddReferencedAssemblyByPath(rangeStartup, f))
    sourceFiles

let EncodeSignatureData(tcConfig: TcConfig, tcGlobals, exportRemapping, generatedCcu, outfile, isIncrementalBuild) = 
    if tcConfig.GenerateSignatureData then 
        let resource = WriteSignatureData (tcConfig, tcGlobals, exportRemapping, generatedCcu, outfile, isIncrementalBuild)
        // The resource gets written to a file for FSharp.Core
        let useDataFiles = (tcConfig.useOptimizationDataFile || tcGlobals.compilingFslib) && not isIncrementalBuild
        if useDataFiles then 
            let sigDataFileName = (Filename.chopExtension outfile)+".sigdata"
            let bytes = resource.GetBytes()
            use fileStream = File.Create(sigDataFileName, bytes.Length)
            bytes.CopyTo fileStream
        let resources = 
            [ resource ]
        let sigAttr = mkSignatureDataVersionAttr tcGlobals (IL.parseILVersion Internal.Utilities.FSharpEnvironment.FSharpBinaryMetadataFormatRevision) 
        [sigAttr], resources
      else 
        [], []

let EncodeOptimizationData(tcGlobals, tcConfig: TcConfig, outfile, exportRemapping, data, isIncrementalBuild) = 
    if tcConfig.GenerateOptimizationData then 
        let data = map2Of2 (Optimizer.RemapOptimizationInfo tcGlobals exportRemapping) data
        // As with the sigdata file, the optdata gets written to a file for FSharp.Core
        let useDataFiles = (tcConfig.useOptimizationDataFile || tcGlobals.compilingFslib) && not isIncrementalBuild
        if useDataFiles then 
            let ccu, modulInfo = data
            let bytes = TypedTreePickle.pickleObjWithDanglingCcus isIncrementalBuild outfile tcGlobals ccu Optimizer.p_CcuOptimizationInfo modulInfo
            let optDataFileName = (Filename.chopExtension outfile)+".optdata"
            File.WriteAllBytes(optDataFileName, bytes)
        let (ccu, optData) = 
            if tcConfig.onlyEssentialOptimizationData then 
                map2Of2 Optimizer.AbstractOptimizationInfoToEssentials data 
            else 
                data
        [ WriteOptimizationData (tcGlobals, outfile, isIncrementalBuild, ccu, optData) ]
    else
        [ ]

/// Write a .fsi file for the --sig option
module InterfaceFileWriter =

    let BuildInitialDisplayEnvForSigFileGeneration tcGlobals = 
        let denv = DisplayEnv.Empty tcGlobals
        let denv = 
            { denv with 
               showImperativeTyparAnnotations=true
               showHiddenMembers=true
               showObsoleteMembers=true
               showAttributes=true }
        denv.SetOpenPaths 
            [ FSharpLib.RootPath 
              FSharpLib.CorePath 
              FSharpLib.CollectionsPath 
              FSharpLib.ControlPath 
              (IL.splitNamespace FSharpLib.ExtraTopLevelOperatorsName) ] 

    let WriteInterfaceFile (tcGlobals, tcConfig: TcConfig, infoReader, declaredImpls) =

        /// Use a UTF-8 Encoding with no Byte Order Mark
        let os = 
            if tcConfig.printSignatureFile="" then Console.Out
            else (File.CreateText tcConfig.printSignatureFile :> TextWriter)

        if tcConfig.printSignatureFile <> "" && not (List.exists (Filename.checkSuffix tcConfig.printSignatureFile) FSharpLightSyntaxFileSuffixes) then
            fprintfn os "#light" 
            fprintfn os "" 

        for (TImplFile (_, _, mexpr, _, _, _)) in declaredImpls do
            let denv = BuildInitialDisplayEnvForSigFileGeneration tcGlobals
            writeViaBuffer os (fun os s -> Printf.bprintf os "%s\n\n" s)
              (NicePrint.layoutInferredSigOfModuleExpr true { denv with shrinkOverloads = false; printVerboseSignatures = true } infoReader AccessibleFromSomewhere range0 mexpr |> Display.squashTo 80 |> Layout.showL)
       
        if tcConfig.printSignatureFile <> "" then os.Dispose()

//----------------------------------------------------------------------------
// CopyFSharpCore
//----------------------------------------------------------------------------

// If the --nocopyfsharpcore switch is not specified, this will:
// 1) Look into the referenced assemblies, if FSharp.Core.dll is specified, it will copy it to output directory.
// 2) If not, but FSharp.Core.dll exists beside the compiler binaries, it will copy it to output directory.
// 3) If not, it will produce an error.
let CopyFSharpCore(outFile: string, referencedDlls: AssemblyReference list) =
    let outDir = Path.GetDirectoryName outFile
    let fsharpCoreAssemblyName = GetFSharpCoreLibraryName() + ".dll"
    let fsharpCoreDestinationPath = Path.Combine(outDir, fsharpCoreAssemblyName)
    let copyFileIfDifferent src dest =
        if not (File.Exists dest) || (File.GetCreationTimeUtc src <> File.GetCreationTimeUtc dest) then
            File.Copy(src, dest, true)

    match referencedDlls |> Seq.tryFind (fun dll -> String.Equals(Path.GetFileName(dll.Text), fsharpCoreAssemblyName, StringComparison.CurrentCultureIgnoreCase)) with
    | Some referencedFsharpCoreDll -> copyFileIfDifferent referencedFsharpCoreDll.Text fsharpCoreDestinationPath
    | None ->
        let executionLocation =
            Assembly.GetExecutingAssembly().Location
        let compilerLocation = Path.GetDirectoryName executionLocation
        let compilerFsharpCoreDllPath = Path.Combine(compilerLocation, fsharpCoreAssemblyName)
        if File.Exists compilerFsharpCoreDllPath then
            copyFileIfDifferent compilerFsharpCoreDllPath fsharpCoreDestinationPath
        else
            errorR(Error(FSComp.SR.fsharpCoreNotFoundToBeCopied(), rangeCmdArgs))

// Try to find an AssemblyVersion attribute 
let TryFindVersionAttribute g attrib attribName attribs deterministic =
    match AttributeHelpers.TryFindStringAttribute g attrib attribs with
    | Some versionString ->
         if deterministic && versionString.Contains("*") then
             errorR(Error(FSComp.SR.fscAssemblyWildcardAndDeterminism(attribName, versionString), Range.rangeStartup))
         try Some (IL.parseILVersion versionString)
         with e ->
             // Warning will be reported by CheckExpressions.fs
             None
    | _ -> None

//----------------------------------------------------------------------------
// Main phases of compilation. These are written as separate functions with explicit argument passing
// to ensure transient objects are eligible for GC and only actual required information
// is propagated.
//-----------------------------------------------------------------------------

[<NoEquality; NoComparison>]
type Args<'T> = Args  of 'T

/// First phase of compilation. 
///   - Set up console encoding and code page settings
///   - Process command line, flags and collect filenames
///   - Resolve assemblies
///   - Import assemblies
///   - Parse source files
///   - Check the inputs
let main1(ctok, argv, legacyReferenceResolver, bannerAlreadyPrinted, 
          reduceMemoryUsage: ReduceMemoryFlag, defaultCopyFSharpCore: CopyFSharpCoreFlag, 
          exiter: Exiter, errorLoggerProvider: ErrorLoggerProvider, disposables: DisposablesTracker) = 

    // See Bug 735819 
    let lcidFromCodePage =
        if (Console.OutputEncoding.CodePage <> 65001) &&
           (Console.OutputEncoding.CodePage <> Thread.CurrentThread.CurrentUICulture.TextInfo.OEMCodePage) &&
           (Console.OutputEncoding.CodePage <> Thread.CurrentThread.CurrentUICulture.TextInfo.ANSICodePage) then
                Thread.CurrentThread.CurrentUICulture <- new CultureInfo("en-US")
                Some 1033
        else
            None

    let directoryBuildingFrom = Directory.GetCurrentDirectory()

    let tryGetMetadataSnapshot = (fun _ -> None)

<<<<<<< HEAD
    let fxResolver = FxResolver(None)

    let tcConfigB = 
        TcConfigBuilder.CreateNew(legacyReferenceResolver,
            fxResolver,
            DefaultFSharpBinariesDir, 
            reduceMemoryUsage=reduceMemoryUsage,
            implicitIncludeDir=directoryBuildingFrom, 
            isInteractive=false, isInvalidationSupported=false, 
            defaultCopyFSharpCore=defaultCopyFSharpCore, 
            tryGetMetadataSnapshot=tryGetMetadataSnapshot,
            // note - this may later be updated via script closure
            inferredTargetFrameworkForScripts=None)
=======
    let defaultFSharpBinariesDir = FSharpEnvironment.BinFolderOfDefaultFSharpCompiler(FSharpEnvironment.tryCurrentDomain()).Value

    let tcConfigB = 
       TcConfigBuilder.CreateNew(legacyReferenceResolver, defaultFSharpBinariesDir, 
          reduceMemoryUsage=reduceMemoryUsage, implicitIncludeDir=directoryBuildingFrom, 
          isInteractive=false, isInvalidationSupported=false, 
          defaultCopyFSharpCore=defaultCopyFSharpCore, 
          tryGetMetadataSnapshot=tryGetMetadataSnapshot)
>>>>>>> 645ed210

    // Preset: --optimize+ -g --tailcalls+ (see 4505)
    SetOptimizeSwitch tcConfigB OptionSwitch.On
    SetDebugSwitch    tcConfigB None OptionSwitch.Off
    SetTailcallSwitch tcConfigB OptionSwitch.On    

    // Now install a delayed logger to hold all errors from flags until after all flags have been parsed (for example, --vserrors)
    let delayForFlagsLogger =  errorLoggerProvider.CreateDelayAndForwardLogger exiter

    let _unwindEL_1 = PushErrorLoggerPhaseUntilUnwind (fun _ -> delayForFlagsLogger)          
    
    // Share intern'd strings across all lexing/parsing
    let lexResourceManager = new Lexhelp.LexResourceManager()

    let dependencyProvider = new DependencyProvider()

    // Process command line, flags and collect filenames 
    let sourceFiles = 

        // The ParseCompilerOptions function calls imperative function to process "real" args
        // Rather than start processing, just collect names, then process them. 
        try 
            let files = ProcessCommandLineFlags (tcConfigB, lcidFromCodePage, argv)
            AdjustForScriptCompile(ctok, tcConfigB, files, lexResourceManager, dependencyProvider)
        with e -> 
            errorRecovery e rangeStartup
            delayForFlagsLogger.ForwardDelayedDiagnostics tcConfigB
            exiter.Exit 1 
    
    let useDotNetFramework = (tcConfigB.primaryAssembly = PrimaryAssembly.Mscorlib)
    tcConfigB.fxResolver <- FxResolver(Some useDotNetFramework)

    tcConfigB.conditionalCompilationDefines <- "COMPILED" :: tcConfigB.conditionalCompilationDefines 

    // Display the banner text, if necessary
    if not bannerAlreadyPrinted then 
        DisplayBannerText tcConfigB

    // Create tcGlobals and frameworkTcImports
    let outfile, pdbfile, assemblyName = 
        try 
            tcConfigB.DecideNames sourceFiles
        with e ->
            errorRecovery e rangeStartup
            delayForFlagsLogger.ForwardDelayedDiagnostics tcConfigB
            exiter.Exit 1 
                    
    // DecideNames may give "no inputs" error. Abort on error at this point. bug://3911
    if not tcConfigB.continueAfterParseFailure && delayForFlagsLogger.ErrorCount > 0 then
        delayForFlagsLogger.ForwardDelayedDiagnostics tcConfigB
        exiter.Exit 1
    
    // If there's a problem building TcConfig, abort    
    let tcConfig = 
        try
            TcConfig.Create(tcConfigB, validate=false)
        with e ->
            errorRecovery e rangeStartup
            delayForFlagsLogger.ForwardDelayedDiagnostics tcConfigB
            exiter.Exit 1
    
    let errorLogger =  errorLoggerProvider.CreateErrorLoggerUpToMaxErrors(tcConfigB, exiter)

    // Install the global error logger and never remove it. This logger does have all command-line flags considered.
    let _unwindEL_2 = PushErrorLoggerPhaseUntilUnwind (fun _ -> errorLogger)
    
    // Forward all errors from flags
    delayForFlagsLogger.CommitDelayedDiagnostics errorLogger

    if not tcConfigB.continueAfterParseFailure then 
        AbortOnError(errorLogger, exiter)

    // Resolve assemblies
    ReportTime tcConfig "Import mscorlib and FSharp.Core.dll"
    let foundationalTcConfigP = TcConfigProvider.Constant tcConfig

    let sysRes, otherRes, knownUnresolved = TcAssemblyResolutions.SplitNonFoundationalResolutions(ctok, tcConfig)
    
    // Import basic assemblies
    let tcGlobals, frameworkTcImports = TcImports.BuildFrameworkTcImports (ctok, foundationalTcConfigP, sysRes, otherRes) |> Cancellable.runWithoutCancellation

    // Register framework tcImports to be disposed in future
    disposables.Register frameworkTcImports

    // Parse sourceFiles 
    ReportTime tcConfig "Parse inputs"
    use unwindParsePhase = PushThreadBuildPhaseUntilUnwind BuildPhase.Parse

    let inputs =
        try
            let isLastCompiland, isExe = sourceFiles |> tcConfig.ComputeCanContainEntryPoint 

            List.zip sourceFiles isLastCompiland
            // PERF: consider making this parallel, once uses of global state relevant to parsing are cleaned up 
            |> List.choose (fun (sourceFile, isLastCompiland) -> 

                let sourceFileDirectory = Path.GetDirectoryName sourceFile

                match ParseOneInputFile(tcConfig, lexResourceManager, ["COMPILED"], sourceFile, (isLastCompiland, isExe), errorLogger, (*retryLocked*)false) with
                | Some input -> Some (input, sourceFileDirectory)
                | None -> None) 

        with e -> 
            errorRecoveryNoRange e
            exiter.Exit 1
    
    let inputs, _ =
        (Map.empty, inputs) ||> List.mapFold (fun state (input, x) ->
            let inputT, stateT = DeduplicateParsedInputModuleName state input 
            (inputT, x), stateT)

    if tcConfig.parseOnly then exiter.Exit 0 

    if not tcConfig.continueAfterParseFailure then 
        AbortOnError(errorLogger, exiter)

    // Print the AST if requested
    if tcConfig.printAst then                
        for (input, _filename) in inputs do 
            printf "AST:\n"
            printfn "%+A" input
            printf "\n"

    // Apply any nowarn flags
    let tcConfig =
        (tcConfig, inputs) ||> List.fold (fun z (input, sourceFileDirectory) ->
            ApplyMetaCommandsFromInputToTcConfig(z, input, sourceFileDirectory, dependencyProvider))

    let tcConfigP = TcConfigProvider.Constant tcConfig

    // Import other assemblies
    ReportTime tcConfig "Import non-system references"

    let tcImports =
        TcImports.BuildNonFrameworkTcImports(ctok, tcConfigP, tcGlobals, frameworkTcImports, otherRes, knownUnresolved, dependencyProvider)
        |> Cancellable.runWithoutCancellation

    // register tcImports to be disposed in future
    disposables.Register tcImports

    if not tcConfig.continueAfterParseFailure then 
        AbortOnError(errorLogger, exiter)

    if tcConfig.importAllReferencesOnly then exiter.Exit 0 

    // Build the initial type checking environment
    ReportTime tcConfig "Typecheck"

    use unwindParsePhase = PushThreadBuildPhaseUntilUnwind BuildPhase.TypeCheck

    let tcEnv0 = GetInitialTcEnv (assemblyName, rangeStartup, tcConfig, tcImports, tcGlobals)

    // Type check the inputs
    let inputs = inputs |> List.map fst

    let tcState, topAttrs, typedAssembly, _tcEnvAtEnd = 
        TypeCheck(ctok, tcConfig, tcImports, tcGlobals, errorLogger, assemblyName, NiceNameGenerator(), tcEnv0, inputs, exiter)

    AbortOnError(errorLogger, exiter)
    ReportTime tcConfig "Typechecked"

    Args (ctok, tcGlobals, tcImports, frameworkTcImports, tcState.Ccu, typedAssembly, topAttrs, tcConfig, outfile, pdbfile, assemblyName, errorLogger, exiter)

/// Alternative first phase of compilation.  This is for the compile-from-AST feature of FCS.
///   - Import assemblies
///   - Check the inputs
let main1OfAst
       (ctok, legacyReferenceResolver, reduceMemoryUsage, assemblyName, target,
        outfile, pdbFile, dllReferences,
        noframework, exiter: Exiter,
        errorLoggerProvider: ErrorLoggerProvider,
        disposables: DisposablesTracker,
        inputs: ParsedInput list) =

    let tryGetMetadataSnapshot = (fun _ -> None)

<<<<<<< HEAD
    let fxResolver = FxResolver(None)

    let tcConfigB = 
        TcConfigBuilder.CreateNew(legacyReferenceResolver,
            fxResolver,
            DefaultFSharpBinariesDir, 
=======
    let defaultFSharpBinariesDir = FSharpEnvironment.BinFolderOfDefaultFSharpCompiler(FSharpEnvironment.tryCurrentDomain()).Value

    let tcConfigB = 
        TcConfigBuilder.CreateNew(legacyReferenceResolver, defaultFSharpBinariesDir, 
>>>>>>> 645ed210
            reduceMemoryUsage=reduceMemoryUsage, implicitIncludeDir=Directory.GetCurrentDirectory(), 
            isInteractive=false, isInvalidationSupported=false, 
            defaultCopyFSharpCore=CopyFSharpCoreFlag.No, 
            tryGetMetadataSnapshot=tryGetMetadataSnapshot,
            inferredTargetFrameworkForScripts=None)

    let primaryAssembly =
        // temporary workaround until https://github.com/dotnet/fsharp/pull/8043 is merged:
        // pick a primary assembly based on the current runtime.
        // It's an ugly compromise used to avoid exposing primaryAssembly in the public api for this function.
        let isNetCoreAppProcess = System.Runtime.InteropServices.RuntimeInformation.FrameworkDescription.StartsWith ".NET Core"
        if isNetCoreAppProcess then PrimaryAssembly.System_Runtime
        else PrimaryAssembly.Mscorlib

    tcConfigB.target <- target
    tcConfigB.primaryAssembly <- primaryAssembly
    if noframework then
        tcConfigB.framework <- false
        tcConfigB.implicitlyResolveAssemblies <- false

    // Preset: --optimize+ -g --tailcalls+ (see 4505)
    SetOptimizeSwitch tcConfigB OptionSwitch.On
    SetDebugSwitch    tcConfigB None (
        match pdbFile with
        | Some _ -> OptionSwitch.On
        | None -> OptionSwitch.Off)
    SetTailcallSwitch tcConfigB OptionSwitch.On

    // Now install a delayed logger to hold all errors from flags until after all flags have been parsed (for example, --vserrors)
    let delayForFlagsLogger =  errorLoggerProvider.CreateDelayAndForwardLogger exiter
    let _unwindEL_1 = PushErrorLoggerPhaseUntilUnwind (fun _ -> delayForFlagsLogger)  

    tcConfigB.conditionalCompilationDefines <- "COMPILED" :: tcConfigB.conditionalCompilationDefines

    // append assembly dependencies
    dllReferences |> List.iter (fun ref -> tcConfigB.AddReferencedAssemblyByPath(rangeStartup,ref))

    // If there's a problem building TcConfig, abort    
    let tcConfig = 
        try
            TcConfig.Create(tcConfigB,validate=false)
        with e ->
            delayForFlagsLogger.ForwardDelayedDiagnostics tcConfigB
            exiter.Exit 1

    let dependencyProvider = new DependencyProvider()
    let errorLogger =  errorLoggerProvider.CreateErrorLoggerUpToMaxErrors(tcConfigB, exiter)

    // Install the global error logger and never remove it. This logger does have all command-line flags considered.
    let _unwindEL_2 = PushErrorLoggerPhaseUntilUnwind (fun _ -> errorLogger)

    // Forward all errors from flags
    delayForFlagsLogger.CommitDelayedDiagnostics errorLogger
    
    // Resolve assemblies
    ReportTime tcConfig "Import mscorlib and FSharp.Core.dll"
    let foundationalTcConfigP = TcConfigProvider.Constant tcConfig
    let sysRes, otherRes, knownUnresolved = TcAssemblyResolutions.SplitNonFoundationalResolutions(ctok, tcConfig)

    // Import basic assemblies
    let tcGlobals, frameworkTcImports = TcImports.BuildFrameworkTcImports (ctok, foundationalTcConfigP, sysRes, otherRes) |> Cancellable.runWithoutCancellation

    // Register framework tcImports to be disposed in future
    disposables.Register frameworkTcImports

    use unwindParsePhase = PushThreadBuildPhaseUntilUnwind (BuildPhase.Parse) 

    let meta = Directory.GetCurrentDirectory()
    let tcConfig = (tcConfig,inputs) ||> List.fold (fun tcc inp -> ApplyMetaCommandsFromInputToTcConfig (tcc, inp, meta, dependencyProvider))
    let tcConfigP = TcConfigProvider.Constant tcConfig

    // Import other assemblies
    ReportTime tcConfig "Import non-system references"
    let tcImports = TcImports.BuildNonFrameworkTcImports(ctok, tcConfigP, tcGlobals, frameworkTcImports, otherRes, knownUnresolved, dependencyProvider)  |> Cancellable.runWithoutCancellation

    // register tcImports to be disposed in future
    disposables.Register tcImports

    // Build the initial type checking environment
    ReportTime tcConfig "Typecheck"
    use unwindParsePhase = PushThreadBuildPhaseUntilUnwind (BuildPhase.TypeCheck)            
    let tcEnv0 = GetInitialTcEnv (assemblyName, rangeStartup, tcConfig, tcImports, tcGlobals)

    // Type check the inputs
    let tcState, topAttrs, typedAssembly, _tcEnvAtEnd = 
        TypeCheck(ctok, tcConfig, tcImports, tcGlobals, errorLogger, assemblyName, NiceNameGenerator(), tcEnv0, inputs, exiter)

    AbortOnError(errorLogger, exiter)
    ReportTime tcConfig "Typechecked"

    Args (ctok, tcGlobals, tcImports, frameworkTcImports, tcState.Ccu, typedAssembly, topAttrs, tcConfig, outfile, pdbFile, assemblyName, errorLogger, exiter)

/// Second phase of compilation.
///   - Write the signature file, check some attributes
let main2(Args (ctok, tcGlobals, tcImports: TcImports, frameworkTcImports, generatedCcu: CcuThunk, typedImplFiles, topAttrs, tcConfig: TcConfig, outfile, pdbfile, assemblyName, errorLogger, exiter: Exiter)) =

    if tcConfig.typeCheckOnly then exiter.Exit 0
    
    generatedCcu.Contents.SetAttribs(generatedCcu.Contents.Attribs @ topAttrs.assemblyAttrs)

    use unwindPhase = PushThreadBuildPhaseUntilUnwind BuildPhase.CodeGen
    let signingInfo = ValidateKeySigningAttributes (tcConfig, tcGlobals, topAttrs)
    
    AbortOnError(errorLogger, exiter)

    // Build an updated errorLogger that filters according to the scopedPragmas. Then install
    // it as the updated global error logger and never remove it
    let oldLogger = errorLogger
    let errorLogger = 
        let scopedPragmas = [ for (TImplFile (_, pragmas, _, _, _, _)) in typedImplFiles do yield! pragmas ]
        GetErrorLoggerFilteringByScopedPragmas(true, scopedPragmas, oldLogger)

    let _unwindEL_3 = PushErrorLoggerPhaseUntilUnwind(fun _ -> errorLogger)

    // Try to find an AssemblyVersion attribute 
    let assemVerFromAttrib = 
        match TryFindVersionAttribute tcGlobals "System.Reflection.AssemblyVersionAttribute" "AssemblyVersionAttribute" topAttrs.assemblyAttrs tcConfig.deterministic with
        | Some v -> 
           match tcConfig.version with 
           | VersionNone -> Some v
           | _ -> warning(Error(FSComp.SR.fscAssemblyVersionAttributeIgnored(), Range.rangeStartup)); None
        | _ -> None

    // write interface, xmldoc
    ReportTime tcConfig ("Write Interface File")
    use unwindBuildPhase = PushThreadBuildPhaseUntilUnwind BuildPhase.Output
    if tcConfig.printSignature then InterfaceFileWriter.WriteInterfaceFile (tcGlobals, tcConfig, InfoReader(tcGlobals, tcImports.GetImportMap()), typedImplFiles)

    ReportTime tcConfig ("Write XML document signatures")
    if tcConfig.xmlDocOutputFile.IsSome then 
        XmlDocWriter.ComputeXmlDocSigs (tcGlobals, generatedCcu) 

    ReportTime tcConfig ("Write XML docs")
    tcConfig.xmlDocOutputFile |> Option.iter (fun xmlFile -> 
        let xmlFile = tcConfig.MakePathAbsolute xmlFile
        XmlDocWriter.WriteXmlDocFile (assemblyName, generatedCcu, xmlFile))

    // Pass on only the minimum information required for the next phase
    Args (ctok, tcConfig, tcImports, frameworkTcImports, tcGlobals, errorLogger, generatedCcu, outfile, typedImplFiles, topAttrs, pdbfile, assemblyName, assemVerFromAttrib, signingInfo, exiter)


/// Third phase of compilation.
///   - encode signature data
///   - optimize
///   - encode optimization data
let main3(Args (ctok, tcConfig, tcImports, frameworkTcImports: TcImports, tcGlobals, 
                 errorLogger: ErrorLogger, generatedCcu: CcuThunk, outfile, typedImplFiles, 
                 topAttrs, pdbfile, assemblyName, assemVerFromAttrib, signingInfo, exiter: Exiter)) = 
      
    // Encode the signature data
    ReportTime tcConfig ("Encode Interface Data")
    let exportRemapping = MakeExportRemapping generatedCcu generatedCcu.Contents
    
    let sigDataAttributes, sigDataResources = 
        try
            EncodeSignatureData(tcConfig, tcGlobals, exportRemapping, generatedCcu, outfile, false)
        with e -> 
            errorRecoveryNoRange e
            exiter.Exit 1
        
    // Perform optimization
    use unwindBuildPhase = PushThreadBuildPhaseUntilUnwind BuildPhase.Optimize
    
    let optEnv0 = GetInitialOptimizationEnv (tcImports, tcGlobals)

    let importMap = tcImports.GetImportMap()

    let metadataVersion = 
        match tcConfig.metadataVersion with
        | Some v -> v
        | _ -> 
            match frameworkTcImports.DllTable.TryFind tcConfig.primaryAssembly.Name with 
             | Some ib -> ib.RawMetadata.TryGetILModuleDef().Value.MetadataVersion 
             | _ -> ""

    let optimizedImpls, optimizationData, _ = 
        ApplyAllOptimizations 
            (tcConfig, tcGlobals, (LightweightTcValForUsingInBuildMethodCall tcGlobals), outfile, 
             importMap, false, optEnv0, generatedCcu, typedImplFiles)

    AbortOnError(errorLogger, exiter)
        
    // Encode the optimization data
    ReportTime tcConfig ("Encoding OptData")

    let optDataResources = EncodeOptimizationData(tcGlobals, tcConfig, outfile, exportRemapping, (generatedCcu, optimizationData), false)

    // Pass on only the minimum information required for the next phase
    Args (ctok, tcConfig, tcImports, tcGlobals, errorLogger, 
          generatedCcu, outfile, optimizedImpls, topAttrs, pdbfile, assemblyName, 
          sigDataAttributes, sigDataResources, optDataResources, assemVerFromAttrib, signingInfo, metadataVersion, exiter)

/// Fourth phase of compilation.
///   -  Static linking
///   -  IL code generation
let main4 
      (tcImportsCapture,dynamicAssemblyCreator) 
      (Args (ctok, tcConfig: TcConfig, tcImports, tcGlobals: TcGlobals, errorLogger, 
             generatedCcu: CcuThunk, outfile, optimizedImpls, topAttrs, pdbfile, assemblyName, 
             sigDataAttributes, sigDataResources, optDataResources, assemVerFromAttrib, signingInfo, metadataVersion, exiter: Exiter)) = 

    match tcImportsCapture with 
    | None -> ()
    | Some f -> f tcImports

    // Compute a static linker, it gets called later.
    let ilGlobals = tcGlobals.ilg
    if tcConfig.standalone && generatedCcu.UsesFSharp20PlusQuotations then    
        error(Error(FSComp.SR.fscQuotationLiteralsStaticLinking0(), rangeStartup))  

    let staticLinker = StaticLink (ctok, tcConfig, tcImports, ilGlobals)

    ReportTime tcConfig "TAST -> IL"
    use unwindBuildPhase = PushThreadBuildPhaseUntilUnwind BuildPhase.IlxGen

    // Create the Abstract IL generator
    let ilxGenerator = CreateIlxAssemblyGenerator (tcConfig, tcImports, tcGlobals, (LightweightTcValForUsingInBuildMethodCall tcGlobals), generatedCcu)

    let codegenBackend = (if Option.isSome dynamicAssemblyCreator then IlReflectBackend else IlWriteBackend)

    // Generate the Abstract IL Code
    let codegenResults = GenerateIlxCode (codegenBackend, Option.isSome dynamicAssemblyCreator, false, tcConfig, topAttrs, optimizedImpls, generatedCcu.AssemblyName, ilxGenerator)

    // Build the Abstract IL view of the final main module, prior to static linking

    let topAssemblyAttrs = codegenResults.topAssemblyAttrs
    let topAttrs = {topAttrs with assemblyAttrs=topAssemblyAttrs}
    let permissionSets = codegenResults.permissionSets
    let secDecls = mkILSecurityDecls permissionSets 

    let ilxMainModule = 
        MainModuleBuilder.CreateMainModule
            (ctok, tcConfig, tcGlobals, tcImports, 
             pdbfile, assemblyName, outfile, topAttrs,
             sigDataAttributes, sigDataResources, optDataResources,
             codegenResults, assemVerFromAttrib, metadataVersion, secDecls)

    AbortOnError(errorLogger, exiter)

    // Pass on only the minimum information required for the next phase
    Args (ctok, tcConfig, tcImports, tcGlobals, errorLogger, staticLinker, outfile, pdbfile, ilxMainModule, signingInfo, exiter)

/// Fifth phase of compilation.
///   -  static linking
let main5(Args (ctok, tcConfig, tcImports, tcGlobals, errorLogger: ErrorLogger, staticLinker, outfile, pdbfile, ilxMainModule, signingInfo, exiter: Exiter)) = 
        
    use unwindBuildPhase = PushThreadBuildPhaseUntilUnwind BuildPhase.Output

    // Static linking, if any
    let ilxMainModule =  
        try  staticLinker ilxMainModule
        with e -> 
            errorRecoveryNoRange e
            exiter.Exit 1

    AbortOnError(errorLogger, exiter)
        
    // Pass on only the minimum information required for the next phase
    Args (ctok, tcConfig, tcImports, tcGlobals, errorLogger, ilxMainModule, outfile, pdbfile, signingInfo, exiter)

/// Sixth phase of compilation.
///   -  write the binaries
let main6 dynamicAssemblyCreator (Args (ctok, tcConfig,  tcImports: TcImports, tcGlobals: TcGlobals, 
                                        errorLogger: ErrorLogger, ilxMainModule, outfile, pdbfile, 
                                        signingInfo, exiter: Exiter)) = 

    ReportTime tcConfig "Write .NET Binary"

    use unwindBuildPhase = PushThreadBuildPhaseUntilUnwind BuildPhase.Output
    let outfile = tcConfig.MakePathAbsolute outfile

    DoesNotRequireCompilerThreadTokenAndCouldPossiblyBeMadeConcurrent  ctok

    let pdbfile = pdbfile |> Option.map (tcConfig.MakePathAbsolute >> FileSystem.GetFullPathShim)

    let normalizeAssemblyRefs (aref: ILAssemblyRef) = 
        match tcImports.TryFindDllInfo (ctok, Range.rangeStartup, aref.Name, lookupOnly=false) with 
        | Some dllInfo ->
            match dllInfo.ILScopeRef with 
            | ILScopeRef.Assembly ref -> ref
            | _ -> aref
        | None -> aref

    match dynamicAssemblyCreator with 
    | None -> 
        try
            try 
                ILBinaryWriter.WriteILBinary 
                 (outfile, 
                  { ilg = tcGlobals.ilg
                    pdbfile=pdbfile
                    emitTailcalls = tcConfig.emitTailcalls
                    deterministic = tcConfig.deterministic
                    showTimes = tcConfig.showTimes
                    portablePDB = tcConfig.portablePDB
                    embeddedPDB = tcConfig.embeddedPDB
                    embedAllSource = tcConfig.embedAllSource
                    embedSourceList = tcConfig.embedSourceList
                    sourceLink = tcConfig.sourceLink
                    checksumAlgorithm = tcConfig.checksumAlgorithm
                    signer = GetStrongNameSigner signingInfo
                    dumpDebugInfo = tcConfig.dumpDebugInfo
                    pathMap = tcConfig.pathMap },
                  ilxMainModule,
                  normalizeAssemblyRefs
                  )
            with Failure msg -> 
                error(Error(FSComp.SR.fscProblemWritingBinary(outfile, msg), rangeCmdArgs))
        with e -> 
            errorRecoveryNoRange e
            exiter.Exit 1 
    | Some da -> da (tcGlobals,outfile,ilxMainModule)

    AbortOnError(errorLogger, exiter)

    // Don't copy referenced FSharp.core.dll if we are building FSharp.Core.dll
    if (tcConfig.copyFSharpCore = CopyFSharpCoreFlag.Yes) && not tcConfig.compilingFslib && not tcConfig.standalone then
        CopyFSharpCore(outfile, tcConfig.referencedDLLs)

    ReportTime tcConfig "Exiting"

<<<<<<< HEAD
//----------------------------------------------------------------------------
// Entry points to compilation
//-----------------------------------------------------------------------------

let mainCompile 
        (ctok,
         argv,
         legacyReferenceResolver,
         bannerAlreadyPrinted,
         reduceMemoryUsage, 
         defaultCopyFSharpCore,
         exiter: Exiter,
         loggerProvider,
         tcImportsCapture,
         dynamicAssemblyCreator) =
=======
/// The main (non-incremental) compilation entry point used by fsc.exe
let mainCompile 
       (ctok, argv, legacyReferenceResolver, bannerAlreadyPrinted, reduceMemoryUsage, 
        defaultCopyFSharpCore, exiter: Exiter, loggerProvider, tcImportsCapture, dynamicAssemblyCreator) =
>>>>>>> 645ed210

    use disposables = new DisposablesTracker()
    let savedOut = System.Console.Out
    use __ =
        { new IDisposable with
            member __.Dispose() = 
                try 
                    System.Console.SetOut(savedOut)
                with _ -> ()}

    main1(ctok, argv, legacyReferenceResolver, bannerAlreadyPrinted, reduceMemoryUsage, defaultCopyFSharpCore, exiter, loggerProvider, disposables)
    |> main2
    |> main3
    |> main4 (tcImportsCapture,dynamicAssemblyCreator)
    |> main5 
    |> main6 dynamicAssemblyCreator

/// An additional compilation entry point used by FSharp.Compiler.Service taking syntax trees as input
let compileOfAst 
       (ctok, legacyReferenceResolver, reduceMemoryUsage, assemblyName, target, 
        targetDll, targetPdb, dependencies, noframework, exiter, loggerProvider, inputs, tcImportsCapture, dynamicAssemblyCreator) = 

    use disposables = new DisposablesTracker()
    main1OfAst (ctok, legacyReferenceResolver, reduceMemoryUsage, assemblyName, target, targetDll, targetPdb, 
                dependencies, noframework, exiter, loggerProvider, disposables, inputs)
    |> main2
    |> main3
<<<<<<< HEAD
    |> main4 dynamicAssemblyCreator
=======
    |> main4 (tcImportsCapture, dynamicAssemblyCreator)
    |> main5
    |> main6 dynamicAssemblyCreator
>>>>>>> 645ed210
<|MERGE_RESOLUTION|>--- conflicted
+++ resolved
@@ -466,13 +466,14 @@
 
     let tryGetMetadataSnapshot = (fun _ -> None)
 
-<<<<<<< HEAD
     let fxResolver = FxResolver(None)
+
+    let defaultFSharpBinariesDir = FSharpEnvironment.BinFolderOfDefaultFSharpCompiler(FSharpEnvironment.tryCurrentDomain()).Value
 
     let tcConfigB = 
         TcConfigBuilder.CreateNew(legacyReferenceResolver,
             fxResolver,
-            DefaultFSharpBinariesDir, 
+            defaultFSharpBinariesDir, 
             reduceMemoryUsage=reduceMemoryUsage,
             implicitIncludeDir=directoryBuildingFrom, 
             isInteractive=false, isInvalidationSupported=false, 
@@ -480,16 +481,6 @@
             tryGetMetadataSnapshot=tryGetMetadataSnapshot,
             // note - this may later be updated via script closure
             inferredTargetFrameworkForScripts=None)
-=======
-    let defaultFSharpBinariesDir = FSharpEnvironment.BinFolderOfDefaultFSharpCompiler(FSharpEnvironment.tryCurrentDomain()).Value
-
-    let tcConfigB = 
-       TcConfigBuilder.CreateNew(legacyReferenceResolver, defaultFSharpBinariesDir, 
-          reduceMemoryUsage=reduceMemoryUsage, implicitIncludeDir=directoryBuildingFrom, 
-          isInteractive=false, isInvalidationSupported=false, 
-          defaultCopyFSharpCore=defaultCopyFSharpCore, 
-          tryGetMetadataSnapshot=tryGetMetadataSnapshot)
->>>>>>> 645ed210
 
     // Preset: --optimize+ -g --tailcalls+ (see 4505)
     SetOptimizeSwitch tcConfigB OptionSwitch.On
@@ -666,21 +657,18 @@
 
     let tryGetMetadataSnapshot = (fun _ -> None)
 
-<<<<<<< HEAD
     let fxResolver = FxResolver(None)
+
+    let defaultFSharpBinariesDir = FSharpEnvironment.BinFolderOfDefaultFSharpCompiler(FSharpEnvironment.tryCurrentDomain()).Value
 
     let tcConfigB = 
         TcConfigBuilder.CreateNew(legacyReferenceResolver,
             fxResolver,
-            DefaultFSharpBinariesDir, 
-=======
-    let defaultFSharpBinariesDir = FSharpEnvironment.BinFolderOfDefaultFSharpCompiler(FSharpEnvironment.tryCurrentDomain()).Value
-
-    let tcConfigB = 
-        TcConfigBuilder.CreateNew(legacyReferenceResolver, defaultFSharpBinariesDir, 
->>>>>>> 645ed210
-            reduceMemoryUsage=reduceMemoryUsage, implicitIncludeDir=Directory.GetCurrentDirectory(), 
-            isInteractive=false, isInvalidationSupported=false, 
+            defaultFSharpBinariesDir, 
+            reduceMemoryUsage=reduceMemoryUsage,
+            implicitIncludeDir=Directory.GetCurrentDirectory(), 
+            isInteractive=false,
+            isInvalidationSupported=false, 
             defaultCopyFSharpCore=CopyFSharpCoreFlag.No, 
             tryGetMetadataSnapshot=tryGetMetadataSnapshot,
             inferredTargetFrameworkForScripts=None)
@@ -1000,11 +988,7 @@
 
     ReportTime tcConfig "Exiting"
 
-<<<<<<< HEAD
-//----------------------------------------------------------------------------
-// Entry points to compilation
-//-----------------------------------------------------------------------------
-
+/// The main (non-incremental) compilation entry point used by fsc.exe
 let mainCompile 
         (ctok,
          argv,
@@ -1016,12 +1000,6 @@
          loggerProvider,
          tcImportsCapture,
          dynamicAssemblyCreator) =
-=======
-/// The main (non-incremental) compilation entry point used by fsc.exe
-let mainCompile 
-       (ctok, argv, legacyReferenceResolver, bannerAlreadyPrinted, reduceMemoryUsage, 
-        defaultCopyFSharpCore, exiter: Exiter, loggerProvider, tcImportsCapture, dynamicAssemblyCreator) =
->>>>>>> 645ed210
 
     use disposables = new DisposablesTracker()
     let savedOut = System.Console.Out
@@ -1049,10 +1027,6 @@
                 dependencies, noframework, exiter, loggerProvider, disposables, inputs)
     |> main2
     |> main3
-<<<<<<< HEAD
-    |> main4 dynamicAssemblyCreator
-=======
     |> main4 (tcImportsCapture, dynamicAssemblyCreator)
     |> main5
     |> main6 dynamicAssemblyCreator
->>>>>>> 645ed210
