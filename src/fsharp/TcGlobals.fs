// Copyright (c) Microsoft Corporation.  All Rights Reserved.  See License.txt in the project root for license information.

/// Defines the global environment for all type checking.
///
/// The environment (TcGlobals) are well-known types and values are hard-wired 
/// into the compiler.  This lets the compiler perform particular optimizations
/// for these types and values, for example emitting optimized calls for
/// comparison and hashing functions.  
module internal FSharp.Compiler.TcGlobals

open System.Collections.Generic
open System.Diagnostics

open FSharp.Compiler 
open FSharp.Compiler.AbstractIL 
open FSharp.Compiler.AbstractIL.IL 
open FSharp.Compiler.AbstractIL.Extensions.ILX 
open FSharp.Compiler.AbstractIL.Internal.Library

open FSharp.Compiler.Tast
open FSharp.Compiler.Range
open FSharp.Compiler.Ast
open FSharp.Compiler.Lib
open FSharp.Compiler.PrettyNaming
open FSharp.Compiler.Features

open Internal.Utilities

let internal DummyFileNameForRangesWithoutASpecificLocation = "startup"
let private envRange = rangeN DummyFileNameForRangesWithoutASpecificLocation 0

/// Represents an intrinsic value from FSharp.Core known to the compiler
[<NoEquality; NoComparison; StructuredFormatDisplay("{DebugText}")>]
type IntrinsicValRef = 
    | IntrinsicValRef of NonLocalEntityRef * string * bool * TType * ValLinkageFullKey

    member x.Name = (let (IntrinsicValRef(_, nm, _,  _, _)) = x in nm)

    /// For debugging
    [<DebuggerBrowsable(DebuggerBrowsableState.Never)>]
    member x.DebugText = x.ToString()

    /// For debugging
    override x.ToString() = x.Name
      
let ValRefForIntrinsic (IntrinsicValRef(mvr, _, _, _, key))  = mkNonLocalValRef mvr key

//-------------------------------------------------------------------------
// Access the initial environment: names
//------------------------------------------------------------------------- 

[<AutoOpen>]
module FSharpLib = 

    let CoreOperatorsCheckedName = FSharpLib.Root + ".Core.Operators.Checked"
    let ControlName              = FSharpLib.Root + ".Control"
    let LinqName                 = FSharpLib.Root + ".Linq"
    let CollectionsName          = FSharpLib.Root + ".Collections"
    let LanguagePrimitivesName   = FSharpLib.Root + ".Core.LanguagePrimitives"
    let CompilerServicesName     = FSharpLib.Root + ".Core.CompilerServices"
    let LinqRuntimeHelpersName   = FSharpLib.Root + ".Linq.RuntimeHelpers"
    let RuntimeHelpersName       = FSharpLib.Root + ".Core.CompilerServices.RuntimeHelpers"
    let ExtraTopLevelOperatorsName = FSharpLib.Root + ".Core.ExtraTopLevelOperators" 
    let NativeInteropName                 = FSharpLib.Root + ".NativeInterop"

    let QuotationsName             = FSharpLib.Root + ".Quotations"

    let ControlPath                 = IL.splitNamespace ControlName 
    let LinqPath                    = IL.splitNamespace LinqName 
    let CollectionsPath             = IL.splitNamespace CollectionsName 
    let NativeInteropPath           = IL.splitNamespace NativeInteropName |> Array.ofList
    let CompilerServicesPath        = IL.splitNamespace CompilerServicesName |> Array.ofList
    let LinqRuntimeHelpersPath      = IL.splitNamespace LinqRuntimeHelpersName |> Array.ofList
    let RuntimeHelpersPath          = IL.splitNamespace RuntimeHelpersName |> Array.ofList
    let QuotationsPath              = IL.splitNamespace QuotationsName |> Array.ofList

    let RootPathArray                    = FSharpLib.RootPath |> Array.ofList
    let CorePathArray                    = FSharpLib.CorePath |> Array.ofList
    let LinqPathArray                    = LinqPath |> Array.ofList
    let ControlPathArray                 = ControlPath |> Array.ofList
    let CollectionsPathArray             = CollectionsPath |> Array.ofList

//-------------------------------------------------------------------------
// Access the initial environment: helpers to build references
//-------------------------------------------------------------------------

type 
    [<NoEquality; NoComparison; StructuredFormatDisplay("{DebugText}")>]
    BuiltinAttribInfo =
    | AttribInfo of ILTypeRef * TyconRef 

    member this.TyconRef = let (AttribInfo(_, tcref)) = this in tcref

    member this.TypeRef  = let (AttribInfo(tref, _)) = this in tref

    /// For debugging
    [<DebuggerBrowsable(DebuggerBrowsableState.Never)>]
    member x.DebugText = x.ToString()

    /// For debugging
    override x.ToString() = x.TyconRef.ToString() 
      

[<Literal>]
let tname_DebuggerNonUserCodeAttribute = "System.Diagnostics.DebuggerNonUserCodeAttribute"
[<Literal>]
let tname_DebuggableAttribute_DebuggingModes = "DebuggingModes"
[<Literal>]
let tname_DebuggerHiddenAttribute = "System.Diagnostics.DebuggerHiddenAttribute"
[<Literal>]
let tname_DebuggerDisplayAttribute = "System.Diagnostics.DebuggerDisplayAttribute"
[<Literal>]
let tname_DebuggerTypeProxyAttribute = "System.Diagnostics.DebuggerTypeProxyAttribute"
[<Literal>]
let tname_DebuggerStepThroughAttribute = "System.Diagnostics.DebuggerStepThroughAttribute"
[<Literal>]
let tname_DebuggerBrowsableAttribute = "System.Diagnostics.DebuggerBrowsableAttribute"
[<Literal>]
let tname_DebuggerBrowsableState = "System.Diagnostics.DebuggerBrowsableState"

[<Literal>]
let tname_StringBuilder = "System.Text.StringBuilder"
[<Literal>]
let tname_IComparable = "System.IComparable"
[<Literal>]
let tname_Exception = "System.Exception"
[<Literal>]
let tname_Missing = "System.Reflection.Missing"
[<Literal>]
let tname_Activator = "System.Activator"
[<Literal>]
let tname_SerializationInfo = "System.Runtime.Serialization.SerializationInfo"
[<Literal>]
let tname_StreamingContext = "System.Runtime.Serialization.StreamingContext"
[<Literal>]
let tname_SecurityPermissionAttribute = "System.Security.Permissions.SecurityPermissionAttribute"
[<Literal>]
let tname_Delegate = "System.Delegate"
[<Literal>]
let tname_ValueType = "System.ValueType"
[<Literal>]
let tname_Enum = "System.Enum"
[<Literal>]
let tname_Array = "System.Array"
[<Literal>]
let tname_RuntimeArgumentHandle = "System.RuntimeArgumentHandle"
[<Literal>]
let tname_RuntimeTypeHandle = "System.RuntimeTypeHandle"
[<Literal>]
let tname_RuntimeMethodHandle = "System.RuntimeMethodHandle"
[<Literal>]
let tname_RuntimeFieldHandle = "System.RuntimeFieldHandle"
[<Literal>]
let tname_CompilerGeneratedAttribute = "System.Runtime.CompilerServices.CompilerGeneratedAttribute"
[<Literal>]
let tname_DebuggableAttribute = "System.Diagnostics.DebuggableAttribute"
[<Literal>]
let tname_AsyncCallback = "System.AsyncCallback"
[<Literal>]
let tname_IAsyncResult = "System.IAsyncResult"

//-------------------------------------------------------------------------
// Table of all these "globals"
//------------------------------------------------------------------------- 

type public TcGlobals(compilingFslib: bool, ilg:ILGlobals, fslibCcu: CcuThunk, directoryToResolveRelativePaths, 
                      mlCompatibility: bool, isInteractive:bool, assumeNullOnImport: bool, checkNullness: bool, langVersion: double,
                      // The helper to find system types amongst referenced DLLs
                      tryFindSysTypeCcu, 
                      emitDebugInfoInQuotations: bool, noDebugData: bool,
<<<<<<< HEAD
                      pathMap: PathMap) =
      
  let v_langFeatureNullness = (langVersion >= 5.0)
  let v_langFeatureAnonRecds = (langVersion >= 5.0)

  let v_knownWithoutNull =
      if v_langFeatureNullness then KnownWithoutNull else KnownAmbivalentToNull

  let mkNonGenericTy tcref = TType_app(tcref, [], v_knownWithoutNull)

  let mkNonGenericTyWithNullness tcref nullness = TType_app(tcref, [], nullness)

  let mkNonLocalTyconRef2 ccu path n = mkNonLocalTyconRef (mkNonLocalEntityRef ccu path) n 

  let mk_MFCore_tcref             ccu n = mkNonLocalTyconRef2 ccu FSharpLib.CorePathArray n 
  let mk_MFQuotations_tcref       ccu n = mkNonLocalTyconRef2 ccu FSharpLib.QuotationsPath n 
  let mk_MFLinq_tcref             ccu n = mkNonLocalTyconRef2 ccu LinqPathArray n 
  let mk_MFCollections_tcref      ccu n = mkNonLocalTyconRef2 ccu FSharpLib.CollectionsPathArray n 
  let mk_MFCompilerServices_tcref ccu n = mkNonLocalTyconRef2 ccu FSharpLib.CompilerServicesPath n 
  let mk_MFControl_tcref          ccu n = mkNonLocalTyconRef2 ccu FSharpLib.ControlPathArray n 
=======
                      pathMap: PathMap, langVersion: LanguageVersion) =
>>>>>>> 0dc21fae

  let vara = NewRigidTypar "a" envRange
  let varb = NewRigidTypar "b" envRange
  let varc = NewRigidTypar "c" envRange
  let vard = NewRigidTypar "d" envRange
  let vare = NewRigidTypar "e" envRange

  let varaTy = mkTyparTy vara 
  let varbTy = mkTyparTy varb 
  let varcTy = mkTyparTy varc
  let vardTy = mkTyparTy vard
  let vareTy = mkTyparTy vare

  let v_int_tcr        = mk_MFCore_tcref fslibCcu "int"
  let v_nativeint_tcr  = mk_MFCore_tcref fslibCcu "nativeint"
  let v_unativeint_tcr = mk_MFCore_tcref fslibCcu "unativeint"
  let v_int32_tcr      = mk_MFCore_tcref fslibCcu "int32"
  let v_int16_tcr      = mk_MFCore_tcref fslibCcu "int16"
  let v_int64_tcr      = mk_MFCore_tcref fslibCcu "int64"
  let v_uint16_tcr     = mk_MFCore_tcref fslibCcu "uint16"
  let v_uint32_tcr     = mk_MFCore_tcref fslibCcu "uint32"
  let v_uint64_tcr     = mk_MFCore_tcref fslibCcu "uint64"
  let v_sbyte_tcr      = mk_MFCore_tcref fslibCcu "sbyte"
  let v_decimal_tcr    = mk_MFCore_tcref fslibCcu "decimal"
  let v_pdecimal_tcr   = mk_MFCore_tcref fslibCcu "decimal`1"
  let v_byte_tcr       = mk_MFCore_tcref fslibCcu "byte"
  let v_bool_tcr       = mk_MFCore_tcref fslibCcu "bool"
  let v_string_tcr     = mk_MFCore_tcref fslibCcu "string"
  let v_obj_tcr        = mk_MFCore_tcref fslibCcu "obj"
  let v_unit_tcr_canon = mk_MFCore_tcref fslibCcu "Unit"
  let v_unit_tcr_nice  = mk_MFCore_tcref fslibCcu "unit"
  let v_exn_tcr        = mk_MFCore_tcref fslibCcu "exn"
  let v_char_tcr       = mk_MFCore_tcref fslibCcu "char"
  let v_float_tcr      = mk_MFCore_tcref fslibCcu "float"  
  let v_float32_tcr    = mk_MFCore_tcref fslibCcu "float32"
  let v_pfloat_tcr     = mk_MFCore_tcref fslibCcu "float`1"  
  let v_pfloat32_tcr   = mk_MFCore_tcref fslibCcu "float32`1"  
  let v_pint_tcr       = mk_MFCore_tcref fslibCcu "int`1"  
  let v_pint8_tcr      = mk_MFCore_tcref fslibCcu "sbyte`1"  
  let v_pint16_tcr     = mk_MFCore_tcref fslibCcu "int16`1"  
  let v_pint64_tcr     = mk_MFCore_tcref fslibCcu "int64`1"  
  let v_byref_tcr      = mk_MFCore_tcref fslibCcu "byref`1"
  let v_byref2_tcr      = mk_MFCore_tcref fslibCcu "byref`2"
  let v_outref_tcr      = mk_MFCore_tcref fslibCcu "outref`1"
  let v_inref_tcr      = mk_MFCore_tcref fslibCcu "inref`1"
  let v_nativeptr_tcr  = mk_MFCore_tcref fslibCcu "nativeptr`1"
  let v_voidptr_tcr      = mk_MFCore_tcref fslibCcu "voidptr"
  let v_ilsigptr_tcr   = mk_MFCore_tcref fslibCcu "ilsigptr`1"
  let v_fastFunc_tcr   = mk_MFCore_tcref fslibCcu "FSharpFunc`2"
  let v_refcell_tcr_canon = mk_MFCore_tcref fslibCcu "Ref`1"
  let v_refcell_tcr_nice  = mk_MFCore_tcref fslibCcu "ref`1"
  let v_mfe_tcr = mk_MFCore_tcref fslibCcu "MatchFailureException"

  let dummyAssemblyNameCarryingUsefulErrorInformation path typeName = 
      FSComp.SR.tcGlobalsSystemTypeNotFound (String.concat "." path + "." + typeName)

  // Search for a type. If it is not found, leave a dangling CCU reference with some useful diagnostic information should
  // the type actually be dereferenced
  let findSysTypeCcu path typeName =
      match tryFindSysTypeCcu path typeName with
      | None -> CcuThunk.CreateDelayed(dummyAssemblyNameCarryingUsefulErrorInformation path typeName)
      | Some ccu -> ccu

  let tryFindSysTyconRef path nm = 
      match tryFindSysTypeCcu path nm with 
      | Some ccu -> Some (mkNonLocalTyconRef2 ccu (Array.ofList path) nm)
      | None -> None

  let findSysTyconRef path nm = 
      let ccu = findSysTypeCcu path nm 
      mkNonLocalTyconRef2 ccu (Array.ofList path) nm

  let findSysILTypeRef (nm:string) = 
      let path, typeName = splitILTypeName nm
      let scoref = 
          match tryFindSysTypeCcu path typeName with 
          | None -> ILScopeRef.Assembly (mkSimpleAssemblyRef (dummyAssemblyNameCarryingUsefulErrorInformation path typeName))
          | Some ccu -> ccu.ILScopeRef
      mkILTyRef (scoref, nm)

  let tryFindSysILTypeRef (nm:string) = 
      let path, typeName = splitILTypeName nm
      tryFindSysTypeCcu path typeName |> Option.map (fun ccu -> mkILTyRef (ccu.ILScopeRef, nm))

  let findSysAttrib (nm:string) = 
      let tref = findSysILTypeRef nm
      let path, typeName = splitILTypeName nm
      AttribInfo(tref, findSysTyconRef path typeName)

  let tryFindSysAttrib nm = 
      let path, typeName = splitILTypeName nm
      match tryFindSysTypeCcu path typeName with 
      | Some _ -> Some (findSysAttrib nm)
      | None -> None

  let mkSysNonGenericTy path n = mkNonGenericTy(findSysTyconRef path n)
  let tryMkSysNonGenericTy path n = tryFindSysTyconRef path n |> Option.map mkNonGenericTy

  let sys = ["System"]
  let sysLinq = ["System";"Linq"]
  let sysCollections = ["System";"Collections"]
  let sysGenerics = ["System";"Collections";"Generic"]
  let sysCompilerServices = ["System";"Runtime";"CompilerServices"]

  let lazy_tcr = findSysTyconRef sys "Lazy`1"
  let v_fslib_IEvent2_tcr        = mk_MFControl_tcref fslibCcu "IEvent`2"
  let v_tcref_IQueryable      =  findSysTyconRef sysLinq "IQueryable`1"
  let v_tcref_IObservable      =  findSysTyconRef sys "IObservable`1"
  let v_tcref_IObserver        =  findSysTyconRef sys "IObserver`1"
  let v_fslib_IDelegateEvent_tcr = mk_MFControl_tcref fslibCcu "IDelegateEvent`1"

  let v_option_tcr_nice     = mk_MFCore_tcref fslibCcu "option`1"
  let v_list_tcr_canon        = mk_MFCollections_tcref fslibCcu "List`1"
  let v_list_tcr_nice            = mk_MFCollections_tcref fslibCcu "list`1"
  let v_lazy_tcr_nice            = mk_MFControl_tcref fslibCcu "Lazy`1"
  let v_seq_tcr                  = mk_MFCollections_tcref fslibCcu "seq`1"
  let v_format_tcr               = mk_MFCore_tcref     fslibCcu "PrintfFormat`5" 
  let v_format4_tcr              = mk_MFCore_tcref     fslibCcu "PrintfFormat`4" 
  let v_date_tcr                 = findSysTyconRef sys "DateTime"
  let v_IEnumerable_tcr          = findSysTyconRef sysGenerics "IEnumerable`1"
  let v_IEnumerator_tcr          = findSysTyconRef sysGenerics "IEnumerator`1"
  let v_System_Attribute_tcr     = findSysTyconRef sys "Attribute"
  let v_expr_tcr                 = mk_MFQuotations_tcref fslibCcu "Expr`1" 
  let v_raw_expr_tcr             = mk_MFQuotations_tcref fslibCcu "Expr" 
  let v_query_builder_tcref         = mk_MFLinq_tcref fslibCcu "QueryBuilder" 
  let v_querySource_tcr         = mk_MFLinq_tcref fslibCcu "QuerySource`2" 
  let v_linqExpression_tcr     = findSysTyconRef ["System";"Linq";"Expressions"] "Expression`1"

  let v_il_arr_tcr_map =
      Array.init 32 (fun idx ->
          let type_sig =
              let rank = idx + 1
              if rank = 1 then "[]`1"
              else "[" + (String.replicate (rank - 1) ",") + "]`1"
          mk_MFCore_tcref fslibCcu type_sig)
  
  let v_byte_ty         = mkNonGenericTy v_byte_tcr
  let v_sbyte_ty        = mkNonGenericTy v_sbyte_tcr
  let v_int16_ty        = mkNonGenericTy v_int16_tcr
  let v_uint16_ty       = mkNonGenericTy v_uint16_tcr
  let v_int_ty          = mkNonGenericTy v_int_tcr
  let v_int32_ty        = mkNonGenericTy v_int32_tcr
  let v_uint32_ty       = mkNonGenericTy v_uint32_tcr
  let v_int64_ty        = mkNonGenericTy v_int64_tcr
  let v_uint64_ty       = mkNonGenericTy v_uint64_tcr
  let v_float32_ty      = mkNonGenericTy v_float32_tcr
  let v_float_ty        = mkNonGenericTy v_float_tcr
  let v_nativeint_ty    = mkNonGenericTy v_nativeint_tcr
  let v_unativeint_ty   = mkNonGenericTy v_unativeint_tcr

  let v_enum_ty         = mkNonGenericTy v_int_tcr
  let v_bool_ty         = mkNonGenericTy v_bool_tcr   
  let v_char_ty         = mkNonGenericTy v_char_tcr
  let v_obj_ty          = mkNonGenericTy v_obj_tcr    
  let v_string_ty       = mkNonGenericTy v_string_tcr
  let v_decimal_ty      = mkSysNonGenericTy sys "Decimal"
  let v_unit_ty         = mkNonGenericTy v_unit_tcr_nice 
  let v_system_Type_ty = mkSysNonGenericTy sys "Type" 

  
  let v_system_Reflection_MethodInfo_ty = mkSysNonGenericTy ["System";"Reflection"] "MethodInfo"
  let v_nullable_tcr = findSysTyconRef sys "Nullable`1"

  (* local helpers to build value infos *)
  let mkNullableTy ty = TType_app(v_nullable_tcr, [ty], v_knownWithoutNull) 
  let mkByrefTy ty = TType_app(v_byref_tcr, [ty], v_knownWithoutNull) 
  let mkNativePtrTy ty = TType_app(v_nativeptr_tcr, [ty], v_knownWithoutNull) 
  let mkFunTy d r = TType_fun (d, r, v_knownWithoutNull) 
  let (-->) d r = mkFunTy d r
  let mkIteratedFunTy dl r = List.foldBack mkFunTy dl r
  let mkSmallRefTupledTy l = match l with [] -> v_unit_ty | [h] -> h | tys -> mkRawRefTupleTy tys
  let mkForallTyIfNeeded d r = match d with [] -> r | tps -> TType_forall(tps, r)

      // A table of all intrinsics that the compiler cares about
  let v_knownIntrinsics = Dictionary<(string*string), ValRef>(HashIdentity.Structural)

  let makeIntrinsicValRef (enclosingEntity, logicalName, memberParentName, compiledNameOpt, typars, (argtys, rty))  =
      let ty = mkForallTyIfNeeded typars (mkIteratedFunTy (List.map mkSmallRefTupledTy argtys) rty)
      let isMember = Option.isSome memberParentName
      let argCount = if isMember then List.sum (List.map List.length argtys) else 0
      let linkageType = if isMember then Some ty else None
      let key = ValLinkageFullKey({ MemberParentMangledName=memberParentName; MemberIsOverride=false; LogicalName=logicalName; TotalArgCount= argCount }, linkageType)
      let vref = IntrinsicValRef(enclosingEntity, logicalName, isMember, ty, key)
      let compiledName = defaultArg compiledNameOpt logicalName
      v_knownIntrinsics.Add((enclosingEntity.LastItemMangledName, compiledName), ValRefForIntrinsic vref)
      vref


  let v_IComparer_ty = mkSysNonGenericTy sysCollections "IComparer"
  let v_IEqualityComparer_ty = mkSysNonGenericTy sysCollections "IEqualityComparer"

  let v_system_RuntimeMethodHandle_ty = mkSysNonGenericTy sys "RuntimeMethodHandle"

  let mk_unop_ty ty             = [[ty]], ty
  let mk_binop_ty ty            = [[ty]; [ty]], ty
  let mk_shiftop_ty ty          = [[ty]; [v_int_ty]], ty
  let mk_binop_ty3 ty1 ty2 ty3  = [[ty1]; [ty2]], ty3
  let mk_rel_sig ty             = [[ty];[ty]], v_bool_ty
  let mk_compare_sig ty         = [[ty];[ty]], v_int_ty
  let mk_hash_sig ty            = [[ty]], v_int_ty
  let mk_compare_withc_sig  ty = [[v_IComparer_ty];[ty]; [ty]], v_int_ty
  let mk_equality_withc_sig ty = [[v_IEqualityComparer_ty];[ty];[ty]], v_bool_ty
  let mk_hash_withc_sig     ty = [[v_IEqualityComparer_ty]; [ty]], v_int_ty
  let mkListTy ty         = TType_app(v_list_tcr_nice, [ty], v_knownWithoutNull)
  let mkSeqTy ty1         = TType_app(v_seq_tcr, [ty1], v_knownWithoutNull)
  let mkRefCellTy ty      = TType_app(v_refcell_tcr_canon, [ty], v_knownWithoutNull)
  let mkQuerySourceTy ty1 ty2         = TType_app(v_querySource_tcr, [ty1; ty2], v_knownWithoutNull)
  let v_tcref_System_Collections_IEnumerable         = findSysTyconRef sysCollections "IEnumerable";
  let mkArrayType rank (ty : TType) : TType =
      assert (rank >= 1 && rank <= 32)
      TType_app(v_il_arr_tcr_map.[rank - 1], [ty], v_knownWithoutNull)
  let mkLazyTy ty         = TType_app(lazy_tcr, [ty], v_knownWithoutNull)
  
  let mkPrintfFormatTy aty bty cty dty ety = TType_app(v_format_tcr, [aty;bty;cty;dty; ety], v_knownWithoutNull) 
  let mk_format4_ty aty bty cty dty = TType_app(v_format4_tcr, [aty;bty;cty;dty], v_knownWithoutNull) 
  let mkQuotedExprTy aty = TType_app(v_expr_tcr, [aty], v_knownWithoutNull) 
  let mkRawQuotedExprTy = TType_app(v_raw_expr_tcr, [], v_knownWithoutNull) 
  let mkQueryBuilderTy = TType_app(v_query_builder_tcref, [], v_knownWithoutNull) 
  let mkLinqExpressionTy aty = TType_app(v_linqExpression_tcr, [aty], v_knownWithoutNull) 
  let v_cons_ucref = mkUnionCaseRef v_list_tcr_canon "op_ColonColon" 
  let v_nil_ucref  = mkUnionCaseRef v_list_tcr_canon "op_Nil" 

  
  let fslib_MF_nleref                   = mkNonLocalEntityRef fslibCcu FSharpLib.RootPathArray
  let fslib_MFCore_nleref               = mkNonLocalEntityRef fslibCcu FSharpLib.CorePathArray 
  let fslib_MFLinq_nleref               = mkNonLocalEntityRef fslibCcu FSharpLib.LinqPathArray 
  let fslib_MFCollections_nleref        = mkNonLocalEntityRef fslibCcu FSharpLib.CollectionsPathArray 
  let fslib_MFCompilerServices_nleref   = mkNonLocalEntityRef fslibCcu FSharpLib.CompilerServicesPath
  let fslib_MFLinqRuntimeHelpers_nleref = mkNonLocalEntityRef fslibCcu FSharpLib.LinqRuntimeHelpersPath
  let fslib_MFControl_nleref            = mkNonLocalEntityRef fslibCcu FSharpLib.ControlPathArray
  let fslib_MFNativeInterop_nleref      = mkNonLocalEntityRef fslibCcu FSharpLib.NativeInteropPath

  let fslib_MFLanguagePrimitives_nleref        = mkNestedNonLocalEntityRef fslib_MFCore_nleref "LanguagePrimitives"
  let fslib_MFIntrinsicOperators_nleref        = mkNestedNonLocalEntityRef fslib_MFLanguagePrimitives_nleref "IntrinsicOperators" 
  let fslib_MFIntrinsicFunctions_nleref        = mkNestedNonLocalEntityRef fslib_MFLanguagePrimitives_nleref "IntrinsicFunctions" 
  let fslib_MFHashCompare_nleref               = mkNestedNonLocalEntityRef fslib_MFLanguagePrimitives_nleref "HashCompare"
  let fslib_MFOperators_nleref                 = mkNestedNonLocalEntityRef fslib_MFCore_nleref "Operators"
  let fslib_MFByRefKinds_nleref                 = mkNestedNonLocalEntityRef fslib_MFCore_nleref "ByRefKinds"
  let fslib_MFOperatorIntrinsics_nleref        = mkNestedNonLocalEntityRef fslib_MFOperators_nleref "OperatorIntrinsics"
  let fslib_MFOperatorsUnchecked_nleref        = mkNestedNonLocalEntityRef fslib_MFOperators_nleref "Unchecked"
  let fslib_MFOperatorsChecked_nleref        = mkNestedNonLocalEntityRef fslib_MFOperators_nleref "Checked"
  let fslib_MFExtraTopLevelOperators_nleref    = mkNestedNonLocalEntityRef fslib_MFCore_nleref "ExtraTopLevelOperators"
  let fslib_MFNullableOperators_nleref         = mkNestedNonLocalEntityRef fslib_MFLinq_nleref "NullableOperators"
  let fslib_MFQueryRunExtensions_nleref              = mkNestedNonLocalEntityRef fslib_MFLinq_nleref "QueryRunExtensions"
  let fslib_MFQueryRunExtensionsLowPriority_nleref   = mkNestedNonLocalEntityRef fslib_MFQueryRunExtensions_nleref "LowPriority"
  let fslib_MFQueryRunExtensionsHighPriority_nleref  = mkNestedNonLocalEntityRef fslib_MFQueryRunExtensions_nleref "HighPriority"
  
  let fslib_MFSeqModule_nleref                 = mkNestedNonLocalEntityRef fslib_MFCollections_nleref "SeqModule"
  let fslib_MFListModule_nleref                = mkNestedNonLocalEntityRef fslib_MFCollections_nleref "ListModule"
  let fslib_MFArrayModule_nleref               = mkNestedNonLocalEntityRef fslib_MFCollections_nleref "ArrayModule"
  let fslib_MFArray2DModule_nleref               = mkNestedNonLocalEntityRef fslib_MFCollections_nleref "Array2DModule"
  let fslib_MFArray3DModule_nleref               = mkNestedNonLocalEntityRef fslib_MFCollections_nleref "Array3DModule"
  let fslib_MFArray4DModule_nleref               = mkNestedNonLocalEntityRef fslib_MFCollections_nleref "Array4DModule"
  let fslib_MFSetModule_nleref               = mkNestedNonLocalEntityRef fslib_MFCollections_nleref "SetModule"
  let fslib_MFMapModule_nleref               = mkNestedNonLocalEntityRef fslib_MFCollections_nleref "MapModule"
  let fslib_MFStringModule_nleref               = mkNestedNonLocalEntityRef fslib_MFCollections_nleref "StringModule"
  let fslib_MFNativePtrModule_nleref               = mkNestedNonLocalEntityRef fslib_MFNativeInterop_nleref "NativePtrModule"
  let fslib_MFOptionModule_nleref              = mkNestedNonLocalEntityRef fslib_MFCore_nleref "OptionModule"
  let fslib_MFRuntimeHelpers_nleref            = mkNestedNonLocalEntityRef fslib_MFCompilerServices_nleref "RuntimeHelpers"
  let fslib_MFQuotations_nleref                = mkNestedNonLocalEntityRef fslib_MF_nleref "Quotations"
  
  let fslib_MFLinqRuntimeHelpersQuotationConverter_nleref        = mkNestedNonLocalEntityRef fslib_MFLinqRuntimeHelpers_nleref "LeafExpressionConverter"
  let fslib_MFLazyExtensions_nleref            = mkNestedNonLocalEntityRef fslib_MFControl_nleref "LazyExtensions" 

  let v_ref_tuple1_tcr      = findSysTyconRef sys "Tuple`1" 
  let v_ref_tuple2_tcr      = findSysTyconRef sys "Tuple`2" 
  let v_ref_tuple3_tcr      = findSysTyconRef sys "Tuple`3" 
  let v_ref_tuple4_tcr      = findSysTyconRef sys "Tuple`4" 
  let v_ref_tuple5_tcr      = findSysTyconRef sys "Tuple`5" 
  let v_ref_tuple6_tcr      = findSysTyconRef sys "Tuple`6" 
  let v_ref_tuple7_tcr      = findSysTyconRef sys "Tuple`7" 
  let v_ref_tuple8_tcr      = findSysTyconRef sys "Tuple`8" 
  let v_struct_tuple1_tcr      = findSysTyconRef sys "ValueTuple`1" 
  let v_struct_tuple2_tcr      = findSysTyconRef sys "ValueTuple`2" 
  let v_struct_tuple3_tcr      = findSysTyconRef sys "ValueTuple`3" 
  let v_struct_tuple4_tcr      = findSysTyconRef sys "ValueTuple`4" 
  let v_struct_tuple5_tcr      = findSysTyconRef sys "ValueTuple`5" 
  let v_struct_tuple6_tcr      = findSysTyconRef sys "ValueTuple`6" 
  let v_struct_tuple7_tcr      = findSysTyconRef sys "ValueTuple`7" 
  let v_struct_tuple8_tcr      = findSysTyconRef sys "ValueTuple`8"
  
  let v_choice2_tcr     = mk_MFCore_tcref fslibCcu "Choice`2" 
  let v_choice3_tcr     = mk_MFCore_tcref fslibCcu "Choice`3" 
  let v_choice4_tcr     = mk_MFCore_tcref fslibCcu "Choice`4" 
  let v_choice5_tcr     = mk_MFCore_tcref fslibCcu "Choice`5" 
  let v_choice6_tcr     = mk_MFCore_tcref fslibCcu "Choice`6" 
  let v_choice7_tcr     = mk_MFCore_tcref fslibCcu "Choice`7" 
  let tyconRefEq x y = primEntityRefEq compilingFslib fslibCcu  x y

  let v_suppressed_types = 
    [ mk_MFCore_tcref fslibCcu "Option`1";
      mk_MFCore_tcref fslibCcu "Ref`1"; 
      mk_MFCore_tcref fslibCcu "FSharpTypeFunc";
      mk_MFCore_tcref fslibCcu "FSharpFunc`2"; 
      mk_MFCore_tcref fslibCcu "Unit" ] 

  let v_knownFSharpCoreModules = 
     dict [ for nleref in [ fslib_MFLanguagePrimitives_nleref 
                            fslib_MFIntrinsicOperators_nleref
                            fslib_MFIntrinsicFunctions_nleref
                            fslib_MFHashCompare_nleref
                            fslib_MFOperators_nleref 
                            fslib_MFOperatorIntrinsics_nleref
                            fslib_MFOperatorsUnchecked_nleref
                            fslib_MFOperatorsChecked_nleref
                            fslib_MFExtraTopLevelOperators_nleref
                            fslib_MFNullableOperators_nleref
                            fslib_MFQueryRunExtensions_nleref         
                            fslib_MFQueryRunExtensionsLowPriority_nleref  
                            fslib_MFQueryRunExtensionsHighPriority_nleref 

                            fslib_MFSeqModule_nleref    
                            fslib_MFListModule_nleref
                            fslib_MFArrayModule_nleref   
                            fslib_MFArray2DModule_nleref   
                            fslib_MFArray3DModule_nleref   
                            fslib_MFArray4DModule_nleref   
                            fslib_MFSetModule_nleref   
                            fslib_MFMapModule_nleref   
                            fslib_MFStringModule_nleref   
                            fslib_MFNativePtrModule_nleref   
                            fslib_MFOptionModule_nleref   
                            fslib_MFRuntimeHelpers_nleref ] do

                    yield nleref.LastItemMangledName, ERefNonLocal nleref  ]
                                               
  let tryDecodeTupleTy tupInfo l = 
      match l with 
      | [t1;t2;t3;t4;t5;t6;t7;marker] -> 
          match marker with 
          | TType_app(tcref, [t8], _nullness) when tyconRefEq tcref v_ref_tuple1_tcr -> mkRawRefTupleTy [t1;t2;t3;t4;t5;t6;t7;t8] |> Some
          | TType_app(tcref, [t8], _nullness) when tyconRefEq tcref v_struct_tuple1_tcr -> mkRawStructTupleTy [t1;t2;t3;t4;t5;t6;t7;t8] |> Some
          | TType_tuple (_structness2, t8plus) -> TType_tuple (tupInfo, [t1;t2;t3;t4;t5;t6;t7] @ t8plus) |> Some
          | _ -> None
      | [] -> None
      | [_] -> None
      | _ -> TType_tuple (tupInfo, l)  |> Some
      

  let decodeTupleTyAndNullness tupInfo tinst _nullness = // TODO nullness
      match tryDecodeTupleTy tupInfo tinst with 
      | Some ty -> ty
      | None -> failwith "couldn't decode tuple ty"

  let decodeTupleTyAndNullnessIfPossible tcref tupInfo tinst nullness = // TODO nullness
      match tryDecodeTupleTy tupInfo tinst with 
      | Some ty -> ty
      | None -> TType_app(tcref, tinst, nullness)

  let decodeTupleTy tupInfo tinst = 
      decodeTupleTyAndNullness tupInfo tinst v_knownWithoutNull

  let mk_MFCore_attrib nm : BuiltinAttribInfo = 
      AttribInfo(mkILTyRef(IlxSettings.ilxFsharpCoreLibScopeRef (), FSharpLib.Core + "." + nm), mk_MFCore_tcref fslibCcu nm) 
    
  let mk_doc filename = ILSourceDocument.Create(language=None, vendor=None, documentType=None, file=filename)
  // Build the memoization table for files
  let v_memoize_file = new MemoizationTable<int, ILSourceDocument> ((fileOfFileIndex >> Filename.fullpath directoryToResolveRelativePaths >> mk_doc), keyComparer=HashIdentity.Structural)

  let v_and_info =                   makeIntrinsicValRef(fslib_MFIntrinsicOperators_nleref,                    CompileOpName "&"                      , None                 , None          , [],         mk_rel_sig v_bool_ty) 
  let v_addrof_info =                makeIntrinsicValRef(fslib_MFIntrinsicOperators_nleref,                    CompileOpName "~&"                     , None                 , None          , [vara],     ([[varaTy]], mkByrefTy varaTy))   
  let v_addrof2_info =               makeIntrinsicValRef(fslib_MFIntrinsicOperators_nleref,                    CompileOpName "~&&"                    , None                 , None          , [vara],     ([[varaTy]], mkNativePtrTy varaTy))
  let v_and2_info =                  makeIntrinsicValRef(fslib_MFIntrinsicOperators_nleref,                    CompileOpName "&&"                     , None                 , None          , [],         mk_rel_sig v_bool_ty) 
  let v_or_info =                    makeIntrinsicValRef(fslib_MFIntrinsicOperators_nleref,                    "or"                                   , None                 , Some "Or"     , [],         mk_rel_sig v_bool_ty) 
  let v_or2_info =                   makeIntrinsicValRef(fslib_MFIntrinsicOperators_nleref,                    CompileOpName "||"                     , None                 , None          , [],         mk_rel_sig v_bool_ty) 
  let v_compare_operator_info                = makeIntrinsicValRef(fslib_MFOperators_nleref,                   "compare"                              , None                 , Some "Compare", [vara],     mk_compare_sig varaTy) 
  let v_equals_operator_info                 = makeIntrinsicValRef(fslib_MFOperators_nleref,                   CompileOpName "="                      , None                 , None          , [vara],     mk_rel_sig varaTy) 
  let v_equals_nullable_operator_info        = makeIntrinsicValRef(fslib_MFNullableOperators_nleref,           CompileOpName "=?"                     , None                 , None          , [vara],     ([[varaTy];[mkNullableTy varaTy]], v_bool_ty)) 
  let v_nullable_equals_operator_info        = makeIntrinsicValRef(fslib_MFNullableOperators_nleref,           CompileOpName "?="                     , None                 , None          , [vara],     ([[mkNullableTy varaTy];[varaTy]], v_bool_ty)) 
  let v_nullable_equals_nullable_operator_info  = makeIntrinsicValRef(fslib_MFNullableOperators_nleref,        CompileOpName "?=?"                    , None                 , None          , [vara],     ([[mkNullableTy varaTy];[mkNullableTy varaTy]], v_bool_ty)) 
  let v_not_equals_operator_info             = makeIntrinsicValRef(fslib_MFOperators_nleref,                   CompileOpName "<>"                     , None                 , None          , [vara],     mk_rel_sig varaTy) 
  let v_less_than_operator_info              = makeIntrinsicValRef(fslib_MFOperators_nleref,                   CompileOpName "<"                      , None                 , None          , [vara],     mk_rel_sig varaTy) 
  let v_less_than_or_equals_operator_info    = makeIntrinsicValRef(fslib_MFOperators_nleref,                   CompileOpName "<="                     , None                 , None          , [vara],     mk_rel_sig varaTy) 
  let v_greater_than_operator_info           = makeIntrinsicValRef(fslib_MFOperators_nleref,                   CompileOpName ">"                      , None                 , None          , [vara],     mk_rel_sig varaTy) 
  let v_greater_than_or_equals_operator_info = makeIntrinsicValRef(fslib_MFOperators_nleref,                   CompileOpName ">="                     , None                 , None          , [vara],     mk_rel_sig varaTy) 
  
  let v_enumOfValue_info                     = makeIntrinsicValRef(fslib_MFLanguagePrimitives_nleref,          "EnumOfValue"                          , None                 , None          , [vara; varb],     ([[varaTy]], varbTy)) 
  
  let v_generic_comparison_withc_outer_info = makeIntrinsicValRef(fslib_MFLanguagePrimitives_nleref,           "GenericComparisonWithComparer"        , None                 , None          , [vara],     mk_compare_withc_sig  varaTy) 
  let v_generic_hash_withc_tuple2_info = makeIntrinsicValRef(fslib_MFHashCompare_nleref,           "FastHashTuple2"                                   , None                 , None          , [vara;varb],               mk_hash_withc_sig (decodeTupleTy tupInfoRef [varaTy; varbTy]))   
  let v_generic_hash_withc_tuple3_info = makeIntrinsicValRef(fslib_MFHashCompare_nleref,           "FastHashTuple3"                                   , None                 , None          , [vara;varb;varc],          mk_hash_withc_sig (decodeTupleTy tupInfoRef [varaTy; varbTy; varcTy]))   
  let v_generic_hash_withc_tuple4_info = makeIntrinsicValRef(fslib_MFHashCompare_nleref,           "FastHashTuple4"                                   , None                 , None          , [vara;varb;varc;vard],     mk_hash_withc_sig (decodeTupleTy tupInfoRef [varaTy; varbTy; varcTy; vardTy]))   
  let v_generic_hash_withc_tuple5_info = makeIntrinsicValRef(fslib_MFHashCompare_nleref,           "FastHashTuple5"                                   , None                 , None          , [vara;varb;varc;vard;vare], mk_hash_withc_sig (decodeTupleTy tupInfoRef [varaTy; varbTy; varcTy; vardTy; vareTy]))   
  let v_generic_equals_withc_tuple2_info = makeIntrinsicValRef(fslib_MFHashCompare_nleref,           "FastEqualsTuple2"                               , None                 , None          , [vara;varb],               mk_equality_withc_sig (decodeTupleTy tupInfoRef [varaTy; varbTy]))   
  let v_generic_equals_withc_tuple3_info = makeIntrinsicValRef(fslib_MFHashCompare_nleref,           "FastEqualsTuple3"                               , None                 , None          , [vara;varb;varc],          mk_equality_withc_sig (decodeTupleTy tupInfoRef [varaTy; varbTy; varcTy]))   
  let v_generic_equals_withc_tuple4_info = makeIntrinsicValRef(fslib_MFHashCompare_nleref,           "FastEqualsTuple4"                               , None                 , None          , [vara;varb;varc;vard],     mk_equality_withc_sig (decodeTupleTy tupInfoRef [varaTy; varbTy; varcTy; vardTy]))   
  let v_generic_equals_withc_tuple5_info = makeIntrinsicValRef(fslib_MFHashCompare_nleref,           "FastEqualsTuple5"                               , None                 , None          , [vara;varb;varc;vard;vare], mk_equality_withc_sig (decodeTupleTy tupInfoRef [varaTy; varbTy; varcTy; vardTy; vareTy]))   

  let v_generic_compare_withc_tuple2_info = makeIntrinsicValRef(fslib_MFHashCompare_nleref,           "FastCompareTuple2"                             , None                 , None          , [vara;varb],               mk_compare_withc_sig (decodeTupleTy tupInfoRef [varaTy; varbTy]))   
  let v_generic_compare_withc_tuple3_info = makeIntrinsicValRef(fslib_MFHashCompare_nleref,           "FastCompareTuple3"                             , None                 , None          , [vara;varb;varc],          mk_compare_withc_sig (decodeTupleTy tupInfoRef [varaTy; varbTy; varcTy]))   
  let v_generic_compare_withc_tuple4_info = makeIntrinsicValRef(fslib_MFHashCompare_nleref,           "FastCompareTuple4"                             , None                 , None          , [vara;varb;varc;vard],     mk_compare_withc_sig (decodeTupleTy tupInfoRef [varaTy; varbTy; varcTy; vardTy]))   
  let v_generic_compare_withc_tuple5_info = makeIntrinsicValRef(fslib_MFHashCompare_nleref,           "FastCompareTuple5"                             , None                 , None          , [vara;varb;varc;vard;vare], mk_compare_withc_sig (decodeTupleTy tupInfoRef [varaTy; varbTy; varcTy; vardTy; vareTy]))   


  let v_generic_equality_er_outer_info             = makeIntrinsicValRef(fslib_MFLanguagePrimitives_nleref,    "GenericEqualityER"                    , None                 , None          , [vara],     mk_rel_sig varaTy) 
  let v_get_generic_comparer_info               = makeIntrinsicValRef(fslib_MFLanguagePrimitives_nleref,       "GenericComparer"                      , None                 , None          , [],         ([], v_IComparer_ty)) 
  let v_get_generic_er_equality_comparer_info      = makeIntrinsicValRef(fslib_MFLanguagePrimitives_nleref,    "GenericEqualityERComparer"            , None                 , None          , [],         ([], v_IEqualityComparer_ty)) 
  let v_get_generic_per_equality_comparer_info  = makeIntrinsicValRef(fslib_MFLanguagePrimitives_nleref,       "GenericEqualityComparer"              , None                 , None          , [],         ([], v_IEqualityComparer_ty)) 
  let v_generic_equality_withc_outer_info       = makeIntrinsicValRef(fslib_MFLanguagePrimitives_nleref,       "GenericEqualityWithComparer"          , None                 , None          , [vara],     mk_equality_withc_sig varaTy)
  let v_generic_hash_withc_outer_info           = makeIntrinsicValRef(fslib_MFLanguagePrimitives_nleref,       "GenericHashWithComparer"              , None                 , None          , [vara],     mk_hash_withc_sig varaTy)

  let v_generic_equality_er_inner_info         = makeIntrinsicValRef(fslib_MFHashCompare_nleref,               "GenericEqualityERIntrinsic"           , None                 , None          , [vara],     mk_rel_sig varaTy)
  let v_generic_equality_per_inner_info     = makeIntrinsicValRef(fslib_MFHashCompare_nleref,                  "GenericEqualityIntrinsic"             , None                 , None          , [vara],     mk_rel_sig varaTy)
  let v_generic_equality_withc_inner_info   = makeIntrinsicValRef(fslib_MFHashCompare_nleref,                  "GenericEqualityWithComparerIntrinsic" , None                 , None          , [vara],     mk_equality_withc_sig varaTy)
  let v_generic_comparison_inner_info       = makeIntrinsicValRef(fslib_MFHashCompare_nleref,                  "GenericComparisonIntrinsic"           , None                 , None          , [vara],     mk_compare_sig varaTy)
  let v_generic_comparison_withc_inner_info = makeIntrinsicValRef(fslib_MFHashCompare_nleref,                  "GenericComparisonWithComparerIntrinsic", None                , None          , [vara],     mk_compare_withc_sig varaTy)

  let v_generic_hash_inner_info = makeIntrinsicValRef(fslib_MFHashCompare_nleref,                              "GenericHashIntrinsic"                 , None                 , None          , [vara],     mk_hash_sig varaTy)
  let v_generic_hash_withc_inner_info = makeIntrinsicValRef(fslib_MFHashCompare_nleref,                        "GenericHashWithComparerIntrinsic"     , None                 , None          , [vara],     mk_hash_withc_sig  varaTy)
  
  let v_create_instance_info       = makeIntrinsicValRef(fslib_MFIntrinsicFunctions_nleref,                    "CreateInstance"                       , None                 , None          , [vara],     ([[v_unit_ty]], varaTy))
  let v_unbox_info                 = makeIntrinsicValRef(fslib_MFIntrinsicFunctions_nleref,                    "UnboxGeneric"                         , None                 , None          , [vara],     ([[v_obj_ty]], varaTy))

  let v_unbox_fast_info            = makeIntrinsicValRef(fslib_MFIntrinsicFunctions_nleref,                    "UnboxFast"                            , None                 , None          , [vara],     ([[v_obj_ty]], varaTy))
  let v_istype_info                = makeIntrinsicValRef(fslib_MFIntrinsicFunctions_nleref,                    "TypeTestGeneric"                      , None                 , None          , [vara],     ([[v_obj_ty]], v_bool_ty)) 
  let v_istype_fast_info           = makeIntrinsicValRef(fslib_MFIntrinsicFunctions_nleref,                    "TypeTestFast"                         , None                 , None          , [vara],     ([[v_obj_ty]], v_bool_ty)) 

  let v_dispose_info               = makeIntrinsicValRef(fslib_MFIntrinsicFunctions_nleref,                    "Dispose"                              , None                 , None          , [vara],     ([[varaTy]], v_unit_ty))

  let v_getstring_info             = makeIntrinsicValRef(fslib_MFIntrinsicFunctions_nleref,                    "GetString"                            , None                 , None          , [],         ([[v_string_ty];[v_int_ty]], v_char_ty))

  let v_reference_equality_inner_info = makeIntrinsicValRef(fslib_MFHashCompare_nleref,                        "PhysicalEqualityIntrinsic"            , None                 , None          , [vara],     mk_rel_sig varaTy)  

  let v_bitwise_or_info            = makeIntrinsicValRef(fslib_MFOperators_nleref,                             "op_BitwiseOr"                         , None                 , None          , [vara],     mk_binop_ty varaTy)  
  let v_bitwise_and_info           = makeIntrinsicValRef(fslib_MFOperators_nleref,                             "op_BitwiseAnd"                        , None                 , None          , [vara],     mk_binop_ty varaTy)  
  let v_bitwise_xor_info           = makeIntrinsicValRef(fslib_MFOperators_nleref,                             "op_ExclusiveOr"                       , None                 , None          , [vara],     mk_binop_ty varaTy)  
  let v_bitwise_unary_not_info     = makeIntrinsicValRef(fslib_MFOperators_nleref,                             "op_LogicalNot"                        , None                 , None          , [vara],     mk_unop_ty varaTy)  
  let v_bitwise_shift_left_info    = makeIntrinsicValRef(fslib_MFOperators_nleref,                             "op_LeftShift"                         , None                 , None          , [vara],     mk_shiftop_ty varaTy)  
  let v_bitwise_shift_right_info   = makeIntrinsicValRef(fslib_MFOperators_nleref,                             "op_RightShift"                        , None                 , None          , [vara],     mk_shiftop_ty varaTy)  
  let v_unchecked_addition_info    = makeIntrinsicValRef(fslib_MFOperators_nleref,                             "op_Addition"                          , None                 , None          , [vara;varb;varc],     mk_binop_ty3 varaTy varbTy  varcTy)  
  let v_unchecked_subtraction_info = makeIntrinsicValRef(fslib_MFOperators_nleref,                             "op_Subtraction"                       , None                 , None          , [vara;varb;varc],     mk_binop_ty3 varaTy varbTy  varcTy)  
  let v_unchecked_multiply_info    = makeIntrinsicValRef(fslib_MFOperators_nleref,                             "op_Multiply"                          , None                 , None          , [vara;varb;varc],     mk_binop_ty3 varaTy varbTy  varcTy)  
  let v_unchecked_division_info    = makeIntrinsicValRef(fslib_MFOperators_nleref,                             "op_Division"                          , None                 , None          , [vara;varb;varc],     mk_binop_ty3 varaTy varbTy  varcTy)  
  let v_unchecked_modulus_info     = makeIntrinsicValRef(fslib_MFOperators_nleref,                             "op_Modulus"                           , None                 , None          , [vara;varb;varc],     mk_binop_ty3 varaTy varbTy  varcTy)  
  let v_unchecked_unary_plus_info  = makeIntrinsicValRef(fslib_MFOperators_nleref,                             "op_UnaryPlus"                         , None                 , None          , [vara],     mk_unop_ty varaTy)  
  let v_unchecked_unary_minus_info = makeIntrinsicValRef(fslib_MFOperators_nleref,                             "op_UnaryNegation"                     , None                 , None          , [vara],     mk_unop_ty varaTy)  
  let v_unchecked_unary_not_info   = makeIntrinsicValRef(fslib_MFOperators_nleref,                             "not"                                  , None                 , Some "Not"    , [],     mk_unop_ty v_bool_ty)  

  let v_checked_addition_info      = makeIntrinsicValRef(fslib_MFOperatorsChecked_nleref,                      "op_Addition"                          , None                 , None          , [vara;varb;varc],     mk_binop_ty3 varaTy varbTy  varcTy)  
  let v_checked_subtraction_info   = makeIntrinsicValRef(fslib_MFOperatorsChecked_nleref,                      "op_Subtraction"                       , None                 , None          , [vara;varb;varc],     mk_binop_ty3 varaTy varbTy  varcTy)  
  let v_checked_multiply_info      = makeIntrinsicValRef(fslib_MFOperatorsChecked_nleref,                      "op_Multiply"                          , None                 , None          , [vara;varb;varc],     mk_binop_ty3 varaTy varbTy  varcTy)  
  let v_checked_unary_minus_info   = makeIntrinsicValRef(fslib_MFOperatorsChecked_nleref,                      "op_UnaryNegation"                     , None                 , None          , [vara],     mk_unop_ty varaTy)  

  let v_byte_checked_info          = makeIntrinsicValRef(fslib_MFOperatorsChecked_nleref,                      "byte"                                 , None                 , Some "ToByte",    [vara],   ([[varaTy]], v_byte_ty)) 
  let v_sbyte_checked_info         = makeIntrinsicValRef(fslib_MFOperatorsChecked_nleref,                      "sbyte"                                , None                 , Some "ToSByte",   [vara],   ([[varaTy]], v_sbyte_ty)) 
  let v_int16_checked_info         = makeIntrinsicValRef(fslib_MFOperatorsChecked_nleref,                      "int16"                                , None                 , Some "ToInt16",   [vara],   ([[varaTy]], v_int16_ty)) 
  let v_uint16_checked_info        = makeIntrinsicValRef(fslib_MFOperatorsChecked_nleref,                      "uint16"                               , None                 , Some "ToUInt16",  [vara],   ([[varaTy]], v_uint16_ty)) 
  let v_int_checked_info           = makeIntrinsicValRef(fslib_MFOperatorsChecked_nleref,                      "int"                                  , None                 , Some "ToInt",     [vara],   ([[varaTy]], v_int_ty)) 
  let v_int32_checked_info         = makeIntrinsicValRef(fslib_MFOperatorsChecked_nleref,                      "int32"                                , None                 , Some "ToInt32",   [vara],   ([[varaTy]], v_int32_ty)) 
  let v_uint32_checked_info        = makeIntrinsicValRef(fslib_MFOperatorsChecked_nleref,                      "uint32"                               , None                 , Some "ToUInt32",  [vara],   ([[varaTy]], v_uint32_ty)) 
  let v_int64_checked_info         = makeIntrinsicValRef(fslib_MFOperatorsChecked_nleref,                      "int64"                                , None                 , Some "ToInt64",   [vara],   ([[varaTy]], v_int64_ty)) 
  let v_uint64_checked_info        = makeIntrinsicValRef(fslib_MFOperatorsChecked_nleref,                      "uint64"                               , None                 , Some "ToUInt64",  [vara],   ([[varaTy]], v_uint64_ty)) 
  let v_nativeint_checked_info     = makeIntrinsicValRef(fslib_MFOperatorsChecked_nleref,                      "nativeint"                            , None                 , Some "ToIntPtr",  [vara],   ([[varaTy]], v_nativeint_ty)) 
  let v_unativeint_checked_info    = makeIntrinsicValRef(fslib_MFOperatorsChecked_nleref,                      "unativeint"                           , None                 , Some "ToUIntPtr", [vara],   ([[varaTy]], v_unativeint_ty))

  let v_byte_operator_info         = makeIntrinsicValRef(fslib_MFOperators_nleref,                             "byte"                                 , None                 , Some "ToByte",    [vara],   ([[varaTy]], v_byte_ty)) 
  let v_sbyte_operator_info        = makeIntrinsicValRef(fslib_MFOperators_nleref,                             "sbyte"                                , None                 , Some "ToSByte",   [vara],   ([[varaTy]], v_sbyte_ty)) 
  let v_int16_operator_info        = makeIntrinsicValRef(fslib_MFOperators_nleref,                             "int16"                                , None                 , Some "ToInt16",   [vara],   ([[varaTy]], v_int16_ty)) 
  let v_uint16_operator_info       = makeIntrinsicValRef(fslib_MFOperators_nleref,                             "uint16"                               , None                 , Some "ToUInt16",  [vara],   ([[varaTy]], v_uint16_ty)) 
  let v_int_operator_info          = makeIntrinsicValRef(fslib_MFOperators_nleref,                             "int"                                  , None                 , Some "ToInt",     [vara],   ([[varaTy]], v_int_ty)) 
  let v_int32_operator_info        = makeIntrinsicValRef(fslib_MFOperators_nleref,                             "int32"                                , None                 , Some "ToInt32",   [vara],   ([[varaTy]], v_int32_ty)) 
  let v_uint32_operator_info       = makeIntrinsicValRef(fslib_MFOperators_nleref,                             "uint32"                               , None                 , Some "ToUInt32",  [vara],   ([[varaTy]], v_uint32_ty)) 
  let v_int64_operator_info        = makeIntrinsicValRef(fslib_MFOperators_nleref,                             "int64"                                , None                 , Some "ToInt64",   [vara],   ([[varaTy]], v_int64_ty)) 
  let v_uint64_operator_info       = makeIntrinsicValRef(fslib_MFOperators_nleref,                             "uint64"                               , None                 , Some "ToUInt64",  [vara],   ([[varaTy]], v_uint64_ty)) 
  let v_float32_operator_info      = makeIntrinsicValRef(fslib_MFOperators_nleref,                             "float32"                              , None                 , Some "ToSingle",  [vara],   ([[varaTy]], v_float32_ty)) 
  let v_float_operator_info        = makeIntrinsicValRef(fslib_MFOperators_nleref,                             "float"                                , None                 , Some "ToDouble",  [vara],   ([[varaTy]], v_float_ty)) 
  let v_nativeint_operator_info    = makeIntrinsicValRef(fslib_MFOperators_nleref,                             "nativeint"                            , None                 , Some "ToIntPtr",  [vara],   ([[varaTy]], v_nativeint_ty)) 
  let v_unativeint_operator_info   = makeIntrinsicValRef(fslib_MFOperators_nleref,                             "unativeint"                           , None                 , Some "ToUIntPtr", [vara],   ([[varaTy]], v_unativeint_ty))

  let v_char_operator_info         = makeIntrinsicValRef(fslib_MFOperators_nleref,                             "char"                                 , None                 , Some "ToChar",    [vara],   ([[varaTy]], v_char_ty)) 
  let v_enum_operator_info         = makeIntrinsicValRef(fslib_MFOperators_nleref,                             "enum"                                 , None                 , Some "ToEnum",    [vara],   ([[varaTy]], v_enum_ty)) 

  let v_hash_info                  = makeIntrinsicValRef(fslib_MFOperators_nleref,                             "hash"                                 , None                 , Some "Hash"   , [vara],     ([[varaTy]], v_int_ty))
  let v_box_info                   = makeIntrinsicValRef(fslib_MFOperators_nleref,                             "box"                                  , None                 , Some "Box"    , [vara],     ([[varaTy]], v_obj_ty))
  let v_isnull_info                = makeIntrinsicValRef(fslib_MFOperators_nleref,                             "isNull"                               , None                 , Some "IsNull" , [vara],     ([[varaTy]], v_bool_ty))
  let v_raise_info                 = makeIntrinsicValRef(fslib_MFOperators_nleref,                             "raise"                                , None                 , Some "Raise"  , [vara],     ([[mkSysNonGenericTy sys "Exception"]], varaTy))  
  let v_failwith_info              = makeIntrinsicValRef(fslib_MFOperators_nleref,                             "failwith"                             , None                 , Some "FailWith" , [vara],   ([[v_string_ty]], varaTy))  
  let v_invalid_arg_info           = makeIntrinsicValRef(fslib_MFOperators_nleref,                             "invalidArg"                           , None                 , Some "InvalidArg" , [vara], ([[v_string_ty]; [v_string_ty]], varaTy))  
  let v_null_arg_info              = makeIntrinsicValRef(fslib_MFOperators_nleref,                             "nullArg"                              , None                 , Some "NullArg" , [vara],    ([[v_string_ty]], varaTy))  
  let v_invalid_op_info            = makeIntrinsicValRef(fslib_MFOperators_nleref,                             "invalidOp"                            , None                 , Some "InvalidOp" , [vara],  ([[v_string_ty]], varaTy))  
  let v_failwithf_info             = makeIntrinsicValRef(fslib_MFExtraTopLevelOperators_nleref,                "failwithf"                            , None                 , Some "PrintFormatToStringThenFail" , [vara;varb], ([[mk_format4_ty varaTy v_unit_ty v_string_ty v_string_ty]], varaTy))  
  
  let v_reraise_info               = makeIntrinsicValRef(fslib_MFOperators_nleref,                             "reraise"                              , None                 , Some "Reraise", [vara],     ([[v_unit_ty]], varaTy))
  let v_typeof_info                = makeIntrinsicValRef(fslib_MFOperators_nleref,                             "typeof"                               , None                 , Some "TypeOf" , [vara],     ([], v_system_Type_ty))  
  let v_methodhandleof_info        = makeIntrinsicValRef(fslib_MFOperators_nleref,                             "methodhandleof"                       , None                 , Some "MethodHandleOf", [vara;varb], ([[varaTy --> varbTy]], v_system_RuntimeMethodHandle_ty))
  let v_sizeof_info                = makeIntrinsicValRef(fslib_MFOperators_nleref,                             "sizeof"                               , None                 , Some "SizeOf" , [vara],     ([], v_int_ty))  
  let v_nameof_info                = makeIntrinsicValRef(fslib_MFOperators_nleref,                             "nameof"                               , None                 , Some "NameOf" , [vara],     ([[varaTy]], v_string_ty))

  let v_unchecked_defaultof_info   = makeIntrinsicValRef(fslib_MFOperatorsUnchecked_nleref,                    "defaultof"                            , None                 , Some "DefaultOf", [vara],     ([], varaTy))  
  let v_typedefof_info             = makeIntrinsicValRef(fslib_MFOperators_nleref,                             "typedefof"                            , None                 , Some "TypeDefOf", [vara],     ([], v_system_Type_ty))  
  let v_range_op_info              = makeIntrinsicValRef(fslib_MFOperators_nleref,                             "op_Range"                             , None                 , None          , [vara],     ([[varaTy];[varaTy]], mkSeqTy varaTy))
  let v_range_step_op_info         = makeIntrinsicValRef(fslib_MFOperators_nleref,                             "op_RangeStep"                         , None                 , None          , [vara;varb], ([[varaTy];[varbTy];[varaTy]], mkSeqTy varaTy))
  let v_range_int32_op_info        = makeIntrinsicValRef(fslib_MFOperatorIntrinsics_nleref,                    "RangeInt32"                           , None                 , None          , [],     ([[v_int_ty];[v_int_ty];[v_int_ty]], mkSeqTy v_int_ty))

  let v_array_length_info          = makeIntrinsicValRef(fslib_MFArrayModule_nleref,                           "length"                               , None                 , Some "Length" , [vara],     ([[mkArrayType 1 varaTy]], v_int_ty))
  let v_array_get_info             = makeIntrinsicValRef(fslib_MFIntrinsicFunctions_nleref,                    "GetArray"                             , None                 , None          , [vara],     ([[mkArrayType 1 varaTy]; [v_int_ty]], varaTy))
  let v_array2D_get_info           = makeIntrinsicValRef(fslib_MFIntrinsicFunctions_nleref,                    "GetArray2D"                           , None                 , None          , [vara],     ([[mkArrayType 2 varaTy];[v_int_ty]; [v_int_ty]], varaTy))  
  let v_array3D_get_info           = makeIntrinsicValRef(fslib_MFIntrinsicFunctions_nleref,                    "GetArray3D"                           , None                 , None          , [vara],     ([[mkArrayType 3 varaTy];[v_int_ty]; [v_int_ty]; [v_int_ty]], varaTy))
  let v_array4D_get_info           = makeIntrinsicValRef(fslib_MFIntrinsicFunctions_nleref,                    "GetArray4D"                           , None                 , None          , [vara],     ([[mkArrayType 4 varaTy];[v_int_ty]; [v_int_ty]; [v_int_ty]; [v_int_ty]], varaTy))
  let v_array_set_info             = makeIntrinsicValRef(fslib_MFIntrinsicFunctions_nleref,                    "SetArray"                             , None                 , None          , [vara],     ([[mkArrayType 1 varaTy]; [v_int_ty]; [varaTy]], v_unit_ty))
  let v_array2D_set_info           = makeIntrinsicValRef(fslib_MFIntrinsicFunctions_nleref,                    "SetArray2D"                           , None                 , None          , [vara],     ([[mkArrayType 2 varaTy];[v_int_ty]; [v_int_ty]; [varaTy]], v_unit_ty))
  let v_array3D_set_info           = makeIntrinsicValRef(fslib_MFIntrinsicFunctions_nleref,                    "SetArray3D"                           , None                 , None          , [vara],     ([[mkArrayType 3 varaTy];[v_int_ty]; [v_int_ty]; [v_int_ty]; [varaTy]], v_unit_ty))
  let v_array4D_set_info           = makeIntrinsicValRef(fslib_MFIntrinsicFunctions_nleref,                    "SetArray4D"                           , None                 , None          , [vara],     ([[mkArrayType 4 varaTy];[v_int_ty]; [v_int_ty]; [v_int_ty]; [v_int_ty]; [varaTy]], v_unit_ty))

  let v_nativeptr_tobyref_info     = makeIntrinsicValRef(fslib_MFNativePtrModule_nleref,                       "toByRef"                              , None                 , Some "ToByRefInlined", [vara], ([[mkNativePtrTy varaTy]], mkByrefTy varaTy))  

  let v_seq_collect_info           = makeIntrinsicValRef(fslib_MFSeqModule_nleref,                             "collect"                              , None                 , Some "Collect", [vara;varb;varc], ([[varaTy --> varbTy]; [mkSeqTy varaTy]], mkSeqTy varcTy))  
  let v_seq_delay_info             = makeIntrinsicValRef(fslib_MFSeqModule_nleref,                             "delay"                                , None                 , Some "Delay"  , [varb],     ([[v_unit_ty --> mkSeqTy varbTy]], mkSeqTy varbTy)) 
  let v_seq_append_info            = makeIntrinsicValRef(fslib_MFSeqModule_nleref,                             "append"                               , None                 , Some "Append" , [varb],     ([[mkSeqTy varbTy]; [mkSeqTy varbTy]], mkSeqTy varbTy))  
  let v_seq_using_info             = makeIntrinsicValRef(fslib_MFRuntimeHelpers_nleref,                        "EnumerateUsing"                       , None                 , None          , [vara;varb;varc], ([[varaTy];[(varaTy --> varbTy)]], mkSeqTy varcTy))
  let v_seq_generated_info         = makeIntrinsicValRef(fslib_MFRuntimeHelpers_nleref,                        "EnumerateWhile"                       , None                 , None          , [varb],     ([[v_unit_ty --> v_bool_ty]; [mkSeqTy varbTy]], mkSeqTy varbTy))
  let v_seq_finally_info           = makeIntrinsicValRef(fslib_MFRuntimeHelpers_nleref,                        "EnumerateThenFinally"                 , None                 , None          , [varb],     ([[mkSeqTy varbTy]; [v_unit_ty --> v_unit_ty]], mkSeqTy varbTy))
  let v_seq_of_functions_info      = makeIntrinsicValRef(fslib_MFRuntimeHelpers_nleref,                        "EnumerateFromFunctions"               , None                 , None          , [vara;varb], ([[v_unit_ty --> varaTy]; [varaTy --> v_bool_ty]; [varaTy --> varbTy]], mkSeqTy varbTy))  
  let v_create_event_info          = makeIntrinsicValRef(fslib_MFRuntimeHelpers_nleref,                        "CreateEvent"                          , None                 , None          , [vara;varb], ([[varaTy --> v_unit_ty]; [varaTy --> v_unit_ty]; [(v_obj_ty --> (varbTy --> v_unit_ty)) --> varaTy]], TType_app (v_fslib_IEvent2_tcr, [varaTy;varbTy], v_knownWithoutNull)))
  let v_seq_to_array_info          = makeIntrinsicValRef(fslib_MFSeqModule_nleref,                             "toArray"                              , None                 , Some "ToArray", [varb],     ([[mkSeqTy varbTy]], mkArrayType 1 varbTy))  
  let v_seq_to_list_info           = makeIntrinsicValRef(fslib_MFSeqModule_nleref,                             "toList"                               , None                 , Some "ToList" , [varb],     ([[mkSeqTy varbTy]], mkListTy varbTy))
  let v_seq_map_info               = makeIntrinsicValRef(fslib_MFSeqModule_nleref,                             "map"                                  , None                 , Some "Map"    , [vara;varb], ([[varaTy --> varbTy]; [mkSeqTy varaTy]], mkSeqTy varbTy))
  let v_seq_singleton_info         = makeIntrinsicValRef(fslib_MFSeqModule_nleref,                             "singleton"                            , None                 , Some "Singleton"              , [vara],     ([[varaTy]], mkSeqTy varaTy))
  let v_seq_empty_info             = makeIntrinsicValRef(fslib_MFSeqModule_nleref,                             "empty"                                , None                 , Some "Empty"                  , [vara],     ([], mkSeqTy varaTy))
  let v_new_format_info            = makeIntrinsicValRef(fslib_MFCore_nleref,                                  ".ctor"                                , Some "PrintfFormat`5", None                          , [vara;varb;varc;vard;vare], ([[v_string_ty]], mkPrintfFormatTy varaTy varbTy varcTy vardTy vareTy))  
  let v_sprintf_info               = makeIntrinsicValRef(fslib_MFExtraTopLevelOperators_nleref,                "sprintf"                              , None                 , Some "PrintFormatToStringThen", [vara],     ([[mk_format4_ty varaTy v_unit_ty v_string_ty v_string_ty]], varaTy))  
  let v_lazy_force_info            = makeIntrinsicValRef(fslib_MFLazyExtensions_nleref,                        "Force"                                , Some "Lazy`1"        , None                          , [vara],     ([[mkLazyTy varaTy]; []], varaTy))
  let v_lazy_create_info           = makeIntrinsicValRef(fslib_MFLazyExtensions_nleref,                        "Create"                               , Some "Lazy`1"        , None                          , [vara],     ([[v_unit_ty --> varaTy]], mkLazyTy varaTy))

  let v_seq_info                   = makeIntrinsicValRef(fslib_MFOperators_nleref,                             "seq"                                  , None                 , Some "CreateSequence"         , [vara],     ([[mkSeqTy varaTy]], mkSeqTy varaTy))
  let v_refcell_info               = makeIntrinsicValRef(fslib_MFCore_nleref,                                  "ref"                                  , Some "FSharpRef`1"   , None                          , [vara],     ([[mkRefCellTy varaTy]; []], varaTy))
  let v_splice_expr_info           = makeIntrinsicValRef(fslib_MFExtraTopLevelOperators_nleref,                "op_Splice"                            , None                 , None                          , [vara],     ([[mkQuotedExprTy varaTy]], varaTy))
  let v_splice_raw_expr_info       = makeIntrinsicValRef(fslib_MFExtraTopLevelOperators_nleref,                "op_SpliceUntyped"                     , None                 , None                          , [vara],     ([[mkRawQuotedExprTy]], varaTy))
  let v_new_decimal_info           = makeIntrinsicValRef(fslib_MFIntrinsicFunctions_nleref,                    "MakeDecimal"                          , None                 , None                          , [],         ([[v_int_ty]; [v_int_ty]; [v_int_ty]; [v_bool_ty]; [v_byte_ty]], v_decimal_ty))
  let v_deserialize_quoted_FSharp_20_plus_info    = makeIntrinsicValRef(fslib_MFQuotations_nleref,             "Deserialize"                          , Some "Expr"          , None                          , [],          ([[v_system_Type_ty ;mkListTy v_system_Type_ty ;mkListTy mkRawQuotedExprTy ; mkArrayType 1 v_byte_ty]], mkRawQuotedExprTy ))
  let v_deserialize_quoted_FSharp_40_plus_info    = makeIntrinsicValRef(fslib_MFQuotations_nleref,             "Deserialize40"                        , Some "Expr"          , None                          , [],          ([[v_system_Type_ty ;mkArrayType 1 v_system_Type_ty; mkArrayType 1 v_system_Type_ty; mkArrayType 1 mkRawQuotedExprTy; mkArrayType 1 v_byte_ty]], mkRawQuotedExprTy ))
  let v_cast_quotation_info        = makeIntrinsicValRef(fslib_MFQuotations_nleref,                            "Cast"                                 , Some "Expr"          , None                          , [vara],      ([[mkRawQuotedExprTy]], mkQuotedExprTy varaTy))
  let v_lift_value_info            = makeIntrinsicValRef(fslib_MFQuotations_nleref,                            "Value"                                , Some "Expr"          , None                          , [vara],      ([[varaTy]], mkRawQuotedExprTy))
  let v_lift_value_with_name_info  = makeIntrinsicValRef(fslib_MFQuotations_nleref,                            "ValueWithName"                        , Some "Expr"          , None                          , [vara],      ([[varaTy; v_string_ty]], mkRawQuotedExprTy))
  let v_lift_value_with_defn_info  = makeIntrinsicValRef(fslib_MFQuotations_nleref,                            "WithValue"                            , Some "Expr"          , None                          , [vara],      ([[varaTy; mkQuotedExprTy varaTy]], mkQuotedExprTy varaTy))
  let v_query_value_info           = makeIntrinsicValRef(fslib_MFExtraTopLevelOperators_nleref,                "query"                                , None                 , None                          , [],      ([], mkQueryBuilderTy) )
  let v_query_run_value_info       = makeIntrinsicValRef(fslib_MFQueryRunExtensionsLowPriority_nleref,         "Run"                                  , Some "QueryBuilder"  , None                          , [vara],      ([[mkQueryBuilderTy];[mkQuotedExprTy varaTy]], varaTy) )
  let v_query_run_enumerable_info  = makeIntrinsicValRef(fslib_MFQueryRunExtensionsHighPriority_nleref,        "Run"                                  , Some "QueryBuilder"  , None                          , [vara],      ([[mkQueryBuilderTy];[mkQuotedExprTy (mkQuerySourceTy varaTy (mkNonGenericTy v_tcref_System_Collections_IEnumerable)) ]], mkSeqTy varaTy) )
  let v_query_for_value_info       = makeIntrinsicValRef(fslib_MFLinq_nleref,                                  "For"                                  , Some "QueryBuilder"  , None                          , [vara; vard; varb; vare], ([[mkQueryBuilderTy];[mkQuerySourceTy varaTy vardTy;varaTy --> mkQuerySourceTy varbTy vareTy]], mkQuerySourceTy varbTy vardTy) )
  let v_query_select_value_info    = makeIntrinsicValRef(fslib_MFLinq_nleref,                                  "Select"                               , Some "QueryBuilder"  , None                          , [vara; vare; varb], ([[mkQueryBuilderTy];[mkQuerySourceTy varaTy vareTy;varaTy --> varbTy]], mkQuerySourceTy varbTy vareTy) )
  let v_query_yield_value_info     = makeIntrinsicValRef(fslib_MFLinq_nleref,                                  "Yield"                                , Some "QueryBuilder"  , None                          , [vara; vare],      ([[mkQueryBuilderTy];[varaTy]], mkQuerySourceTy varaTy vareTy) )
  let v_query_yield_from_value_info = makeIntrinsicValRef(fslib_MFLinq_nleref,                                 "YieldFrom"                            , Some "QueryBuilder"  , None                          , [vara; vare],      ([[mkQueryBuilderTy];[mkQuerySourceTy varaTy vareTy]], mkQuerySourceTy varaTy vareTy) )
  let v_query_source_info          = makeIntrinsicValRef(fslib_MFLinq_nleref,                                  "Source"                               , Some "QueryBuilder"  , None                          , [vara],      ([[mkQueryBuilderTy];[mkSeqTy varaTy ]], mkQuerySourceTy varaTy (mkNonGenericTy v_tcref_System_Collections_IEnumerable)) )
  let v_query_source_as_enum_info  = makeIntrinsicValRef(fslib_MFLinq_nleref,                                  "get_Source"                           , Some "QuerySource`2" , None                          , [vara; vare],      ([[mkQuerySourceTy varaTy vareTy];[]], mkSeqTy varaTy) )
  let v_new_query_source_info     = makeIntrinsicValRef(fslib_MFLinq_nleref,                                  ".ctor"                                 , Some "QuerySource`2" , None                          , [vara; vare],      ([[mkSeqTy varaTy]], mkQuerySourceTy varaTy vareTy) )
  let v_query_where_value_info     = makeIntrinsicValRef(fslib_MFLinq_nleref,                                  "Where"                                , Some "QueryBuilder"  , None                          , [vara; vare],      ([[mkQueryBuilderTy];[mkQuerySourceTy varaTy vareTy;varaTy --> v_bool_ty]], mkQuerySourceTy varaTy vareTy) )
  let v_query_zero_value_info      = makeIntrinsicValRef(fslib_MFLinq_nleref,                                  "Zero"                                 , Some "QueryBuilder"  , None                          , [vara; vare],      ([[mkQueryBuilderTy];[]], mkQuerySourceTy varaTy vareTy) )
  let v_fail_init_info             = makeIntrinsicValRef(fslib_MFIntrinsicFunctions_nleref,                    "FailInit"                             , None                 , None                          , [],      ([[v_unit_ty]], v_unit_ty))
  let v_fail_static_init_info      = makeIntrinsicValRef(fslib_MFIntrinsicFunctions_nleref,                    "FailStaticInit"                       , None                 , None                          , [],      ([[v_unit_ty]], v_unit_ty))
  let v_check_this_info            = makeIntrinsicValRef(fslib_MFIntrinsicFunctions_nleref,                    "CheckThis"                            , None                 , None                          , [vara],      ([[varaTy]], varaTy))
  let v_quote_to_linq_lambda_info  = makeIntrinsicValRef(fslib_MFLinqRuntimeHelpersQuotationConverter_nleref,  "QuotationToLambdaExpression"          , None                 , None                          , [vara],      ([[mkQuotedExprTy varaTy]], mkLinqExpressionTy varaTy))

  let tref_DebuggableAttribute = findSysILTypeRef tname_DebuggableAttribute
  let tref_CompilerGeneratedAttribute  = findSysILTypeRef tname_CompilerGeneratedAttribute

  let mutable generatedAttribsCache = [] 
  let mutable debuggerBrowsableNeverAttributeCache = None 
  let mkDebuggerNonUserCodeAttribute() = mkILCustomAttribute ilg (findSysILTypeRef tname_DebuggerNonUserCodeAttribute, [], [], [])
  let mkCompilerGeneratedAttribute () = mkILCustomAttribute ilg (tref_CompilerGeneratedAttribute, [], [], [])
  let compilerGlobalState = CompilerGlobalState()

  // Requests attributes to be added to compiler generated methods.
  let addGeneratedAttrs (attrs: ILAttributes) = 
    let attribs = 
       match generatedAttribsCache with 
       | [] -> 
           let res = [ if not noDebugData then
                        yield mkCompilerGeneratedAttribute()
                        yield mkDebuggerNonUserCodeAttribute()]
           generatedAttribsCache <- res
           res
       | res -> res
    mkILCustomAttrs (attrs.AsList @ attribs)

  let addMethodGeneratedAttrs (mdef:ILMethodDef)   = mdef.With(customAttrs   = addGeneratedAttrs mdef.CustomAttrs)
  let addPropertyGeneratedAttrs (pdef:ILPropertyDef) = pdef.With(customAttrs = addGeneratedAttrs pdef.CustomAttrs)
  let addFieldGeneratedAttrs (fdef:ILFieldDef) = fdef.With(customAttrs = addGeneratedAttrs fdef.CustomAttrs)

  let tref_DebuggerBrowsableAttribute n = 
        let typ_DebuggerBrowsableState = 
            let tref = findSysILTypeRef tname_DebuggerBrowsableState
            ILType.Value (mkILNonGenericTySpec tref)
        mkILCustomAttribute ilg (findSysILTypeRef tname_DebuggerBrowsableAttribute, [typ_DebuggerBrowsableState], [ILAttribElem.Int32 n], [])

  let mkDebuggerBrowsableNeverAttribute() = 
      match debuggerBrowsableNeverAttributeCache with
      | None ->
          let res = tref_DebuggerBrowsableAttribute 0
          debuggerBrowsableNeverAttributeCache <- Some res
          res
      | Some res -> res

  let addNeverAttrs (attrs: ILAttributes) = mkILCustomAttrs (attrs.AsList @ [mkDebuggerBrowsableNeverAttribute()])
  let addPropertyNeverAttrs (pdef:ILPropertyDef) = pdef.With(customAttrs = addNeverAttrs pdef.CustomAttrs)
  let addFieldNeverAttrs (fdef:ILFieldDef) = fdef.With(customAttrs = addNeverAttrs fdef.CustomAttrs)
  let mkDebuggerTypeProxyAttribute (ty : ILType) = mkILCustomAttribute ilg (findSysILTypeRef tname_DebuggerTypeProxyAttribute,  [ilg.typ_Type], [ILAttribElem.TypeRef (Some ty.TypeRef)], [])

  let betterTyconEntries = 
     [| "Int32"    , v_int_tcr 
        "IntPtr"   , v_nativeint_tcr 
        "UIntPtr"  , v_unativeint_tcr
        "Int16"    , v_int16_tcr 
        "Int64"    , v_int64_tcr 
        "UInt16"   , v_uint16_tcr
        "UInt32"   , v_uint32_tcr
        "UInt64"   , v_uint64_tcr
        "SByte"    , v_sbyte_tcr
        "Decimal"  , v_decimal_tcr
        "Byte"     , v_byte_tcr
        "Boolean"  , v_bool_tcr
        "String"   , v_string_tcr
        "Object"   , v_obj_tcr
        "Exception", v_exn_tcr
        "Char"     , v_char_tcr
        "Double"   , v_float_tcr
        "Single"   , v_float32_tcr |] 
            |> Array.map (fun (nm, tcr) -> 
                let ty = mkNonGenericTy tcr 
                nm, findSysTyconRef sys nm, (fun _ nullness ->
                    match nullness with 
                    | Nullness.Known NullnessInfo.WithoutNull -> ty
                    | _ -> mkNonGenericTyWithNullness tcr nullness)) 

  let decompileTyconEntries =
        [| 
             // TODO: nullness here
            "FSharpFunc`2" ,       v_fastFunc_tcr      , (fun tinst _nullness -> mkFunTy (List.item 0 tinst) (List.item 1 tinst))
            "Tuple`2"      ,       v_ref_tuple2_tcr    , decodeTupleTyAndNullness tupInfoRef
            "Tuple`3"      ,       v_ref_tuple3_tcr    , decodeTupleTyAndNullness tupInfoRef
            "Tuple`4"      ,       v_ref_tuple4_tcr    , decodeTupleTyAndNullness tupInfoRef
            "Tuple`5"      ,       v_ref_tuple5_tcr    , decodeTupleTyAndNullness tupInfoRef
            "Tuple`6"      ,       v_ref_tuple6_tcr    , decodeTupleTyAndNullness tupInfoRef
            "Tuple`7"      ,       v_ref_tuple7_tcr    , decodeTupleTyAndNullness tupInfoRef
            "Tuple`8"      ,       v_ref_tuple8_tcr    , decodeTupleTyAndNullnessIfPossible v_ref_tuple8_tcr tupInfoRef
            "ValueTuple`2" ,       v_struct_tuple2_tcr , decodeTupleTyAndNullness tupInfoStruct
            "ValueTuple`3" ,       v_struct_tuple3_tcr , decodeTupleTyAndNullness tupInfoStruct
            "ValueTuple`4" ,       v_struct_tuple4_tcr , decodeTupleTyAndNullness tupInfoStruct
            "ValueTuple`5" ,       v_struct_tuple5_tcr , decodeTupleTyAndNullness tupInfoStruct
            "ValueTuple`6" ,       v_struct_tuple6_tcr , decodeTupleTyAndNullness tupInfoStruct
            "ValueTuple`7" ,       v_struct_tuple7_tcr , decodeTupleTyAndNullness tupInfoStruct
            "ValueTuple`8" ,       v_struct_tuple8_tcr , decodeTupleTyAndNullnessIfPossible v_struct_tuple8_tcr tupInfoStruct |] 

  let betterEntries = Array.append betterTyconEntries decompileTyconEntries

  let mutable decompileTypeDict = Unchecked.defaultof<_>
  let mutable betterTypeDict1 = Unchecked.defaultof<_>
  let mutable betterTypeDict2 = Unchecked.defaultof<_>

  /// This map is indexed by stamps and lazy to avoid dereferencing while setting up the base imports. 
  let getDecompileTypeDict () = 
      match box decompileTypeDict with 
      | null -> 
          let entries = decompileTyconEntries
          let t = Dictionary.newWithSize entries.Length
          for _, tcref, builder in entries do
              if tcref.CanDeref then
                  t.Add(tcref.Stamp, builder)
          decompileTypeDict <- t
          t
      | _ -> decompileTypeDict

  /// This map is for use when building FSharp.Core.dll. The backing Tycon's may not yet exist for
  /// the TyconRef's we have in our hands, hence we can't dereference them to find their stamps.
  /// So this dictionary is indexed by names. Make it lazy to avoid dereferencing while setting up the base imports. 
  let getBetterTypeDict1 () = 
      match box betterTypeDict1 with 
      | null -> 
          let entries = betterEntries
          let t = Dictionary.newWithSize entries.Length
          for nm, tcref, builder in entries do
              t.Add(nm, 
                     (fun tcref2 tinst2 nullness -> 
                         if tyconRefEq tcref tcref2 then 
                             builder tinst2 nullness 
                         else 
                             TType_app (tcref2, tinst2, nullness)))
          betterTypeDict1 <- t
          t
      | _ -> betterTypeDict1

  /// This map is for use in normal times (not building FSharp.Core.dll). It is indexed by stamps
  /// and lazy to avoid dereferencing while setting up the base imports. 
  let getBetterTypeDict2 () = 
      match box betterTypeDict2 with 
      | null -> 
          let entries = betterEntries
          let t = Dictionary.newWithSize entries.Length
          for _, tcref, builder in entries do
              if tcref.CanDeref then
                  t.Add(tcref.Stamp, builder)
          betterTypeDict2 <- t
          t
      | _ -> betterTypeDict2

  /// For logical purposes equate some F# types with .NET types, e.g. TType_tuple == System.Tuple/ValueTuple.
  /// Doing this normalization is a fairly performance critical piece of code as it is frequently invoked
  /// in the process of converting .NET metadata to F# internal compiler data structures (see import.fs).
  let decompileTy (tcref: EntityRef) tinst nullness = 
      if compilingFslib then 
          // No need to decompile when compiling FSharp.Core.dll
          TType_app (tcref, tinst, nullness)
      else
          let dict = getDecompileTypeDict()
          match dict.TryGetValue tcref.Stamp with
          | true, builder -> builder tinst nullness
          | _ -> TType_app (tcref, tinst, nullness)

  /// For cosmetic purposes "improve" some .NET types, e.g. Int32 --> int32. 
  /// Doing this normalization is a fairly performance critical piece of code as it is frequently invoked
  /// in the process of converting .NET metadata to F# internal compiler data structures (see import.fs).
  let improveTy (tcref: EntityRef) tinst nullness= 
        if compilingFslib then 
            let dict = getBetterTypeDict1()
            match dict.TryGetValue tcref.LogicalName with
            | true, builder -> builder tcref tinst nullness
            | _ -> TType_app (tcref, tinst, nullness)
        else
            let dict = getBetterTypeDict2()
            match dict.TryGetValue tcref.Stamp with
            | true, builder -> builder tinst nullness
            | _ -> TType_app (tcref, tinst, nullness)


  override x.ToString() = "<TcGlobals>"
  member __.ilg=ilg

  /// A table of all intrinsics that the compiler cares about
  member __.knownIntrinsics                = v_knownIntrinsics

  member __.assumeNullOnImport = assumeNullOnImport

  member __.checkNullness = checkNullness

  member __.langFeatureNullness = v_langFeatureNullness

  member __.langFeatureAnonRecds = v_langFeatureAnonRecds

  member g.knownWithoutNull = v_knownWithoutNull

  member __.langVersion = langVersion
      // A table of known modules in FSharp.Core. Not all modules are necessarily listed, but the more we list the
      // better the job we do of mapping from provided expressions back to FSharp.Core F# functions and values.
  member __.knownFSharpCoreModules         = v_knownFSharpCoreModules
  member __.compilingFslib                 = compilingFslib
  member __.mlCompatibility                = mlCompatibility
  member __.emitDebugInfoInQuotations      = emitDebugInfoInQuotations
  member __.directoryToResolveRelativePaths= directoryToResolveRelativePaths
  member __.pathMap = pathMap
  member __.langVersion = langVersion
  member __.unionCaseRefEq x y = primUnionCaseRefEq compilingFslib fslibCcu x y
  member __.valRefEq x y = primValRefEq compilingFslib fslibCcu x y
  member __.fslibCcu                 = fslibCcu
  member val refcell_tcr_canon    = v_refcell_tcr_canon
  member val option_tcr_canon     = mk_MFCore_tcref     fslibCcu "Option`1"
  member __.list_tcr_canon       = v_list_tcr_canon
  member val set_tcr_canon        = mk_MFCollections_tcref   fslibCcu "Set`1"
  member val map_tcr_canon        = mk_MFCollections_tcref   fslibCcu "Map`2"
  member __.lazy_tcr_canon       = lazy_tcr
  member val refcell_tcr_nice     = v_refcell_tcr_nice
  member val array_tcr_nice       = v_il_arr_tcr_map.[0]
  member __.option_tcr_nice   = v_option_tcr_nice
  member __.list_tcr_nice     = v_list_tcr_nice
  member __.lazy_tcr_nice     = v_lazy_tcr_nice
  member __.format_tcr       = v_format_tcr
  member __.expr_tcr       = v_expr_tcr
  member __.raw_expr_tcr       = v_raw_expr_tcr
  member __.nativeint_tcr  = v_nativeint_tcr
  member __.unativeint_tcr = v_unativeint_tcr
  member __.int_tcr        = v_int_tcr
  member __.int32_tcr      = v_int32_tcr
  member __.int16_tcr      = v_int16_tcr
  member __.int64_tcr      = v_int64_tcr
  member __.uint16_tcr     = v_uint16_tcr
  member __.uint32_tcr     = v_uint32_tcr
  member __.uint64_tcr     = v_uint64_tcr
  member __.sbyte_tcr      = v_sbyte_tcr
  member __.decimal_tcr    = v_decimal_tcr
  member __.date_tcr    = v_date_tcr
  member __.pdecimal_tcr   = v_pdecimal_tcr
  member __.byte_tcr       = v_byte_tcr
  member __.bool_tcr       = v_bool_tcr
  member __.unit_tcr_canon = v_unit_tcr_canon
  member __.unit_tcr_nice  = v_unit_tcr_nice
  member __.exn_tcr        = v_exn_tcr
  member __.char_tcr       = v_char_tcr
  member __.float_tcr      = v_float_tcr
  member __.float32_tcr    = v_float32_tcr
  member __.pfloat_tcr     = v_pfloat_tcr
  member __.pfloat32_tcr   = v_pfloat32_tcr
  member __.pint_tcr       = v_pint_tcr
  member __.pint8_tcr      = v_pint8_tcr
  member __.pint16_tcr     = v_pint16_tcr
  member __.pint64_tcr     = v_pint64_tcr
  member __.byref_tcr      = v_byref_tcr
  member __.byref2_tcr      = v_byref2_tcr
  member __.outref_tcr      = v_outref_tcr
  member __.inref_tcr      = v_inref_tcr
  member __.nativeptr_tcr  = v_nativeptr_tcr
  member __.voidptr_tcr  = v_voidptr_tcr
  member __.ilsigptr_tcr   = v_ilsigptr_tcr
  member __.fastFunc_tcr = v_fastFunc_tcr
  member __.MatchFailureException_tcr = v_mfe_tcr
  member __.tcref_IQueryable = v_tcref_IQueryable
  member __.tcref_IObservable      = v_tcref_IObservable
  member __.tcref_IObserver      = v_tcref_IObserver
  member __.fslib_IEvent2_tcr      = v_fslib_IEvent2_tcr
  member __.fslib_IDelegateEvent_tcr      = v_fslib_IDelegateEvent_tcr
  member __.seq_tcr        = v_seq_tcr
  member val seq_base_tcr = mk_MFCompilerServices_tcref fslibCcu "GeneratedSequenceBase`1"
  member val byrefkind_In_tcr =  mkNonLocalTyconRef fslib_MFByRefKinds_nleref "In"
  member val byrefkind_Out_tcr =  mkNonLocalTyconRef fslib_MFByRefKinds_nleref "Out"
  member val byrefkind_InOut_tcr =  mkNonLocalTyconRef fslib_MFByRefKinds_nleref "InOut"
  member val measureproduct_tcr = mk_MFCompilerServices_tcref fslibCcu "MeasureProduct`2"
  member val measureinverse_tcr = mk_MFCompilerServices_tcref fslibCcu "MeasureInverse`1"
  member val measureone_tcr = mk_MFCompilerServices_tcref fslibCcu "MeasureOne"
  member __.il_arr_tcr_map = v_il_arr_tcr_map
  member __.ref_tuple1_tcr     = v_ref_tuple1_tcr
  member __.ref_tuple2_tcr     = v_ref_tuple2_tcr
  member __.ref_tuple3_tcr     = v_ref_tuple3_tcr
  member __.ref_tuple4_tcr     = v_ref_tuple4_tcr
  member __.ref_tuple5_tcr     = v_ref_tuple5_tcr
  member __.ref_tuple6_tcr     = v_ref_tuple6_tcr
  member __.ref_tuple7_tcr     = v_ref_tuple7_tcr
  member __.ref_tuple8_tcr     = v_ref_tuple8_tcr
  member __.struct_tuple1_tcr     = v_struct_tuple1_tcr
  member __.struct_tuple2_tcr     = v_struct_tuple2_tcr
  member __.struct_tuple3_tcr     = v_struct_tuple3_tcr
  member __.struct_tuple4_tcr     = v_struct_tuple4_tcr
  member __.struct_tuple5_tcr     = v_struct_tuple5_tcr
  member __.struct_tuple6_tcr     = v_struct_tuple6_tcr
  member __.struct_tuple7_tcr     = v_struct_tuple7_tcr
  member __.struct_tuple8_tcr     = v_struct_tuple8_tcr
  member __.choice2_tcr    = v_choice2_tcr
  member __.choice3_tcr    = v_choice3_tcr
  member __.choice4_tcr    = v_choice4_tcr
  member __.choice5_tcr    = v_choice5_tcr
  member __.choice6_tcr    = v_choice6_tcr
  member __.choice7_tcr    = v_choice7_tcr
  member val nativeint_ty  = v_nativeint_ty
  member val unativeint_ty = v_unativeint_ty
  member val int32_ty      = v_int32_ty
  member val int16_ty      = v_int16_ty
  member val int64_ty      = v_int64_ty
  member val uint16_ty     = v_uint16_ty
  member val uint32_ty     = v_uint32_ty
  member val uint64_ty     = v_uint64_ty
  member val sbyte_ty      = v_sbyte_ty
  member __.byte_ty       = v_byte_ty
  member __.bool_ty       = v_bool_ty
  member __.int_ty       = v_int_ty
  member __.string_ty     = v_string_ty
  member __.unit_ty       = v_unit_ty
  member __.obj_ty        = v_obj_ty
  member __.char_ty       = v_char_ty
  member __.decimal_ty    = v_decimal_ty

  member val exn_ty        = mkNonGenericTy v_exn_tcr
  member val float_ty      = v_float_ty
  member val float32_ty    = v_float32_ty
      /// Memoization table to help minimize the number of ILSourceDocument objects we create
  member __.memoize_file x = v_memoize_file.Apply x

  member val system_Array_ty     = mkSysNonGenericTy sys "Array"
  member val system_Object_ty    = mkSysNonGenericTy sys "Object"
  member val system_IDisposable_ty    = mkSysNonGenericTy sys "IDisposable"
  member val system_RuntimeHelpers_ty    = mkSysNonGenericTy sysCompilerServices "RuntimeHelpers"
  member val system_Value_ty     = mkSysNonGenericTy sys "ValueType"
  member val system_Delegate_ty     = mkSysNonGenericTy sys "Delegate"
  member val system_MulticastDelegate_ty     = mkSysNonGenericTy sys "MulticastDelegate"
  member val system_Enum_ty      = mkSysNonGenericTy sys "Enum"
  member val system_Exception_ty = mkSysNonGenericTy sys "Exception"
  member val system_String_typ    = mkSysNonGenericTy sys "String"
  member val system_String_tcref  = findSysTyconRef sys "String"
  member val system_Int32_ty     = mkSysNonGenericTy sys "Int32"
  member __.system_Type_ty                  = v_system_Type_ty
  member val system_TypedReference_tcref        = tryFindSysTyconRef sys "TypedReference"
  member val system_ArgIterator_tcref           = tryFindSysTyconRef sys "ArgIterator"
  member val system_RuntimeArgumentHandle_tcref =  tryFindSysTyconRef sys "RuntimeArgumentHandle"
  member val system_SByte_tcref =  findSysTyconRef sys "SByte"
  member val system_Decimal_tcref =  findSysTyconRef sys "Decimal"
  member val system_Int16_tcref =  findSysTyconRef sys "Int16"
  member val system_Int32_tcref =  findSysTyconRef sys "Int32"
  member val system_Int64_tcref =  findSysTyconRef sys "Int64"
  member val system_IntPtr_tcref =  findSysTyconRef sys "IntPtr"
  member val system_Bool_tcref =  findSysTyconRef sys "Boolean" 
  member val system_Byte_tcref =  findSysTyconRef sys "Byte"
  member val system_UInt16_tcref =  findSysTyconRef sys "UInt16"
  member val system_Char_tcref            =  findSysTyconRef sys "Char"
  member val system_UInt32_tcref          =  findSysTyconRef sys "UInt32"
  member val system_UInt64_tcref          =  findSysTyconRef sys "UInt64"
  member val system_UIntPtr_tcref         =  findSysTyconRef sys "UIntPtr"
  member val system_Single_tcref          =  findSysTyconRef sys "Single"
  member val system_Double_tcref          =  findSysTyconRef sys "Double"
  member val system_RuntimeTypeHandle_ty = mkSysNonGenericTy sys "RuntimeTypeHandle"
  member __.system_RuntimeMethodHandle_ty = v_system_RuntimeMethodHandle_ty
    
  member val system_MarshalByRefObject_tcref =  tryFindSysTyconRef sys "MarshalByRefObject"
  member val system_MarshalByRefObject_ty = tryMkSysNonGenericTy sys "MarshalByRefObject"

  member __.system_Reflection_MethodInfo_ty = v_system_Reflection_MethodInfo_ty
    
  member val system_Array_tcref  = findSysTyconRef sys "Array"
  member val system_Object_tcref  = findSysTyconRef sys "Object"
  member val system_Void_tcref    = findSysTyconRef sys "Void"
  member val system_IndexOutOfRangeException_tcref    = findSysTyconRef sys "IndexOutOfRangeException"
  member val system_Nullable_tcref = v_nullable_tcr
  member val system_GenericIComparable_tcref = findSysTyconRef sys "IComparable`1"
  member val system_GenericIEquatable_tcref = findSysTyconRef sys "IEquatable`1"
  member val mk_IComparable_ty    = mkSysNonGenericTy sys "IComparable"
  member val system_LinqExpression_tcref = v_linqExpression_tcr

  member val mk_IStructuralComparable_ty = mkSysNonGenericTy sysCollections "IStructuralComparable"
        
  member val mk_IStructuralEquatable_ty = mkSysNonGenericTy sysCollections "IStructuralEquatable"

  member __.IComparer_ty = v_IComparer_ty
  member __.IEqualityComparer_ty = v_IEqualityComparer_ty
  member val tcref_System_Collections_IComparer = findSysTyconRef sysCollections "IComparer"
  member val tcref_System_Collections_IEqualityComparer = findSysTyconRef sysCollections "IEqualityComparer"
  member val tcref_System_Collections_Generic_IEqualityComparer = findSysTyconRef sysGenerics "IEqualityComparer`1"
  member val tcref_System_Collections_Generic_Dictionary = findSysTyconRef sysGenerics "Dictionary`2"
  member val tcref_System_Collections_Generic_IDictionary = findSysTyconRef sysGenerics "IDictionary`2"
    
  member val tcref_System_IComparable = findSysTyconRef sys "IComparable"
  member val tcref_System_IStructuralComparable = findSysTyconRef sysCollections "IStructuralComparable"
  member val tcref_System_IStructuralEquatable  = findSysTyconRef sysCollections "IStructuralEquatable"
  member val tcref_System_IDisposable = findSysTyconRef sys "IDisposable"
            
  member val tcref_LanguagePrimitives = mk_MFCore_tcref fslibCcu "LanguagePrimitives"

  member val tcref_System_Collections_Generic_List       = findSysTyconRef sysGenerics "List`1"
  member val tcref_System_Collections_Generic_IList       = findSysTyconRef sysGenerics "IList`1"
  member val tcref_System_Collections_Generic_IReadOnlyList       = findSysTyconRef sysGenerics "IReadOnlyList`1"
  member val tcref_System_Collections_Generic_ICollection = findSysTyconRef sysGenerics "ICollection`1"
  member val tcref_System_Collections_Generic_IReadOnlyCollection = findSysTyconRef sysGenerics "IReadOnlyCollection`1"
  member __.tcref_System_Collections_IEnumerable         = v_tcref_System_Collections_IEnumerable

  member __.tcref_System_Collections_Generic_IEnumerable = v_IEnumerable_tcr
  member __.tcref_System_Collections_Generic_IEnumerator = v_IEnumerator_tcr
    
  member __.tcref_System_Attribute = v_System_Attribute_tcr

  member val iltyp_TypedReference      = tryFindSysILTypeRef "System.TypedReference" |> Option.map mkILNonGenericValueTy
  member val iltyp_StreamingContext    = tryFindSysILTypeRef tname_StreamingContext  |> Option.map mkILNonGenericValueTy
  member val iltyp_SerializationInfo   = tryFindSysILTypeRef tname_SerializationInfo  |> Option.map mkILNonGenericBoxedTy
  member val iltyp_Missing             = findSysILTypeRef tname_Missing |> mkILNonGenericBoxedTy
  member val iltyp_AsyncCallback       = findSysILTypeRef tname_AsyncCallback |> mkILNonGenericBoxedTy
  member val iltyp_IAsyncResult        = findSysILTypeRef tname_IAsyncResult |> mkILNonGenericBoxedTy
  member val iltyp_IComparable         = findSysILTypeRef tname_IComparable |> mkILNonGenericBoxedTy
  member val iltyp_Exception           = findSysILTypeRef tname_Exception |> mkILNonGenericBoxedTy
  member val iltyp_ValueType           = findSysILTypeRef tname_ValueType |> mkILNonGenericBoxedTy
  member val iltyp_RuntimeFieldHandle  = findSysILTypeRef tname_RuntimeFieldHandle |> mkILNonGenericValueTy
  member val iltyp_RuntimeMethodHandle = findSysILTypeRef tname_RuntimeMethodHandle |> mkILNonGenericValueTy
  member val iltyp_RuntimeTypeHandle   = findSysILTypeRef tname_RuntimeTypeHandle |> mkILNonGenericValueTy


  member val attrib_AttributeUsageAttribute = findSysAttrib "System.AttributeUsageAttribute"
  member val attrib_ParamArrayAttribute     = findSysAttrib "System.ParamArrayAttribute"
  member val attrib_IDispatchConstantAttribute  = tryFindSysAttrib "System.Runtime.CompilerServices.IDispatchConstantAttribute"
  member val attrib_IUnknownConstantAttribute  = tryFindSysAttrib "System.Runtime.CompilerServices.IUnknownConstantAttribute"
  
  // We use 'findSysAttrib' here because lookup on attribute is done by name comparison, and can proceed
  // even if the type is not found in a system assembly.
  member val attrib_IsByRefLikeAttribute  = findSysAttrib "System.Runtime.CompilerServices.IsByRefLikeAttribute"
  member val attrib_IsReadOnlyAttribute  = findSysAttrib "System.Runtime.CompilerServices.IsReadOnlyAttribute"
    
  member val attrib_SystemObsolete          = findSysAttrib "System.ObsoleteAttribute"
  member val attrib_DllImportAttribute      = tryFindSysAttrib "System.Runtime.InteropServices.DllImportAttribute"
  member val attrib_StructLayoutAttribute   = findSysAttrib "System.Runtime.InteropServices.StructLayoutAttribute"
  member val attrib_TypeForwardedToAttribute   = findSysAttrib "System.Runtime.CompilerServices.TypeForwardedToAttribute"
  member val attrib_ComVisibleAttribute     = findSysAttrib "System.Runtime.InteropServices.ComVisibleAttribute"
  member val attrib_ComImportAttribute      = tryFindSysAttrib "System.Runtime.InteropServices.ComImportAttribute"
  member val attrib_FieldOffsetAttribute    = findSysAttrib "System.Runtime.InteropServices.FieldOffsetAttribute" 
  member val attrib_MarshalAsAttribute      = tryFindSysAttrib "System.Runtime.InteropServices.MarshalAsAttribute"
  member val attrib_InAttribute             = findSysAttrib "System.Runtime.InteropServices.InAttribute" 
  member val attrib_OutAttribute            = findSysAttrib "System.Runtime.InteropServices.OutAttribute" 
  member val attrib_OptionalAttribute       = tryFindSysAttrib "System.Runtime.InteropServices.OptionalAttribute" 
  member val attrib_DefaultParameterValueAttribute = tryFindSysAttrib "System.Runtime.InteropServices.DefaultParameterValueAttribute" 
  member val attrib_ThreadStaticAttribute   = tryFindSysAttrib "System.ThreadStaticAttribute"
  member val attrib_SpecialNameAttribute   = tryFindSysAttrib "System.Runtime.CompilerServices.SpecialNameAttribute"
  member val attrib_VolatileFieldAttribute   = mk_MFCore_attrib "VolatileFieldAttribute"
  member val attrib_ContextStaticAttribute  = tryFindSysAttrib "System.ContextStaticAttribute"
  member val attrib_FlagsAttribute          = findSysAttrib "System.FlagsAttribute"
  member val attrib_DefaultMemberAttribute  = findSysAttrib "System.Reflection.DefaultMemberAttribute"
  member val attrib_DebuggerDisplayAttribute  = findSysAttrib "System.Diagnostics.DebuggerDisplayAttribute"
  member val attrib_DebuggerTypeProxyAttribute  = findSysAttrib "System.Diagnostics.DebuggerTypeProxyAttribute"
  member val attrib_PreserveSigAttribute    = tryFindSysAttrib "System.Runtime.InteropServices.PreserveSigAttribute"
  member val attrib_MethodImplAttribute     = findSysAttrib "System.Runtime.CompilerServices.MethodImplAttribute"
  member val attrib_ExtensionAttribute     = findSysAttrib "System.Runtime.CompilerServices.ExtensionAttribute"
  member val attrib_CallerLineNumberAttribute = findSysAttrib "System.Runtime.CompilerServices.CallerLineNumberAttribute"
  member val attrib_CallerFilePathAttribute = findSysAttrib "System.Runtime.CompilerServices.CallerFilePathAttribute"
  member val attrib_CallerMemberNameAttribute = findSysAttrib "System.Runtime.CompilerServices.CallerMemberNameAttribute"

  member val attrib_ProjectionParameterAttribute           = mk_MFCore_attrib "ProjectionParameterAttribute"
  member val attrib_CustomOperationAttribute               = mk_MFCore_attrib "CustomOperationAttribute"
  member val attrib_NonSerializedAttribute                 = tryFindSysAttrib "System.NonSerializedAttribute"
  
  member val attrib_AutoSerializableAttribute              = mk_MFCore_attrib "AutoSerializableAttribute"
  member val attrib_RequireQualifiedAccessAttribute        = mk_MFCore_attrib "RequireQualifiedAccessAttribute"
  member val attrib_EntryPointAttribute                    = mk_MFCore_attrib "EntryPointAttribute"
  member val attrib_DefaultAugmentationAttribute           = mk_MFCore_attrib "DefaultAugmentationAttribute"
  member val attrib_CompilerMessageAttribute               = mk_MFCore_attrib "CompilerMessageAttribute"
  member val attrib_ExperimentalAttribute                  = mk_MFCore_attrib "ExperimentalAttribute"
  member val attrib_UnverifiableAttribute                  = mk_MFCore_attrib "UnverifiableAttribute"
  member val attrib_LiteralAttribute                       = mk_MFCore_attrib "LiteralAttribute"
  member val attrib_ConditionalAttribute                   = findSysAttrib "System.Diagnostics.ConditionalAttribute"
  member val attrib_OptionalArgumentAttribute              = mk_MFCore_attrib "OptionalArgumentAttribute"
  member val attrib_RequiresExplicitTypeArgumentsAttribute = mk_MFCore_attrib "RequiresExplicitTypeArgumentsAttribute"
  member val attrib_DefaultValueAttribute                  = mk_MFCore_attrib "DefaultValueAttribute"
  member val attrib_ClassAttribute                         = mk_MFCore_attrib "ClassAttribute"
  member val attrib_InterfaceAttribute                     = mk_MFCore_attrib "InterfaceAttribute"
  member val attrib_StructAttribute                        = mk_MFCore_attrib "StructAttribute"
  member val attrib_ReflectedDefinitionAttribute           = mk_MFCore_attrib "ReflectedDefinitionAttribute"
  member val attrib_CompiledNameAttribute                  = mk_MFCore_attrib "CompiledNameAttribute"
  member val attrib_AutoOpenAttribute                      = mk_MFCore_attrib "AutoOpenAttribute"
  member val attrib_InternalsVisibleToAttribute            = findSysAttrib "System.Runtime.CompilerServices.InternalsVisibleToAttribute"
  member val attrib_CompilationRepresentationAttribute     = mk_MFCore_attrib "CompilationRepresentationAttribute"
  member val attrib_CompilationArgumentCountsAttribute     = mk_MFCore_attrib "CompilationArgumentCountsAttribute"
  member val attrib_CompilationMappingAttribute            = mk_MFCore_attrib "CompilationMappingAttribute"
  member val attrib_CLIEventAttribute                      = mk_MFCore_attrib "CLIEventAttribute"
  member val attrib_CLIMutableAttribute                    = mk_MFCore_attrib "CLIMutableAttribute"
  member val attrib_AllowNullLiteralAttribute              = mk_MFCore_attrib "AllowNullLiteralAttribute"
  member val attrib_NoEqualityAttribute                    = mk_MFCore_attrib "NoEqualityAttribute"
  member val attrib_NoComparisonAttribute                  = mk_MFCore_attrib "NoComparisonAttribute"
  member val attrib_CustomEqualityAttribute                = mk_MFCore_attrib "CustomEqualityAttribute"
  member val attrib_CustomComparisonAttribute              = mk_MFCore_attrib "CustomComparisonAttribute"
  member val attrib_EqualityConditionalOnAttribute         = mk_MFCore_attrib "EqualityConditionalOnAttribute"
  member val attrib_ComparisonConditionalOnAttribute       = mk_MFCore_attrib "ComparisonConditionalOnAttribute"
  member val attrib_ReferenceEqualityAttribute             = mk_MFCore_attrib "ReferenceEqualityAttribute"
  member val attrib_StructuralEqualityAttribute            = mk_MFCore_attrib "StructuralEqualityAttribute"
  member val attrib_StructuralComparisonAttribute          = mk_MFCore_attrib "StructuralComparisonAttribute"
  member val attrib_SealedAttribute                        = mk_MFCore_attrib "SealedAttribute"
  member val attrib_AbstractClassAttribute                 = mk_MFCore_attrib "AbstractClassAttribute"
  member val attrib_GeneralizableValueAttribute            = mk_MFCore_attrib "GeneralizableValueAttribute"
  member val attrib_MeasureAttribute                       = mk_MFCore_attrib "MeasureAttribute"
  member val attrib_MeasureableAttribute                   = mk_MFCore_attrib "MeasureAnnotatedAbbreviationAttribute"
  member val attrib_NoDynamicInvocationAttribute           = mk_MFCore_attrib "NoDynamicInvocationAttribute"
  member val attrib_SecurityAttribute                      = tryFindSysAttrib "System.Security.Permissions.SecurityAttribute"
  member val attrib_SecurityCriticalAttribute              = findSysAttrib "System.Security.SecurityCriticalAttribute"
  member val attrib_SecuritySafeCriticalAttribute          = findSysAttrib "System.Security.SecuritySafeCriticalAttribute"
  member val attrib_ComponentModelEditorBrowsableAttribute = findSysAttrib "System.ComponentModel.EditorBrowsableAttribute"

  member g.improveType tcref tinst = improveTy tcref tinst

  member g.decompileType tcref tinst = decompileTy tcref tinst

  member __.new_decimal_info = v_new_decimal_info
  member __.seq_info    = v_seq_info
  member val seq_vref    = (ValRefForIntrinsic v_seq_info) 
  member val fsharpref_vref = (ValRefForIntrinsic v_refcell_info)
  member val and_vref    = (ValRefForIntrinsic v_and_info) 
  member val and2_vref   = (ValRefForIntrinsic v_and2_info)
  member val addrof_vref = (ValRefForIntrinsic v_addrof_info)
  member val addrof2_vref = (ValRefForIntrinsic v_addrof2_info)
  member val or_vref     = (ValRefForIntrinsic v_or_info)
  member val splice_expr_vref     = (ValRefForIntrinsic v_splice_expr_info)
  member val splice_raw_expr_vref     = (ValRefForIntrinsic v_splice_raw_expr_info)
  member val or2_vref    = (ValRefForIntrinsic v_or2_info) 
  member val generic_equality_er_inner_vref     = ValRefForIntrinsic v_generic_equality_er_inner_info
  member val generic_equality_per_inner_vref = ValRefForIntrinsic v_generic_equality_per_inner_info
  member val generic_equality_withc_inner_vref  = ValRefForIntrinsic v_generic_equality_withc_inner_info
  member val generic_comparison_inner_vref    = ValRefForIntrinsic v_generic_comparison_inner_info
  member val generic_comparison_withc_inner_vref    = ValRefForIntrinsic v_generic_comparison_withc_inner_info
  member __.generic_comparison_withc_outer_info    = v_generic_comparison_withc_outer_info
  member __.generic_equality_er_outer_info     = v_generic_equality_er_outer_info
  member __.generic_equality_withc_outer_info  = v_generic_equality_withc_outer_info
  member __.generic_hash_withc_outer_info = v_generic_hash_withc_outer_info
  member val generic_hash_inner_vref = ValRefForIntrinsic v_generic_hash_inner_info
  member val generic_hash_withc_inner_vref = ValRefForIntrinsic v_generic_hash_withc_inner_info

  member val reference_equality_inner_vref         = ValRefForIntrinsic v_reference_equality_inner_info

  member val bitwise_or_vref            = ValRefForIntrinsic v_bitwise_or_info
  member val bitwise_and_vref           = ValRefForIntrinsic v_bitwise_and_info
  member val bitwise_xor_vref           = ValRefForIntrinsic v_bitwise_xor_info
  member val bitwise_unary_not_vref     = ValRefForIntrinsic v_bitwise_unary_not_info
  member val bitwise_shift_left_vref    = ValRefForIntrinsic v_bitwise_shift_left_info
  member val bitwise_shift_right_vref   = ValRefForIntrinsic v_bitwise_shift_right_info
  member val unchecked_addition_vref    = ValRefForIntrinsic v_unchecked_addition_info
  member val unchecked_unary_plus_vref  = ValRefForIntrinsic v_unchecked_unary_plus_info
  member val unchecked_unary_minus_vref = ValRefForIntrinsic v_unchecked_unary_minus_info
  member val unchecked_unary_not_vref = ValRefForIntrinsic v_unchecked_unary_not_info
  member val unchecked_subtraction_vref = ValRefForIntrinsic v_unchecked_subtraction_info
  member val unchecked_multiply_vref    = ValRefForIntrinsic v_unchecked_multiply_info
  member val unchecked_defaultof_vref    = ValRefForIntrinsic v_unchecked_defaultof_info

  member __.bitwise_or_info            = v_bitwise_or_info
  member __.bitwise_and_info           = v_bitwise_and_info
  member __.bitwise_xor_info           = v_bitwise_xor_info
  member __.bitwise_unary_not_info     = v_bitwise_unary_not_info
  member __.bitwise_shift_left_info    = v_bitwise_shift_left_info
  member __.bitwise_shift_right_info   = v_bitwise_shift_right_info
  member __.unchecked_addition_info    = v_unchecked_addition_info
  member __.unchecked_subtraction_info = v_unchecked_subtraction_info
  member __.unchecked_multiply_info    = v_unchecked_multiply_info
  member __.unchecked_division_info    = v_unchecked_division_info
  member __.unchecked_modulus_info     = v_unchecked_modulus_info
  member __.unchecked_unary_plus_info  = v_unchecked_unary_plus_info
  member __.unchecked_unary_minus_info = v_unchecked_unary_minus_info
  member __.unchecked_unary_not_info   = v_unchecked_unary_not_info

  member __.checked_addition_info      = v_checked_addition_info
  member __.checked_subtraction_info   = v_checked_subtraction_info
  member __.checked_multiply_info      = v_checked_multiply_info
  member __.checked_unary_minus_info   = v_checked_unary_minus_info

  member __.byte_checked_info          = v_byte_checked_info
  member __.sbyte_checked_info         = v_sbyte_checked_info
  member __.int16_checked_info         = v_int16_checked_info
  member __.uint16_checked_info        = v_uint16_checked_info
  member __.int_checked_info           = v_int_checked_info
  member __.int32_checked_info         = v_int32_checked_info
  member __.uint32_checked_info        = v_uint32_checked_info
  member __.int64_checked_info         = v_int64_checked_info
  member __.uint64_checked_info        = v_uint64_checked_info
  member __.nativeint_checked_info     = v_nativeint_checked_info
  member __.unativeint_checked_info    = v_unativeint_checked_info

  member __.byte_operator_info       = v_byte_operator_info
  member __.sbyte_operator_info      = v_sbyte_operator_info
  member __.int16_operator_info      = v_int16_operator_info
  member __.uint16_operator_info     = v_uint16_operator_info
  member __.int_operator_info        = v_int_operator_info
  member __.int32_operator_info      = v_int32_operator_info
  member __.uint32_operator_info     = v_uint32_operator_info
  member __.int64_operator_info      = v_int64_operator_info
  member __.uint64_operator_info     = v_uint64_operator_info
  member __.float32_operator_info    = v_float32_operator_info
  member __.float_operator_info      = v_float_operator_info
  member __.nativeint_operator_info  = v_nativeint_operator_info
  member __.unativeint_operator_info = v_unativeint_operator_info

  member __.char_operator_info       = v_char_operator_info
  member __.enum_operator_info       = v_enum_operator_info

  member val compare_operator_vref    = ValRefForIntrinsic v_compare_operator_info
  member val equals_operator_vref    = ValRefForIntrinsic v_equals_operator_info
  member val equals_nullable_operator_vref    = ValRefForIntrinsic v_equals_nullable_operator_info
  member val nullable_equals_nullable_operator_vref    = ValRefForIntrinsic v_nullable_equals_nullable_operator_info
  member val nullable_equals_operator_vref    = ValRefForIntrinsic v_nullable_equals_operator_info
  member val not_equals_operator_vref    = ValRefForIntrinsic v_not_equals_operator_info
  member val less_than_operator_vref    = ValRefForIntrinsic v_less_than_operator_info
  member val less_than_or_equals_operator_vref    = ValRefForIntrinsic v_less_than_or_equals_operator_info
  member val greater_than_operator_vref    = ValRefForIntrinsic v_greater_than_operator_info
  member val greater_than_or_equals_operator_vref    = ValRefForIntrinsic v_greater_than_or_equals_operator_info

  member val raise_vref                 = ValRefForIntrinsic v_raise_info
  member val failwith_vref              = ValRefForIntrinsic v_failwith_info
  member val invalid_arg_vref           = ValRefForIntrinsic v_invalid_arg_info
  member val null_arg_vref              = ValRefForIntrinsic v_null_arg_info
  member val invalid_op_vref            = ValRefForIntrinsic v_invalid_op_info
  member val failwithf_vref             = ValRefForIntrinsic v_failwithf_info

  member __.equals_operator_info        = v_equals_operator_info
  member __.not_equals_operator         = v_not_equals_operator_info
  member __.less_than_operator          = v_less_than_operator_info
  member __.less_than_or_equals_operator = v_less_than_or_equals_operator_info
  member __.greater_than_operator       = v_greater_than_operator_info
  member __.greater_than_or_equals_operator = v_greater_than_or_equals_operator_info

  member __.hash_info                  = v_hash_info
  member __.box_info                   = v_box_info
  member __.isnull_info                = v_isnull_info
  member __.raise_info                 = v_raise_info
  member __.failwith_info              = v_failwith_info
  member __.invalid_arg_info           = v_invalid_arg_info
  member __.null_arg_info              = v_null_arg_info
  member __.invalid_op_info            = v_invalid_op_info
  member __.failwithf_info             = v_failwithf_info
  member __.reraise_info               = v_reraise_info
  member __.methodhandleof_info        = v_methodhandleof_info
  member __.typeof_info                = v_typeof_info
  member __.typedefof_info             = v_typedefof_info

  member val reraise_vref               = ValRefForIntrinsic v_reraise_info
  member val methodhandleof_vref        = ValRefForIntrinsic v_methodhandleof_info
  member val typeof_vref                = ValRefForIntrinsic v_typeof_info
  member val sizeof_vref                = ValRefForIntrinsic v_sizeof_info
  member val nameof_vref                = ValRefForIntrinsic v_nameof_info
  member val typedefof_vref             = ValRefForIntrinsic v_typedefof_info
  member val enum_vref                  = ValRefForIntrinsic v_enum_operator_info
  member val enumOfValue_vref           = ValRefForIntrinsic v_enumOfValue_info
  member val range_op_vref              = ValRefForIntrinsic v_range_op_info
  member val range_step_op_vref         = ValRefForIntrinsic v_range_step_op_info
  member val range_int32_op_vref        = ValRefForIntrinsic v_range_int32_op_info
  member val array_get_vref             = ValRefForIntrinsic v_array_get_info
  member val array2D_get_vref           = ValRefForIntrinsic v_array2D_get_info
  member val array3D_get_vref           = ValRefForIntrinsic v_array3D_get_info
  member val array4D_get_vref           = ValRefForIntrinsic v_array4D_get_info
  member val seq_singleton_vref         = ValRefForIntrinsic v_seq_singleton_info
  member val seq_collect_vref           = ValRefForIntrinsic v_seq_collect_info
  member val nativeptr_tobyref_vref     = ValRefForIntrinsic v_nativeptr_tobyref_info
  member val seq_using_vref             = ValRefForIntrinsic v_seq_using_info
  member val seq_delay_vref             = ValRefForIntrinsic  v_seq_delay_info
  member val seq_append_vref            = ValRefForIntrinsic  v_seq_append_info
  member val seq_generated_vref         = ValRefForIntrinsic  v_seq_generated_info
  member val seq_finally_vref           = ValRefForIntrinsic  v_seq_finally_info
  member val seq_of_functions_vref      = ValRefForIntrinsic  v_seq_of_functions_info
  member val seq_map_vref               = ValRefForIntrinsic  v_seq_map_info
  member val seq_empty_vref             = ValRefForIntrinsic  v_seq_empty_info
  member val new_format_vref            = ValRefForIntrinsic v_new_format_info
  member val sprintf_vref               = ValRefForIntrinsic v_sprintf_info
  member val unbox_vref                 = ValRefForIntrinsic v_unbox_info
  member val unbox_fast_vref            = ValRefForIntrinsic v_unbox_fast_info
  member val istype_vref                = ValRefForIntrinsic v_istype_info
  member val istype_fast_vref           = ValRefForIntrinsic v_istype_fast_info
  member val query_source_vref          = ValRefForIntrinsic v_query_source_info
  member val query_value_vref           = ValRefForIntrinsic v_query_value_info
  member val query_run_value_vref       = ValRefForIntrinsic v_query_run_value_info
  member val query_run_enumerable_vref  = ValRefForIntrinsic v_query_run_enumerable_info
  member val query_for_vref             = ValRefForIntrinsic v_query_for_value_info
  member val query_yield_vref           = ValRefForIntrinsic v_query_yield_value_info
  member val query_yield_from_vref      = ValRefForIntrinsic v_query_yield_from_value_info
  member val query_select_vref          = ValRefForIntrinsic v_query_select_value_info
  member val query_where_vref           = ValRefForIntrinsic v_query_where_value_info
  member val query_zero_vref            = ValRefForIntrinsic v_query_zero_value_info

  member __.seq_collect_info           = v_seq_collect_info
  member __.seq_using_info             = v_seq_using_info
  member __.seq_delay_info             = v_seq_delay_info
  member __.seq_append_info            = v_seq_append_info
  member __.seq_generated_info         = v_seq_generated_info
  member __.seq_finally_info           = v_seq_finally_info
  member __.seq_of_functions_info   = v_seq_of_functions_info
  member __.seq_map_info               = v_seq_map_info
  member __.seq_singleton_info         = v_seq_singleton_info
  member __.seq_empty_info             = v_seq_empty_info
  member __.new_format_info            = v_new_format_info
  member __.unbox_info                 = v_unbox_info
  member __.get_generic_comparer_info                 = v_get_generic_comparer_info
  member __.get_generic_er_equality_comparer_info        = v_get_generic_er_equality_comparer_info
  member __.get_generic_per_equality_comparer_info    = v_get_generic_per_equality_comparer_info
  member __.dispose_info               = v_dispose_info
  member __.getstring_info             = v_getstring_info
  member __.unbox_fast_info            = v_unbox_fast_info
  member __.istype_info                = v_istype_info
  member __.istype_fast_info           = v_istype_fast_info
  member __.lazy_force_info            = v_lazy_force_info
  member __.lazy_create_info           = v_lazy_create_info
  member __.create_instance_info       = v_create_instance_info
  member __.create_event_info          = v_create_event_info
  member __.seq_to_list_info           = v_seq_to_list_info
  member __.seq_to_array_info          = v_seq_to_array_info

  member __.array_length_info          = v_array_length_info
  member __.array_get_info             = v_array_get_info
  member __.array2D_get_info           = v_array2D_get_info
  member __.array3D_get_info           = v_array3D_get_info
  member __.array4D_get_info           = v_array4D_get_info
  member __.array_set_info             = v_array_set_info
  member __.array2D_set_info           = v_array2D_set_info
  member __.array3D_set_info           = v_array3D_set_info
  member __.array4D_set_info           = v_array4D_set_info

  member __.deserialize_quoted_FSharp_20_plus_info       = v_deserialize_quoted_FSharp_20_plus_info
  member __.deserialize_quoted_FSharp_40_plus_info    = v_deserialize_quoted_FSharp_40_plus_info
  member __.cast_quotation_info        = v_cast_quotation_info
  member __.lift_value_info            = v_lift_value_info
  member __.lift_value_with_name_info            = v_lift_value_with_name_info
  member __.lift_value_with_defn_info            = v_lift_value_with_defn_info
  member __.query_source_as_enum_info            = v_query_source_as_enum_info
  member __.new_query_source_info            = v_new_query_source_info
  member __.query_builder_tcref            = v_query_builder_tcref
  member __.fail_init_info             = v_fail_init_info
  member __.fail_static_init_info           = v_fail_static_init_info
  member __.check_this_info            = v_check_this_info
  member __.quote_to_linq_lambda_info        = v_quote_to_linq_lambda_info


  member val generic_hash_withc_tuple2_vref = ValRefForIntrinsic v_generic_hash_withc_tuple2_info
  member val generic_hash_withc_tuple3_vref = ValRefForIntrinsic v_generic_hash_withc_tuple3_info
  member val generic_hash_withc_tuple4_vref = ValRefForIntrinsic v_generic_hash_withc_tuple4_info
  member val generic_hash_withc_tuple5_vref = ValRefForIntrinsic v_generic_hash_withc_tuple5_info
  member val generic_equals_withc_tuple2_vref = ValRefForIntrinsic v_generic_equals_withc_tuple2_info
  member val generic_equals_withc_tuple3_vref = ValRefForIntrinsic v_generic_equals_withc_tuple3_info
  member val generic_equals_withc_tuple4_vref = ValRefForIntrinsic v_generic_equals_withc_tuple4_info
  member val generic_equals_withc_tuple5_vref = ValRefForIntrinsic v_generic_equals_withc_tuple5_info
  member val generic_compare_withc_tuple2_vref = ValRefForIntrinsic v_generic_compare_withc_tuple2_info
  member val generic_compare_withc_tuple3_vref = ValRefForIntrinsic v_generic_compare_withc_tuple3_info
  member val generic_compare_withc_tuple4_vref = ValRefForIntrinsic v_generic_compare_withc_tuple4_info
  member val generic_compare_withc_tuple5_vref = ValRefForIntrinsic v_generic_compare_withc_tuple5_info
  member val generic_equality_withc_outer_vref = ValRefForIntrinsic v_generic_equality_withc_outer_info


  member __.cons_ucref = v_cons_ucref
  member __.nil_ucref = v_nil_ucref
    
    // A list of types that are explicitly suppressed from the F# intellisense 
    // Note that the suppression checks for the precise name of the type
    // so the lowercase versions are visible
  member __.suppressed_types = v_suppressed_types
  /// Are we assuming all code gen is for F# interactive, with no static linking 
  member __.isInteractive=isInteractive

  member __.FindSysTyconRef path nm = findSysTyconRef path nm
  member __.TryFindSysTyconRef path nm = tryFindSysTyconRef path nm
  member __.FindSysILTypeRef nm = findSysILTypeRef nm
  member __.TryFindSysILTypeRef nm = tryFindSysILTypeRef nm
  member __.FindSysAttrib nm = findSysAttrib nm
  member __.TryFindSysAttrib nm = tryFindSysAttrib nm

  member val ilxPubCloEnv=EraseClosures.newIlxPubCloEnv(ilg, addMethodGeneratedAttrs, addFieldGeneratedAttrs, addFieldNeverAttrs)
  member __.AddMethodGeneratedAttributes mdef = addMethodGeneratedAttrs mdef
  member __.AddFieldGeneratedAttrs mdef = addFieldGeneratedAttrs mdef
  member __.AddFieldNeverAttrs mdef = addFieldNeverAttrs mdef
  member __.mkDebuggerHiddenAttribute()      = mkILCustomAttribute ilg (findSysILTypeRef tname_DebuggerHiddenAttribute, [], [], [])
  member __.mkDebuggerDisplayAttribute s     = mkILCustomAttribute ilg (findSysILTypeRef tname_DebuggerDisplayAttribute, [ilg.typ_String], [ILAttribElem.String (Some s)], [])
  member __.DebuggerBrowsableNeverAttribute =   mkDebuggerBrowsableNeverAttribute() 

  member __.mkDebuggerStepThroughAttribute() = mkILCustomAttribute ilg (findSysILTypeRef tname_DebuggerStepThroughAttribute, [], [], [])
  member __.mkDebuggableAttribute (jitOptimizerDisabled) =
        mkILCustomAttribute ilg (tref_DebuggableAttribute, [ilg.typ_Bool; ilg.typ_Bool], [ILAttribElem.Bool false; ILAttribElem.Bool jitOptimizerDisabled], [])


  member __.mkDebuggableAttributeV2(jitTracking, ignoreSymbolStoreSequencePoints, jitOptimizerDisabled, enableEnC) =
        let debuggingMode = 
            (if jitTracking then 1 else 0) |||
            (if jitOptimizerDisabled then 256 else 0) |||  
            (if ignoreSymbolStoreSequencePoints then 2 else 0) |||
            (if enableEnC then 4 else 0)
        let tref_DebuggableAttribute_DebuggingModes = mkILTyRefInTyRef (tref_DebuggableAttribute, tname_DebuggableAttribute_DebuggingModes)
        mkILCustomAttribute ilg 
          (tref_DebuggableAttribute, [mkILNonGenericValueTy tref_DebuggableAttribute_DebuggingModes],
           (* See System.Diagnostics.DebuggableAttribute.DebuggingModes *)
           [ILAttribElem.Int32( debuggingMode )], [])

  member internal __.CompilerGlobalState = Some compilerGlobalState

  member __.CompilerGeneratedAttribute = mkCompilerGeneratedAttribute ()

  member __.eraseClassUnionDef = EraseUnions.mkClassUnionDef (addMethodGeneratedAttrs, addPropertyGeneratedAttrs, addPropertyNeverAttrs, addFieldGeneratedAttrs, addFieldNeverAttrs, mkDebuggerTypeProxyAttribute) ilg

#if DEBUG
// This global is only used during debug output 
let global_g = ref (None : TcGlobals option)
#endif<|MERGE_RESOLUTION|>--- conflicted
+++ resolved
@@ -168,8 +168,7 @@
                       // The helper to find system types amongst referenced DLLs
                       tryFindSysTypeCcu, 
                       emitDebugInfoInQuotations: bool, noDebugData: bool,
-<<<<<<< HEAD
-                      pathMap: PathMap) =
+                      pathMap: PathMap, langVersion: LanguageVersion) =
       
   let v_langFeatureNullness = (langVersion >= 5.0)
   let v_langFeatureAnonRecds = (langVersion >= 5.0)
@@ -189,9 +188,6 @@
   let mk_MFCollections_tcref      ccu n = mkNonLocalTyconRef2 ccu FSharpLib.CollectionsPathArray n 
   let mk_MFCompilerServices_tcref ccu n = mkNonLocalTyconRef2 ccu FSharpLib.CompilerServicesPath n 
   let mk_MFControl_tcref          ccu n = mkNonLocalTyconRef2 ccu FSharpLib.ControlPathArray n 
-=======
-                      pathMap: PathMap, langVersion: LanguageVersion) =
->>>>>>> 0dc21fae
 
   let vara = NewRigidTypar "a" envRange
   let varb = NewRigidTypar "b" envRange
