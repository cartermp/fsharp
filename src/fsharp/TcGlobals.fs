// Copyright (c) Microsoft Corporation.  All Rights Reserved.  See License.txt in the project root for license information.

/// Defines the global environment for all type checking.
///
/// The environment (TcGlobals) are well-known types and values are hard-wired 
/// into the compiler.  This lets the compiler perform particular optimizations
/// for these types and values, for example emitting optimized calls for
/// comparison and hashing functions.  
module internal FSharp.Compiler.TcGlobals

open System.Collections.Generic
open System.Diagnostics

open FSharp.Compiler 
open FSharp.Compiler.AbstractIL 
open FSharp.Compiler.AbstractIL.IL 
open FSharp.Compiler.AbstractIL.Extensions.ILX 
open FSharp.Compiler.AbstractIL.Internal.Library

open FSharp.Compiler.Tast
open FSharp.Compiler.Range
open FSharp.Compiler.Ast
open FSharp.Compiler.Lib
open FSharp.Compiler.PrettyNaming

open Internal.Utilities

let internal DummyFileNameForRangesWithoutASpecificLocation = "startup"
let private envRange = rangeN DummyFileNameForRangesWithoutASpecificLocation 0

/// Represents an intrinsic value from FSharp.Core known to the compiler
[<NoEquality; NoComparison; StructuredFormatDisplay("{DebugText}")>]
type IntrinsicValRef = 
    | IntrinsicValRef of NonLocalEntityRef * string * bool * TType * ValLinkageFullKey

    member x.Name = (let (IntrinsicValRef(_, nm, _,  _, _)) = x in nm)

    /// For debugging
    [<DebuggerBrowsable(DebuggerBrowsableState.Never)>]
    member x.DebugText = x.ToString()

    /// For debugging
    override x.ToString() = x.Name
      
let ValRefForIntrinsic (IntrinsicValRef(mvr, _, _, _, key))  = mkNonLocalValRef mvr key

//-------------------------------------------------------------------------
// Access the initial environment: names
//------------------------------------------------------------------------- 

[<AutoOpen>]
module FSharpLib = 

    let CoreOperatorsCheckedName = FSharpLib.Root + ".Core.Operators.Checked"
    let ControlName              = FSharpLib.Root + ".Control"
    let LinqName                 = FSharpLib.Root + ".Linq"
    let CollectionsName          = FSharpLib.Root + ".Collections"
    let LanguagePrimitivesName   = FSharpLib.Root + ".Core.LanguagePrimitives"
    let CompilerServicesName     = FSharpLib.Root + ".Core.CompilerServices"
    let LinqRuntimeHelpersName   = FSharpLib.Root + ".Linq.RuntimeHelpers"
    let RuntimeHelpersName       = FSharpLib.Root + ".Core.CompilerServices.RuntimeHelpers"
    let ExtraTopLevelOperatorsName = FSharpLib.Root + ".Core.ExtraTopLevelOperators" 
    let NativeInteropName                 = FSharpLib.Root + ".NativeInterop"

    let QuotationsName             = FSharpLib.Root + ".Quotations"

    let ControlPath                 = IL.splitNamespace ControlName 
    let LinqPath                    = IL.splitNamespace LinqName 
    let CollectionsPath             = IL.splitNamespace CollectionsName 
    let NativeInteropPath           = IL.splitNamespace NativeInteropName |> Array.ofList
    let CompilerServicesPath        = IL.splitNamespace CompilerServicesName |> Array.ofList
    let LinqRuntimeHelpersPath      = IL.splitNamespace LinqRuntimeHelpersName |> Array.ofList
    let RuntimeHelpersPath          = IL.splitNamespace RuntimeHelpersName |> Array.ofList
    let QuotationsPath              = IL.splitNamespace QuotationsName |> Array.ofList

    let RootPathArray                    = FSharpLib.RootPath |> Array.ofList
    let CorePathArray                    = FSharpLib.CorePath |> Array.ofList
    let LinqPathArray                    = LinqPath |> Array.ofList
    let ControlPathArray                 = ControlPath |> Array.ofList
    let CollectionsPathArray             = CollectionsPath |> Array.ofList

//-------------------------------------------------------------------------
// Access the initial environment: helpers to build references
//-------------------------------------------------------------------------

let private mkNonGenericTy tcref = TType_app(tcref, [])

let mkNonLocalTyconRef2 ccu path n = mkNonLocalTyconRef (mkNonLocalEntityRef ccu path) n 

let mk_MFCore_tcref             ccu n = mkNonLocalTyconRef2 ccu FSharpLib.CorePathArray n 
let mk_MFQuotations_tcref       ccu n = mkNonLocalTyconRef2 ccu FSharpLib.QuotationsPath n 
let mk_MFLinq_tcref             ccu n = mkNonLocalTyconRef2 ccu LinqPathArray n 
let mk_MFCollections_tcref      ccu n = mkNonLocalTyconRef2 ccu FSharpLib.CollectionsPathArray n 
let mk_MFCompilerServices_tcref ccu n = mkNonLocalTyconRef2 ccu FSharpLib.CompilerServicesPath n 
let mk_MFRuntimeHelpers_tcref   ccu n = mkNonLocalTyconRef2 ccu FSharpLib.RuntimeHelpersPath n 
let mk_MFControl_tcref          ccu n = mkNonLocalTyconRef2 ccu FSharpLib.ControlPathArray n 


type 
    [<NoEquality; NoComparison; StructuredFormatDisplay("{DebugText}")>]
    BuiltinAttribInfo =
    | AttribInfo of ILTypeRef * TyconRef 

    member this.TyconRef = let (AttribInfo(_, tcref)) = this in tcref

    member this.TypeRef  = let (AttribInfo(tref, _)) = this in tref

    /// For debugging
    [<DebuggerBrowsable(DebuggerBrowsableState.Never)>]
    member x.DebugText = x.ToString()

    /// For debugging
    override x.ToString() = x.TyconRef.ToString() 
      

[<Literal>]
let tname_DebuggerNonUserCodeAttribute = "System.Diagnostics.DebuggerNonUserCodeAttribute"
[<Literal>]
let tname_DebuggableAttribute_DebuggingModes = "DebuggingModes"
[<Literal>]
let tname_DebuggerHiddenAttribute = "System.Diagnostics.DebuggerHiddenAttribute"
[<Literal>]
let tname_DebuggerDisplayAttribute = "System.Diagnostics.DebuggerDisplayAttribute"
[<Literal>]
let tname_DebuggerTypeProxyAttribute = "System.Diagnostics.DebuggerTypeProxyAttribute"
[<Literal>]
let tname_DebuggerStepThroughAttribute = "System.Diagnostics.DebuggerStepThroughAttribute"
[<Literal>]
let tname_DebuggerBrowsableAttribute = "System.Diagnostics.DebuggerBrowsableAttribute"
[<Literal>]
let tname_DebuggerBrowsableState = "System.Diagnostics.DebuggerBrowsableState"

[<Literal>]
let tname_StringBuilder = "System.Text.StringBuilder"
[<Literal>]
let tname_IComparable = "System.IComparable"
[<Literal>]
let tname_Exception = "System.Exception"
[<Literal>]
let tname_Missing = "System.Reflection.Missing"
[<Literal>]
let tname_Activator = "System.Activator"
[<Literal>]
let tname_SerializationInfo = "System.Runtime.Serialization.SerializationInfo"
[<Literal>]
let tname_StreamingContext = "System.Runtime.Serialization.StreamingContext"
[<Literal>]
let tname_SecurityPermissionAttribute = "System.Security.Permissions.SecurityPermissionAttribute"
[<Literal>]
let tname_Delegate = "System.Delegate"
[<Literal>]
let tname_ValueType = "System.ValueType"
[<Literal>]
let tname_Enum = "System.Enum"
[<Literal>]
let tname_Array = "System.Array"
[<Literal>]
let tname_RuntimeArgumentHandle = "System.RuntimeArgumentHandle"
[<Literal>]
let tname_RuntimeTypeHandle = "System.RuntimeTypeHandle"
[<Literal>]
let tname_RuntimeMethodHandle = "System.RuntimeMethodHandle"
[<Literal>]
let tname_RuntimeFieldHandle = "System.RuntimeFieldHandle"
[<Literal>]
let tname_CompilerGeneratedAttribute = "System.Runtime.CompilerServices.CompilerGeneratedAttribute"
[<Literal>]
let tname_DebuggableAttribute = "System.Diagnostics.DebuggableAttribute"
[<Literal>]
let tname_AsyncCallback = "System.AsyncCallback"
[<Literal>]
let tname_IAsyncResult = "System.IAsyncResult"

//-------------------------------------------------------------------------
// Table of all these "globals"
//------------------------------------------------------------------------- 

type public TcGlobals(compilingFslib: bool, ilg:ILGlobals, fslibCcu: CcuThunk, directoryToResolveRelativePaths, 
                      mlCompatibility: bool, isInteractive:bool, 
                      // The helper to find system types amongst referenced DLLs
                      tryFindSysTypeCcu, 
                      emitDebugInfoInQuotations: bool, noDebugData: bool,
                      pathMap: PathMap) =
      
  let vara = NewRigidTypar "a" envRange
  let varb = NewRigidTypar "b" envRange
  let varc = NewRigidTypar "c" envRange
  let vard = NewRigidTypar "d" envRange
  let vare = NewRigidTypar "e" envRange

  let varaTy = mkTyparTy vara 
  let varbTy = mkTyparTy varb 
  let varcTy = mkTyparTy varc
  let vardTy = mkTyparTy vard
  let vareTy = mkTyparTy vare

  let v_int_tcr        = mk_MFCore_tcref fslibCcu "int"
  let v_nativeint_tcr  = mk_MFCore_tcref fslibCcu "nativeint"
  let v_unativeint_tcr = mk_MFCore_tcref fslibCcu "unativeint"
  let v_int32_tcr      = mk_MFCore_tcref fslibCcu "int32"
  let v_int16_tcr      = mk_MFCore_tcref fslibCcu "int16"
  let v_int64_tcr      = mk_MFCore_tcref fslibCcu "int64"
  let v_uint16_tcr     = mk_MFCore_tcref fslibCcu "uint16"
  let v_uint32_tcr     = mk_MFCore_tcref fslibCcu "uint32"
  let v_uint64_tcr     = mk_MFCore_tcref fslibCcu "uint64"
  let v_sbyte_tcr      = mk_MFCore_tcref fslibCcu "sbyte"
  let v_decimal_tcr    = mk_MFCore_tcref fslibCcu "decimal"
  let v_pdecimal_tcr   = mk_MFCore_tcref fslibCcu "decimal`1"
  let v_byte_tcr       = mk_MFCore_tcref fslibCcu "byte"
  let v_bool_tcr       = mk_MFCore_tcref fslibCcu "bool"
  let v_string_tcr     = mk_MFCore_tcref fslibCcu "string"
  let v_obj_tcr        = mk_MFCore_tcref fslibCcu "obj"
  let v_unit_tcr_canon = mk_MFCore_tcref fslibCcu "Unit"
  let v_unit_tcr_nice  = mk_MFCore_tcref fslibCcu "unit"
  let v_exn_tcr        = mk_MFCore_tcref fslibCcu "exn"
  let v_char_tcr       = mk_MFCore_tcref fslibCcu "char"
  let v_float_tcr      = mk_MFCore_tcref fslibCcu "float"  
  let v_float32_tcr    = mk_MFCore_tcref fslibCcu "float32"
  let v_pfloat_tcr     = mk_MFCore_tcref fslibCcu "float`1"  
  let v_pfloat32_tcr   = mk_MFCore_tcref fslibCcu "float32`1"  
  let v_pint_tcr       = mk_MFCore_tcref fslibCcu "int`1"  
  let v_pint8_tcr      = mk_MFCore_tcref fslibCcu "sbyte`1"  
  let v_pint16_tcr     = mk_MFCore_tcref fslibCcu "int16`1"  
  let v_pint64_tcr     = mk_MFCore_tcref fslibCcu "int64`1"  
  let v_byref_tcr      = mk_MFCore_tcref fslibCcu "byref`1"
  let v_byref2_tcr      = mk_MFCore_tcref fslibCcu "byref`2"
  let v_outref_tcr      = mk_MFCore_tcref fslibCcu "outref`1"
  let v_inref_tcr      = mk_MFCore_tcref fslibCcu "inref`1"
  let v_nativeptr_tcr  = mk_MFCore_tcref fslibCcu "nativeptr`1"
  let v_voidptr_tcr      = mk_MFCore_tcref fslibCcu "voidptr"
  let v_ilsigptr_tcr   = mk_MFCore_tcref fslibCcu "ilsigptr`1"
  let v_fastFunc_tcr   = mk_MFCore_tcref fslibCcu "FSharpFunc`2"
  let v_refcell_tcr_canon = mk_MFCore_tcref fslibCcu "Ref`1"
  let v_refcell_tcr_nice  = mk_MFCore_tcref fslibCcu "ref`1"

  let dummyAssemblyNameCarryingUsefulErrorInformation path typeName = 
      FSComp.SR.tcGlobalsSystemTypeNotFound (String.concat "." path + "." + typeName)

  // Search for a type. If it is not found, leave a dangling CCU reference with some useful diagnostic information should
  // the type actually be dereferenced
  let findSysTypeCcu path typeName =
      match tryFindSysTypeCcu path typeName with 
      | None -> CcuThunk.CreateDelayed(dummyAssemblyNameCarryingUsefulErrorInformation path typeName)
      | Some ccu -> ccu

  let tryFindSysTyconRef path nm = 
      match tryFindSysTypeCcu path nm with 
      | Some ccu -> Some (mkNonLocalTyconRef2 ccu (Array.ofList path) nm)
      | None -> None

  let findSysTyconRef path nm = 
      let ccu = findSysTypeCcu path nm 
      mkNonLocalTyconRef2 ccu (Array.ofList path) nm

  let findSysILTypeRef (nm:string) = 
      let path, typeName = splitILTypeName nm
      let scoref = 
          match tryFindSysTypeCcu path typeName with 
          | None -> ILScopeRef.Assembly (mkSimpleAssemblyRef (dummyAssemblyNameCarryingUsefulErrorInformation path typeName))
          | Some ccu -> ccu.ILScopeRef
      mkILTyRef (scoref, nm)

  let tryFindSysILTypeRef (nm:string) = 
      let path, typeName = splitILTypeName nm
      tryFindSysTypeCcu path typeName |> Option.map (fun ccu -> mkILTyRef (ccu.ILScopeRef, nm))

  let findSysAttrib (nm:string) = 
      let tref = findSysILTypeRef nm
      let path, typeName = splitILTypeName nm
      AttribInfo(tref, findSysTyconRef path typeName)

  let tryFindSysAttrib nm = 
      let path, typeName = splitILTypeName nm
      match tryFindSysTypeCcu path typeName with 
      | Some _ -> Some (findSysAttrib nm)
      | None -> None

  let mkSysNonGenericTy path n = mkNonGenericTy(findSysTyconRef path n)
  let tryMkSysNonGenericTy path n = tryFindSysTyconRef path n |> Option.map mkNonGenericTy

  let sys = ["System"]
  let sysLinq = ["System";"Linq"]
  let sysCollections = ["System";"Collections"]
  let sysGenerics = ["System";"Collections";"Generic"]
  let sysCompilerServices = ["System";"Runtime";"CompilerServices"]

  let lazy_tcr = findSysTyconRef sys "Lazy`1"
  let v_fslib_IEvent2_tcr        = mk_MFControl_tcref fslibCcu "IEvent`2"
  let v_tcref_IQueryable      =  findSysTyconRef sysLinq "IQueryable`1"
  let v_tcref_IObservable      =  findSysTyconRef sys "IObservable`1"
  let v_tcref_IObserver        =  findSysTyconRef sys "IObserver`1"
  let v_fslib_IDelegateEvent_tcr = mk_MFControl_tcref fslibCcu "IDelegateEvent`1"

  let v_option_tcr_nice     = mk_MFCore_tcref fslibCcu "option`1"
  let v_list_tcr_canon        = mk_MFCollections_tcref fslibCcu "List`1"
  let v_list_tcr_nice            = mk_MFCollections_tcref fslibCcu "list`1"
  let v_lazy_tcr_nice            = mk_MFControl_tcref fslibCcu "Lazy`1"
  let v_seq_tcr                  = mk_MFCollections_tcref fslibCcu "seq`1"
  let v_format_tcr               = mk_MFCore_tcref     fslibCcu "PrintfFormat`5" 
  let v_format4_tcr              = mk_MFCore_tcref     fslibCcu "PrintfFormat`4" 
  let v_date_tcr                 = findSysTyconRef sys "DateTime"
  let v_IEnumerable_tcr          = findSysTyconRef sysGenerics "IEnumerable`1"
  let v_IEnumerator_tcr          = findSysTyconRef sysGenerics "IEnumerator`1"
  let v_System_Attribute_tcr     = findSysTyconRef sys "Attribute"
  let v_expr_tcr                 = mk_MFQuotations_tcref fslibCcu "Expr`1" 
  let v_raw_expr_tcr             = mk_MFQuotations_tcref fslibCcu "Expr" 
  let v_query_builder_tcref         = mk_MFLinq_tcref fslibCcu "QueryBuilder" 
  let v_querySource_tcr         = mk_MFLinq_tcref fslibCcu "QuerySource`2" 
  let v_linqExpression_tcr     = findSysTyconRef ["System";"Linq";"Expressions"] "Expression`1"

  let v_il_arr_tcr_map =
      Array.init 32 (fun idx ->
          let type_sig =
              let rank = idx + 1
              if rank = 1 then "[]`1"
              else "[" + (String.replicate (rank - 1) ",") + "]`1"
          mk_MFCore_tcref fslibCcu type_sig)
  
  let v_byte_ty         = mkNonGenericTy v_byte_tcr
  let v_sbyte_ty        = mkNonGenericTy v_sbyte_tcr
  let v_int16_ty        = mkNonGenericTy v_int16_tcr
  let v_uint16_ty       = mkNonGenericTy v_uint16_tcr
  let v_int_ty          = mkNonGenericTy v_int_tcr
  let v_int32_ty        = mkNonGenericTy v_int32_tcr
  let v_uint32_ty       = mkNonGenericTy v_uint32_tcr
  let v_int64_ty        = mkNonGenericTy v_int64_tcr
  let v_uint64_ty       = mkNonGenericTy v_uint64_tcr
  let v_float32_ty      = mkNonGenericTy v_float32_tcr
  let v_float_ty        = mkNonGenericTy v_float_tcr
  let v_nativeint_ty    = mkNonGenericTy v_nativeint_tcr
  let v_unativeint_ty   = mkNonGenericTy v_unativeint_tcr

  let v_enum_ty         = mkNonGenericTy v_int_tcr
  let v_bool_ty         = mkNonGenericTy v_bool_tcr   
  let v_char_ty         = mkNonGenericTy v_char_tcr
  let v_obj_ty          = mkNonGenericTy v_obj_tcr    
  let v_string_ty       = mkNonGenericTy v_string_tcr
  let v_decimal_ty      = mkSysNonGenericTy sys "Decimal"
  let v_unit_ty         = mkNonGenericTy v_unit_tcr_nice 
  let v_system_Type_ty = mkSysNonGenericTy sys "Type" 

  
  let v_system_Reflection_MethodInfo_ty = mkSysNonGenericTy ["System";"Reflection"] "MethodInfo"
  let v_nullable_tcr = findSysTyconRef sys "Nullable`1"

  (* local helpers to build value infos *)
  let mkNullableTy ty = TType_app(v_nullable_tcr, [ty]) 
  let mkByrefTy ty = TType_app(v_byref_tcr, [ty]) 
  let mkNativePtrTy ty = TType_app(v_nativeptr_tcr, [ty]) 
  let mkFunTy d r = TType_fun (d, r) 
  let (-->) d r = mkFunTy d r
  let mkIteratedFunTy dl r = List.foldBack mkFunTy dl r
  let mkSmallRefTupledTy l = match l with [] -> v_unit_ty | [h] -> h | tys -> mkRawRefTupleTy tys
  let mkForallTyIfNeeded d r = match d with [] -> r | tps -> TType_forall(tps, r)

      // A table of all intrinsics that the compiler cares about
  let v_knownIntrinsics = Dictionary<(string*string), ValRef>(HashIdentity.Structural)

  let makeIntrinsicValRefGeneral isKnown (enclosingEntity, logicalName, memberParentName, compiledNameOpt, typars, (argtys, rty))  =
      let ty = mkForallTyIfNeeded typars (mkIteratedFunTy (List.map mkSmallRefTupledTy argtys) rty)
      let isMember = Option.isSome memberParentName
      let argCount = if isMember then List.sum (List.map List.length argtys) else 0
      let linkageType = if isMember then Some ty else None
      let key = ValLinkageFullKey({ MemberParentMangledName=memberParentName; MemberIsOverride=false; LogicalName=logicalName; TotalArgCount= argCount }, linkageType)
      let vref = IntrinsicValRef(enclosingEntity, logicalName, isMember, ty, key)
      let compiledName = defaultArg compiledNameOpt logicalName
      if isKnown then
          v_knownIntrinsics.Add((enclosingEntity.LastItemMangledName, compiledName), ValRefForIntrinsic vref)
      vref

  let makeIntrinsicValRef info = makeIntrinsicValRefGeneral true info
  let makeOtherIntrinsicValRef info = makeIntrinsicValRefGeneral false info

  let v_IComparer_ty = mkSysNonGenericTy sysCollections "IComparer"
  let v_IEqualityComparer_ty = mkSysNonGenericTy sysCollections "IEqualityComparer"

  let v_system_RuntimeMethodHandle_ty = mkSysNonGenericTy sys "RuntimeMethodHandle"

  let mk_unop_ty ty             = [[ty]], ty
  let mk_binop_ty ty            = [[ty]; [ty]], ty
  let mk_shiftop_ty ty          = [[ty]; [v_int_ty]], ty
  let mk_binop_ty3 ty1 ty2 ty3  = [[ty1]; [ty2]], ty3
  let mk_rel_sig ty             = [[ty];[ty]], v_bool_ty
  let mk_compare_sig ty         = [[ty];[ty]], v_int_ty
  let mk_hash_sig ty            = [[ty]], v_int_ty
  let mk_compare_withc_sig  ty = [[v_IComparer_ty];[ty]; [ty]], v_int_ty
  let mk_equality_withc_sig ty = [[v_IEqualityComparer_ty];[ty];[ty]], v_bool_ty
  let mk_hash_withc_sig     ty = [[v_IEqualityComparer_ty]; [ty]], v_int_ty
  let mkListTy ty         = TType_app(v_list_tcr_nice, [ty])
  let mkSeqTy ty1         = TType_app(v_seq_tcr, [ty1])
  let mkRefCellTy ty      = TType_app(v_refcell_tcr_canon, [ty])
  let mkQuerySourceTy ty1 ty2         = TType_app(v_querySource_tcr, [ty1; ty2])
  let v_tcref_System_Collections_IEnumerable         = findSysTyconRef sysCollections "IEnumerable";
  let mkArrayType rank (ty : TType) : TType =
      assert (rank >= 1 && rank <= 32)
      TType_app(v_il_arr_tcr_map.[rank - 1], [ty])
  let mkLazyTy ty         = TType_app(lazy_tcr, [ty])
  
  let mkPrintfFormatTy aty bty cty dty ety = TType_app(v_format_tcr, [aty;bty;cty;dty; ety]) 
  let mk_format4_ty aty bty cty dty = TType_app(v_format4_tcr, [aty;bty;cty;dty]) 
  let mkQuotedExprTy aty = TType_app(v_expr_tcr, [aty]) 
  let mkRawQuotedExprTy = TType_app(v_raw_expr_tcr, []) 
  let mkQueryBuilderTy = TType_app(v_query_builder_tcref, []) 
  let mkLinqExpressionTy aty = TType_app(v_linqExpression_tcr, [aty]) 
  let v_cons_ucref = mkUnionCaseRef v_list_tcr_canon "op_ColonColon" 
  let v_nil_ucref  = mkUnionCaseRef v_list_tcr_canon "op_Nil" 

  
  let fslib_MF_nleref                   = mkNonLocalEntityRef fslibCcu FSharpLib.RootPathArray
  let fslib_MFCore_nleref               = mkNonLocalEntityRef fslibCcu FSharpLib.CorePathArray 
  let fslib_MFLinq_nleref               = mkNonLocalEntityRef fslibCcu FSharpLib.LinqPathArray 
  let fslib_MFCollections_nleref        = mkNonLocalEntityRef fslibCcu FSharpLib.CollectionsPathArray 
  let fslib_MFCompilerServices_nleref   = mkNonLocalEntityRef fslibCcu FSharpLib.CompilerServicesPath
  let fslib_MFLinqRuntimeHelpers_nleref = mkNonLocalEntityRef fslibCcu FSharpLib.LinqRuntimeHelpersPath
  let fslib_MFControl_nleref            = mkNonLocalEntityRef fslibCcu FSharpLib.ControlPathArray
  let fslib_MFNativeInterop_nleref      = mkNonLocalEntityRef fslibCcu FSharpLib.NativeInteropPath

  let fslib_MFLanguagePrimitives_nleref        = mkNestedNonLocalEntityRef fslib_MFCore_nleref "LanguagePrimitives"
  let fslib_MFIntrinsicOperators_nleref        = mkNestedNonLocalEntityRef fslib_MFLanguagePrimitives_nleref "IntrinsicOperators" 
  let fslib_MFIntrinsicFunctions_nleref        = mkNestedNonLocalEntityRef fslib_MFLanguagePrimitives_nleref "IntrinsicFunctions" 
  let fslib_MFHashCompare_nleref               = mkNestedNonLocalEntityRef fslib_MFLanguagePrimitives_nleref "HashCompare"
  let fslib_MFOperators_nleref                 = mkNestedNonLocalEntityRef fslib_MFCore_nleref "Operators"
  let fslib_MFByRefKinds_nleref                 = mkNestedNonLocalEntityRef fslib_MFCore_nleref "ByRefKinds"
  let fslib_MFOperatorIntrinsics_nleref        = mkNestedNonLocalEntityRef fslib_MFOperators_nleref "OperatorIntrinsics"
  let fslib_MFOperatorsUnchecked_nleref        = mkNestedNonLocalEntityRef fslib_MFOperators_nleref "Unchecked"
  let fslib_MFOperatorsChecked_nleref        = mkNestedNonLocalEntityRef fslib_MFOperators_nleref "Checked"
  let fslib_MFExtraTopLevelOperators_nleref    = mkNestedNonLocalEntityRef fslib_MFCore_nleref "ExtraTopLevelOperators"
  let fslib_MFNullableOperators_nleref         = mkNestedNonLocalEntityRef fslib_MFLinq_nleref "NullableOperators"
  let fslib_MFQueryRunExtensions_nleref              = mkNestedNonLocalEntityRef fslib_MFLinq_nleref "QueryRunExtensions"
  let fslib_MFQueryRunExtensionsLowPriority_nleref   = mkNestedNonLocalEntityRef fslib_MFQueryRunExtensions_nleref "LowPriority"
  let fslib_MFQueryRunExtensionsHighPriority_nleref  = mkNestedNonLocalEntityRef fslib_MFQueryRunExtensions_nleref "HighPriority"
  
  let fslib_MFSeqModule_nleref                 = mkNestedNonLocalEntityRef fslib_MFCollections_nleref "SeqModule"
  let fslib_MFListModule_nleref                = mkNestedNonLocalEntityRef fslib_MFCollections_nleref "ListModule"
  let fslib_MFArrayModule_nleref               = mkNestedNonLocalEntityRef fslib_MFCollections_nleref "ArrayModule"
  let fslib_MFArray2DModule_nleref               = mkNestedNonLocalEntityRef fslib_MFCollections_nleref "Array2DModule"
  let fslib_MFArray3DModule_nleref               = mkNestedNonLocalEntityRef fslib_MFCollections_nleref "Array3DModule"
  let fslib_MFArray4DModule_nleref               = mkNestedNonLocalEntityRef fslib_MFCollections_nleref "Array4DModule"
  let fslib_MFSetModule_nleref               = mkNestedNonLocalEntityRef fslib_MFCollections_nleref "SetModule"
  let fslib_MFMapModule_nleref               = mkNestedNonLocalEntityRef fslib_MFCollections_nleref "MapModule"
  let fslib_MFStringModule_nleref               = mkNestedNonLocalEntityRef fslib_MFCollections_nleref "StringModule"
  let fslib_MFNativePtrModule_nleref               = mkNestedNonLocalEntityRef fslib_MFNativeInterop_nleref "NativePtrModule"
  let fslib_MFOptionModule_nleref              = mkNestedNonLocalEntityRef fslib_MFCore_nleref "OptionModule"
  let fslib_MFRuntimeHelpers_nleref            = mkNestedNonLocalEntityRef fslib_MFCompilerServices_nleref "RuntimeHelpers"
  let fslib_MFQuotations_nleref                = mkNestedNonLocalEntityRef fslib_MF_nleref "Quotations"
  
  let fslib_MFLinqRuntimeHelpersQuotationConverter_nleref        = mkNestedNonLocalEntityRef fslib_MFLinqRuntimeHelpers_nleref "LeafExpressionConverter"
  let fslib_MFLazyExtensions_nleref            = mkNestedNonLocalEntityRef fslib_MFControl_nleref "LazyExtensions" 

  let v_ref_tuple1_tcr      = findSysTyconRef sys "Tuple`1" 
  let v_ref_tuple2_tcr      = findSysTyconRef sys "Tuple`2" 
  let v_ref_tuple3_tcr      = findSysTyconRef sys "Tuple`3" 
  let v_ref_tuple4_tcr      = findSysTyconRef sys "Tuple`4" 
  let v_ref_tuple5_tcr      = findSysTyconRef sys "Tuple`5" 
  let v_ref_tuple6_tcr      = findSysTyconRef sys "Tuple`6" 
  let v_ref_tuple7_tcr      = findSysTyconRef sys "Tuple`7" 
  let v_ref_tuple8_tcr      = findSysTyconRef sys "Tuple`8" 
  let v_struct_tuple1_tcr      = findSysTyconRef sys "ValueTuple`1" 
  let v_struct_tuple2_tcr      = findSysTyconRef sys "ValueTuple`2" 
  let v_struct_tuple3_tcr      = findSysTyconRef sys "ValueTuple`3" 
  let v_struct_tuple4_tcr      = findSysTyconRef sys "ValueTuple`4" 
  let v_struct_tuple5_tcr      = findSysTyconRef sys "ValueTuple`5" 
  let v_struct_tuple6_tcr      = findSysTyconRef sys "ValueTuple`6" 
  let v_struct_tuple7_tcr      = findSysTyconRef sys "ValueTuple`7" 
  let v_struct_tuple8_tcr      = findSysTyconRef sys "ValueTuple`8"
  
  let v_choice2_tcr     = mk_MFCore_tcref fslibCcu "Choice`2" 
  let v_choice3_tcr     = mk_MFCore_tcref fslibCcu "Choice`3" 
  let v_choice4_tcr     = mk_MFCore_tcref fslibCcu "Choice`4" 
  let v_choice5_tcr     = mk_MFCore_tcref fslibCcu "Choice`5" 
  let v_choice6_tcr     = mk_MFCore_tcref fslibCcu "Choice`6" 
  let v_choice7_tcr     = mk_MFCore_tcref fslibCcu "Choice`7" 
  let tyconRefEq x y = primEntityRefEq compilingFslib fslibCcu  x y

  let v_suppressed_types = 
    [ mk_MFCore_tcref fslibCcu "Option`1";
      mk_MFCore_tcref fslibCcu "Ref`1"; 
      mk_MFCore_tcref fslibCcu "FSharpTypeFunc";
      mk_MFCore_tcref fslibCcu "FSharpFunc`2"; 
      mk_MFCore_tcref fslibCcu "Unit" ] 

  let v_knownFSharpCoreModules = 
     dict [ for nleref in [ fslib_MFLanguagePrimitives_nleref 
                            fslib_MFIntrinsicOperators_nleref
                            fslib_MFIntrinsicFunctions_nleref
                            fslib_MFHashCompare_nleref
                            fslib_MFOperators_nleref 
                            fslib_MFOperatorIntrinsics_nleref
                            fslib_MFOperatorsUnchecked_nleref
                            fslib_MFOperatorsChecked_nleref
                            fslib_MFExtraTopLevelOperators_nleref
                            fslib_MFNullableOperators_nleref
                            fslib_MFQueryRunExtensions_nleref         
                            fslib_MFQueryRunExtensionsLowPriority_nleref  
                            fslib_MFQueryRunExtensionsHighPriority_nleref 

                            fslib_MFSeqModule_nleref    
                            fslib_MFListModule_nleref
                            fslib_MFArrayModule_nleref   
                            fslib_MFArray2DModule_nleref   
                            fslib_MFArray3DModule_nleref   
                            fslib_MFArray4DModule_nleref   
                            fslib_MFSetModule_nleref   
                            fslib_MFMapModule_nleref   
                            fslib_MFStringModule_nleref   
                            fslib_MFNativePtrModule_nleref   
                            fslib_MFOptionModule_nleref   
                            fslib_MFRuntimeHelpers_nleref ] do

                    yield nleref.LastItemMangledName, ERefNonLocal nleref  ]
                                               
  let tryDecodeTupleTy tupInfo l = 
      match l with 
      | [t1;t2;t3;t4;t5;t6;t7;marker] -> 
          match marker with 
          | TType_app(tcref, [t8]) when tyconRefEq tcref v_ref_tuple1_tcr -> mkRawRefTupleTy [t1;t2;t3;t4;t5;t6;t7;t8] |> Some
          | TType_app(tcref, [t8]) when tyconRefEq tcref v_struct_tuple1_tcr -> mkRawStructTupleTy [t1;t2;t3;t4;t5;t6;t7;t8] |> Some
          | TType_tuple (_structness2, t8plus) -> TType_tuple (tupInfo, [t1;t2;t3;t4;t5;t6;t7] @ t8plus) |> Some
          | _ -> None
      | [] -> None
      | [_] -> None
      | _ -> TType_tuple (tupInfo, l)  |> Some
      

  let decodeTupleTy tupInfo l = 
      match tryDecodeTupleTy tupInfo l with 
      | Some ty -> ty
      | None -> failwith "couldn't decode tuple ty"

  let decodeTupleTyIfPossible tcref tupInfo l = 
      match tryDecodeTupleTy tupInfo l with 
      | Some ty -> ty
      | None -> TType_app(tcref, l)

  let mk_MFCore_attrib nm : BuiltinAttribInfo = 
      AttribInfo(mkILTyRef(IlxSettings.ilxFsharpCoreLibScopeRef (), FSharpLib.Core + "." + nm), mk_MFCore_tcref fslibCcu nm) 
    
  let mk_doc filename = ILSourceDocument.Create(language=None, vendor=None, documentType=None, file=filename)
  // Build the memoization table for files
  let v_memoize_file = new MemoizationTable<int, ILSourceDocument> ((fileOfFileIndex >> Filename.fullpath directoryToResolveRelativePaths >> mk_doc), keyComparer=HashIdentity.Structural)

  let v_and_info =                   makeIntrinsicValRef(fslib_MFIntrinsicOperators_nleref,                    CompileOpName "&"                      , None                 , None          , [],         mk_rel_sig v_bool_ty) 
  let v_addrof_info =                makeIntrinsicValRef(fslib_MFIntrinsicOperators_nleref,                    CompileOpName "~&"                     , None                 , None          , [vara],     ([[varaTy]], mkByrefTy varaTy))   
  let v_addrof2_info =               makeIntrinsicValRef(fslib_MFIntrinsicOperators_nleref,                    CompileOpName "~&&"                    , None                 , None          , [vara],     ([[varaTy]], mkNativePtrTy varaTy))
  let v_and2_info =                  makeIntrinsicValRef(fslib_MFIntrinsicOperators_nleref,                    CompileOpName "&&"                     , None                 , None          , [],         mk_rel_sig v_bool_ty) 
  let v_or_info =                    makeIntrinsicValRef(fslib_MFIntrinsicOperators_nleref,                    "or"                                   , None                 , Some "Or"     , [],         mk_rel_sig v_bool_ty) 
  let v_or2_info =                   makeIntrinsicValRef(fslib_MFIntrinsicOperators_nleref,                    CompileOpName "||"                     , None                 , None          , [],         mk_rel_sig v_bool_ty) 
  let v_compare_operator_info                = makeIntrinsicValRef(fslib_MFOperators_nleref,                   "compare"                              , None                 , Some "Compare", [vara],     mk_compare_sig varaTy) 
  let v_equals_operator_info                 = makeIntrinsicValRef(fslib_MFOperators_nleref,                   CompileOpName "="                      , None                 , None          , [vara],     mk_rel_sig varaTy) 
  let v_equals_nullable_operator_info        = makeIntrinsicValRef(fslib_MFNullableOperators_nleref,           CompileOpName "=?"                     , None                 , None          , [vara],     ([[varaTy];[mkNullableTy varaTy]], v_bool_ty)) 
  let v_nullable_equals_operator_info        = makeIntrinsicValRef(fslib_MFNullableOperators_nleref,           CompileOpName "?="                     , None                 , None          , [vara],     ([[mkNullableTy varaTy];[varaTy]], v_bool_ty)) 
  let v_nullable_equals_nullable_operator_info  = makeIntrinsicValRef(fslib_MFNullableOperators_nleref,        CompileOpName "?=?"                    , None                 , None          , [vara],     ([[mkNullableTy varaTy];[mkNullableTy varaTy]], v_bool_ty)) 
  let v_not_equals_operator_info             = makeIntrinsicValRef(fslib_MFOperators_nleref,                   CompileOpName "<>"                     , None                 , None          , [vara],     mk_rel_sig varaTy) 
  let v_less_than_operator_info              = makeIntrinsicValRef(fslib_MFOperators_nleref,                   CompileOpName "<"                      , None                 , None          , [vara],     mk_rel_sig varaTy) 
  let v_less_than_or_equals_operator_info    = makeIntrinsicValRef(fslib_MFOperators_nleref,                   CompileOpName "<="                     , None                 , None          , [vara],     mk_rel_sig varaTy) 
  let v_greater_than_operator_info           = makeIntrinsicValRef(fslib_MFOperators_nleref,                   CompileOpName ">"                      , None                 , None          , [vara],     mk_rel_sig varaTy) 
  let v_greater_than_or_equals_operator_info = makeIntrinsicValRef(fslib_MFOperators_nleref,                   CompileOpName ">="                     , None                 , None          , [vara],     mk_rel_sig varaTy) 
  
  let v_enumOfValue_info                     = makeIntrinsicValRef(fslib_MFLanguagePrimitives_nleref,          "EnumOfValue"                          , None                 , None          , [vara; varb],     ([[varaTy]], varbTy)) 
  
  let v_generic_comparison_withc_outer_info = makeIntrinsicValRef(fslib_MFLanguagePrimitives_nleref,           "GenericComparisonWithComparer"        , None                 , None          , [vara],     mk_compare_withc_sig  varaTy) 
  let v_generic_hash_withc_tuple2_info = makeIntrinsicValRef(fslib_MFHashCompare_nleref,           "FastHashTuple2"                                   , None                 , None          , [vara;varb],               mk_hash_withc_sig (decodeTupleTy tupInfoRef [varaTy; varbTy]))   
  let v_generic_hash_withc_tuple3_info = makeIntrinsicValRef(fslib_MFHashCompare_nleref,           "FastHashTuple3"                                   , None                 , None          , [vara;varb;varc],          mk_hash_withc_sig (decodeTupleTy tupInfoRef [varaTy; varbTy; varcTy]))   
  let v_generic_hash_withc_tuple4_info = makeIntrinsicValRef(fslib_MFHashCompare_nleref,           "FastHashTuple4"                                   , None                 , None          , [vara;varb;varc;vard],     mk_hash_withc_sig (decodeTupleTy tupInfoRef [varaTy; varbTy; varcTy; vardTy]))   
  let v_generic_hash_withc_tuple5_info = makeIntrinsicValRef(fslib_MFHashCompare_nleref,           "FastHashTuple5"                                   , None                 , None          , [vara;varb;varc;vard;vare], mk_hash_withc_sig (decodeTupleTy tupInfoRef [varaTy; varbTy; varcTy; vardTy; vareTy]))   
  let v_generic_equals_withc_tuple2_info = makeIntrinsicValRef(fslib_MFHashCompare_nleref,           "FastEqualsTuple2"                               , None                 , None          , [vara;varb],               mk_equality_withc_sig (decodeTupleTy tupInfoRef [varaTy; varbTy]))   
  let v_generic_equals_withc_tuple3_info = makeIntrinsicValRef(fslib_MFHashCompare_nleref,           "FastEqualsTuple3"                               , None                 , None          , [vara;varb;varc],          mk_equality_withc_sig (decodeTupleTy tupInfoRef [varaTy; varbTy; varcTy]))   
  let v_generic_equals_withc_tuple4_info = makeIntrinsicValRef(fslib_MFHashCompare_nleref,           "FastEqualsTuple4"                               , None                 , None          , [vara;varb;varc;vard],     mk_equality_withc_sig (decodeTupleTy tupInfoRef [varaTy; varbTy; varcTy; vardTy]))   
  let v_generic_equals_withc_tuple5_info = makeIntrinsicValRef(fslib_MFHashCompare_nleref,           "FastEqualsTuple5"                               , None                 , None          , [vara;varb;varc;vard;vare], mk_equality_withc_sig (decodeTupleTy tupInfoRef [varaTy; varbTy; varcTy; vardTy; vareTy]))   

  let v_generic_compare_withc_tuple2_info = makeIntrinsicValRef(fslib_MFHashCompare_nleref,           "FastCompareTuple2"                             , None                 , None          , [vara;varb],               mk_compare_withc_sig (decodeTupleTy tupInfoRef [varaTy; varbTy]))   
  let v_generic_compare_withc_tuple3_info = makeIntrinsicValRef(fslib_MFHashCompare_nleref,           "FastCompareTuple3"                             , None                 , None          , [vara;varb;varc],          mk_compare_withc_sig (decodeTupleTy tupInfoRef [varaTy; varbTy; varcTy]))   
  let v_generic_compare_withc_tuple4_info = makeIntrinsicValRef(fslib_MFHashCompare_nleref,           "FastCompareTuple4"                             , None                 , None          , [vara;varb;varc;vard],     mk_compare_withc_sig (decodeTupleTy tupInfoRef [varaTy; varbTy; varcTy; vardTy]))   
  let v_generic_compare_withc_tuple5_info = makeIntrinsicValRef(fslib_MFHashCompare_nleref,           "FastCompareTuple5"                             , None                 , None          , [vara;varb;varc;vard;vare], mk_compare_withc_sig (decodeTupleTy tupInfoRef [varaTy; varbTy; varcTy; vardTy; vareTy]))   


  let v_generic_equality_er_outer_info             = makeIntrinsicValRef(fslib_MFLanguagePrimitives_nleref,    "GenericEqualityER"                    , None                 , None          , [vara],     mk_rel_sig varaTy) 
  let v_get_generic_comparer_info               = makeIntrinsicValRef(fslib_MFLanguagePrimitives_nleref,       "GenericComparer"                      , None                 , None          , [],         ([], v_IComparer_ty)) 
  let v_get_generic_er_equality_comparer_info      = makeIntrinsicValRef(fslib_MFLanguagePrimitives_nleref,    "GenericEqualityERComparer"            , None                 , None          , [],         ([], v_IEqualityComparer_ty)) 
  let v_get_generic_per_equality_comparer_info  = makeIntrinsicValRef(fslib_MFLanguagePrimitives_nleref,       "GenericEqualityComparer"              , None                 , None          , [],         ([], v_IEqualityComparer_ty)) 
  let v_generic_equality_withc_outer_info       = makeIntrinsicValRef(fslib_MFLanguagePrimitives_nleref,       "GenericEqualityWithComparer"          , None                 , None          , [vara],     mk_equality_withc_sig varaTy)
  let v_generic_hash_withc_outer_info           = makeIntrinsicValRef(fslib_MFLanguagePrimitives_nleref,       "GenericHashWithComparer"              , None                 , None          , [vara],     mk_hash_withc_sig varaTy)

  let v_generic_equality_er_inner_info         = makeIntrinsicValRef(fslib_MFHashCompare_nleref,               "GenericEqualityERIntrinsic"           , None                 , None          , [vara],     mk_rel_sig varaTy)
  let v_generic_equality_per_inner_info     = makeIntrinsicValRef(fslib_MFHashCompare_nleref,                  "GenericEqualityIntrinsic"             , None                 , None          , [vara],     mk_rel_sig varaTy)
  let v_generic_equality_withc_inner_info   = makeIntrinsicValRef(fslib_MFHashCompare_nleref,                  "GenericEqualityWithComparerIntrinsic" , None                 , None          , [vara],     mk_equality_withc_sig varaTy)
  let v_generic_comparison_inner_info       = makeIntrinsicValRef(fslib_MFHashCompare_nleref,                  "GenericComparisonIntrinsic"           , None                 , None          , [vara],     mk_compare_sig varaTy)
  let v_generic_comparison_withc_inner_info = makeIntrinsicValRef(fslib_MFHashCompare_nleref,                  "GenericComparisonWithComparerIntrinsic", None                , None          , [vara],     mk_compare_withc_sig varaTy)

  let v_generic_hash_inner_info = makeIntrinsicValRef(fslib_MFHashCompare_nleref,                              "GenericHashIntrinsic"                 , None                 , None          , [vara],     mk_hash_sig varaTy)
  let v_generic_hash_withc_inner_info = makeIntrinsicValRef(fslib_MFHashCompare_nleref,                        "GenericHashWithComparerIntrinsic"     , None                 , None          , [vara],     mk_hash_withc_sig  varaTy)
  
  let v_create_instance_info       = makeIntrinsicValRef(fslib_MFIntrinsicFunctions_nleref,                    "CreateInstance"                       , None                 , None          , [vara],     ([[v_unit_ty]], varaTy))
  let v_unbox_info                 = makeIntrinsicValRef(fslib_MFIntrinsicFunctions_nleref,                    "UnboxGeneric"                         , None                 , None          , [vara],     ([[v_obj_ty]], varaTy))

  let v_unbox_fast_info            = makeIntrinsicValRef(fslib_MFIntrinsicFunctions_nleref,                    "UnboxFast"                            , None                 , None          , [vara],     ([[v_obj_ty]], varaTy))
  let v_istype_info                = makeIntrinsicValRef(fslib_MFIntrinsicFunctions_nleref,                    "TypeTestGeneric"                      , None                 , None          , [vara],     ([[v_obj_ty]], v_bool_ty)) 
  let v_istype_fast_info           = makeIntrinsicValRef(fslib_MFIntrinsicFunctions_nleref,                    "TypeTestFast"                         , None                 , None          , [vara],     ([[v_obj_ty]], v_bool_ty)) 

  let v_dispose_info               = makeIntrinsicValRef(fslib_MFIntrinsicFunctions_nleref,                    "Dispose"                              , None                 , None          , [vara],     ([[varaTy]], v_unit_ty))

  let v_getstring_info             = makeIntrinsicValRef(fslib_MFIntrinsicFunctions_nleref,                    "GetString"                            , None                 , None          , [],         ([[v_string_ty];[v_int_ty]], v_char_ty))

  let v_reference_equality_inner_info = makeIntrinsicValRef(fslib_MFHashCompare_nleref,                        "PhysicalEqualityIntrinsic"            , None                 , None          , [vara],     mk_rel_sig varaTy)  

  let v_bitwise_or_info            = makeIntrinsicValRef(fslib_MFOperators_nleref,                             "op_BitwiseOr"                         , None                 , None          , [vara],     mk_binop_ty varaTy)  
  let v_bitwise_and_info           = makeIntrinsicValRef(fslib_MFOperators_nleref,                             "op_BitwiseAnd"                        , None                 , None          , [vara],     mk_binop_ty varaTy)  
  let v_bitwise_xor_info           = makeIntrinsicValRef(fslib_MFOperators_nleref,                             "op_ExclusiveOr"                       , None                 , None          , [vara],     mk_binop_ty varaTy)  
  let v_bitwise_unary_not_info     = makeIntrinsicValRef(fslib_MFOperators_nleref,                             "op_LogicalNot"                        , None                 , None          , [vara],     mk_unop_ty varaTy)  
  let v_bitwise_shift_left_info    = makeIntrinsicValRef(fslib_MFOperators_nleref,                             "op_LeftShift"                         , None                 , None          , [vara],     mk_shiftop_ty varaTy)  
  let v_bitwise_shift_right_info   = makeIntrinsicValRef(fslib_MFOperators_nleref,                             "op_RightShift"                        , None                 , None          , [vara],     mk_shiftop_ty varaTy)  
  let v_unchecked_addition_info    = makeIntrinsicValRef(fslib_MFOperators_nleref,                             "op_Addition"                          , None                 , None          , [vara;varb;varc],     mk_binop_ty3 varaTy varbTy  varcTy)  
  let v_unchecked_subtraction_info = makeIntrinsicValRef(fslib_MFOperators_nleref,                             "op_Subtraction"                       , None                 , None          , [vara;varb;varc],     mk_binop_ty3 varaTy varbTy  varcTy)  
  let v_unchecked_multiply_info    = makeIntrinsicValRef(fslib_MFOperators_nleref,                             "op_Multiply"                          , None                 , None          , [vara;varb;varc],     mk_binop_ty3 varaTy varbTy  varcTy)  
  let v_unchecked_division_info    = makeIntrinsicValRef(fslib_MFOperators_nleref,                             "op_Division"                          , None                 , None          , [vara;varb;varc],     mk_binop_ty3 varaTy varbTy  varcTy)  
  let v_unchecked_modulus_info     = makeIntrinsicValRef(fslib_MFOperators_nleref,                             "op_Modulus"                           , None                 , None          , [vara;varb;varc],     mk_binop_ty3 varaTy varbTy  varcTy)  
  let v_unchecked_unary_plus_info  = makeIntrinsicValRef(fslib_MFOperators_nleref,                             "op_UnaryPlus"                         , None                 , None          , [vara],     mk_unop_ty varaTy)  
  let v_unchecked_unary_minus_info = makeIntrinsicValRef(fslib_MFOperators_nleref,                             "op_UnaryNegation"                     , None                 , None          , [vara],     mk_unop_ty varaTy)  
  let v_unchecked_unary_not_info   = makeIntrinsicValRef(fslib_MFOperators_nleref,                             "not"                                  , None                 , Some "Not"    , [],     mk_unop_ty v_bool_ty)  

  let v_checked_addition_info      = makeIntrinsicValRef(fslib_MFOperatorsChecked_nleref,                      "op_Addition"                          , None                 , None          , [vara;varb;varc],     mk_binop_ty3 varaTy varbTy  varcTy)  
  let v_checked_subtraction_info   = makeIntrinsicValRef(fslib_MFOperatorsChecked_nleref,                      "op_Subtraction"                       , None                 , None          , [vara;varb;varc],     mk_binop_ty3 varaTy varbTy  varcTy)  
  let v_checked_multiply_info      = makeIntrinsicValRef(fslib_MFOperatorsChecked_nleref,                      "op_Multiply"                          , None                 , None          , [vara;varb;varc],     mk_binop_ty3 varaTy varbTy  varcTy)  
  let v_checked_unary_minus_info   = makeIntrinsicValRef(fslib_MFOperatorsChecked_nleref,                      "op_UnaryNegation"                     , None                 , None          , [vara],     mk_unop_ty varaTy)  

  let v_byte_checked_info          = makeIntrinsicValRef(fslib_MFOperatorsChecked_nleref,                      "byte"                                 , None                 , Some "ToByte",    [vara],   ([[varaTy]], v_byte_ty)) 
  let v_sbyte_checked_info         = makeIntrinsicValRef(fslib_MFOperatorsChecked_nleref,                      "sbyte"                                , None                 , Some "ToSByte",   [vara],   ([[varaTy]], v_sbyte_ty)) 
  let v_int16_checked_info         = makeIntrinsicValRef(fslib_MFOperatorsChecked_nleref,                      "int16"                                , None                 , Some "ToInt16",   [vara],   ([[varaTy]], v_int16_ty)) 
  let v_uint16_checked_info        = makeIntrinsicValRef(fslib_MFOperatorsChecked_nleref,                      "uint16"                               , None                 , Some "ToUInt16",  [vara],   ([[varaTy]], v_uint16_ty)) 
  let v_int_checked_info           = makeIntrinsicValRef(fslib_MFOperatorsChecked_nleref,                      "int"                                  , None                 , Some "ToInt",     [vara],   ([[varaTy]], v_int_ty)) 
  let v_int32_checked_info         = makeIntrinsicValRef(fslib_MFOperatorsChecked_nleref,                      "int32"                                , None                 , Some "ToInt32",   [vara],   ([[varaTy]], v_int32_ty)) 
  let v_uint32_checked_info        = makeIntrinsicValRef(fslib_MFOperatorsChecked_nleref,                      "uint32"                               , None                 , Some "ToUInt32",  [vara],   ([[varaTy]], v_uint32_ty)) 
  let v_int64_checked_info         = makeIntrinsicValRef(fslib_MFOperatorsChecked_nleref,                      "int64"                                , None                 , Some "ToInt64",   [vara],   ([[varaTy]], v_int64_ty)) 
  let v_uint64_checked_info        = makeIntrinsicValRef(fslib_MFOperatorsChecked_nleref,                      "uint64"                               , None                 , Some "ToUInt64",  [vara],   ([[varaTy]], v_uint64_ty)) 
  let v_nativeint_checked_info     = makeIntrinsicValRef(fslib_MFOperatorsChecked_nleref,                      "nativeint"                            , None                 , Some "ToIntPtr",  [vara],   ([[varaTy]], v_nativeint_ty)) 
  let v_unativeint_checked_info    = makeIntrinsicValRef(fslib_MFOperatorsChecked_nleref,                      "unativeint"                           , None                 , Some "ToUIntPtr", [vara],   ([[varaTy]], v_unativeint_ty))

  let v_byte_operator_info         = makeIntrinsicValRef(fslib_MFOperators_nleref,                             "byte"                                 , None                 , Some "ToByte",    [vara],   ([[varaTy]], v_byte_ty)) 
  let v_sbyte_operator_info        = makeIntrinsicValRef(fslib_MFOperators_nleref,                             "sbyte"                                , None                 , Some "ToSByte",   [vara],   ([[varaTy]], v_sbyte_ty)) 
  let v_int16_operator_info        = makeIntrinsicValRef(fslib_MFOperators_nleref,                             "int16"                                , None                 , Some "ToInt16",   [vara],   ([[varaTy]], v_int16_ty)) 
  let v_uint16_operator_info       = makeIntrinsicValRef(fslib_MFOperators_nleref,                             "uint16"                               , None                 , Some "ToUInt16",  [vara],   ([[varaTy]], v_uint16_ty)) 
  let v_int_operator_info          = makeIntrinsicValRef(fslib_MFOperators_nleref,                             "int"                                  , None                 , Some "ToInt",     [vara],   ([[varaTy]], v_int_ty)) 
  let v_int32_operator_info        = makeIntrinsicValRef(fslib_MFOperators_nleref,                             "int32"                                , None                 , Some "ToInt32",   [vara],   ([[varaTy]], v_int32_ty)) 
  let v_uint32_operator_info       = makeIntrinsicValRef(fslib_MFOperators_nleref,                             "uint32"                               , None                 , Some "ToUInt32",  [vara],   ([[varaTy]], v_uint32_ty)) 
  let v_int64_operator_info        = makeIntrinsicValRef(fslib_MFOperators_nleref,                             "int64"                                , None                 , Some "ToInt64",   [vara],   ([[varaTy]], v_int64_ty)) 
  let v_uint64_operator_info       = makeIntrinsicValRef(fslib_MFOperators_nleref,                             "uint64"                               , None                 , Some "ToUInt64",  [vara],   ([[varaTy]], v_uint64_ty)) 
  let v_float32_operator_info      = makeIntrinsicValRef(fslib_MFOperators_nleref,                             "float32"                              , None                 , Some "ToSingle",  [vara],   ([[varaTy]], v_float32_ty)) 
  let v_float_operator_info        = makeIntrinsicValRef(fslib_MFOperators_nleref,                             "float"                                , None                 , Some "ToDouble",  [vara],   ([[varaTy]], v_float_ty)) 
  let v_nativeint_operator_info    = makeIntrinsicValRef(fslib_MFOperators_nleref,                             "nativeint"                            , None                 , Some "ToIntPtr",  [vara],   ([[varaTy]], v_nativeint_ty)) 
  let v_unativeint_operator_info   = makeIntrinsicValRef(fslib_MFOperators_nleref,                             "unativeint"                           , None                 , Some "ToUIntPtr", [vara],   ([[varaTy]], v_unativeint_ty))

  let v_char_operator_info         = makeIntrinsicValRef(fslib_MFOperators_nleref,                             "char"                                 , None                 , Some "ToChar",    [vara],   ([[varaTy]], v_char_ty)) 
  let v_enum_operator_info         = makeIntrinsicValRef(fslib_MFOperators_nleref,                             "enum"                                 , None                 , Some "ToEnum",    [vara],   ([[varaTy]], v_enum_ty)) 

  let v_hash_info                  = makeIntrinsicValRef(fslib_MFOperators_nleref,                             "hash"                                 , None                 , Some "Hash"   , [vara],     ([[varaTy]], v_int_ty))
  let v_box_info                   = makeIntrinsicValRef(fslib_MFOperators_nleref,                             "box"                                  , None                 , Some "Box"    , [vara],     ([[varaTy]], v_obj_ty))
  let v_isnull_info                = makeIntrinsicValRef(fslib_MFOperators_nleref,                             "isNull"                               , None                 , Some "IsNull" , [vara],     ([[varaTy]], v_bool_ty))
  let v_isnotnull_info             = makeIntrinsicValRef(fslib_MFOperators_nleref,                             "isNotNull"                            , None                 , Some "IsNotNull" , [vara],  ([[varaTy]], v_bool_ty))
  let v_raise_info                 = makeIntrinsicValRef(fslib_MFOperators_nleref,                             "raise"                                , None                 , Some "Raise"  , [vara],     ([[mkSysNonGenericTy sys "Exception"]], varaTy))  
  let v_failwith_info              = makeIntrinsicValRef(fslib_MFOperators_nleref,                             "failwith"                             , None                 , Some "FailWith" , [vara],   ([[v_string_ty]], varaTy))  
  let v_invalid_arg_info           = makeIntrinsicValRef(fslib_MFOperators_nleref,                             "invalidArg"                           , None                 , Some "InvalidArg" , [vara], ([[v_string_ty]; [v_string_ty]], varaTy))  
  let v_null_arg_info              = makeIntrinsicValRef(fslib_MFOperators_nleref,                             "nullArg"                              , None                 , Some "NullArg" , [vara],    ([[v_string_ty]], varaTy))  
  let v_invalid_op_info            = makeIntrinsicValRef(fslib_MFOperators_nleref,                             "invalidOp"                            , None                 , Some "InvalidOp" , [vara],  ([[v_string_ty]], varaTy))  
  let v_failwithf_info             = makeIntrinsicValRef(fslib_MFExtraTopLevelOperators_nleref,                "failwithf"                            , None                 , Some "PrintFormatToStringThenFail" , [vara;varb], ([[mk_format4_ty varaTy v_unit_ty v_string_ty v_string_ty]], varaTy))  
  
  let v_reraise_info               = makeIntrinsicValRef(fslib_MFOperators_nleref,                             "reraise"                              , None                 , Some "Reraise", [vara],     ([[v_unit_ty]], varaTy))
  let v_typeof_info                = makeIntrinsicValRef(fslib_MFOperators_nleref,                             "typeof"                               , None                 , Some "TypeOf" , [vara],     ([], v_system_Type_ty))  
  let v_methodhandleof_info        = makeIntrinsicValRef(fslib_MFOperators_nleref,                             "methodhandleof"                       , None                 , Some "MethodHandleOf", [vara;varb], ([[varaTy --> varbTy]], v_system_RuntimeMethodHandle_ty))
  let v_sizeof_info                = makeIntrinsicValRef(fslib_MFOperators_nleref,                             "sizeof"                               , None                 , Some "SizeOf" , [vara],     ([], v_int_ty))  
  let v_unchecked_defaultof_info   = makeIntrinsicValRef(fslib_MFOperatorsUnchecked_nleref,                    "defaultof"                            , None                 , Some "DefaultOf", [vara],     ([], varaTy))  
  let v_typedefof_info             = makeIntrinsicValRef(fslib_MFOperators_nleref,                             "typedefof"                            , None                 , Some "TypeDefOf", [vara],     ([], v_system_Type_ty))  
  let v_range_op_info              = makeIntrinsicValRef(fslib_MFOperators_nleref,                             "op_Range"                             , None                 , None          , [vara],     ([[varaTy];[varaTy]], mkSeqTy varaTy))
  let v_range_step_op_info         = makeIntrinsicValRef(fslib_MFOperators_nleref,                             "op_RangeStep"                         , None                 , None          , [vara;varb], ([[varaTy];[varbTy];[varaTy]], mkSeqTy varaTy))
  let v_range_int32_op_info        = makeIntrinsicValRef(fslib_MFOperatorIntrinsics_nleref,                    "RangeInt32"                           , None                 , None          , [],     ([[v_int_ty];[v_int_ty];[v_int_ty]], mkSeqTy v_int_ty))

  let v_array_length_info          = makeIntrinsicValRef(fslib_MFArrayModule_nleref,                           "length"                               , None                 , Some "Length" , [vara],     ([[mkArrayType 1 varaTy]], v_int_ty))
  let v_array_get_info             = makeIntrinsicValRef(fslib_MFIntrinsicFunctions_nleref,                    "GetArray"                             , None                 , None          , [vara],     ([[mkArrayType 1 varaTy]; [v_int_ty]], varaTy))
  let v_array2D_get_info           = makeIntrinsicValRef(fslib_MFIntrinsicFunctions_nleref,                    "GetArray2D"                           , None                 , None          , [vara],     ([[mkArrayType 2 varaTy];[v_int_ty]; [v_int_ty]], varaTy))  
  let v_array3D_get_info           = makeIntrinsicValRef(fslib_MFIntrinsicFunctions_nleref,                    "GetArray3D"                           , None                 , None          , [vara],     ([[mkArrayType 3 varaTy];[v_int_ty]; [v_int_ty]; [v_int_ty]], varaTy))
  let v_array4D_get_info           = makeIntrinsicValRef(fslib_MFIntrinsicFunctions_nleref,                    "GetArray4D"                           , None                 , None          , [vara],     ([[mkArrayType 4 varaTy];[v_int_ty]; [v_int_ty]; [v_int_ty]; [v_int_ty]], varaTy))
  let v_array_set_info             = makeIntrinsicValRef(fslib_MFIntrinsicFunctions_nleref,                    "SetArray"                             , None                 , None          , [vara],     ([[mkArrayType 1 varaTy]; [v_int_ty]; [varaTy]], v_unit_ty))
  let v_array2D_set_info           = makeIntrinsicValRef(fslib_MFIntrinsicFunctions_nleref,                    "SetArray2D"                           , None                 , None          , [vara],     ([[mkArrayType 2 varaTy];[v_int_ty]; [v_int_ty]; [varaTy]], v_unit_ty))
  let v_array3D_set_info           = makeIntrinsicValRef(fslib_MFIntrinsicFunctions_nleref,                    "SetArray3D"                           , None                 , None          , [vara],     ([[mkArrayType 3 varaTy];[v_int_ty]; [v_int_ty]; [v_int_ty]; [varaTy]], v_unit_ty))
  let v_array4D_set_info           = makeIntrinsicValRef(fslib_MFIntrinsicFunctions_nleref,                    "SetArray4D"                           , None                 , None          , [vara],     ([[mkArrayType 4 varaTy];[v_int_ty]; [v_int_ty]; [v_int_ty]; [v_int_ty]; [varaTy]], v_unit_ty))

  let v_nativeptr_tobyref_info     = makeIntrinsicValRef(fslib_MFNativePtrModule_nleref,                       "toByRef"                              , None                 , Some "ToByRefInlined", [vara], ([[mkNativePtrTy varaTy]], mkByrefTy varaTy))  

  let v_seq_collect_info           = makeIntrinsicValRef(fslib_MFSeqModule_nleref,                             "collect"                              , None                 , Some "Collect", [vara;varb;varc], ([[varaTy --> varbTy]; [mkSeqTy varaTy]], mkSeqTy varcTy))  
  let v_seq_delay_info             = makeIntrinsicValRef(fslib_MFSeqModule_nleref,                             "delay"                                , None                 , Some "Delay"  , [varb],     ([[v_unit_ty --> mkSeqTy varbTy]], mkSeqTy varbTy)) 
  let v_seq_append_info            = makeIntrinsicValRef(fslib_MFSeqModule_nleref,                             "append"                               , None                 , Some "Append" , [varb],     ([[mkSeqTy varbTy]; [mkSeqTy varbTy]], mkSeqTy varbTy))  
  let v_seq_using_info             = makeIntrinsicValRef(fslib_MFRuntimeHelpers_nleref,                        "EnumerateUsing"                       , None                 , None          , [vara;varb;varc], ([[varaTy];[(varaTy --> varbTy)]], mkSeqTy varcTy))
  let v_seq_generated_info         = makeIntrinsicValRef(fslib_MFRuntimeHelpers_nleref,                        "EnumerateWhile"                       , None                 , None          , [varb],     ([[v_unit_ty --> v_bool_ty]; [mkSeqTy varbTy]], mkSeqTy varbTy))
  let v_seq_finally_info           = makeIntrinsicValRef(fslib_MFRuntimeHelpers_nleref,                        "EnumerateThenFinally"                 , None                 , None          , [varb],     ([[mkSeqTy varbTy]; [v_unit_ty --> v_unit_ty]], mkSeqTy varbTy))
  let v_seq_of_functions_info      = makeIntrinsicValRef(fslib_MFRuntimeHelpers_nleref,                        "EnumerateFromFunctions"               , None                 , None          , [vara;varb], ([[v_unit_ty --> varaTy]; [varaTy --> v_bool_ty]; [varaTy --> varbTy]], mkSeqTy varbTy))  
  let v_create_event_info          = makeIntrinsicValRef(fslib_MFRuntimeHelpers_nleref,                        "CreateEvent"                          , None                 , None          , [vara;varb], ([[varaTy --> v_unit_ty]; [varaTy --> v_unit_ty]; [(v_obj_ty --> (varbTy --> v_unit_ty)) --> varaTy]], TType_app (v_fslib_IEvent2_tcr, [varaTy;varbTy])))
  let v_seq_to_array_info          = makeIntrinsicValRef(fslib_MFSeqModule_nleref,                             "toArray"                              , None                 , Some "ToArray", [varb],     ([[mkSeqTy varbTy]], mkArrayType 1 varbTy))  
  let v_seq_to_list_info           = makeIntrinsicValRef(fslib_MFSeqModule_nleref,                             "toList"                               , None                 , Some "ToList" , [varb],     ([[mkSeqTy varbTy]], mkListTy varbTy))
  let v_seq_map_info               = makeIntrinsicValRef(fslib_MFSeqModule_nleref,                             "map"                                  , None                 , Some "Map"    , [vara;varb], ([[varaTy --> varbTy]; [mkSeqTy varaTy]], mkSeqTy varbTy))
  let v_seq_singleton_info         = makeIntrinsicValRef(fslib_MFSeqModule_nleref,                             "singleton"                            , None                 , Some "Singleton"              , [vara],     ([[varaTy]], mkSeqTy varaTy))
  let v_seq_empty_info             = makeIntrinsicValRef(fslib_MFSeqModule_nleref,                             "empty"                                , None                 , Some "Empty"                  , [vara],     ([], mkSeqTy varaTy))
  let v_new_format_info            = makeIntrinsicValRef(fslib_MFCore_nleref,                                  ".ctor"                                , Some "PrintfFormat`5", None                          , [vara;varb;varc;vard;vare], ([[v_string_ty]], mkPrintfFormatTy varaTy varbTy varcTy vardTy vareTy))  
  let v_sprintf_info               = makeIntrinsicValRef(fslib_MFExtraTopLevelOperators_nleref,                "sprintf"                              , None                 , Some "PrintFormatToStringThen", [vara],     ([[mk_format4_ty varaTy v_unit_ty v_string_ty v_string_ty]], varaTy))  
  let v_lazy_force_info            = makeIntrinsicValRef(fslib_MFLazyExtensions_nleref,                        "Force"                                , Some "Lazy`1"        , None                          , [vara],     ([[mkLazyTy varaTy]; []], varaTy))
  let v_lazy_create_info           = makeIntrinsicValRef(fslib_MFLazyExtensions_nleref,                        "Create"                               , Some "Lazy`1"        , None                          , [vara],     ([[v_unit_ty --> varaTy]], mkLazyTy varaTy))

  let v_seq_info                   = makeIntrinsicValRef(fslib_MFOperators_nleref,                             "seq"                                  , None                 , Some "CreateSequence"         , [vara],     ([[mkSeqTy varaTy]], mkSeqTy varaTy))
  let v_refcell_info               = makeIntrinsicValRef(fslib_MFCore_nleref,                                  "ref"                                  , Some "FSharpRef`1"   , None                          , [vara],     ([[mkRefCellTy varaTy]; []], varaTy))
  let v_splice_expr_info           = makeIntrinsicValRef(fslib_MFExtraTopLevelOperators_nleref,                "op_Splice"                            , None                 , None                          , [vara],     ([[mkQuotedExprTy varaTy]], varaTy))
  let v_splice_raw_expr_info       = makeIntrinsicValRef(fslib_MFExtraTopLevelOperators_nleref,                "op_SpliceUntyped"                     , None                 , None                          , [vara],     ([[mkRawQuotedExprTy]], varaTy))
  let v_new_decimal_info           = makeIntrinsicValRef(fslib_MFIntrinsicFunctions_nleref,                    "MakeDecimal"                          , None                 , None                          , [],         ([[v_int_ty]; [v_int_ty]; [v_int_ty]; [v_bool_ty]; [v_byte_ty]], v_decimal_ty))
  let v_deserialize_quoted_FSharp_20_plus_info    = makeIntrinsicValRef(fslib_MFQuotations_nleref,             "Deserialize"                          , Some "Expr"          , None                          , [],          ([[v_system_Type_ty ;mkListTy v_system_Type_ty ;mkListTy mkRawQuotedExprTy ; mkArrayType 1 v_byte_ty]], mkRawQuotedExprTy ))
  let v_deserialize_quoted_FSharp_40_plus_info    = makeIntrinsicValRef(fslib_MFQuotations_nleref,             "Deserialize40"                        , Some "Expr"          , None                          , [],          ([[v_system_Type_ty ;mkArrayType 1 v_system_Type_ty; mkArrayType 1 v_system_Type_ty; mkArrayType 1 mkRawQuotedExprTy; mkArrayType 1 v_byte_ty]], mkRawQuotedExprTy ))
  let v_call_with_witnesses_info   = makeIntrinsicValRef(fslib_MFQuotations_nleref,                            "CallWithWitnesses"                    , Some "Expr"          , None                          , [],         ([[v_system_Reflection_MethodInfo_ty; v_system_Reflection_MethodInfo_ty; mkListTy mkRawQuotedExprTy; mkListTy mkRawQuotedExprTy]], mkRawQuotedExprTy))
  let v_cast_quotation_info        = makeIntrinsicValRef(fslib_MFQuotations_nleref,                            "Cast"                                 , Some "Expr"          , None                          , [vara],      ([[mkRawQuotedExprTy]], mkQuotedExprTy varaTy))
  let v_lift_value_info            = makeIntrinsicValRef(fslib_MFQuotations_nleref,                            "Value"                                , Some "Expr"          , None                          , [vara],      ([[varaTy]], mkRawQuotedExprTy))
  let v_lift_value_with_name_info  = makeIntrinsicValRef(fslib_MFQuotations_nleref,                            "ValueWithName"                        , Some "Expr"          , None                          , [vara],      ([[varaTy; v_string_ty]], mkRawQuotedExprTy))
  let v_lift_value_with_defn_info  = makeIntrinsicValRef(fslib_MFQuotations_nleref,                            "WithValue"                            , Some "Expr"          , None                          , [vara],      ([[varaTy; mkQuotedExprTy varaTy]], mkQuotedExprTy varaTy))
  let v_query_value_info           = makeIntrinsicValRef(fslib_MFExtraTopLevelOperators_nleref,                "query"                                , None                 , None                          , [],      ([], mkQueryBuilderTy) )
  let v_query_run_value_info       = makeIntrinsicValRef(fslib_MFQueryRunExtensionsLowPriority_nleref,         "Run"                                  , Some "QueryBuilder"  , None                          , [vara],      ([[mkQueryBuilderTy];[mkQuotedExprTy varaTy]], varaTy) )
  let v_query_run_enumerable_info  = makeIntrinsicValRef(fslib_MFQueryRunExtensionsHighPriority_nleref,        "Run"                                  , Some "QueryBuilder"  , None                          , [vara],      ([[mkQueryBuilderTy];[mkQuotedExprTy (mkQuerySourceTy varaTy (mkNonGenericTy v_tcref_System_Collections_IEnumerable)) ]], mkSeqTy varaTy) )
  let v_query_for_value_info       = makeIntrinsicValRef(fslib_MFLinq_nleref,                                  "For"                                  , Some "QueryBuilder"  , None                          , [vara; vard; varb; vare], ([[mkQueryBuilderTy];[mkQuerySourceTy varaTy vardTy;varaTy --> mkQuerySourceTy varbTy vareTy]], mkQuerySourceTy varbTy vardTy) )
  let v_query_select_value_info    = makeIntrinsicValRef(fslib_MFLinq_nleref,                                  "Select"                               , Some "QueryBuilder"  , None                          , [vara; vare; varb], ([[mkQueryBuilderTy];[mkQuerySourceTy varaTy vareTy;varaTy --> varbTy]], mkQuerySourceTy varbTy vareTy) )
  let v_query_yield_value_info     = makeIntrinsicValRef(fslib_MFLinq_nleref,                                  "Yield"                                , Some "QueryBuilder"  , None                          , [vara; vare],      ([[mkQueryBuilderTy];[varaTy]], mkQuerySourceTy varaTy vareTy) )
  let v_query_yield_from_value_info = makeIntrinsicValRef(fslib_MFLinq_nleref,                                 "YieldFrom"                            , Some "QueryBuilder"  , None                          , [vara; vare],      ([[mkQueryBuilderTy];[mkQuerySourceTy varaTy vareTy]], mkQuerySourceTy varaTy vareTy) )
  let v_query_source_info          = makeIntrinsicValRef(fslib_MFLinq_nleref,                                  "Source"                               , Some "QueryBuilder"  , None                          , [vara],      ([[mkQueryBuilderTy];[mkSeqTy varaTy ]], mkQuerySourceTy varaTy (mkNonGenericTy v_tcref_System_Collections_IEnumerable)) )
  let v_query_source_as_enum_info  = makeIntrinsicValRef(fslib_MFLinq_nleref,                                  "get_Source"                           , Some "QuerySource`2" , None                          , [vara; vare],      ([[mkQuerySourceTy varaTy vareTy];[]], mkSeqTy varaTy) )
  let v_new_query_source_info     = makeIntrinsicValRef(fslib_MFLinq_nleref,                                  ".ctor"                                 , Some "QuerySource`2" , None                          , [vara; vare],      ([[mkSeqTy varaTy]], mkQuerySourceTy varaTy vareTy) )
  let v_query_where_value_info     = makeIntrinsicValRef(fslib_MFLinq_nleref,                                  "Where"                                , Some "QueryBuilder"  , None                          , [vara; vare],      ([[mkQueryBuilderTy];[mkQuerySourceTy varaTy vareTy;varaTy --> v_bool_ty]], mkQuerySourceTy varaTy vareTy) )
  let v_query_zero_value_info      = makeIntrinsicValRef(fslib_MFLinq_nleref,                                  "Zero"                                 , Some "QueryBuilder"  , None                          , [vara; vare],      ([[mkQueryBuilderTy];[]], mkQuerySourceTy varaTy vareTy) )
  let v_fail_init_info             = makeIntrinsicValRef(fslib_MFIntrinsicFunctions_nleref,                    "FailInit"                             , None                 , None                          , [],      ([[v_unit_ty]], v_unit_ty))
  let v_fail_static_init_info      = makeIntrinsicValRef(fslib_MFIntrinsicFunctions_nleref,                    "FailStaticInit"                       , None                 , None                          , [],      ([[v_unit_ty]], v_unit_ty))
  let v_check_this_info            = makeIntrinsicValRef(fslib_MFIntrinsicFunctions_nleref,                    "CheckThis"                            , None                 , None                          , [vara],      ([[varaTy]], varaTy))
  let v_quote_to_linq_lambda_info  = makeIntrinsicValRef(fslib_MFLinqRuntimeHelpersQuotationConverter_nleref,  "QuotationToLambdaExpression"          , None                 , None                          , [vara],      ([[mkQuotedExprTy varaTy]], mkLinqExpressionTy varaTy))

  let tref_DebuggableAttribute = findSysILTypeRef tname_DebuggableAttribute
  let tref_CompilerGeneratedAttribute  = findSysILTypeRef tname_CompilerGeneratedAttribute

  let mutable generatedAttribsCache = [] 
  let mutable debuggerBrowsableNeverAttributeCache = None 
  let mkDebuggerNonUserCodeAttribute() = mkILCustomAttribute ilg (findSysILTypeRef tname_DebuggerNonUserCodeAttribute, [], [], [])
  let mkCompilerGeneratedAttribute () = mkILCustomAttribute ilg (tref_CompilerGeneratedAttribute, [], [], [])
  let compilerGlobalState = CompilerGlobalState()

  // Requests attributes to be added to compiler generated methods.
  let addGeneratedAttrs (attrs: ILAttributes) = 
    let attribs = 
       match generatedAttribsCache with 
       | [] -> 
           let res = [ if not noDebugData then
                        yield mkCompilerGeneratedAttribute()
                        yield mkDebuggerNonUserCodeAttribute()]
           generatedAttribsCache <- res
           res
       | res -> res
    mkILCustomAttrs (attrs.AsList @ attribs)

  let addMethodGeneratedAttrs (mdef:ILMethodDef)   = mdef.With(customAttrs   = addGeneratedAttrs mdef.CustomAttrs)
  let addPropertyGeneratedAttrs (pdef:ILPropertyDef) = pdef.With(customAttrs = addGeneratedAttrs pdef.CustomAttrs)
  let addFieldGeneratedAttrs (fdef:ILFieldDef) = fdef.With(customAttrs = addGeneratedAttrs fdef.CustomAttrs)

  let tref_DebuggerBrowsableAttribute n = 
        let typ_DebuggerBrowsableState = 
            let tref = findSysILTypeRef tname_DebuggerBrowsableState
            ILType.Value (mkILNonGenericTySpec tref)
        mkILCustomAttribute ilg (findSysILTypeRef tname_DebuggerBrowsableAttribute, [typ_DebuggerBrowsableState], [ILAttribElem.Int32 n], [])

  let mkDebuggerBrowsableNeverAttribute() = 
      match debuggerBrowsableNeverAttributeCache with
      | None ->
          let res = tref_DebuggerBrowsableAttribute 0
          debuggerBrowsableNeverAttributeCache <- Some res
          res
      | Some res -> res

  let addNeverAttrs (attrs: ILAttributes) = mkILCustomAttrs (attrs.AsList @ [mkDebuggerBrowsableNeverAttribute()])
  let addPropertyNeverAttrs (pdef:ILPropertyDef) = pdef.With(customAttrs = addNeverAttrs pdef.CustomAttrs)
  let addFieldNeverAttrs (fdef:ILFieldDef) = fdef.With(customAttrs = addNeverAttrs fdef.CustomAttrs)
  let mkDebuggerTypeProxyAttribute (ty : ILType) = mkILCustomAttribute ilg (findSysILTypeRef tname_DebuggerTypeProxyAttribute,  [ilg.typ_Type], [ILAttribElem.TypeRef (Some ty.TypeRef)], [])

  let betterTyconEntries = 
     [| "Int32"    , v_int_tcr 
        "IntPtr"   , v_nativeint_tcr 
        "UIntPtr"  , v_unativeint_tcr
        "Int16"    , v_int16_tcr 
        "Int64"    , v_int64_tcr 
        "UInt16"   , v_uint16_tcr
        "UInt32"   , v_uint32_tcr
        "UInt64"   , v_uint64_tcr
        "SByte"    , v_sbyte_tcr
        "Decimal"  , v_decimal_tcr
        "Byte"     , v_byte_tcr
        "Boolean"  , v_bool_tcr
        "String"   , v_string_tcr
        "Object"   , v_obj_tcr
        "Exception", v_exn_tcr
        "Char"     , v_char_tcr
        "Double"   , v_float_tcr
        "Single"   , v_float32_tcr |] 
            |> Array.map (fun (nm, tcr) -> 
                let ty = mkNonGenericTy tcr 
                nm, findSysTyconRef sys nm, (fun _ -> ty)) 

  let decompileTyconEntries =
        [| 
            "FSharpFunc`2" ,       v_fastFunc_tcr      , (fun tinst -> mkFunTy (List.item 0 tinst) (List.item 1 tinst))
            "Tuple`2"      ,       v_ref_tuple2_tcr    , decodeTupleTy tupInfoRef
            "Tuple`3"      ,       v_ref_tuple3_tcr    , decodeTupleTy tupInfoRef
            "Tuple`4"      ,       v_ref_tuple4_tcr    , decodeTupleTy tupInfoRef
            "Tuple`5"      ,       v_ref_tuple5_tcr    , decodeTupleTy tupInfoRef
            "Tuple`6"      ,       v_ref_tuple6_tcr    , decodeTupleTy tupInfoRef
            "Tuple`7"      ,       v_ref_tuple7_tcr    , decodeTupleTy tupInfoRef
            "Tuple`8"      ,       v_ref_tuple8_tcr    , decodeTupleTyIfPossible v_ref_tuple8_tcr tupInfoRef
            "ValueTuple`2" ,       v_struct_tuple2_tcr , decodeTupleTy tupInfoStruct
            "ValueTuple`3" ,       v_struct_tuple3_tcr , decodeTupleTy tupInfoStruct
            "ValueTuple`4" ,       v_struct_tuple4_tcr , decodeTupleTy tupInfoStruct
            "ValueTuple`5" ,       v_struct_tuple5_tcr , decodeTupleTy tupInfoStruct
            "ValueTuple`6" ,       v_struct_tuple6_tcr , decodeTupleTy tupInfoStruct
            "ValueTuple`7" ,       v_struct_tuple7_tcr , decodeTupleTy tupInfoStruct
            "ValueTuple`8" ,       v_struct_tuple8_tcr , decodeTupleTyIfPossible v_struct_tuple8_tcr tupInfoStruct |] 

  let betterEntries = Array.append betterTyconEntries decompileTyconEntries

  let mutable decompileTypeDict = null
  let mutable betterTypeDict1 = null
  let mutable betterTypeDict2 = null

  /// This map is indexed by stamps and lazy to avoid dereferencing while setting up the base imports. 
  let getDecompileTypeDict () = 
      match decompileTypeDict with 
      | null -> 
          let entries = decompileTyconEntries
          let t = Dictionary.newWithSize entries.Length
          for _, tcref, builder in entries do
              if tcref.CanDeref then
                  t.Add(tcref.Stamp, builder)
          decompileTypeDict <- t
          t
      | t -> t

  /// This map is for use when building FSharp.Core.dll. The backing Tycon's may not yet exist for
  /// the TyconRef's we have in our hands, hence we can't dereference them to find their stamps.
  /// So this dictionary is indexed by names. Make it lazy to avoid dereferencing while setting up the base imports. 
  let getBetterTypeDict1 () = 
      match betterTypeDict1 with 
      | null -> 
          let entries = betterEntries
          let t = Dictionary.newWithSize entries.Length
          for nm, tcref, builder in entries do
              t.Add(nm, fun tcref2 tinst2 -> if tyconRefEq tcref tcref2 then builder tinst2 else TType_app (tcref2, tinst2))
          betterTypeDict1 <- t
          t
      | t -> t

  /// This map is for use in normal times (not building FSharp.Core.dll). It is indexed by stamps
  /// and lazy to avoid dereferencing while setting up the base imports. 
  let getBetterTypeDict2 () = 
      match betterTypeDict2 with 
      | null -> 
          let entries = betterEntries
          let t = Dictionary.newWithSize entries.Length
          for _, tcref, builder in entries do
              if tcref.CanDeref then
                  t.Add(tcref.Stamp, builder)
          betterTypeDict2 <- t
          t
      | t -> t

  /// For logical purposes equate some F# types with .NET types, e.g. TType_tuple == System.Tuple/ValueTuple.
  /// Doing this normalization is a fairly performance critical piece of code as it is frequently invoked
  /// in the process of converting .NET metadata to F# internal compiler data structures (see import.fs).
  let decompileTy (tcref: EntityRef) tinst = 
      if compilingFslib then 
          // No need to decompile when compiling FSharp.Core.dll
          TType_app (tcref, tinst)
      else
          let dict = getDecompileTypeDict()
          match dict.TryGetValue tcref.Stamp with
          | true, builder -> builder tinst
          | _ -> TType_app (tcref, tinst)

  /// For cosmetic purposes "improve" some .NET types, e.g. Int32 --> int32. 
  /// Doing this normalization is a fairly performance critical piece of code as it is frequently invoked
  /// in the process of converting .NET metadata to F# internal compiler data structures (see import.fs).
  let improveTy (tcref: EntityRef) tinst = 
        if compilingFslib then 
            let dict = getBetterTypeDict1()
            match dict.TryGetValue tcref.LogicalName with
            | true, builder -> builder tcref tinst
            | _ -> TType_app (tcref, tinst)
        else
            let dict = getBetterTypeDict2()
            match dict.TryGetValue tcref.Stamp with
            | true, builder -> builder tinst
            | _ -> TType_app (tcref, tinst)


  override x.ToString() = "<TcGlobals>"
  member __.ilg=ilg
      // A table of all intrinsics that the compiler cares about
  member __.knownIntrinsics                = v_knownIntrinsics
      // A table of known modules in FSharp.Core. Not all modules are necessarily listed, but the more we list the
      // better the job we do of mapping from provided expressions back to FSharp.Core F# functions and values.
  member __.knownFSharpCoreModules         = v_knownFSharpCoreModules
  member __.compilingFslib                 = compilingFslib
  member __.mlCompatibility                = mlCompatibility
  member __.emitDebugInfoInQuotations      = emitDebugInfoInQuotations
  member __.directoryToResolveRelativePaths= directoryToResolveRelativePaths
  member __.pathMap = pathMap
  member __.unionCaseRefEq x y = primUnionCaseRefEq compilingFslib fslibCcu x y
  member __.valRefEq x y = primValRefEq compilingFslib fslibCcu x y
  member __.fslibCcu                 = fslibCcu
  member val refcell_tcr_canon    = v_refcell_tcr_canon
  member val option_tcr_canon     = mk_MFCore_tcref     fslibCcu "Option`1"
  member __.list_tcr_canon       = v_list_tcr_canon
  member val set_tcr_canon        = mk_MFCollections_tcref   fslibCcu "Set`1"
  member val map_tcr_canon        = mk_MFCollections_tcref   fslibCcu "Map`2"
  member __.lazy_tcr_canon       = lazy_tcr
  member val refcell_tcr_nice     = v_refcell_tcr_nice
  member val array_tcr_nice       = v_il_arr_tcr_map.[0]
  member __.option_tcr_nice   = v_option_tcr_nice
  member __.list_tcr_nice     = v_list_tcr_nice
  member __.lazy_tcr_nice     = v_lazy_tcr_nice
  member __.format_tcr       = v_format_tcr
  member __.expr_tcr       = v_expr_tcr
  member __.raw_expr_tcr       = v_raw_expr_tcr
  member __.nativeint_tcr  = v_nativeint_tcr
  member __.unativeint_tcr = v_unativeint_tcr
  member __.int_tcr        = v_int_tcr
  member __.int32_tcr      = v_int32_tcr
  member __.int16_tcr      = v_int16_tcr
  member __.int64_tcr      = v_int64_tcr
  member __.uint16_tcr     = v_uint16_tcr
  member __.uint32_tcr     = v_uint32_tcr
  member __.uint64_tcr     = v_uint64_tcr
  member __.sbyte_tcr      = v_sbyte_tcr
  member __.decimal_tcr    = v_decimal_tcr
  member __.date_tcr    = v_date_tcr
  member __.pdecimal_tcr   = v_pdecimal_tcr
  member __.byte_tcr       = v_byte_tcr
  member __.bool_tcr       = v_bool_tcr
  member __.unit_tcr_canon = v_unit_tcr_canon
  member __.unit_tcr_nice  = v_unit_tcr_nice
  member __.exn_tcr        = v_exn_tcr
  member __.char_tcr       = v_char_tcr
  member __.float_tcr      = v_float_tcr
  member __.float32_tcr    = v_float32_tcr
  member __.pfloat_tcr     = v_pfloat_tcr
  member __.pfloat32_tcr   = v_pfloat32_tcr
  member __.pint_tcr       = v_pint_tcr
  member __.pint8_tcr      = v_pint8_tcr
  member __.pint16_tcr     = v_pint16_tcr
  member __.pint64_tcr     = v_pint64_tcr
  member __.byref_tcr      = v_byref_tcr
  member __.byref2_tcr      = v_byref2_tcr
  member __.outref_tcr      = v_outref_tcr
  member __.inref_tcr      = v_inref_tcr
  member __.nativeptr_tcr  = v_nativeptr_tcr
  member __.voidptr_tcr  = v_voidptr_tcr
  member __.ilsigptr_tcr   = v_ilsigptr_tcr
  member __.fastFunc_tcr = v_fastFunc_tcr
  member __.tcref_IQueryable = v_tcref_IQueryable
  member __.tcref_IObservable      = v_tcref_IObservable
  member __.tcref_IObserver      = v_tcref_IObserver
  member __.fslib_IEvent2_tcr      = v_fslib_IEvent2_tcr
  member __.fslib_IDelegateEvent_tcr      = v_fslib_IDelegateEvent_tcr
  member __.seq_tcr        = v_seq_tcr
  member val seq_base_tcr = mk_MFCompilerServices_tcref fslibCcu "GeneratedSequenceBase`1"
  member val byrefkind_In_tcr =  mkNonLocalTyconRef fslib_MFByRefKinds_nleref "In"
  member val byrefkind_Out_tcr =  mkNonLocalTyconRef fslib_MFByRefKinds_nleref "Out"
  member val byrefkind_InOut_tcr =  mkNonLocalTyconRef fslib_MFByRefKinds_nleref "InOut"
  member val measureproduct_tcr = mk_MFCompilerServices_tcref fslibCcu "MeasureProduct`2"
  member val measureinverse_tcr = mk_MFCompilerServices_tcref fslibCcu "MeasureInverse`1"
  member val measureone_tcr = mk_MFCompilerServices_tcref fslibCcu "MeasureOne"
  member __.il_arr_tcr_map = v_il_arr_tcr_map
  member __.ref_tuple1_tcr     = v_ref_tuple1_tcr
  member __.ref_tuple2_tcr     = v_ref_tuple2_tcr
  member __.ref_tuple3_tcr     = v_ref_tuple3_tcr
  member __.ref_tuple4_tcr     = v_ref_tuple4_tcr
  member __.ref_tuple5_tcr     = v_ref_tuple5_tcr
  member __.ref_tuple6_tcr     = v_ref_tuple6_tcr
  member __.ref_tuple7_tcr     = v_ref_tuple7_tcr
  member __.ref_tuple8_tcr     = v_ref_tuple8_tcr
  member __.struct_tuple1_tcr     = v_struct_tuple1_tcr
  member __.struct_tuple2_tcr     = v_struct_tuple2_tcr
  member __.struct_tuple3_tcr     = v_struct_tuple3_tcr
  member __.struct_tuple4_tcr     = v_struct_tuple4_tcr
  member __.struct_tuple5_tcr     = v_struct_tuple5_tcr
  member __.struct_tuple6_tcr     = v_struct_tuple6_tcr
  member __.struct_tuple7_tcr     = v_struct_tuple7_tcr
  member __.struct_tuple8_tcr     = v_struct_tuple8_tcr
  member __.choice2_tcr    = v_choice2_tcr
  member __.choice3_tcr    = v_choice3_tcr
  member __.choice4_tcr    = v_choice4_tcr
  member __.choice5_tcr    = v_choice5_tcr
  member __.choice6_tcr    = v_choice6_tcr
  member __.choice7_tcr    = v_choice7_tcr
  member val nativeint_ty  = v_nativeint_ty
  member val unativeint_ty = v_unativeint_ty
  member val int32_ty      = v_int32_ty
  member val int16_ty      = v_int16_ty
  member val int64_ty      = v_int64_ty
  member val uint16_ty     = v_uint16_ty
  member val uint32_ty     = v_uint32_ty
  member val uint64_ty     = v_uint64_ty
  member val sbyte_ty      = v_sbyte_ty
  member __.byte_ty       = v_byte_ty
  member __.bool_ty       = v_bool_ty
  member __.int_ty       = v_int_ty
  member __.string_ty     = v_string_ty
  member __.unit_ty       = v_unit_ty
  member __.obj_ty        = v_obj_ty
  member __.char_ty       = v_char_ty
  member __.decimal_ty    = v_decimal_ty

  member val exn_ty        = mkNonGenericTy v_exn_tcr
  member val float_ty      = v_float_ty
  member val float32_ty    = v_float32_ty
      /// Memoization table to help minimize the number of ILSourceDocument objects we create
  member __.memoize_file x = v_memoize_file.Apply x

  member val system_Array_ty     = mkSysNonGenericTy sys "Array"
  member val system_Object_ty    = mkSysNonGenericTy sys "Object"
  member val system_IDisposable_ty    = mkSysNonGenericTy sys "IDisposable"
  member val system_RuntimeHelpers_ty    = mkSysNonGenericTy sysCompilerServices "RuntimeHelpers"
  member val system_Value_ty     = mkSysNonGenericTy sys "ValueType"
  member val system_Delegate_ty     = mkSysNonGenericTy sys "Delegate"
  member val system_MulticastDelegate_ty     = mkSysNonGenericTy sys "MulticastDelegate"
  member val system_Enum_ty      = mkSysNonGenericTy sys "Enum"
  member val system_Exception_ty = mkSysNonGenericTy sys "Exception"
  member val system_String_typ    = mkSysNonGenericTy sys "String"
  member val system_String_tcref  = findSysTyconRef sys "String"
  member val system_Int32_ty     = mkSysNonGenericTy sys "Int32"
  member __.system_Type_ty                  = v_system_Type_ty
  member val system_TypedReference_tcref        = tryFindSysTyconRef sys "TypedReference"
  member val system_ArgIterator_tcref           = tryFindSysTyconRef sys "ArgIterator"
  member val system_RuntimeArgumentHandle_tcref =  tryFindSysTyconRef sys "RuntimeArgumentHandle"
  member val system_SByte_tcref =  findSysTyconRef sys "SByte"
  member val system_Decimal_tcref =  findSysTyconRef sys "Decimal"
  member val system_Int16_tcref =  findSysTyconRef sys "Int16"
  member val system_Int32_tcref =  findSysTyconRef sys "Int32"
  member val system_Int64_tcref =  findSysTyconRef sys "Int64"
  member val system_IntPtr_tcref =  findSysTyconRef sys "IntPtr"
  member val system_Bool_tcref =  findSysTyconRef sys "Boolean" 
  member val system_Byte_tcref =  findSysTyconRef sys "Byte"
  member val system_UInt16_tcref =  findSysTyconRef sys "UInt16"
  member val system_Char_tcref            =  findSysTyconRef sys "Char"
  member val system_UInt32_tcref          =  findSysTyconRef sys "UInt32"
  member val system_UInt64_tcref          =  findSysTyconRef sys "UInt64"
  member val system_UIntPtr_tcref         =  findSysTyconRef sys "UIntPtr"
  member val system_Single_tcref          =  findSysTyconRef sys "Single"
  member val system_Double_tcref          =  findSysTyconRef sys "Double"
  member val system_RuntimeTypeHandle_ty = mkSysNonGenericTy sys "RuntimeTypeHandle"
  member __.system_RuntimeMethodHandle_ty = v_system_RuntimeMethodHandle_ty
    
  member val system_MarshalByRefObject_tcref =  tryFindSysTyconRef sys "MarshalByRefObject"
  member val system_MarshalByRefObject_ty = tryMkSysNonGenericTy sys "MarshalByRefObject"

  member __.system_Reflection_MethodInfo_ty = v_system_Reflection_MethodInfo_ty
    
  member val system_Array_tcref  = findSysTyconRef sys "Array"
  member val system_Object_tcref  = findSysTyconRef sys "Object"
  member val system_Void_tcref    = findSysTyconRef sys "Void"
  member val system_IndexOutOfRangeException_tcref    = findSysTyconRef sys "IndexOutOfRangeException"
  member val system_Nullable_tcref = v_nullable_tcr
  member val system_GenericIComparable_tcref = findSysTyconRef sys "IComparable`1"
  member val system_GenericIEquatable_tcref = findSysTyconRef sys "IEquatable`1"
  member val mk_IComparable_ty    = mkSysNonGenericTy sys "IComparable"
  member val system_LinqExpression_tcref = v_linqExpression_tcr

  member val mk_IStructuralComparable_ty = mkSysNonGenericTy sysCollections "IStructuralComparable"
        
  member val mk_IStructuralEquatable_ty = mkSysNonGenericTy sysCollections "IStructuralEquatable"

  member __.IComparer_ty = v_IComparer_ty
  member __.IEqualityComparer_ty = v_IEqualityComparer_ty
  member val tcref_System_Collections_IComparer = findSysTyconRef sysCollections "IComparer"
  member val tcref_System_Collections_IEqualityComparer = findSysTyconRef sysCollections "IEqualityComparer"
  member val tcref_System_Collections_Generic_IEqualityComparer = findSysTyconRef sysGenerics "IEqualityComparer`1"
  member val tcref_System_Collections_Generic_Dictionary = findSysTyconRef sysGenerics "Dictionary`2"
  member val tcref_System_Collections_Generic_IDictionary = findSysTyconRef sysGenerics "IDictionary`2"
    
  member val tcref_System_IComparable = findSysTyconRef sys "IComparable"
  member val tcref_System_IStructuralComparable = findSysTyconRef sysCollections "IStructuralComparable"
  member val tcref_System_IStructuralEquatable  = findSysTyconRef sysCollections "IStructuralEquatable"
  member val tcref_System_IDisposable = findSysTyconRef sys "IDisposable"
            
  member val tcref_LanguagePrimitives = mk_MFCore_tcref fslibCcu "LanguagePrimitives"

  member val tcref_System_Collections_Generic_List       = findSysTyconRef sysGenerics "List`1"
  member val tcref_System_Collections_Generic_IList       = findSysTyconRef sysGenerics "IList`1"
  member val tcref_System_Collections_Generic_IReadOnlyList       = findSysTyconRef sysGenerics "IReadOnlyList`1"
  member val tcref_System_Collections_Generic_ICollection = findSysTyconRef sysGenerics "ICollection`1"
  member val tcref_System_Collections_Generic_IReadOnlyCollection = findSysTyconRef sysGenerics "IReadOnlyCollection`1"
  member __.tcref_System_Collections_IEnumerable         = v_tcref_System_Collections_IEnumerable

  member __.tcref_System_Collections_Generic_IEnumerable = v_IEnumerable_tcr
  member __.tcref_System_Collections_Generic_IEnumerator = v_IEnumerator_tcr
    
  member __.tcref_System_Attribute = v_System_Attribute_tcr

  member val iltyp_TypedReference      = tryFindSysILTypeRef "System.TypedReference" |> Option.map mkILNonGenericValueTy
  member val iltyp_StreamingContext    = tryFindSysILTypeRef tname_StreamingContext  |> Option.map mkILNonGenericValueTy
  member val iltyp_SerializationInfo   = tryFindSysILTypeRef tname_SerializationInfo  |> Option.map mkILNonGenericBoxedTy
  member val iltyp_Missing             = findSysILTypeRef tname_Missing |> mkILNonGenericBoxedTy
  member val iltyp_AsyncCallback       = findSysILTypeRef tname_AsyncCallback |> mkILNonGenericBoxedTy
  member val iltyp_IAsyncResult        = findSysILTypeRef tname_IAsyncResult |> mkILNonGenericBoxedTy
  member val iltyp_IComparable         = findSysILTypeRef tname_IComparable |> mkILNonGenericBoxedTy
  member val iltyp_Exception           = findSysILTypeRef tname_Exception |> mkILNonGenericBoxedTy
  member val iltyp_ValueType           = findSysILTypeRef tname_ValueType |> mkILNonGenericBoxedTy
  member val iltyp_RuntimeFieldHandle  = findSysILTypeRef tname_RuntimeFieldHandle |> mkILNonGenericValueTy
  member val iltyp_RuntimeMethodHandle = findSysILTypeRef tname_RuntimeMethodHandle |> mkILNonGenericValueTy
  member val iltyp_RuntimeTypeHandle   = findSysILTypeRef tname_RuntimeTypeHandle |> mkILNonGenericValueTy


  member val attrib_AttributeUsageAttribute = findSysAttrib "System.AttributeUsageAttribute"
  member val attrib_ParamArrayAttribute     = findSysAttrib "System.ParamArrayAttribute"
  member val attrib_IDispatchConstantAttribute  = tryFindSysAttrib "System.Runtime.CompilerServices.IDispatchConstantAttribute"
  member val attrib_IUnknownConstantAttribute  = tryFindSysAttrib "System.Runtime.CompilerServices.IUnknownConstantAttribute"
  
  // We use 'findSysAttrib' here because lookup on attribute is done by name comparison, and can proceed
  // even if the type is not found in a system assembly.
  member val attrib_IsByRefLikeAttribute  = findSysAttrib "System.Runtime.CompilerServices.IsByRefLikeAttribute"
  member val attrib_IsReadOnlyAttribute  = findSysAttrib "System.Runtime.CompilerServices.IsReadOnlyAttribute"
    
  member val attrib_SystemObsolete          = findSysAttrib "System.ObsoleteAttribute"
  member val attrib_DllImportAttribute      = tryFindSysAttrib "System.Runtime.InteropServices.DllImportAttribute"
  member val attrib_StructLayoutAttribute   = findSysAttrib "System.Runtime.InteropServices.StructLayoutAttribute"
  member val attrib_TypeForwardedToAttribute   = findSysAttrib "System.Runtime.CompilerServices.TypeForwardedToAttribute"
  member val attrib_ComVisibleAttribute     = findSysAttrib "System.Runtime.InteropServices.ComVisibleAttribute"
  member val attrib_ComImportAttribute      = tryFindSysAttrib "System.Runtime.InteropServices.ComImportAttribute"
  member val attrib_FieldOffsetAttribute    = findSysAttrib "System.Runtime.InteropServices.FieldOffsetAttribute" 
  member val attrib_MarshalAsAttribute      = tryFindSysAttrib "System.Runtime.InteropServices.MarshalAsAttribute"
  member val attrib_InAttribute             = findSysAttrib "System.Runtime.InteropServices.InAttribute" 
  member val attrib_OutAttribute            = findSysAttrib "System.Runtime.InteropServices.OutAttribute" 
  member val attrib_OptionalAttribute       = tryFindSysAttrib "System.Runtime.InteropServices.OptionalAttribute" 
  member val attrib_DefaultParameterValueAttribute = tryFindSysAttrib "System.Runtime.InteropServices.DefaultParameterValueAttribute" 
  member val attrib_ThreadStaticAttribute   = tryFindSysAttrib "System.ThreadStaticAttribute"
  member val attrib_SpecialNameAttribute   = tryFindSysAttrib "System.Runtime.CompilerServices.SpecialNameAttribute"
  member val attrib_VolatileFieldAttribute   = mk_MFCore_attrib "VolatileFieldAttribute"
  member val attrib_ContextStaticAttribute  = tryFindSysAttrib "System.ContextStaticAttribute"
  member val attrib_FlagsAttribute          = findSysAttrib "System.FlagsAttribute"
  member val attrib_DefaultMemberAttribute  = findSysAttrib "System.Reflection.DefaultMemberAttribute"
  member val attrib_DebuggerDisplayAttribute  = findSysAttrib "System.Diagnostics.DebuggerDisplayAttribute"
  member val attrib_DebuggerTypeProxyAttribute  = findSysAttrib "System.Diagnostics.DebuggerTypeProxyAttribute"
  member val attrib_PreserveSigAttribute    = tryFindSysAttrib "System.Runtime.InteropServices.PreserveSigAttribute"
  member val attrib_MethodImplAttribute     = findSysAttrib "System.Runtime.CompilerServices.MethodImplAttribute"
  member val attrib_ExtensionAttribute     = findSysAttrib "System.Runtime.CompilerServices.ExtensionAttribute"
  member val attrib_CallerLineNumberAttribute = findSysAttrib "System.Runtime.CompilerServices.CallerLineNumberAttribute"
  member val attrib_CallerFilePathAttribute = findSysAttrib "System.Runtime.CompilerServices.CallerFilePathAttribute"
  member val attrib_CallerMemberNameAttribute = findSysAttrib "System.Runtime.CompilerServices.CallerMemberNameAttribute"

  member val attrib_ProjectionParameterAttribute           = mk_MFCore_attrib "ProjectionParameterAttribute"
  member val attrib_CustomOperationAttribute               = mk_MFCore_attrib "CustomOperationAttribute"
  member val attrib_NonSerializedAttribute                 = tryFindSysAttrib "System.NonSerializedAttribute"
  
  member val attrib_AutoSerializableAttribute              = mk_MFCore_attrib "AutoSerializableAttribute"
  member val attrib_RequireQualifiedAccessAttribute        = mk_MFCore_attrib "RequireQualifiedAccessAttribute"
  member val attrib_EntryPointAttribute                    = mk_MFCore_attrib "EntryPointAttribute"
  member val attrib_DefaultAugmentationAttribute           = mk_MFCore_attrib "DefaultAugmentationAttribute"
  member val attrib_CompilerMessageAttribute               = mk_MFCore_attrib "CompilerMessageAttribute"
  member val attrib_ExperimentalAttribute                  = mk_MFCore_attrib "ExperimentalAttribute"
  member val attrib_UnverifiableAttribute                  = mk_MFCore_attrib "UnverifiableAttribute"
  member val attrib_LiteralAttribute                       = mk_MFCore_attrib "LiteralAttribute"
  member val attrib_ConditionalAttribute                   = findSysAttrib "System.Diagnostics.ConditionalAttribute"
  member val attrib_OptionalArgumentAttribute              = mk_MFCore_attrib "OptionalArgumentAttribute"
  member val attrib_RequiresExplicitTypeArgumentsAttribute = mk_MFCore_attrib "RequiresExplicitTypeArgumentsAttribute"
  member val attrib_DefaultValueAttribute                  = mk_MFCore_attrib "DefaultValueAttribute"
  member val attrib_ClassAttribute                         = mk_MFCore_attrib "ClassAttribute"
  member val attrib_InterfaceAttribute                     = mk_MFCore_attrib "InterfaceAttribute"
  member val attrib_StructAttribute                        = mk_MFCore_attrib "StructAttribute"
  member val attrib_ReflectedDefinitionAttribute           = mk_MFCore_attrib "ReflectedDefinitionAttribute"
  member val attrib_CompiledNameAttribute                  = mk_MFCore_attrib "CompiledNameAttribute"
  member val attrib_AutoOpenAttribute                      = mk_MFCore_attrib "AutoOpenAttribute"
  member val attrib_InternalsVisibleToAttribute            = findSysAttrib "System.Runtime.CompilerServices.InternalsVisibleToAttribute"
  member val attrib_CompilationRepresentationAttribute     = mk_MFCore_attrib "CompilationRepresentationAttribute"
  member val attrib_CompilationArgumentCountsAttribute     = mk_MFCore_attrib "CompilationArgumentCountsAttribute"
  member val attrib_CompilationMappingAttribute            = mk_MFCore_attrib "CompilationMappingAttribute"
  member val attrib_CLIEventAttribute                      = mk_MFCore_attrib "CLIEventAttribute"
  member val attrib_CLIMutableAttribute                    = mk_MFCore_attrib "CLIMutableAttribute"
  member val attrib_AllowNullLiteralAttribute              = mk_MFCore_attrib "AllowNullLiteralAttribute"
  member val attrib_NoEqualityAttribute                    = mk_MFCore_attrib "NoEqualityAttribute"
  member val attrib_NoComparisonAttribute                  = mk_MFCore_attrib "NoComparisonAttribute"
  member val attrib_CustomEqualityAttribute                = mk_MFCore_attrib "CustomEqualityAttribute"
  member val attrib_CustomComparisonAttribute              = mk_MFCore_attrib "CustomComparisonAttribute"
  member val attrib_EqualityConditionalOnAttribute         = mk_MFCore_attrib "EqualityConditionalOnAttribute"
  member val attrib_ComparisonConditionalOnAttribute       = mk_MFCore_attrib "ComparisonConditionalOnAttribute"
  member val attrib_ReferenceEqualityAttribute             = mk_MFCore_attrib "ReferenceEqualityAttribute"
  member val attrib_StructuralEqualityAttribute            = mk_MFCore_attrib "StructuralEqualityAttribute"
  member val attrib_StructuralComparisonAttribute          = mk_MFCore_attrib "StructuralComparisonAttribute"
  member val attrib_SealedAttribute                        = mk_MFCore_attrib "SealedAttribute"
  member val attrib_AbstractClassAttribute                 = mk_MFCore_attrib "AbstractClassAttribute"
  member val attrib_GeneralizableValueAttribute            = mk_MFCore_attrib "GeneralizableValueAttribute"
  member val attrib_MeasureAttribute                       = mk_MFCore_attrib "MeasureAttribute"
  member val attrib_MeasureableAttribute                   = mk_MFCore_attrib "MeasureAnnotatedAbbreviationAttribute"
  member val attrib_NoDynamicInvocationAttribute           = mk_MFCore_attrib "NoDynamicInvocationAttribute"
  member val attrib_SecurityAttribute                      = tryFindSysAttrib "System.Security.Permissions.SecurityAttribute"
  member val attrib_SecurityCriticalAttribute              = findSysAttrib "System.Security.SecurityCriticalAttribute"
  member val attrib_SecuritySafeCriticalAttribute          = findSysAttrib "System.Security.SecuritySafeCriticalAttribute"
  member val attrib_ComponentModelEditorBrowsableAttribute = findSysAttrib "System.ComponentModel.EditorBrowsableAttribute"

  member g.improveType tcref tinst = improveTy tcref tinst

  member g.decompileType tcref tinst = decompileTy tcref tinst

  member __.new_decimal_info = v_new_decimal_info
  member __.seq_info    = v_seq_info
  member val seq_vref    = (ValRefForIntrinsic v_seq_info) 
  member val fsharpref_vref = (ValRefForIntrinsic v_refcell_info)
  member val and_vref    = (ValRefForIntrinsic v_and_info) 
  member val and2_vref   = (ValRefForIntrinsic v_and2_info)
  member val addrof_vref = (ValRefForIntrinsic v_addrof_info)
  member val addrof2_vref = (ValRefForIntrinsic v_addrof2_info)
  member val or_vref     = (ValRefForIntrinsic v_or_info)
  member val splice_expr_vref     = (ValRefForIntrinsic v_splice_expr_info)
  member val splice_raw_expr_vref     = (ValRefForIntrinsic v_splice_raw_expr_info)
  member val or2_vref    = (ValRefForIntrinsic v_or2_info) 
  member val generic_equality_er_inner_vref     = ValRefForIntrinsic v_generic_equality_er_inner_info
  member val generic_equality_per_inner_vref = ValRefForIntrinsic v_generic_equality_per_inner_info
  member val generic_equality_withc_inner_vref  = ValRefForIntrinsic v_generic_equality_withc_inner_info
  member val generic_comparison_inner_vref    = ValRefForIntrinsic v_generic_comparison_inner_info
  member val generic_comparison_withc_inner_vref    = ValRefForIntrinsic v_generic_comparison_withc_inner_info
  member __.generic_comparison_withc_outer_info    = v_generic_comparison_withc_outer_info
  member __.generic_equality_er_outer_info     = v_generic_equality_er_outer_info
  member __.generic_equality_withc_outer_info  = v_generic_equality_withc_outer_info
  member __.generic_hash_withc_outer_info = v_generic_hash_withc_outer_info
  member val generic_hash_inner_vref = ValRefForIntrinsic v_generic_hash_inner_info
  member val generic_hash_withc_inner_vref = ValRefForIntrinsic v_generic_hash_withc_inner_info

  member val reference_equality_inner_vref         = ValRefForIntrinsic v_reference_equality_inner_info

  member val bitwise_or_vref            = ValRefForIntrinsic v_bitwise_or_info
  member val bitwise_and_vref           = ValRefForIntrinsic v_bitwise_and_info
  member val bitwise_xor_vref           = ValRefForIntrinsic v_bitwise_xor_info
  member val bitwise_unary_not_vref     = ValRefForIntrinsic v_bitwise_unary_not_info
  member val bitwise_shift_left_vref    = ValRefForIntrinsic v_bitwise_shift_left_info
  member val bitwise_shift_right_vref   = ValRefForIntrinsic v_bitwise_shift_right_info
  member val unchecked_addition_vref    = ValRefForIntrinsic v_unchecked_addition_info
  member val unchecked_unary_plus_vref  = ValRefForIntrinsic v_unchecked_unary_plus_info
  member val unchecked_unary_minus_vref = ValRefForIntrinsic v_unchecked_unary_minus_info
  member val unchecked_unary_not_vref = ValRefForIntrinsic v_unchecked_unary_not_info
  member val unchecked_subtraction_vref = ValRefForIntrinsic v_unchecked_subtraction_info
  member val unchecked_multiply_vref    = ValRefForIntrinsic v_unchecked_multiply_info
  member val unchecked_defaultof_vref    = ValRefForIntrinsic v_unchecked_defaultof_info

  member __.bitwise_or_info            = v_bitwise_or_info
  member __.bitwise_and_info           = v_bitwise_and_info
  member __.bitwise_xor_info           = v_bitwise_xor_info
  member __.bitwise_unary_not_info     = v_bitwise_unary_not_info
  member __.bitwise_shift_left_info    = v_bitwise_shift_left_info
  member __.bitwise_shift_right_info   = v_bitwise_shift_right_info
  member __.unchecked_addition_info    = v_unchecked_addition_info
  member __.unchecked_subtraction_info = v_unchecked_subtraction_info
  member __.unchecked_multiply_info    = v_unchecked_multiply_info
  member __.unchecked_division_info    = v_unchecked_division_info
  member __.unchecked_modulus_info     = v_unchecked_modulus_info
  member __.unchecked_unary_plus_info  = v_unchecked_unary_plus_info
  member __.unchecked_unary_minus_info = v_unchecked_unary_minus_info
  member __.unchecked_unary_not_info   = v_unchecked_unary_not_info

  member __.checked_addition_info      = v_checked_addition_info
  member __.checked_subtraction_info   = v_checked_subtraction_info
  member __.checked_multiply_info      = v_checked_multiply_info
  member __.checked_unary_minus_info   = v_checked_unary_minus_info

  member __.byte_checked_info          = v_byte_checked_info
  member __.sbyte_checked_info         = v_sbyte_checked_info
  member __.int16_checked_info         = v_int16_checked_info
  member __.uint16_checked_info        = v_uint16_checked_info
  member __.int_checked_info           = v_int_checked_info
  member __.int32_checked_info         = v_int32_checked_info
  member __.uint32_checked_info        = v_uint32_checked_info
  member __.int64_checked_info         = v_int64_checked_info
  member __.uint64_checked_info        = v_uint64_checked_info
  member __.nativeint_checked_info     = v_nativeint_checked_info
  member __.unativeint_checked_info    = v_unativeint_checked_info

  member __.byte_operator_info       = v_byte_operator_info
  member __.sbyte_operator_info      = v_sbyte_operator_info
  member __.int16_operator_info      = v_int16_operator_info
  member __.uint16_operator_info     = v_uint16_operator_info
  member __.int_operator_info        = v_int_operator_info
  member __.int32_operator_info      = v_int32_operator_info
  member __.uint32_operator_info     = v_uint32_operator_info
  member __.int64_operator_info      = v_int64_operator_info
  member __.uint64_operator_info     = v_uint64_operator_info
  member __.float32_operator_info    = v_float32_operator_info
  member __.float_operator_info      = v_float_operator_info
  member __.nativeint_operator_info  = v_nativeint_operator_info
  member __.unativeint_operator_info = v_unativeint_operator_info

  member __.char_operator_info       = v_char_operator_info
  member __.enum_operator_info       = v_enum_operator_info

  member val compare_operator_vref    = ValRefForIntrinsic v_compare_operator_info
  member val equals_operator_vref    = ValRefForIntrinsic v_equals_operator_info
  member val equals_nullable_operator_vref    = ValRefForIntrinsic v_equals_nullable_operator_info
  member val nullable_equals_nullable_operator_vref    = ValRefForIntrinsic v_nullable_equals_nullable_operator_info
  member val nullable_equals_operator_vref    = ValRefForIntrinsic v_nullable_equals_operator_info
  member val not_equals_operator_vref    = ValRefForIntrinsic v_not_equals_operator_info
  member val less_than_operator_vref    = ValRefForIntrinsic v_less_than_operator_info
  member val less_than_or_equals_operator_vref    = ValRefForIntrinsic v_less_than_or_equals_operator_info
  member val greater_than_operator_vref    = ValRefForIntrinsic v_greater_than_operator_info
  member val greater_than_or_equals_operator_vref    = ValRefForIntrinsic v_greater_than_or_equals_operator_info

  member val raise_vref                 = ValRefForIntrinsic v_raise_info
  member val failwith_vref              = ValRefForIntrinsic v_failwith_info
  member val invalid_arg_vref           = ValRefForIntrinsic v_invalid_arg_info
  member val null_arg_vref              = ValRefForIntrinsic v_null_arg_info
  member val invalid_op_vref            = ValRefForIntrinsic v_invalid_op_info
  member val failwithf_vref             = ValRefForIntrinsic v_failwithf_info

  member __.equals_operator_info        = v_equals_operator_info
  member __.not_equals_operator         = v_not_equals_operator_info
  member __.less_than_operator          = v_less_than_operator_info
  member __.less_than_or_equals_operator = v_less_than_or_equals_operator_info
  member __.greater_than_operator       = v_greater_than_operator_info
  member __.greater_than_or_equals_operator = v_greater_than_or_equals_operator_info

  member __.hash_info                  = v_hash_info
  member __.box_info                   = v_box_info
  member __.isnull_info                = v_isnull_info
  member __.isnotnull_info             = v_isnotnull_info
  member __.raise_info                 = v_raise_info
  member __.failwith_info              = v_failwith_info
  member __.invalid_arg_info           = v_invalid_arg_info
  member __.null_arg_info              = v_null_arg_info
  member __.invalid_op_info            = v_invalid_op_info
  member __.failwithf_info             = v_failwithf_info
  member __.reraise_info               = v_reraise_info
  member __.methodhandleof_info        = v_methodhandleof_info
  member __.typeof_info                = v_typeof_info
  member __.typedefof_info             = v_typedefof_info

  member val reraise_vref               = ValRefForIntrinsic v_reraise_info
  member val methodhandleof_vref        = ValRefForIntrinsic v_methodhandleof_info
  member val typeof_vref                = ValRefForIntrinsic v_typeof_info
  member val sizeof_vref                = ValRefForIntrinsic v_sizeof_info
  member val typedefof_vref             = ValRefForIntrinsic v_typedefof_info
  member val enum_vref                  = ValRefForIntrinsic v_enum_operator_info
  member val enumOfValue_vref           = ValRefForIntrinsic v_enumOfValue_info
  member val range_op_vref              = ValRefForIntrinsic v_range_op_info
  member val range_step_op_vref         = ValRefForIntrinsic v_range_step_op_info
  member val range_int32_op_vref        = ValRefForIntrinsic v_range_int32_op_info
  member val array_get_vref             = ValRefForIntrinsic v_array_get_info
  member val array2D_get_vref           = ValRefForIntrinsic v_array2D_get_info
  member val array3D_get_vref           = ValRefForIntrinsic v_array3D_get_info
  member val array4D_get_vref           = ValRefForIntrinsic v_array4D_get_info
  member val seq_singleton_vref         = ValRefForIntrinsic v_seq_singleton_info
  member val seq_collect_vref           = ValRefForIntrinsic v_seq_collect_info
  member val nativeptr_tobyref_vref     = ValRefForIntrinsic v_nativeptr_tobyref_info
  member val seq_using_vref             = ValRefForIntrinsic v_seq_using_info
  member val seq_delay_vref             = ValRefForIntrinsic  v_seq_delay_info
  member val seq_append_vref            = ValRefForIntrinsic  v_seq_append_info
  member val seq_generated_vref         = ValRefForIntrinsic  v_seq_generated_info
  member val seq_finally_vref           = ValRefForIntrinsic  v_seq_finally_info
  member val seq_of_functions_vref      = ValRefForIntrinsic  v_seq_of_functions_info
  member val seq_map_vref               = ValRefForIntrinsic  v_seq_map_info
  member val seq_empty_vref             = ValRefForIntrinsic  v_seq_empty_info
  member val new_format_vref            = ValRefForIntrinsic v_new_format_info
  member val sprintf_vref               = ValRefForIntrinsic v_sprintf_info
  member val unbox_vref                 = ValRefForIntrinsic v_unbox_info
  member val unbox_fast_vref            = ValRefForIntrinsic v_unbox_fast_info
  member val istype_vref                = ValRefForIntrinsic v_istype_info
  member val istype_fast_vref           = ValRefForIntrinsic v_istype_fast_info
  member val query_source_vref            = ValRefForIntrinsic v_query_source_info
  member val query_value_vref            = ValRefForIntrinsic v_query_value_info
  member val query_run_value_vref            = ValRefForIntrinsic v_query_run_value_info
  member val query_run_enumerable_vref            = ValRefForIntrinsic v_query_run_enumerable_info
  member val query_for_vref            = ValRefForIntrinsic v_query_for_value_info
  member val query_yield_vref            = ValRefForIntrinsic v_query_yield_value_info
  member val query_yield_from_vref        = ValRefForIntrinsic v_query_yield_from_value_info
  member val query_select_vref            = ValRefForIntrinsic v_query_select_value_info
  member val query_where_vref            = ValRefForIntrinsic v_query_where_value_info
  member val query_zero_vref            = ValRefForIntrinsic v_query_zero_value_info

  member __.seq_collect_info           = v_seq_collect_info
  member __.seq_using_info             = v_seq_using_info
  member __.seq_delay_info             = v_seq_delay_info
  member __.seq_append_info            = v_seq_append_info
  member __.seq_generated_info         = v_seq_generated_info
  member __.seq_finally_info           = v_seq_finally_info
  member __.seq_of_functions_info   = v_seq_of_functions_info
  member __.seq_map_info               = v_seq_map_info
  member __.seq_singleton_info         = v_seq_singleton_info
  member __.seq_empty_info             = v_seq_empty_info
  member __.new_format_info            = v_new_format_info
  member __.unbox_info                 = v_unbox_info
  member __.get_generic_comparer_info                 = v_get_generic_comparer_info
  member __.get_generic_er_equality_comparer_info        = v_get_generic_er_equality_comparer_info
  member __.get_generic_per_equality_comparer_info    = v_get_generic_per_equality_comparer_info
  member __.dispose_info               = v_dispose_info
  member __.getstring_info             = v_getstring_info
  member __.unbox_fast_info            = v_unbox_fast_info
  member __.istype_info                = v_istype_info
  member __.istype_fast_info           = v_istype_fast_info
  member __.lazy_force_info            = v_lazy_force_info
  member __.lazy_create_info           = v_lazy_create_info
  member __.create_instance_info       = v_create_instance_info
  member __.create_event_info          = v_create_event_info
  member __.seq_to_list_info           = v_seq_to_list_info
  member __.seq_to_array_info          = v_seq_to_array_info

  member __.array_length_info          = v_array_length_info
  member __.array_get_info             = v_array_get_info
  member __.array2D_get_info           = v_array2D_get_info
  member __.array3D_get_info           = v_array3D_get_info
  member __.array4D_get_info           = v_array4D_get_info
  member __.array_set_info             = v_array_set_info
  member __.array2D_set_info           = v_array2D_set_info
  member __.array3D_set_info           = v_array3D_set_info
  member __.array4D_set_info           = v_array4D_set_info

  member __.deserialize_quoted_FSharp_20_plus_info       = v_deserialize_quoted_FSharp_20_plus_info
  member __.deserialize_quoted_FSharp_40_plus_info    = v_deserialize_quoted_FSharp_40_plus_info
  member __.call_with_witnesses_info = v_call_with_witnesses_info
  member __.cast_quotation_info        = v_cast_quotation_info
  member __.lift_value_info            = v_lift_value_info
  member __.lift_value_with_name_info            = v_lift_value_with_name_info
  member __.lift_value_with_defn_info            = v_lift_value_with_defn_info
  member __.query_source_as_enum_info            = v_query_source_as_enum_info
  member __.new_query_source_info            = v_new_query_source_info
  member __.query_builder_tcref            = v_query_builder_tcref
  member __.fail_init_info             = v_fail_init_info
  member __.fail_static_init_info           = v_fail_static_init_info
  member __.check_this_info            = v_check_this_info
  member __.quote_to_linq_lambda_info        = v_quote_to_linq_lambda_info


  member val generic_hash_withc_tuple2_vref = ValRefForIntrinsic v_generic_hash_withc_tuple2_info
  member val generic_hash_withc_tuple3_vref = ValRefForIntrinsic v_generic_hash_withc_tuple3_info
  member val generic_hash_withc_tuple4_vref = ValRefForIntrinsic v_generic_hash_withc_tuple4_info
  member val generic_hash_withc_tuple5_vref = ValRefForIntrinsic v_generic_hash_withc_tuple5_info
  member val generic_equals_withc_tuple2_vref = ValRefForIntrinsic v_generic_equals_withc_tuple2_info
  member val generic_equals_withc_tuple3_vref = ValRefForIntrinsic v_generic_equals_withc_tuple3_info
  member val generic_equals_withc_tuple4_vref = ValRefForIntrinsic v_generic_equals_withc_tuple4_info
  member val generic_equals_withc_tuple5_vref = ValRefForIntrinsic v_generic_equals_withc_tuple5_info
  member val generic_compare_withc_tuple2_vref = ValRefForIntrinsic v_generic_compare_withc_tuple2_info
  member val generic_compare_withc_tuple3_vref = ValRefForIntrinsic v_generic_compare_withc_tuple3_info
  member val generic_compare_withc_tuple4_vref = ValRefForIntrinsic v_generic_compare_withc_tuple4_info
  member val generic_compare_withc_tuple5_vref = ValRefForIntrinsic v_generic_compare_withc_tuple5_info
  member val generic_equality_withc_outer_vref = ValRefForIntrinsic v_generic_equality_withc_outer_info


  member __.cons_ucref = v_cons_ucref
  member __.nil_ucref = v_nil_ucref
    
    // A list of types that are explicitly suppressed from the F# intellisense 
    // Note that the suppression checks for the precise name of the type
    // so the lowercase versions are visible
  member __.suppressed_types = v_suppressed_types

  /// Are we assuming all code gen is for F# interactive, with no static linking 
  member __.isInteractive=isInteractive

  /// Indicates if we are generating witness arguments for SRTP constraints. Only done if the FSharp.Core
  /// supports witness arguments.
  member g.generateWitnesses = compilingFslib || (ValRefForIntrinsic g.call_with_witnesses_info).TryDeref.IsSome

  member __.FindSysTyconRef path nm = findSysTyconRef path nm
  member __.TryFindSysTyconRef path nm = tryFindSysTyconRef path nm
  member __.FindSysILTypeRef nm = findSysILTypeRef nm
  member __.TryFindSysILTypeRef nm = tryFindSysILTypeRef nm
  member __.FindSysAttrib nm = findSysAttrib nm
  member __.TryFindSysAttrib nm = tryFindSysAttrib nm

  member val ilxPubCloEnv=EraseClosures.newIlxPubCloEnv(ilg, addMethodGeneratedAttrs, addFieldGeneratedAttrs, addFieldNeverAttrs)
  member __.AddMethodGeneratedAttributes mdef = addMethodGeneratedAttrs mdef
  member __.AddFieldGeneratedAttrs mdef = addFieldGeneratedAttrs mdef
  member __.AddFieldNeverAttrs mdef = addFieldNeverAttrs mdef
  member __.mkDebuggerHiddenAttribute()      = mkILCustomAttribute ilg (findSysILTypeRef tname_DebuggerHiddenAttribute, [], [], [])
  member __.mkDebuggerDisplayAttribute s     = mkILCustomAttribute ilg (findSysILTypeRef tname_DebuggerDisplayAttribute, [ilg.typ_String], [ILAttribElem.String (Some s)], [])
  member __.DebuggerBrowsableNeverAttribute =   mkDebuggerBrowsableNeverAttribute() 

  member __.mkDebuggerStepThroughAttribute() = mkILCustomAttribute ilg (findSysILTypeRef tname_DebuggerStepThroughAttribute, [], [], [])
  member __.mkDebuggableAttribute (jitOptimizerDisabled) =
        mkILCustomAttribute ilg (tref_DebuggableAttribute, [ilg.typ_Bool; ilg.typ_Bool], [ILAttribElem.Bool false; ILAttribElem.Bool jitOptimizerDisabled], [])


  member __.mkDebuggableAttributeV2(jitTracking, ignoreSymbolStoreSequencePoints, jitOptimizerDisabled, enableEnC) =
        let debuggingMode = 
            (if jitTracking then 1 else 0) |||
            (if jitOptimizerDisabled then 256 else 0) |||  
            (if ignoreSymbolStoreSequencePoints then 2 else 0) |||
            (if enableEnC then 4 else 0)
        let tref_DebuggableAttribute_DebuggingModes = mkILTyRefInTyRef (tref_DebuggableAttribute, tname_DebuggableAttribute_DebuggingModes)
        mkILCustomAttribute ilg 
          (tref_DebuggableAttribute, [mkILNonGenericValueTy tref_DebuggableAttribute_DebuggingModes],
           (* See System.Diagnostics.DebuggableAttribute.DebuggingModes *)
           [ILAttribElem.Int32( debuggingMode )], [])

  member internal __.CompilerGlobalState = Some compilerGlobalState

  member __.CompilerGeneratedAttribute = mkCompilerGeneratedAttribute ()

<<<<<<< HEAD
  /// Find an FSharp.Core BuiltInWitness that corresponds to a trait witness
  member g.makeBuiltInWitnessInfo (t: TraitConstraintInfo) =
      makeOtherIntrinsicValRef (fslib_MFLanguagePrimitives_nleref, t.MemberName, Some "BuiltInWitnesses", None, [], ([t.ArgumentTypes], defaultArg t.ReturnType g.unit_ty))

  /// Find an FSharp.Core operator that corresponds to a trait witness
  member g.tryMakeOperatorAsBuiltInWitnessInfo isStringTy isArrayTy (t: TraitConstraintInfo) argExprs =

    match t.MemberName, t.ArgumentTypes, t.ReturnType, argExprs with 
    | "get_Sign", [aty], _, (objExpr :: _) -> 
        // Call Operators.sign
        let info = makeOtherIntrinsicValRef (fslib_MFOperators_nleref, "sign", None, Some "Sign", [vara], ([[varaTy]], v_int32_ty))
        let tyargs = [aty]
        Some (info, tyargs, [objExpr])
    | "Sqrt", [aty], Some bty, [_] ->
        // Call Operators.sqrt
        let info = makeOtherIntrinsicValRef (fslib_MFOperators_nleref, "sqrt", None, Some "Sqrt", [vara; varb], ([[varaTy]], varbTy))
        let tyargs = [aty; bty]
        Some (info, tyargs, argExprs)
    | "Pow", [aty;bty], _, [_;_] ->
        // Call Operators.(**)
        let info = makeOtherIntrinsicValRef (fslib_MFOperators_nleref, "op_Exponentiation", None, None, [vara; varb], ([[varaTy]; [varbTy]], varaTy))
        let tyargs = [aty;bty]
        Some (info, tyargs, argExprs)
    | "Atan2", [aty;_], Some bty, [_;_] ->
        // Call Operators.atan2
        let info = makeOtherIntrinsicValRef (fslib_MFOperators_nleref, "atan2", None, Some "Atan2", [vara; varb], ([[varaTy]; [varaTy]], varbTy))
        let tyargs = [aty;bty]
        Some (info, tyargs, argExprs)
    | "get_Zero", _, Some aty, [_] ->
        // Call LanguagePrimitives.GenericZero
        let info = makeOtherIntrinsicValRef (fslib_MFLanguagePrimitives_nleref, "GenericZero", None, None, [vara], ([], varaTy))
        let tyargs = [aty]
        Some (info, tyargs, [])
    | "get_One", _, Some aty, [_] ->
        // Call LanguagePrimitives.GenericOne
        let info = makeOtherIntrinsicValRef (fslib_MFLanguagePrimitives_nleref, "GenericOne", None, None, [vara], ([], varaTy))
        let tyargs = [aty]
        Some (info, tyargs, [])
    | ("Abs" | "Sin" | "Cos" | "Tan" | "Sinh" | "Cosh" | "Tanh" | "Atan" | "Acos" | "Asin" | "Exp" | "Ceiling" | "Floor" | "Round" | "Truncate" | "Log10"| "Log"), [aty], _, [_] -> 
        // Call corresponding Operators.*
        let nm = t.MemberName
        let lower = if nm = "Ceiling" then "ceil" else nm.ToLowerInvariant()
        let info = makeOtherIntrinsicValRef (fslib_MFOperators_nleref, lower, None, Some nm, [vara], ([[varaTy]], varaTy))
        let tyargs = [aty]
        Some (info, tyargs, argExprs)
    | "get_Item", [arrTy; _], Some rty, [_; _] when isArrayTy g arrTy -> 
        Some (g.array_get_info, [rty], argExprs)
    | "set_Item", [arrTy; _; ety], _, [_; _; _] when isArrayTy g arrTy -> 
        Some (g.array_set_info, [ety], argExprs)
    | "get_Item", [sty; _; _], _, [_; _] when isStringTy g sty -> 
        Some (g.getstring_info, [], argExprs)
    | _ ->
        None
=======
  member __.eraseClassUnionDef = EraseUnions.mkClassUnionDef (addMethodGeneratedAttrs, addPropertyGeneratedAttrs, addPropertyNeverAttrs, addFieldGeneratedAttrs, addFieldNeverAttrs, mkDebuggerTypeProxyAttribute) ilg
>>>>>>> d7ebc4a1

#if DEBUG
// This global is only used during debug output 
let global_g = ref (None : TcGlobals option)
#endif<|MERGE_RESOLUTION|>--- conflicted
+++ resolved
@@ -1492,7 +1492,6 @@
 
   member __.CompilerGeneratedAttribute = mkCompilerGeneratedAttribute ()
 
-<<<<<<< HEAD
   /// Find an FSharp.Core BuiltInWitness that corresponds to a trait witness
   member g.makeBuiltInWitnessInfo (t: TraitConstraintInfo) =
       makeOtherIntrinsicValRef (fslib_MFLanguagePrimitives_nleref, t.MemberName, Some "BuiltInWitnesses", None, [], ([t.ArgumentTypes], defaultArg t.ReturnType g.unit_ty))
@@ -1546,9 +1545,7 @@
         Some (g.getstring_info, [], argExprs)
     | _ ->
         None
-=======
   member __.eraseClassUnionDef = EraseUnions.mkClassUnionDef (addMethodGeneratedAttrs, addPropertyGeneratedAttrs, addPropertyNeverAttrs, addFieldGeneratedAttrs, addFieldNeverAttrs, mkDebuggerTypeProxyAttribute) ilg
->>>>>>> d7ebc4a1
 
 #if DEBUG
 // This global is only used during debug output 
