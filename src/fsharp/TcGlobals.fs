// Copyright (c) Microsoft Corporation.  All Rights Reserved.  See License.txt in the project root for license information.

/// Defines the global environment for all type checking.
///
/// The environment (TcGlobals) are well-known types and values are hard-wired 
/// into the compiler.  This lets the compiler perform particular optimizations
/// for these types and values, for example emitting optimized calls for
/// comparison and hashing functions.  
module internal FSharp.Compiler.TcGlobals

open System.Collections.Generic
open System.Diagnostics

open FSharp.Compiler 
open FSharp.Compiler.AbstractIL 
open FSharp.Compiler.AbstractIL.IL 
open FSharp.Compiler.AbstractIL.Extensions.ILX 
open FSharp.Compiler.AbstractIL.Internal.Library

open FSharp.Compiler.Tast
open FSharp.Compiler.Range
open FSharp.Compiler.Ast
open FSharp.Compiler.Lib
open FSharp.Compiler.PrettyNaming

open Internal.Utilities

let internal DummyFileNameForRangesWithoutASpecificLocation = "startup"
let private envRange = rangeN DummyFileNameForRangesWithoutASpecificLocation 0

/// Represents an intrinsic value from FSharp.Core known to the compiler
[<NoEquality; NoComparison; StructuredFormatDisplay("{DebugText}")>]
type IntrinsicValRef = 
    | IntrinsicValRef of NonLocalEntityRef * string * bool * TType * ValLinkageFullKey

    member x.Name = (let (IntrinsicValRef(_, nm, _,  _, _)) = x in nm)

    /// For debugging
    [<DebuggerBrowsable(DebuggerBrowsableState.Never)>]
    member x.DebugText = x.ToString()

    /// For debugging
    override x.ToString() = x.Name
      
let ValRefForIntrinsic (IntrinsicValRef(mvr, _, _, _, key))  = mkNonLocalValRef mvr key

//-------------------------------------------------------------------------
// Access the initial environment: names
//------------------------------------------------------------------------- 

[<AutoOpen>]
module FSharpLib = 

    let CoreOperatorsCheckedName = FSharpLib.Root + ".Core.Operators.Checked"
    let ControlName              = FSharpLib.Root + ".Control"
    let LinqName                 = FSharpLib.Root + ".Linq"
    let CollectionsName          = FSharpLib.Root + ".Collections"
    let LanguagePrimitivesName   = FSharpLib.Root + ".Core.LanguagePrimitives"
    let CompilerServicesName     = FSharpLib.Root + ".Core.CompilerServices"
    let LinqRuntimeHelpersName   = FSharpLib.Root + ".Linq.RuntimeHelpers"
    let RuntimeHelpersName       = FSharpLib.Root + ".Core.CompilerServices.RuntimeHelpers"
    let ExtraTopLevelOperatorsName = FSharpLib.Root + ".Core.ExtraTopLevelOperators" 
    let NativeInteropName                 = FSharpLib.Root + ".NativeInterop"

    let QuotationsName             = FSharpLib.Root + ".Quotations"

    let ControlPath                 = IL.splitNamespace ControlName 
    let LinqPath                    = IL.splitNamespace LinqName 
    let CollectionsPath             = IL.splitNamespace CollectionsName 
    let NativeInteropPath           = IL.splitNamespace NativeInteropName |> Array.ofList
    let CompilerServicesPath        = IL.splitNamespace CompilerServicesName |> Array.ofList
    let LinqRuntimeHelpersPath      = IL.splitNamespace LinqRuntimeHelpersName |> Array.ofList
    let RuntimeHelpersPath          = IL.splitNamespace RuntimeHelpersName |> Array.ofList
    let QuotationsPath              = IL.splitNamespace QuotationsName |> Array.ofList

    let RootPathArray                    = FSharpLib.RootPath |> Array.ofList
    let CorePathArray                    = FSharpLib.CorePath |> Array.ofList
    let LinqPathArray                    = LinqPath |> Array.ofList
    let ControlPathArray                 = ControlPath |> Array.ofList
    let CollectionsPathArray             = CollectionsPath |> Array.ofList

//-------------------------------------------------------------------------
// Access the initial environment: helpers to build references
//-------------------------------------------------------------------------

type 
    [<NoEquality; NoComparison; StructuredFormatDisplay("{DebugText}")>]
    BuiltinAttribInfo =
    | AttribInfo of ILTypeRef * TyconRef 

    member this.TyconRef = let (AttribInfo(_, tcref)) = this in tcref

    member this.TypeRef  = let (AttribInfo(tref, _)) = this in tref

    /// For debugging
    [<DebuggerBrowsable(DebuggerBrowsableState.Never)>]
    member x.DebugText = x.ToString()

    /// For debugging
    override x.ToString() = x.TyconRef.ToString() 
      

[<Literal>]
let tname_DebuggerNonUserCodeAttribute = "System.Diagnostics.DebuggerNonUserCodeAttribute"
[<Literal>]
let tname_DebuggableAttribute_DebuggingModes = "DebuggingModes"
[<Literal>]
let tname_DebuggerHiddenAttribute = "System.Diagnostics.DebuggerHiddenAttribute"
[<Literal>]
let tname_DebuggerDisplayAttribute = "System.Diagnostics.DebuggerDisplayAttribute"
[<Literal>]
let tname_DebuggerTypeProxyAttribute = "System.Diagnostics.DebuggerTypeProxyAttribute"
[<Literal>]
let tname_DebuggerStepThroughAttribute = "System.Diagnostics.DebuggerStepThroughAttribute"
[<Literal>]
let tname_DebuggerBrowsableAttribute = "System.Diagnostics.DebuggerBrowsableAttribute"
[<Literal>]
let tname_DebuggerBrowsableState = "System.Diagnostics.DebuggerBrowsableState"

[<Literal>]
let tname_StringBuilder = "System.Text.StringBuilder"
[<Literal>]
let tname_IComparable = "System.IComparable"
[<Literal>]
let tname_Exception = "System.Exception"
[<Literal>]
let tname_Missing = "System.Reflection.Missing"
[<Literal>]
let tname_Activator = "System.Activator"
[<Literal>]
let tname_SerializationInfo = "System.Runtime.Serialization.SerializationInfo"
[<Literal>]
let tname_StreamingContext = "System.Runtime.Serialization.StreamingContext"
[<Literal>]
let tname_SecurityPermissionAttribute = "System.Security.Permissions.SecurityPermissionAttribute"
[<Literal>]
let tname_Delegate = "System.Delegate"
[<Literal>]
let tname_ValueType = "System.ValueType"
[<Literal>]
let tname_Enum = "System.Enum"
[<Literal>]
let tname_Array = "System.Array"
[<Literal>]
let tname_RuntimeArgumentHandle = "System.RuntimeArgumentHandle"
[<Literal>]
let tname_RuntimeTypeHandle = "System.RuntimeTypeHandle"
[<Literal>]
let tname_RuntimeMethodHandle = "System.RuntimeMethodHandle"
[<Literal>]
let tname_RuntimeFieldHandle = "System.RuntimeFieldHandle"
[<Literal>]
let tname_CompilerGeneratedAttribute = "System.Runtime.CompilerServices.CompilerGeneratedAttribute"
[<Literal>]
let tname_DebuggableAttribute = "System.Diagnostics.DebuggableAttribute"
[<Literal>]
let tname_AsyncCallback = "System.AsyncCallback"
[<Literal>]
let tname_IAsyncResult = "System.IAsyncResult"

//-------------------------------------------------------------------------
// Table of all these "globals"
//------------------------------------------------------------------------- 

type public TcGlobals(compilingFslib: bool, ilg:ILGlobals, fslibCcu: CcuThunk, directoryToResolveRelativePaths, 
                      mlCompatibility: bool, isInteractive:bool, assumeNullOnImport: bool, checkNullness: bool, langVersion: double,
                      // The helper to find system types amongst referenced DLLs
                      tryFindSysTypeCcu, 
                      emitDebugInfoInQuotations: bool, noDebugData: bool,
                      pathMap: PathMap) =
      
  let v_langFeatureNullness = (langVersion >= 5.0)
  let v_langFeatureAnonRecds = (langVersion >= 5.0)

  let v_knownWithoutNull =
      if v_langFeatureNullness then KnownWithoutNull else KnownAmbivalentToNull

  let mkNonGenericTy tcref = TType_app(tcref, [], v_knownWithoutNull)

  let mkNonGenericTyWithNullness tcref nullness = TType_app(tcref, [], nullness)

  let mkNonLocalTyconRef2 ccu path n = mkNonLocalTyconRef (mkNonLocalEntityRef ccu path) n 

  let mk_MFCore_tcref             ccu n = mkNonLocalTyconRef2 ccu FSharpLib.CorePathArray n 
  let mk_MFQuotations_tcref       ccu n = mkNonLocalTyconRef2 ccu FSharpLib.QuotationsPath n 
  let mk_MFLinq_tcref             ccu n = mkNonLocalTyconRef2 ccu LinqPathArray n 
  let mk_MFCollections_tcref      ccu n = mkNonLocalTyconRef2 ccu FSharpLib.CollectionsPathArray n 
  let mk_MFCompilerServices_tcref ccu n = mkNonLocalTyconRef2 ccu FSharpLib.CompilerServicesPath n 
  let mk_MFControl_tcref          ccu n = mkNonLocalTyconRef2 ccu FSharpLib.ControlPathArray n 

  let vara = NewRigidTypar "a" envRange
  let varb = NewRigidTypar "b" envRange
  let varc = NewRigidTypar "c" envRange
  let vard = NewRigidTypar "d" envRange
  let vare = NewRigidTypar "e" envRange

  let varaTy = mkTyparTy vara 
  let varbTy = mkTyparTy varb 
  let varcTy = mkTyparTy varc
  let vardTy = mkTyparTy vard
  let vareTy = mkTyparTy vare

  let v_int_tcr        = mk_MFCore_tcref fslibCcu "int"
  let v_nativeint_tcr  = mk_MFCore_tcref fslibCcu "nativeint"
  let v_unativeint_tcr = mk_MFCore_tcref fslibCcu "unativeint"
  let v_int32_tcr      = mk_MFCore_tcref fslibCcu "int32"
  let v_int16_tcr      = mk_MFCore_tcref fslibCcu "int16"
  let v_int64_tcr      = mk_MFCore_tcref fslibCcu "int64"
  let v_uint16_tcr     = mk_MFCore_tcref fslibCcu "uint16"
  let v_uint32_tcr     = mk_MFCore_tcref fslibCcu "uint32"
  let v_uint64_tcr     = mk_MFCore_tcref fslibCcu "uint64"
  let v_sbyte_tcr      = mk_MFCore_tcref fslibCcu "sbyte"
  let v_decimal_tcr    = mk_MFCore_tcref fslibCcu "decimal"
  let v_pdecimal_tcr   = mk_MFCore_tcref fslibCcu "decimal`1"
  let v_byte_tcr       = mk_MFCore_tcref fslibCcu "byte"
  let v_bool_tcr       = mk_MFCore_tcref fslibCcu "bool"
  let v_string_tcr     = mk_MFCore_tcref fslibCcu "string"
  let v_obj_tcr        = mk_MFCore_tcref fslibCcu "obj"
  let v_unit_tcr_canon = mk_MFCore_tcref fslibCcu "Unit"
  let v_unit_tcr_nice  = mk_MFCore_tcref fslibCcu "unit"
  let v_exn_tcr        = mk_MFCore_tcref fslibCcu "exn"
  let v_char_tcr       = mk_MFCore_tcref fslibCcu "char"
  let v_float_tcr      = mk_MFCore_tcref fslibCcu "float"  
  let v_float32_tcr    = mk_MFCore_tcref fslibCcu "float32"
  let v_pfloat_tcr     = mk_MFCore_tcref fslibCcu "float`1"  
  let v_pfloat32_tcr   = mk_MFCore_tcref fslibCcu "float32`1"  
  let v_pint_tcr       = mk_MFCore_tcref fslibCcu "int`1"  
  let v_pint8_tcr      = mk_MFCore_tcref fslibCcu "sbyte`1"  
  let v_pint16_tcr     = mk_MFCore_tcref fslibCcu "int16`1"  
  let v_pint64_tcr     = mk_MFCore_tcref fslibCcu "int64`1"  
  let v_byref_tcr      = mk_MFCore_tcref fslibCcu "byref`1"
  let v_byref2_tcr      = mk_MFCore_tcref fslibCcu "byref`2"
  let v_outref_tcr      = mk_MFCore_tcref fslibCcu "outref`1"
  let v_inref_tcr      = mk_MFCore_tcref fslibCcu "inref`1"
  let v_nativeptr_tcr  = mk_MFCore_tcref fslibCcu "nativeptr`1"
  let v_voidptr_tcr      = mk_MFCore_tcref fslibCcu "voidptr"
  let v_ilsigptr_tcr   = mk_MFCore_tcref fslibCcu "ilsigptr`1"
  let v_fastFunc_tcr   = mk_MFCore_tcref fslibCcu "FSharpFunc`2"
  let v_refcell_tcr_canon = mk_MFCore_tcref fslibCcu "Ref`1"
  let v_refcell_tcr_nice  = mk_MFCore_tcref fslibCcu "ref`1"
  let v_mfe_tcr = mk_MFCore_tcref fslibCcu "MatchFailureException"

  let dummyAssemblyNameCarryingUsefulErrorInformation path typeName = 
      FSComp.SR.tcGlobalsSystemTypeNotFound (String.concat "." path + "." + typeName)

  // Search for a type. If it is not found, leave a dangling CCU reference with some useful diagnostic information should
  // the type actually be dereferenced
  let findSysTypeCcu path typeName =
      match tryFindSysTypeCcu path typeName with 
      | None -> CcuThunk.CreateDelayed(dummyAssemblyNameCarryingUsefulErrorInformation path typeName)
      | Some ccu -> ccu

  let tryFindSysTyconRef path nm = 
      match tryFindSysTypeCcu path nm with 
      | Some ccu -> Some (mkNonLocalTyconRef2 ccu (Array.ofList path) nm)
      | None -> None

  let findSysTyconRef path nm = 
      let ccu = findSysTypeCcu path nm 
      mkNonLocalTyconRef2 ccu (Array.ofList path) nm

  let findSysILTypeRef (nm:string) = 
      let path, typeName = splitILTypeName nm
      let scoref = 
          match tryFindSysTypeCcu path typeName with 
          | None -> ILScopeRef.Assembly (mkSimpleAssemblyRef (dummyAssemblyNameCarryingUsefulErrorInformation path typeName))
          | Some ccu -> ccu.ILScopeRef
      mkILTyRef (scoref, nm)

  let tryFindSysILTypeRef (nm:string) = 
      let path, typeName = splitILTypeName nm
      tryFindSysTypeCcu path typeName |> Option.map (fun ccu -> mkILTyRef (ccu.ILScopeRef, nm))

  let findSysAttrib (nm:string) = 
      let tref = findSysILTypeRef nm
      let path, typeName = splitILTypeName nm
      AttribInfo(tref, findSysTyconRef path typeName)

  let tryFindSysAttrib nm = 
      let path, typeName = splitILTypeName nm
      match tryFindSysTypeCcu path typeName with 
      | Some _ -> Some (findSysAttrib nm)
      | None -> None

  let mkSysNonGenericTy path n = mkNonGenericTy(findSysTyconRef path n)
  let tryMkSysNonGenericTy path n = tryFindSysTyconRef path n |> Option.map mkNonGenericTy

  let sys = ["System"]
  let sysLinq = ["System";"Linq"]
  let sysCollections = ["System";"Collections"]
  let sysGenerics = ["System";"Collections";"Generic"]
  let sysCompilerServices = ["System";"Runtime";"CompilerServices"]

  let lazy_tcr = findSysTyconRef sys "Lazy`1"
  let v_fslib_IEvent2_tcr        = mk_MFControl_tcref fslibCcu "IEvent`2"
  let v_tcref_IQueryable      =  findSysTyconRef sysLinq "IQueryable`1"
  let v_tcref_IObservable      =  findSysTyconRef sys "IObservable`1"
  let v_tcref_IObserver        =  findSysTyconRef sys "IObserver`1"
  let v_fslib_IDelegateEvent_tcr = mk_MFControl_tcref fslibCcu "IDelegateEvent`1"

  let v_option_tcr_nice     = mk_MFCore_tcref fslibCcu "option`1"
  let v_list_tcr_canon        = mk_MFCollections_tcref fslibCcu "List`1"
  let v_list_tcr_nice            = mk_MFCollections_tcref fslibCcu "list`1"
  let v_lazy_tcr_nice            = mk_MFControl_tcref fslibCcu "Lazy`1"
  let v_seq_tcr                  = mk_MFCollections_tcref fslibCcu "seq`1"
  let v_format_tcr               = mk_MFCore_tcref     fslibCcu "PrintfFormat`5" 
  let v_format4_tcr              = mk_MFCore_tcref     fslibCcu "PrintfFormat`4" 
  let v_date_tcr                 = findSysTyconRef sys "DateTime"
  let v_IEnumerable_tcr          = findSysTyconRef sysGenerics "IEnumerable`1"
  let v_IEnumerator_tcr          = findSysTyconRef sysGenerics "IEnumerator`1"
  let v_System_Attribute_tcr     = findSysTyconRef sys "Attribute"
  let v_expr_tcr                 = mk_MFQuotations_tcref fslibCcu "Expr`1" 
  let v_raw_expr_tcr             = mk_MFQuotations_tcref fslibCcu "Expr" 
  let v_query_builder_tcref         = mk_MFLinq_tcref fslibCcu "QueryBuilder" 
  let v_querySource_tcr         = mk_MFLinq_tcref fslibCcu "QuerySource`2" 
  let v_linqExpression_tcr     = findSysTyconRef ["System";"Linq";"Expressions"] "Expression`1"

  let v_il_arr_tcr_map =
      Array.init 32 (fun idx ->
          let type_sig =
              let rank = idx + 1
              if rank = 1 then "[]`1"
              else "[" + (String.replicate (rank - 1) ",") + "]`1"
          mk_MFCore_tcref fslibCcu type_sig)
  
  let v_byte_ty         = mkNonGenericTy v_byte_tcr
  let v_sbyte_ty        = mkNonGenericTy v_sbyte_tcr
  let v_int16_ty        = mkNonGenericTy v_int16_tcr
  let v_uint16_ty       = mkNonGenericTy v_uint16_tcr
  let v_int_ty          = mkNonGenericTy v_int_tcr
  let v_int32_ty        = mkNonGenericTy v_int32_tcr
  let v_uint32_ty       = mkNonGenericTy v_uint32_tcr
  let v_int64_ty        = mkNonGenericTy v_int64_tcr
  let v_uint64_ty       = mkNonGenericTy v_uint64_tcr
  let v_float32_ty      = mkNonGenericTy v_float32_tcr
  let v_float_ty        = mkNonGenericTy v_float_tcr
  let v_nativeint_ty    = mkNonGenericTy v_nativeint_tcr
  let v_unativeint_ty   = mkNonGenericTy v_unativeint_tcr

  let v_enum_ty         = mkNonGenericTy v_int_tcr
  let v_bool_ty         = mkNonGenericTy v_bool_tcr   
  let v_char_ty         = mkNonGenericTy v_char_tcr
  let v_obj_ty          = mkNonGenericTy v_obj_tcr    
  let v_string_ty       = mkNonGenericTy v_string_tcr
  let v_decimal_ty      = mkSysNonGenericTy sys "Decimal"
  let v_unit_ty         = mkNonGenericTy v_unit_tcr_nice 
  let v_system_Type_ty = mkSysNonGenericTy sys "Type" 

  
  let v_system_Reflection_MethodInfo_ty = mkSysNonGenericTy ["System";"Reflection"] "MethodInfo"
  let v_nullable_tcr = findSysTyconRef sys "Nullable`1"

  (* local helpers to build value infos *)
  let mkNullableTy ty = TType_app(v_nullable_tcr, [ty], v_knownWithoutNull) 
  let mkByrefTy ty = TType_app(v_byref_tcr, [ty], v_knownWithoutNull) 
  let mkNativePtrTy ty = TType_app(v_nativeptr_tcr, [ty], v_knownWithoutNull) 
  let mkFunTy d r = TType_fun (d, r, v_knownWithoutNull) 
  let (-->) d r = mkFunTy d r
  let mkIteratedFunTy dl r = List.foldBack mkFunTy dl r
  let mkSmallRefTupledTy l = match l with [] -> v_unit_ty | [h] -> h | tys -> mkRawRefTupleTy tys
  let mkForallTyIfNeeded d r = match d with [] -> r | tps -> TType_forall(tps, r)

      // A table of all intrinsics that the compiler cares about
  let v_knownIntrinsics = Dictionary<(string*string), ValRef>(HashIdentity.Structural)

  let makeIntrinsicValRef (enclosingEntity, logicalName, memberParentName, compiledNameOpt, typars, (argtys, rty))  =
      let ty = mkForallTyIfNeeded typars (mkIteratedFunTy (List.map mkSmallRefTupledTy argtys) rty)
      let isMember = Option.isSome memberParentName
      let argCount = if isMember then List.sum (List.map List.length argtys) else 0
      let linkageType = if isMember then Some ty else None
      let key = ValLinkageFullKey({ MemberParentMangledName=memberParentName; MemberIsOverride=false; LogicalName=logicalName; TotalArgCount= argCount }, linkageType)
      let vref = IntrinsicValRef(enclosingEntity, logicalName, isMember, ty, key)
      let compiledName = defaultArg compiledNameOpt logicalName
      v_knownIntrinsics.Add((enclosingEntity.LastItemMangledName, compiledName), ValRefForIntrinsic vref)
      vref


  let v_IComparer_ty = mkSysNonGenericTy sysCollections "IComparer"
  let v_IEqualityComparer_ty = mkSysNonGenericTy sysCollections "IEqualityComparer"

  let v_system_RuntimeMethodHandle_ty = mkSysNonGenericTy sys "RuntimeMethodHandle"

  let mk_unop_ty ty             = [[ty]], ty
  let mk_binop_ty ty            = [[ty]; [ty]], ty
  let mk_shiftop_ty ty          = [[ty]; [v_int_ty]], ty
  let mk_binop_ty3 ty1 ty2 ty3  = [[ty1]; [ty2]], ty3
  let mk_rel_sig ty             = [[ty];[ty]], v_bool_ty
  let mk_compare_sig ty         = [[ty];[ty]], v_int_ty
  let mk_hash_sig ty            = [[ty]], v_int_ty
  let mk_compare_withc_sig  ty = [[v_IComparer_ty];[ty]; [ty]], v_int_ty
  let mk_equality_withc_sig ty = [[v_IEqualityComparer_ty];[ty];[ty]], v_bool_ty
  let mk_hash_withc_sig     ty = [[v_IEqualityComparer_ty]; [ty]], v_int_ty
  let mkListTy ty         = TType_app(v_list_tcr_nice, [ty], v_knownWithoutNull)
  let mkSeqTy ty1         = TType_app(v_seq_tcr, [ty1], v_knownWithoutNull)
  let mkRefCellTy ty      = TType_app(v_refcell_tcr_canon, [ty], v_knownWithoutNull)
  let mkQuerySourceTy ty1 ty2         = TType_app(v_querySource_tcr, [ty1; ty2], v_knownWithoutNull)
  let v_tcref_System_Collections_IEnumerable         = findSysTyconRef sysCollections "IEnumerable";
  let mkArrayType rank (ty : TType) : TType =
      assert (rank >= 1 && rank <= 32)
      TType_app(v_il_arr_tcr_map.[rank - 1], [ty], v_knownWithoutNull)
  let mkLazyTy ty         = TType_app(lazy_tcr, [ty], v_knownWithoutNull)
  
  let mkPrintfFormatTy aty bty cty dty ety = TType_app(v_format_tcr, [aty;bty;cty;dty; ety], v_knownWithoutNull) 
  let mk_format4_ty aty bty cty dty = TType_app(v_format4_tcr, [aty;bty;cty;dty], v_knownWithoutNull) 
  let mkQuotedExprTy aty = TType_app(v_expr_tcr, [aty], v_knownWithoutNull) 
  let mkRawQuotedExprTy = TType_app(v_raw_expr_tcr, [], v_knownWithoutNull) 
  let mkQueryBuilderTy = TType_app(v_query_builder_tcref, [], v_knownWithoutNull) 
  let mkLinqExpressionTy aty = TType_app(v_linqExpression_tcr, [aty], v_knownWithoutNull) 
  let v_cons_ucref = mkUnionCaseRef v_list_tcr_canon "op_ColonColon" 
  let v_nil_ucref  = mkUnionCaseRef v_list_tcr_canon "op_Nil" 

  
  let fslib_MF_nleref                   = mkNonLocalEntityRef fslibCcu FSharpLib.RootPathArray
  let fslib_MFCore_nleref               = mkNonLocalEntityRef fslibCcu FSharpLib.CorePathArray 
  let fslib_MFLinq_nleref               = mkNonLocalEntityRef fslibCcu FSharpLib.LinqPathArray 
  let fslib_MFCollections_nleref        = mkNonLocalEntityRef fslibCcu FSharpLib.CollectionsPathArray 
  let fslib_MFCompilerServices_nleref   = mkNonLocalEntityRef fslibCcu FSharpLib.CompilerServicesPath
  let fslib_MFLinqRuntimeHelpers_nleref = mkNonLocalEntityRef fslibCcu FSharpLib.LinqRuntimeHelpersPath
  let fslib_MFControl_nleref            = mkNonLocalEntityRef fslibCcu FSharpLib.ControlPathArray
  let fslib_MFNativeInterop_nleref      = mkNonLocalEntityRef fslibCcu FSharpLib.NativeInteropPath

  let fslib_MFLanguagePrimitives_nleref        = mkNestedNonLocalEntityRef fslib_MFCore_nleref "LanguagePrimitives"
  let fslib_MFIntrinsicOperators_nleref        = mkNestedNonLocalEntityRef fslib_MFLanguagePrimitives_nleref "IntrinsicOperators" 
  let fslib_MFIntrinsicFunctions_nleref        = mkNestedNonLocalEntityRef fslib_MFLanguagePrimitives_nleref "IntrinsicFunctions" 
  let fslib_MFHashCompare_nleref               = mkNestedNonLocalEntityRef fslib_MFLanguagePrimitives_nleref "HashCompare"
  let fslib_MFOperators_nleref                 = mkNestedNonLocalEntityRef fslib_MFCore_nleref "Operators"
  let fslib_MFByRefKinds_nleref                 = mkNestedNonLocalEntityRef fslib_MFCore_nleref "ByRefKinds"
  let fslib_MFOperatorIntrinsics_nleref        = mkNestedNonLocalEntityRef fslib_MFOperators_nleref "OperatorIntrinsics"
  let fslib_MFOperatorsUnchecked_nleref        = mkNestedNonLocalEntityRef fslib_MFOperators_nleref "Unchecked"
  let fslib_MFOperatorsChecked_nleref        = mkNestedNonLocalEntityRef fslib_MFOperators_nleref "Checked"
  let fslib_MFExtraTopLevelOperators_nleref    = mkNestedNonLocalEntityRef fslib_MFCore_nleref "ExtraTopLevelOperators"
  let fslib_MFNullableOperators_nleref         = mkNestedNonLocalEntityRef fslib_MFLinq_nleref "NullableOperators"
  let fslib_MFQueryRunExtensions_nleref              = mkNestedNonLocalEntityRef fslib_MFLinq_nleref "QueryRunExtensions"
  let fslib_MFQueryRunExtensionsLowPriority_nleref   = mkNestedNonLocalEntityRef fslib_MFQueryRunExtensions_nleref "LowPriority"
  let fslib_MFQueryRunExtensionsHighPriority_nleref  = mkNestedNonLocalEntityRef fslib_MFQueryRunExtensions_nleref "HighPriority"
  
  let fslib_MFSeqModule_nleref                 = mkNestedNonLocalEntityRef fslib_MFCollections_nleref "SeqModule"
  let fslib_MFListModule_nleref                = mkNestedNonLocalEntityRef fslib_MFCollections_nleref "ListModule"
  let fslib_MFArrayModule_nleref               = mkNestedNonLocalEntityRef fslib_MFCollections_nleref "ArrayModule"
  let fslib_MFArray2DModule_nleref               = mkNestedNonLocalEntityRef fslib_MFCollections_nleref "Array2DModule"
  let fslib_MFArray3DModule_nleref               = mkNestedNonLocalEntityRef fslib_MFCollections_nleref "Array3DModule"
  let fslib_MFArray4DModule_nleref               = mkNestedNonLocalEntityRef fslib_MFCollections_nleref "Array4DModule"
  let fslib_MFSetModule_nleref               = mkNestedNonLocalEntityRef fslib_MFCollections_nleref "SetModule"
  let fslib_MFMapModule_nleref               = mkNestedNonLocalEntityRef fslib_MFCollections_nleref "MapModule"
  let fslib_MFStringModule_nleref               = mkNestedNonLocalEntityRef fslib_MFCollections_nleref "StringModule"
  let fslib_MFNativePtrModule_nleref               = mkNestedNonLocalEntityRef fslib_MFNativeInterop_nleref "NativePtrModule"
  let fslib_MFOptionModule_nleref              = mkNestedNonLocalEntityRef fslib_MFCore_nleref "OptionModule"
  let fslib_MFRuntimeHelpers_nleref            = mkNestedNonLocalEntityRef fslib_MFCompilerServices_nleref "RuntimeHelpers"
  let fslib_MFQuotations_nleref                = mkNestedNonLocalEntityRef fslib_MF_nleref "Quotations"
  
  let fslib_MFLinqRuntimeHelpersQuotationConverter_nleref        = mkNestedNonLocalEntityRef fslib_MFLinqRuntimeHelpers_nleref "LeafExpressionConverter"
  let fslib_MFLazyExtensions_nleref            = mkNestedNonLocalEntityRef fslib_MFControl_nleref "LazyExtensions" 

  let v_ref_tuple1_tcr      = findSysTyconRef sys "Tuple`1" 
  let v_ref_tuple2_tcr      = findSysTyconRef sys "Tuple`2" 
  let v_ref_tuple3_tcr      = findSysTyconRef sys "Tuple`3" 
  let v_ref_tuple4_tcr      = findSysTyconRef sys "Tuple`4" 
  let v_ref_tuple5_tcr      = findSysTyconRef sys "Tuple`5" 
  let v_ref_tuple6_tcr      = findSysTyconRef sys "Tuple`6" 
  let v_ref_tuple7_tcr      = findSysTyconRef sys "Tuple`7" 
  let v_ref_tuple8_tcr      = findSysTyconRef sys "Tuple`8" 
  let v_struct_tuple1_tcr      = findSysTyconRef sys "ValueTuple`1" 
  let v_struct_tuple2_tcr      = findSysTyconRef sys "ValueTuple`2" 
  let v_struct_tuple3_tcr      = findSysTyconRef sys "ValueTuple`3" 
  let v_struct_tuple4_tcr      = findSysTyconRef sys "ValueTuple`4" 
  let v_struct_tuple5_tcr      = findSysTyconRef sys "ValueTuple`5" 
  let v_struct_tuple6_tcr      = findSysTyconRef sys "ValueTuple`6" 
  let v_struct_tuple7_tcr      = findSysTyconRef sys "ValueTuple`7" 
  let v_struct_tuple8_tcr      = findSysTyconRef sys "ValueTuple`8"
  
  let v_choice2_tcr     = mk_MFCore_tcref fslibCcu "Choice`2" 
  let v_choice3_tcr     = mk_MFCore_tcref fslibCcu "Choice`3" 
  let v_choice4_tcr     = mk_MFCore_tcref fslibCcu "Choice`4" 
  let v_choice5_tcr     = mk_MFCore_tcref fslibCcu "Choice`5" 
  let v_choice6_tcr     = mk_MFCore_tcref fslibCcu "Choice`6" 
  let v_choice7_tcr     = mk_MFCore_tcref fslibCcu "Choice`7" 
  let tyconRefEq x y = primEntityRefEq compilingFslib fslibCcu  x y

  let v_suppressed_types = 
    [ mk_MFCore_tcref fslibCcu "Option`1";
      mk_MFCore_tcref fslibCcu "Ref`1"; 
      mk_MFCore_tcref fslibCcu "FSharpTypeFunc";
      mk_MFCore_tcref fslibCcu "FSharpFunc`2"; 
      mk_MFCore_tcref fslibCcu "Unit" ] 

  let v_knownFSharpCoreModules = 
     dict [ for nleref in [ fslib_MFLanguagePrimitives_nleref 
                            fslib_MFIntrinsicOperators_nleref
                            fslib_MFIntrinsicFunctions_nleref
                            fslib_MFHashCompare_nleref
                            fslib_MFOperators_nleref 
                            fslib_MFOperatorIntrinsics_nleref
                            fslib_MFOperatorsUnchecked_nleref
                            fslib_MFOperatorsChecked_nleref
                            fslib_MFExtraTopLevelOperators_nleref
                            fslib_MFNullableOperators_nleref
                            fslib_MFQueryRunExtensions_nleref         
                            fslib_MFQueryRunExtensionsLowPriority_nleref  
                            fslib_MFQueryRunExtensionsHighPriority_nleref 

                            fslib_MFSeqModule_nleref    
                            fslib_MFListModule_nleref
                            fslib_MFArrayModule_nleref   
                            fslib_MFArray2DModule_nleref   
                            fslib_MFArray3DModule_nleref   
                            fslib_MFArray4DModule_nleref   
                            fslib_MFSetModule_nleref   
                            fslib_MFMapModule_nleref   
                            fslib_MFStringModule_nleref   
                            fslib_MFNativePtrModule_nleref   
                            fslib_MFOptionModule_nleref   
                            fslib_MFRuntimeHelpers_nleref ] do

                    yield nleref.LastItemMangledName, ERefNonLocal nleref  ]
                                               
  let tryDecodeTupleTy tupInfo l = 
      match l with 
      | [t1;t2;t3;t4;t5;t6;t7;marker] -> 
          match marker with 
          | TType_app(tcref, [t8], _nullness) when tyconRefEq tcref v_ref_tuple1_tcr -> mkRawRefTupleTy [t1;t2;t3;t4;t5;t6;t7;t8] |> Some
          | TType_app(tcref, [t8], _nullness) when tyconRefEq tcref v_struct_tuple1_tcr -> mkRawStructTupleTy [t1;t2;t3;t4;t5;t6;t7;t8] |> Some
          | TType_tuple (_structness2, t8plus) -> TType_tuple (tupInfo, [t1;t2;t3;t4;t5;t6;t7] @ t8plus) |> Some
          | _ -> None
      | [] -> None
      | [_] -> None
      | _ -> TType_tuple (tupInfo, l)  |> Some
      

  let decodeTupleTyAndNullness tupInfo tinst _nullness = // TODO nullness
      match tryDecodeTupleTy tupInfo tinst with 
      | Some ty -> ty
      | None -> failwith "couldn't decode tuple ty"

  let decodeTupleTyAndNullnessIfPossible tcref tupInfo tinst nullness = // TODO nullness
      match tryDecodeTupleTy tupInfo tinst with 
      | Some ty -> ty
      | None -> TType_app(tcref, tinst, nullness)

  let decodeTupleTy tupInfo tinst = 
      decodeTupleTyAndNullness tupInfo tinst v_knownWithoutNull

  let mk_MFCore_attrib nm : BuiltinAttribInfo = 
      AttribInfo(mkILTyRef(IlxSettings.ilxFsharpCoreLibScopeRef (), FSharpLib.Core + "." + nm), mk_MFCore_tcref fslibCcu nm) 
    
  let mk_doc filename = ILSourceDocument.Create(language=None, vendor=None, documentType=None, file=filename)
  // Build the memoization table for files
  let v_memoize_file = new MemoizationTable<int, ILSourceDocument> ((fileOfFileIndex >> Filename.fullpath directoryToResolveRelativePaths >> mk_doc), keyComparer=HashIdentity.Structural)

  let v_and_info =                   makeIntrinsicValRef(fslib_MFIntrinsicOperators_nleref,                    CompileOpName "&"                      , None                 , None          , [],         mk_rel_sig v_bool_ty) 
  let v_addrof_info =                makeIntrinsicValRef(fslib_MFIntrinsicOperators_nleref,                    CompileOpName "~&"                     , None                 , None          , [vara],     ([[varaTy]], mkByrefTy varaTy))   
  let v_addrof2_info =               makeIntrinsicValRef(fslib_MFIntrinsicOperators_nleref,                    CompileOpName "~&&"                    , None                 , None          , [vara],     ([[varaTy]], mkNativePtrTy varaTy))
  let v_and2_info =                  makeIntrinsicValRef(fslib_MFIntrinsicOperators_nleref,                    CompileOpName "&&"                     , None                 , None          , [],         mk_rel_sig v_bool_ty) 
  let v_or_info =                    makeIntrinsicValRef(fslib_MFIntrinsicOperators_nleref,                    "or"                                   , None                 , Some "Or"     , [],         mk_rel_sig v_bool_ty) 
  let v_or2_info =                   makeIntrinsicValRef(fslib_MFIntrinsicOperators_nleref,                    CompileOpName "||"                     , None                 , None          , [],         mk_rel_sig v_bool_ty) 
  let v_compare_operator_info                = makeIntrinsicValRef(fslib_MFOperators_nleref,                   "compare"                              , None                 , Some "Compare", [vara],     mk_compare_sig varaTy) 
  let v_equals_operator_info                 = makeIntrinsicValRef(fslib_MFOperators_nleref,                   CompileOpName "="                      , None                 , None          , [vara],     mk_rel_sig varaTy) 
  let v_equals_nullable_operator_info        = makeIntrinsicValRef(fslib_MFNullableOperators_nleref,           CompileOpName "=?"                     , None                 , None          , [vara],     ([[varaTy];[mkNullableTy varaTy]], v_bool_ty)) 
  let v_nullable_equals_operator_info        = makeIntrinsicValRef(fslib_MFNullableOperators_nleref,           CompileOpName "?="                     , None                 , None          , [vara],     ([[mkNullableTy varaTy];[varaTy]], v_bool_ty)) 
  let v_nullable_equals_nullable_operator_info  = makeIntrinsicValRef(fslib_MFNullableOperators_nleref,        CompileOpName "?=?"                    , None                 , None          , [vara],     ([[mkNullableTy varaTy];[mkNullableTy varaTy]], v_bool_ty)) 
  let v_not_equals_operator_info             = makeIntrinsicValRef(fslib_MFOperators_nleref,                   CompileOpName "<>"                     , None                 , None          , [vara],     mk_rel_sig varaTy) 
  let v_less_than_operator_info              = makeIntrinsicValRef(fslib_MFOperators_nleref,                   CompileOpName "<"                      , None                 , None          , [vara],     mk_rel_sig varaTy) 
  let v_less_than_or_equals_operator_info    = makeIntrinsicValRef(fslib_MFOperators_nleref,                   CompileOpName "<="                     , None                 , None          , [vara],     mk_rel_sig varaTy) 
  let v_greater_than_operator_info           = makeIntrinsicValRef(fslib_MFOperators_nleref,                   CompileOpName ">"                      , None                 , None          , [vara],     mk_rel_sig varaTy) 
  let v_greater_than_or_equals_operator_info = makeIntrinsicValRef(fslib_MFOperators_nleref,                   CompileOpName ">="                     , None                 , None          , [vara],     mk_rel_sig varaTy) 
  
  let v_enumOfValue_info                     = makeIntrinsicValRef(fslib_MFLanguagePrimitives_nleref,          "EnumOfValue"                          , None                 , None          , [vara; varb],     ([[varaTy]], varbTy)) 
  
  let v_generic_comparison_withc_outer_info = makeIntrinsicValRef(fslib_MFLanguagePrimitives_nleref,           "GenericComparisonWithComparer"        , None                 , None          , [vara],     mk_compare_withc_sig  varaTy) 
  let v_generic_hash_withc_tuple2_info = makeIntrinsicValRef(fslib_MFHashCompare_nleref,           "FastHashTuple2"                                   , None                 , None          , [vara;varb],               mk_hash_withc_sig (decodeTupleTy tupInfoRef [varaTy; varbTy]))   
  let v_generic_hash_withc_tuple3_info = makeIntrinsicValRef(fslib_MFHashCompare_nleref,           "FastHashTuple3"                                   , None                 , None          , [vara;varb;varc],          mk_hash_withc_sig (decodeTupleTy tupInfoRef [varaTy; varbTy; varcTy]))   
  let v_generic_hash_withc_tuple4_info = makeIntrinsicValRef(fslib_MFHashCompare_nleref,           "FastHashTuple4"                                   , None                 , None          , [vara;varb;varc;vard],     mk_hash_withc_sig (decodeTupleTy tupInfoRef [varaTy; varbTy; varcTy; vardTy]))   
  let v_generic_hash_withc_tuple5_info = makeIntrinsicValRef(fslib_MFHashCompare_nleref,           "FastHashTuple5"                                   , None                 , None          , [vara;varb;varc;vard;vare], mk_hash_withc_sig (decodeTupleTy tupInfoRef [varaTy; varbTy; varcTy; vardTy; vareTy]))   
  let v_generic_equals_withc_tuple2_info = makeIntrinsicValRef(fslib_MFHashCompare_nleref,           "FastEqualsTuple2"                               , None                 , None          , [vara;varb],               mk_equality_withc_sig (decodeTupleTy tupInfoRef [varaTy; varbTy]))   
  let v_generic_equals_withc_tuple3_info = makeIntrinsicValRef(fslib_MFHashCompare_nleref,           "FastEqualsTuple3"                               , None                 , None          , [vara;varb;varc],          mk_equality_withc_sig (decodeTupleTy tupInfoRef [varaTy; varbTy; varcTy]))   
  let v_generic_equals_withc_tuple4_info = makeIntrinsicValRef(fslib_MFHashCompare_nleref,           "FastEqualsTuple4"                               , None                 , None          , [vara;varb;varc;vard],     mk_equality_withc_sig (decodeTupleTy tupInfoRef [varaTy; varbTy; varcTy; vardTy]))   
  let v_generic_equals_withc_tuple5_info = makeIntrinsicValRef(fslib_MFHashCompare_nleref,           "FastEqualsTuple5"                               , None                 , None          , [vara;varb;varc;vard;vare], mk_equality_withc_sig (decodeTupleTy tupInfoRef [varaTy; varbTy; varcTy; vardTy; vareTy]))   

  let v_generic_compare_withc_tuple2_info = makeIntrinsicValRef(fslib_MFHashCompare_nleref,           "FastCompareTuple2"                             , None                 , None          , [vara;varb],               mk_compare_withc_sig (decodeTupleTy tupInfoRef [varaTy; varbTy]))   
  let v_generic_compare_withc_tuple3_info = makeIntrinsicValRef(fslib_MFHashCompare_nleref,           "FastCompareTuple3"                             , None                 , None          , [vara;varb;varc],          mk_compare_withc_sig (decodeTupleTy tupInfoRef [varaTy; varbTy; varcTy]))   
  let v_generic_compare_withc_tuple4_info = makeIntrinsicValRef(fslib_MFHashCompare_nleref,           "FastCompareTuple4"                             , None                 , None          , [vara;varb;varc;vard],     mk_compare_withc_sig (decodeTupleTy tupInfoRef [varaTy; varbTy; varcTy; vardTy]))   
  let v_generic_compare_withc_tuple5_info = makeIntrinsicValRef(fslib_MFHashCompare_nleref,           "FastCompareTuple5"                             , None                 , None          , [vara;varb;varc;vard;vare], mk_compare_withc_sig (decodeTupleTy tupInfoRef [varaTy; varbTy; varcTy; vardTy; vareTy]))   


  let v_generic_equality_er_outer_info             = makeIntrinsicValRef(fslib_MFLanguagePrimitives_nleref,    "GenericEqualityER"                    , None                 , None          , [vara],     mk_rel_sig varaTy) 
  let v_get_generic_comparer_info               = makeIntrinsicValRef(fslib_MFLanguagePrimitives_nleref,       "GenericComparer"                      , None                 , None          , [],         ([], v_IComparer_ty)) 
  let v_get_generic_er_equality_comparer_info      = makeIntrinsicValRef(fslib_MFLanguagePrimitives_nleref,    "GenericEqualityERComparer"            , None                 , None          , [],         ([], v_IEqualityComparer_ty)) 
  let v_get_generic_per_equality_comparer_info  = makeIntrinsicValRef(fslib_MFLanguagePrimitives_nleref,       "GenericEqualityComparer"              , None                 , None          , [],         ([], v_IEqualityComparer_ty)) 
  let v_generic_equality_withc_outer_info       = makeIntrinsicValRef(fslib_MFLanguagePrimitives_nleref,       "GenericEqualityWithComparer"          , None                 , None          , [vara],     mk_equality_withc_sig varaTy)
  let v_generic_hash_withc_outer_info           = makeIntrinsicValRef(fslib_MFLanguagePrimitives_nleref,       "GenericHashWithComparer"              , None                 , None          , [vara],     mk_hash_withc_sig varaTy)

  let v_generic_equality_er_inner_info         = makeIntrinsicValRef(fslib_MFHashCompare_nleref,               "GenericEqualityERIntrinsic"           , None                 , None          , [vara],     mk_rel_sig varaTy)
  let v_generic_equality_per_inner_info     = makeIntrinsicValRef(fslib_MFHashCompare_nleref,                  "GenericEqualityIntrinsic"             , None                 , None          , [vara],     mk_rel_sig varaTy)
  let v_generic_equality_withc_inner_info   = makeIntrinsicValRef(fslib_MFHashCompare_nleref,                  "GenericEqualityWithComparerIntrinsic" , None                 , None          , [vara],     mk_equality_withc_sig varaTy)
  let v_generic_comparison_inner_info       = makeIntrinsicValRef(fslib_MFHashCompare_nleref,                  "GenericComparisonIntrinsic"           , None                 , None          , [vara],     mk_compare_sig varaTy)
  let v_generic_comparison_withc_inner_info = makeIntrinsicValRef(fslib_MFHashCompare_nleref,                  "GenericComparisonWithComparerIntrinsic", None                , None          , [vara],     mk_compare_withc_sig varaTy)

  let v_generic_hash_inner_info = makeIntrinsicValRef(fslib_MFHashCompare_nleref,                              "GenericHashIntrinsic"                 , None                 , None          , [vara],     mk_hash_sig varaTy)
  let v_generic_hash_withc_inner_info = makeIntrinsicValRef(fslib_MFHashCompare_nleref,                        "GenericHashWithComparerIntrinsic"     , None                 , None          , [vara],     mk_hash_withc_sig  varaTy)
  
  let v_create_instance_info       = makeIntrinsicValRef(fslib_MFIntrinsicFunctions_nleref,                    "CreateInstance"                       , None                 , None          , [vara],     ([[v_unit_ty]], varaTy))
  let v_unbox_info                 = makeIntrinsicValRef(fslib_MFIntrinsicFunctions_nleref,                    "UnboxGeneric"                         , None                 , None          , [vara],     ([[v_obj_ty]], varaTy))

  let v_unbox_fast_info            = makeIntrinsicValRef(fslib_MFIntrinsicFunctions_nleref,                    "UnboxFast"                            , None                 , None          , [vara],     ([[v_obj_ty]], varaTy))
  let v_istype_info                = makeIntrinsicValRef(fslib_MFIntrinsicFunctions_nleref,                    "TypeTestGeneric"                      , None                 , None          , [vara],     ([[v_obj_ty]], v_bool_ty)) 
  let v_istype_fast_info           = makeIntrinsicValRef(fslib_MFIntrinsicFunctions_nleref,                    "TypeTestFast"                         , None                 , None          , [vara],     ([[v_obj_ty]], v_bool_ty)) 

  let v_dispose_info               = makeIntrinsicValRef(fslib_MFIntrinsicFunctions_nleref,                    "Dispose"                              , None                 , None          , [vara],     ([[varaTy]], v_unit_ty))

  let v_getstring_info             = makeIntrinsicValRef(fslib_MFIntrinsicFunctions_nleref,                    "GetString"                            , None                 , None          , [],         ([[v_string_ty];[v_int_ty]], v_char_ty))

  let v_reference_equality_inner_info = makeIntrinsicValRef(fslib_MFHashCompare_nleref,                        "PhysicalEqualityIntrinsic"            , None                 , None          , [vara],     mk_rel_sig varaTy)  

  let v_bitwise_or_info            = makeIntrinsicValRef(fslib_MFOperators_nleref,                             "op_BitwiseOr"                         , None                 , None          , [vara],     mk_binop_ty varaTy)  
  let v_bitwise_and_info           = makeIntrinsicValRef(fslib_MFOperators_nleref,                             "op_BitwiseAnd"                        , None                 , None          , [vara],     mk_binop_ty varaTy)  
  let v_bitwise_xor_info           = makeIntrinsicValRef(fslib_MFOperators_nleref,                             "op_ExclusiveOr"                       , None                 , None          , [vara],     mk_binop_ty varaTy)  
  let v_bitwise_unary_not_info     = makeIntrinsicValRef(fslib_MFOperators_nleref,                             "op_LogicalNot"                        , None                 , None          , [vara],     mk_unop_ty varaTy)  
  let v_bitwise_shift_left_info    = makeIntrinsicValRef(fslib_MFOperators_nleref,                             "op_LeftShift"                         , None                 , None          , [vara],     mk_shiftop_ty varaTy)  
  let v_bitwise_shift_right_info   = makeIntrinsicValRef(fslib_MFOperators_nleref,                             "op_RightShift"                        , None                 , None          , [vara],     mk_shiftop_ty varaTy)  
  let v_unchecked_addition_info    = makeIntrinsicValRef(fslib_MFOperators_nleref,                             "op_Addition"                          , None                 , None          , [vara;varb;varc],     mk_binop_ty3 varaTy varbTy  varcTy)  
  let v_unchecked_subtraction_info = makeIntrinsicValRef(fslib_MFOperators_nleref,                             "op_Subtraction"                       , None                 , None          , [vara;varb;varc],     mk_binop_ty3 varaTy varbTy  varcTy)  
  let v_unchecked_multiply_info    = makeIntrinsicValRef(fslib_MFOperators_nleref,                             "op_Multiply"                          , None                 , None          , [vara;varb;varc],     mk_binop_ty3 varaTy varbTy  varcTy)  
  let v_unchecked_division_info    = makeIntrinsicValRef(fslib_MFOperators_nleref,                             "op_Division"                          , None                 , None          , [vara;varb;varc],     mk_binop_ty3 varaTy varbTy  varcTy)  
  let v_unchecked_modulus_info     = makeIntrinsicValRef(fslib_MFOperators_nleref,                             "op_Modulus"                           , None                 , None          , [vara;varb;varc],     mk_binop_ty3 varaTy varbTy  varcTy)  
  let v_unchecked_unary_plus_info  = makeIntrinsicValRef(fslib_MFOperators_nleref,                             "op_UnaryPlus"                         , None                 , None          , [vara],     mk_unop_ty varaTy)  
  let v_unchecked_unary_minus_info = makeIntrinsicValRef(fslib_MFOperators_nleref,                             "op_UnaryNegation"                     , None                 , None          , [vara],     mk_unop_ty varaTy)  
  let v_unchecked_unary_not_info   = makeIntrinsicValRef(fslib_MFOperators_nleref,                             "not"                                  , None                 , Some "Not"    , [],     mk_unop_ty v_bool_ty)  

  let v_checked_addition_info      = makeIntrinsicValRef(fslib_MFOperatorsChecked_nleref,                      "op_Addition"                          , None                 , None          , [vara;varb;varc],     mk_binop_ty3 varaTy varbTy  varcTy)  
  let v_checked_subtraction_info   = makeIntrinsicValRef(fslib_MFOperatorsChecked_nleref,                      "op_Subtraction"                       , None                 , None          , [vara;varb;varc],     mk_binop_ty3 varaTy varbTy  varcTy)  
  let v_checked_multiply_info      = makeIntrinsicValRef(fslib_MFOperatorsChecked_nleref,                      "op_Multiply"                          , None                 , None          , [vara;varb;varc],     mk_binop_ty3 varaTy varbTy  varcTy)  
  let v_checked_unary_minus_info   = makeIntrinsicValRef(fslib_MFOperatorsChecked_nleref,                      "op_UnaryNegation"                     , None                 , None          , [vara],     mk_unop_ty varaTy)  

  let v_byte_checked_info          = makeIntrinsicValRef(fslib_MFOperatorsChecked_nleref,                      "byte"                                 , None                 , Some "ToByte",    [vara],   ([[varaTy]], v_byte_ty)) 
  let v_sbyte_checked_info         = makeIntrinsicValRef(fslib_MFOperatorsChecked_nleref,                      "sbyte"                                , None                 , Some "ToSByte",   [vara],   ([[varaTy]], v_sbyte_ty)) 
  let v_int16_checked_info         = makeIntrinsicValRef(fslib_MFOperatorsChecked_nleref,                      "int16"                                , None                 , Some "ToInt16",   [vara],   ([[varaTy]], v_int16_ty)) 
  let v_uint16_checked_info        = makeIntrinsicValRef(fslib_MFOperatorsChecked_nleref,                      "uint16"                               , None                 , Some "ToUInt16",  [vara],   ([[varaTy]], v_uint16_ty)) 
  let v_int_checked_info           = makeIntrinsicValRef(fslib_MFOperatorsChecked_nleref,                      "int"                                  , None                 , Some "ToInt",     [vara],   ([[varaTy]], v_int_ty)) 
  let v_int32_checked_info         = makeIntrinsicValRef(fslib_MFOperatorsChecked_nleref,                      "int32"                                , None                 , Some "ToInt32",   [vara],   ([[varaTy]], v_int32_ty)) 
  let v_uint32_checked_info        = makeIntrinsicValRef(fslib_MFOperatorsChecked_nleref,                      "uint32"                               , None                 , Some "ToUInt32",  [vara],   ([[varaTy]], v_uint32_ty)) 
  let v_int64_checked_info         = makeIntrinsicValRef(fslib_MFOperatorsChecked_nleref,                      "int64"                                , None                 , Some "ToInt64",   [vara],   ([[varaTy]], v_int64_ty)) 
  let v_uint64_checked_info        = makeIntrinsicValRef(fslib_MFOperatorsChecked_nleref,                      "uint64"                               , None                 , Some "ToUInt64",  [vara],   ([[varaTy]], v_uint64_ty)) 
  let v_nativeint_checked_info     = makeIntrinsicValRef(fslib_MFOperatorsChecked_nleref,                      "nativeint"                            , None                 , Some "ToIntPtr",  [vara],   ([[varaTy]], v_nativeint_ty)) 
  let v_unativeint_checked_info    = makeIntrinsicValRef(fslib_MFOperatorsChecked_nleref,                      "unativeint"                           , None                 , Some "ToUIntPtr", [vara],   ([[varaTy]], v_unativeint_ty))

  let v_byte_operator_info         = makeIntrinsicValRef(fslib_MFOperators_nleref,                             "byte"                                 , None                 , Some "ToByte",    [vara],   ([[varaTy]], v_byte_ty)) 
  let v_sbyte_operator_info        = makeIntrinsicValRef(fslib_MFOperators_nleref,                             "sbyte"                                , None                 , Some "ToSByte",   [vara],   ([[varaTy]], v_sbyte_ty)) 
  let v_int16_operator_info        = makeIntrinsicValRef(fslib_MFOperators_nleref,                             "int16"                                , None                 , Some "ToInt16",   [vara],   ([[varaTy]], v_int16_ty)) 
  let v_uint16_operator_info       = makeIntrinsicValRef(fslib_MFOperators_nleref,                             "uint16"                               , None                 , Some "ToUInt16",  [vara],   ([[varaTy]], v_uint16_ty)) 
  let v_int_operator_info          = makeIntrinsicValRef(fslib_MFOperators_nleref,                             "int"                                  , None                 , Some "ToInt",     [vara],   ([[varaTy]], v_int_ty)) 
  let v_int32_operator_info        = makeIntrinsicValRef(fslib_MFOperators_nleref,                             "int32"                                , None                 , Some "ToInt32",   [vara],   ([[varaTy]], v_int32_ty)) 
  let v_uint32_operator_info       = makeIntrinsicValRef(fslib_MFOperators_nleref,                             "uint32"                               , None                 , Some "ToUInt32",  [vara],   ([[varaTy]], v_uint32_ty)) 
  let v_int64_operator_info        = makeIntrinsicValRef(fslib_MFOperators_nleref,                             "int64"                                , None                 , Some "ToInt64",   [vara],   ([[varaTy]], v_int64_ty)) 
  let v_uint64_operator_info       = makeIntrinsicValRef(fslib_MFOperators_nleref,                             "uint64"                               , None                 , Some "ToUInt64",  [vara],   ([[varaTy]], v_uint64_ty)) 
  let v_float32_operator_info      = makeIntrinsicValRef(fslib_MFOperators_nleref,                             "float32"                              , None                 , Some "ToSingle",  [vara],   ([[varaTy]], v_float32_ty)) 
  let v_float_operator_info        = makeIntrinsicValRef(fslib_MFOperators_nleref,                             "float"                                , None                 , Some "ToDouble",  [vara],   ([[varaTy]], v_float_ty)) 
  let v_nativeint_operator_info    = makeIntrinsicValRef(fslib_MFOperators_nleref,                             "nativeint"                            , None                 , Some "ToIntPtr",  [vara],   ([[varaTy]], v_nativeint_ty)) 
  let v_unativeint_operator_info   = makeIntrinsicValRef(fslib_MFOperators_nleref,                             "unativeint"                           , None                 , Some "ToUIntPtr", [vara],   ([[varaTy]], v_unativeint_ty))

  let v_char_operator_info         = makeIntrinsicValRef(fslib_MFOperators_nleref,                             "char"                                 , None                 , Some "ToChar",    [vara],   ([[varaTy]], v_char_ty)) 
  let v_enum_operator_info         = makeIntrinsicValRef(fslib_MFOperators_nleref,                             "enum"                                 , None                 , Some "ToEnum",    [vara],   ([[varaTy]], v_enum_ty)) 

  let v_hash_info                  = makeIntrinsicValRef(fslib_MFOperators_nleref,                             "hash"                                 , None                 , Some "Hash"   , [vara],     ([[varaTy]], v_int_ty))
  let v_box_info                   = makeIntrinsicValRef(fslib_MFOperators_nleref,                             "box"                                  , None                 , Some "Box"    , [vara],     ([[varaTy]], v_obj_ty))
  let v_isnull_info                = makeIntrinsicValRef(fslib_MFOperators_nleref,                             "isNull"                               , None                 , Some "IsNull" , [vara],     ([[varaTy]], v_bool_ty))
<<<<<<< HEAD
=======
  let v_isnotnull_info             = makeIntrinsicValRef(fslib_MFOperators_nleref,                             "isNotNull"                            , None                 , Some "IsNotNull" , [vara],  ([[varaTy]], v_bool_ty))
>>>>>>> d7ebc4a1
  let v_raise_info                 = makeIntrinsicValRef(fslib_MFOperators_nleref,                             "raise"                                , None                 , Some "Raise"  , [vara],     ([[mkSysNonGenericTy sys "Exception"]], varaTy))  
  let v_failwith_info              = makeIntrinsicValRef(fslib_MFOperators_nleref,                             "failwith"                             , None                 , Some "FailWith" , [vara],   ([[v_string_ty]], varaTy))  
  let v_invalid_arg_info           = makeIntrinsicValRef(fslib_MFOperators_nleref,                             "invalidArg"                           , None                 , Some "InvalidArg" , [vara], ([[v_string_ty]; [v_string_ty]], varaTy))  
  let v_null_arg_info              = makeIntrinsicValRef(fslib_MFOperators_nleref,                             "nullArg"                              , None                 , Some "NullArg" , [vara],    ([[v_string_ty]], varaTy))  
  let v_invalid_op_info            = makeIntrinsicValRef(fslib_MFOperators_nleref,                             "invalidOp"                            , None                 , Some "InvalidOp" , [vara],  ([[v_string_ty]], varaTy))  
  let v_failwithf_info             = makeIntrinsicValRef(fslib_MFExtraTopLevelOperators_nleref,                "failwithf"                            , None                 , Some "PrintFormatToStringThenFail" , [vara;varb], ([[mk_format4_ty varaTy v_unit_ty v_string_ty v_string_ty]], varaTy))  
  
  let v_reraise_info               = makeIntrinsicValRef(fslib_MFOperators_nleref,                             "reraise"                              , None                 , Some "Reraise", [vara],     ([[v_unit_ty]], varaTy))
  let v_typeof_info                = makeIntrinsicValRef(fslib_MFOperators_nleref,                             "typeof"                               , None                 , Some "TypeOf" , [vara],     ([], v_system_Type_ty))  
  let v_methodhandleof_info        = makeIntrinsicValRef(fslib_MFOperators_nleref,                             "methodhandleof"                       , None                 , Some "MethodHandleOf", [vara;varb], ([[varaTy --> varbTy]], v_system_RuntimeMethodHandle_ty))
  let v_sizeof_info                = makeIntrinsicValRef(fslib_MFOperators_nleref,                             "sizeof"                               , None                 , Some "SizeOf" , [vara],     ([], v_int_ty))  
  let v_unchecked_defaultof_info   = makeIntrinsicValRef(fslib_MFOperatorsUnchecked_nleref,                    "defaultof"                            , None                 , Some "DefaultOf", [vara],     ([], varaTy))  
  let v_typedefof_info             = makeIntrinsicValRef(fslib_MFOperators_nleref,                             "typedefof"                            , None                 , Some "TypeDefOf", [vara],     ([], v_system_Type_ty))  
  let v_range_op_info              = makeIntrinsicValRef(fslib_MFOperators_nleref,                             "op_Range"                             , None                 , None          , [vara],     ([[varaTy];[varaTy]], mkSeqTy varaTy))
  let v_range_step_op_info         = makeIntrinsicValRef(fslib_MFOperators_nleref,                             "op_RangeStep"                         , None                 , None          , [vara;varb], ([[varaTy];[varbTy];[varaTy]], mkSeqTy varaTy))
  let v_range_int32_op_info        = makeIntrinsicValRef(fslib_MFOperatorIntrinsics_nleref,                    "RangeInt32"                           , None                 , None          , [],     ([[v_int_ty];[v_int_ty];[v_int_ty]], mkSeqTy v_int_ty))

  let v_array_length_info          = makeIntrinsicValRef(fslib_MFArrayModule_nleref,                           "length"                               , None                 , Some "Length" , [vara],     ([[mkArrayType 1 varaTy]], v_int_ty))
  let v_array_get_info             = makeIntrinsicValRef(fslib_MFIntrinsicFunctions_nleref,                    "GetArray"                             , None                 , None          , [vara],     ([[mkArrayType 1 varaTy]; [v_int_ty]], varaTy))
  let v_array2D_get_info           = makeIntrinsicValRef(fslib_MFIntrinsicFunctions_nleref,                    "GetArray2D"                           , None                 , None          , [vara],     ([[mkArrayType 2 varaTy];[v_int_ty]; [v_int_ty]], varaTy))  
  let v_array3D_get_info           = makeIntrinsicValRef(fslib_MFIntrinsicFunctions_nleref,                    "GetArray3D"                           , None                 , None          , [vara],     ([[mkArrayType 3 varaTy];[v_int_ty]; [v_int_ty]; [v_int_ty]], varaTy))
  let v_array4D_get_info           = makeIntrinsicValRef(fslib_MFIntrinsicFunctions_nleref,                    "GetArray4D"                           , None                 , None          , [vara],     ([[mkArrayType 4 varaTy];[v_int_ty]; [v_int_ty]; [v_int_ty]; [v_int_ty]], varaTy))
  let v_array_set_info             = makeIntrinsicValRef(fslib_MFIntrinsicFunctions_nleref,                    "SetArray"                             , None                 , None          , [vara],     ([[mkArrayType 1 varaTy]; [v_int_ty]; [varaTy]], v_unit_ty))
  let v_array2D_set_info           = makeIntrinsicValRef(fslib_MFIntrinsicFunctions_nleref,                    "SetArray2D"                           , None                 , None          , [vara],     ([[mkArrayType 2 varaTy];[v_int_ty]; [v_int_ty]; [varaTy]], v_unit_ty))
  let v_array3D_set_info           = makeIntrinsicValRef(fslib_MFIntrinsicFunctions_nleref,                    "SetArray3D"                           , None                 , None          , [vara],     ([[mkArrayType 3 varaTy];[v_int_ty]; [v_int_ty]; [v_int_ty]; [varaTy]], v_unit_ty))
  let v_array4D_set_info           = makeIntrinsicValRef(fslib_MFIntrinsicFunctions_nleref,                    "SetArray4D"                           , None                 , None          , [vara],     ([[mkArrayType 4 varaTy];[v_int_ty]; [v_int_ty]; [v_int_ty]; [v_int_ty]; [varaTy]], v_unit_ty))

  let v_nativeptr_tobyref_info     = makeIntrinsicValRef(fslib_MFNativePtrModule_nleref,                       "toByRef"                              , None                 , Some "ToByRefInlined", [vara], ([[mkNativePtrTy varaTy]], mkByrefTy varaTy))  

  let v_seq_collect_info           = makeIntrinsicValRef(fslib_MFSeqModule_nleref,                             "collect"                              , None                 , Some "Collect", [vara;varb;varc], ([[varaTy --> varbTy]; [mkSeqTy varaTy]], mkSeqTy varcTy))  
  let v_seq_delay_info             = makeIntrinsicValRef(fslib_MFSeqModule_nleref,                             "delay"                                , None                 , Some "Delay"  , [varb],     ([[v_unit_ty --> mkSeqTy varbTy]], mkSeqTy varbTy)) 
  let v_seq_append_info            = makeIntrinsicValRef(fslib_MFSeqModule_nleref,                             "append"                               , None                 , Some "Append" , [varb],     ([[mkSeqTy varbTy]; [mkSeqTy varbTy]], mkSeqTy varbTy))  
  let v_seq_using_info             = makeIntrinsicValRef(fslib_MFRuntimeHelpers_nleref,                        "EnumerateUsing"                       , None                 , None          , [vara;varb;varc], ([[varaTy];[(varaTy --> varbTy)]], mkSeqTy varcTy))
  let v_seq_generated_info         = makeIntrinsicValRef(fslib_MFRuntimeHelpers_nleref,                        "EnumerateWhile"                       , None                 , None          , [varb],     ([[v_unit_ty --> v_bool_ty]; [mkSeqTy varbTy]], mkSeqTy varbTy))
  let v_seq_finally_info           = makeIntrinsicValRef(fslib_MFRuntimeHelpers_nleref,                        "EnumerateThenFinally"                 , None                 , None          , [varb],     ([[mkSeqTy varbTy]; [v_unit_ty --> v_unit_ty]], mkSeqTy varbTy))
  let v_seq_of_functions_info      = makeIntrinsicValRef(fslib_MFRuntimeHelpers_nleref,                        "EnumerateFromFunctions"               , None                 , None          , [vara;varb], ([[v_unit_ty --> varaTy]; [varaTy --> v_bool_ty]; [varaTy --> varbTy]], mkSeqTy varbTy))  
  let v_create_event_info          = makeIntrinsicValRef(fslib_MFRuntimeHelpers_nleref,                        "CreateEvent"                          , None                 , None          , [vara;varb], ([[varaTy --> v_unit_ty]; [varaTy --> v_unit_ty]; [(v_obj_ty --> (varbTy --> v_unit_ty)) --> varaTy]], TType_app (v_fslib_IEvent2_tcr, [varaTy;varbTy], v_knownWithoutNull)))
  let v_seq_to_array_info          = makeIntrinsicValRef(fslib_MFSeqModule_nleref,                             "toArray"                              , None                 , Some "ToArray", [varb],     ([[mkSeqTy varbTy]], mkArrayType 1 varbTy))  
  let v_seq_to_list_info           = makeIntrinsicValRef(fslib_MFSeqModule_nleref,                             "toList"                               , None                 , Some "ToList" , [varb],     ([[mkSeqTy varbTy]], mkListTy varbTy))
  let v_seq_map_info               = makeIntrinsicValRef(fslib_MFSeqModule_nleref,                             "map"                                  , None                 , Some "Map"    , [vara;varb], ([[varaTy --> varbTy]; [mkSeqTy varaTy]], mkSeqTy varbTy))
  let v_seq_singleton_info         = makeIntrinsicValRef(fslib_MFSeqModule_nleref,                             "singleton"                            , None                 , Some "Singleton"              , [vara],     ([[varaTy]], mkSeqTy varaTy))
  let v_seq_empty_info             = makeIntrinsicValRef(fslib_MFSeqModule_nleref,                             "empty"                                , None                 , Some "Empty"                  , [vara],     ([], mkSeqTy varaTy))
  let v_new_format_info            = makeIntrinsicValRef(fslib_MFCore_nleref,                                  ".ctor"                                , Some "PrintfFormat`5", None                          , [vara;varb;varc;vard;vare], ([[v_string_ty]], mkPrintfFormatTy varaTy varbTy varcTy vardTy vareTy))  
  let v_sprintf_info               = makeIntrinsicValRef(fslib_MFExtraTopLevelOperators_nleref,                "sprintf"                              , None                 , Some "PrintFormatToStringThen", [vara],     ([[mk_format4_ty varaTy v_unit_ty v_string_ty v_string_ty]], varaTy))  
  let v_lazy_force_info            = makeIntrinsicValRef(fslib_MFLazyExtensions_nleref,                        "Force"                                , Some "Lazy`1"        , None                          , [vara],     ([[mkLazyTy varaTy]; []], varaTy))
  let v_lazy_create_info           = makeIntrinsicValRef(fslib_MFLazyExtensions_nleref,                        "Create"                               , Some "Lazy`1"        , None                          , [vara],     ([[v_unit_ty --> varaTy]], mkLazyTy varaTy))

  let v_seq_info                   = makeIntrinsicValRef(fslib_MFOperators_nleref,                             "seq"                                  , None                 , Some "CreateSequence"         , [vara],     ([[mkSeqTy varaTy]], mkSeqTy varaTy))
  let v_refcell_info               = makeIntrinsicValRef(fslib_MFCore_nleref,                                  "ref"                                  , Some "FSharpRef`1"   , None                          , [vara],     ([[mkRefCellTy varaTy]; []], varaTy))
  let v_splice_expr_info           = makeIntrinsicValRef(fslib_MFExtraTopLevelOperators_nleref,                "op_Splice"                            , None                 , None                          , [vara],     ([[mkQuotedExprTy varaTy]], varaTy))
  let v_splice_raw_expr_info       = makeIntrinsicValRef(fslib_MFExtraTopLevelOperators_nleref,                "op_SpliceUntyped"                     , None                 , None                          , [vara],     ([[mkRawQuotedExprTy]], varaTy))
  let v_new_decimal_info           = makeIntrinsicValRef(fslib_MFIntrinsicFunctions_nleref,                    "MakeDecimal"                          , None                 , None                          , [],         ([[v_int_ty]; [v_int_ty]; [v_int_ty]; [v_bool_ty]; [v_byte_ty]], v_decimal_ty))
  let v_deserialize_quoted_FSharp_20_plus_info    = makeIntrinsicValRef(fslib_MFQuotations_nleref,             "Deserialize"                          , Some "Expr"          , None                          , [],          ([[v_system_Type_ty ;mkListTy v_system_Type_ty ;mkListTy mkRawQuotedExprTy ; mkArrayType 1 v_byte_ty]], mkRawQuotedExprTy ))
  let v_deserialize_quoted_FSharp_40_plus_info    = makeIntrinsicValRef(fslib_MFQuotations_nleref,             "Deserialize40"                        , Some "Expr"          , None                          , [],          ([[v_system_Type_ty ;mkArrayType 1 v_system_Type_ty; mkArrayType 1 v_system_Type_ty; mkArrayType 1 mkRawQuotedExprTy; mkArrayType 1 v_byte_ty]], mkRawQuotedExprTy ))
  let v_cast_quotation_info        = makeIntrinsicValRef(fslib_MFQuotations_nleref,                            "Cast"                                 , Some "Expr"          , None                          , [vara],      ([[mkRawQuotedExprTy]], mkQuotedExprTy varaTy))
  let v_lift_value_info            = makeIntrinsicValRef(fslib_MFQuotations_nleref,                            "Value"                                , Some "Expr"          , None                          , [vara],      ([[varaTy]], mkRawQuotedExprTy))
  let v_lift_value_with_name_info  = makeIntrinsicValRef(fslib_MFQuotations_nleref,                            "ValueWithName"                        , Some "Expr"          , None                          , [vara],      ([[varaTy; v_string_ty]], mkRawQuotedExprTy))
  let v_lift_value_with_defn_info  = makeIntrinsicValRef(fslib_MFQuotations_nleref,                            "WithValue"                            , Some "Expr"          , None                          , [vara],      ([[varaTy; mkQuotedExprTy varaTy]], mkQuotedExprTy varaTy))
  let v_query_value_info           = makeIntrinsicValRef(fslib_MFExtraTopLevelOperators_nleref,                "query"                                , None                 , None                          , [],      ([], mkQueryBuilderTy) )
  let v_query_run_value_info       = makeIntrinsicValRef(fslib_MFQueryRunExtensionsLowPriority_nleref,         "Run"                                  , Some "QueryBuilder"  , None                          , [vara],      ([[mkQueryBuilderTy];[mkQuotedExprTy varaTy]], varaTy) )
  let v_query_run_enumerable_info  = makeIntrinsicValRef(fslib_MFQueryRunExtensionsHighPriority_nleref,        "Run"                                  , Some "QueryBuilder"  , None                          , [vara],      ([[mkQueryBuilderTy];[mkQuotedExprTy (mkQuerySourceTy varaTy (mkNonGenericTy v_tcref_System_Collections_IEnumerable)) ]], mkSeqTy varaTy) )
  let v_query_for_value_info       = makeIntrinsicValRef(fslib_MFLinq_nleref,                                  "For"                                  , Some "QueryBuilder"  , None                          , [vara; vard; varb; vare], ([[mkQueryBuilderTy];[mkQuerySourceTy varaTy vardTy;varaTy --> mkQuerySourceTy varbTy vareTy]], mkQuerySourceTy varbTy vardTy) )
  let v_query_select_value_info    = makeIntrinsicValRef(fslib_MFLinq_nleref,                                  "Select"                               , Some "QueryBuilder"  , None                          , [vara; vare; varb], ([[mkQueryBuilderTy];[mkQuerySourceTy varaTy vareTy;varaTy --> varbTy]], mkQuerySourceTy varbTy vareTy) )
  let v_query_yield_value_info     = makeIntrinsicValRef(fslib_MFLinq_nleref,                                  "Yield"                                , Some "QueryBuilder"  , None                          , [vara; vare],      ([[mkQueryBuilderTy];[varaTy]], mkQuerySourceTy varaTy vareTy) )
  let v_query_yield_from_value_info = makeIntrinsicValRef(fslib_MFLinq_nleref,                                 "YieldFrom"                            , Some "QueryBuilder"  , None                          , [vara; vare],      ([[mkQueryBuilderTy];[mkQuerySourceTy varaTy vareTy]], mkQuerySourceTy varaTy vareTy) )
  let v_query_source_info          = makeIntrinsicValRef(fslib_MFLinq_nleref,                                  "Source"                               , Some "QueryBuilder"  , None                          , [vara],      ([[mkQueryBuilderTy];[mkSeqTy varaTy ]], mkQuerySourceTy varaTy (mkNonGenericTy v_tcref_System_Collections_IEnumerable)) )
  let v_query_source_as_enum_info  = makeIntrinsicValRef(fslib_MFLinq_nleref,                                  "get_Source"                           , Some "QuerySource`2" , None                          , [vara; vare],      ([[mkQuerySourceTy varaTy vareTy];[]], mkSeqTy varaTy) )
  let v_new_query_source_info     = makeIntrinsicValRef(fslib_MFLinq_nleref,                                  ".ctor"                                 , Some "QuerySource`2" , None                          , [vara; vare],      ([[mkSeqTy varaTy]], mkQuerySourceTy varaTy vareTy) )
  let v_query_where_value_info     = makeIntrinsicValRef(fslib_MFLinq_nleref,                                  "Where"                                , Some "QueryBuilder"  , None                          , [vara; vare],      ([[mkQueryBuilderTy];[mkQuerySourceTy varaTy vareTy;varaTy --> v_bool_ty]], mkQuerySourceTy varaTy vareTy) )
  let v_query_zero_value_info      = makeIntrinsicValRef(fslib_MFLinq_nleref,                                  "Zero"                                 , Some "QueryBuilder"  , None                          , [vara; vare],      ([[mkQueryBuilderTy];[]], mkQuerySourceTy varaTy vareTy) )
  let v_fail_init_info             = makeIntrinsicValRef(fslib_MFIntrinsicFunctions_nleref,                    "FailInit"                             , None                 , None                          , [],      ([[v_unit_ty]], v_unit_ty))
  let v_fail_static_init_info      = makeIntrinsicValRef(fslib_MFIntrinsicFunctions_nleref,                    "FailStaticInit"                       , None                 , None                          , [],      ([[v_unit_ty]], v_unit_ty))
  let v_check_this_info            = makeIntrinsicValRef(fslib_MFIntrinsicFunctions_nleref,                    "CheckThis"                            , None                 , None                          , [vara],      ([[varaTy]], varaTy))
  let v_quote_to_linq_lambda_info  = makeIntrinsicValRef(fslib_MFLinqRuntimeHelpersQuotationConverter_nleref,  "QuotationToLambdaExpression"          , None                 , None                          , [vara],      ([[mkQuotedExprTy varaTy]], mkLinqExpressionTy varaTy))

  let tref_DebuggableAttribute = findSysILTypeRef tname_DebuggableAttribute
  let tref_CompilerGeneratedAttribute  = findSysILTypeRef tname_CompilerGeneratedAttribute

  let mutable generatedAttribsCache = [] 
  let mutable debuggerBrowsableNeverAttributeCache = None 
  let mkDebuggerNonUserCodeAttribute() = mkILCustomAttribute ilg (findSysILTypeRef tname_DebuggerNonUserCodeAttribute, [], [], [])
  let mkCompilerGeneratedAttribute () = mkILCustomAttribute ilg (tref_CompilerGeneratedAttribute, [], [], [])
  let compilerGlobalState = CompilerGlobalState()

  // Requests attributes to be added to compiler generated methods.
  let addGeneratedAttrs (attrs: ILAttributes) = 
    let attribs = 
       match generatedAttribsCache with 
       | [] -> 
           let res = [ if not noDebugData then
                        yield mkCompilerGeneratedAttribute()
                        yield mkDebuggerNonUserCodeAttribute()]
           generatedAttribsCache <- res
           res
       | res -> res
    mkILCustomAttrs (attrs.AsList @ attribs)

  let addMethodGeneratedAttrs (mdef:ILMethodDef)   = mdef.With(customAttrs   = addGeneratedAttrs mdef.CustomAttrs)
  let addPropertyGeneratedAttrs (pdef:ILPropertyDef) = pdef.With(customAttrs = addGeneratedAttrs pdef.CustomAttrs)
  let addFieldGeneratedAttrs (fdef:ILFieldDef) = fdef.With(customAttrs = addGeneratedAttrs fdef.CustomAttrs)

  let tref_DebuggerBrowsableAttribute n = 
        let typ_DebuggerBrowsableState = 
            let tref = findSysILTypeRef tname_DebuggerBrowsableState
            ILType.Value (mkILNonGenericTySpec tref)
        mkILCustomAttribute ilg (findSysILTypeRef tname_DebuggerBrowsableAttribute, [typ_DebuggerBrowsableState], [ILAttribElem.Int32 n], [])

  let mkDebuggerBrowsableNeverAttribute() = 
      match debuggerBrowsableNeverAttributeCache with
      | None ->
          let res = tref_DebuggerBrowsableAttribute 0
          debuggerBrowsableNeverAttributeCache <- Some res
          res
      | Some res -> res

  let addNeverAttrs (attrs: ILAttributes) = mkILCustomAttrs (attrs.AsList @ [mkDebuggerBrowsableNeverAttribute()])
  let addPropertyNeverAttrs (pdef:ILPropertyDef) = pdef.With(customAttrs = addNeverAttrs pdef.CustomAttrs)
  let addFieldNeverAttrs (fdef:ILFieldDef) = fdef.With(customAttrs = addNeverAttrs fdef.CustomAttrs)
  let mkDebuggerTypeProxyAttribute (ty : ILType) = mkILCustomAttribute ilg (findSysILTypeRef tname_DebuggerTypeProxyAttribute,  [ilg.typ_Type], [ILAttribElem.TypeRef (Some ty.TypeRef)], [])

  let betterTyconEntries = 
     [| "Int32"    , v_int_tcr 
        "IntPtr"   , v_nativeint_tcr 
        "UIntPtr"  , v_unativeint_tcr
        "Int16"    , v_int16_tcr 
        "Int64"    , v_int64_tcr 
        "UInt16"   , v_uint16_tcr
        "UInt32"   , v_uint32_tcr
        "UInt64"   , v_uint64_tcr
        "SByte"    , v_sbyte_tcr
        "Decimal"  , v_decimal_tcr
        "Byte"     , v_byte_tcr
        "Boolean"  , v_bool_tcr
        "String"   , v_string_tcr
        "Object"   , v_obj_tcr
        "Exception", v_exn_tcr
        "Char"     , v_char_tcr
        "Double"   , v_float_tcr
        "Single"   , v_float32_tcr |] 
            |> Array.map (fun (nm, tcr) -> 
                let ty = mkNonGenericTy tcr 
                nm, findSysTyconRef sys nm, (fun _ nullness ->
                    match nullness with 
                    | Nullness.Known NullnessInfo.WithoutNull -> ty
                    | _ -> mkNonGenericTyWithNullness tcr nullness)) 

  let decompileTyconEntries =
        [| 
             // TODO: nullness here
            "FSharpFunc`2" ,       v_fastFunc_tcr      , (fun tinst _nullness -> mkFunTy (List.item 0 tinst) (List.item 1 tinst))
            "Tuple`2"      ,       v_ref_tuple2_tcr    , decodeTupleTyAndNullness tupInfoRef
            "Tuple`3"      ,       v_ref_tuple3_tcr    , decodeTupleTyAndNullness tupInfoRef
            "Tuple`4"      ,       v_ref_tuple4_tcr    , decodeTupleTyAndNullness tupInfoRef
            "Tuple`5"      ,       v_ref_tuple5_tcr    , decodeTupleTyAndNullness tupInfoRef
            "Tuple`6"      ,       v_ref_tuple6_tcr    , decodeTupleTyAndNullness tupInfoRef
            "Tuple`7"      ,       v_ref_tuple7_tcr    , decodeTupleTyAndNullness tupInfoRef
            "Tuple`8"      ,       v_ref_tuple8_tcr    , decodeTupleTyAndNullnessIfPossible v_ref_tuple8_tcr tupInfoRef
            "ValueTuple`2" ,       v_struct_tuple2_tcr , decodeTupleTyAndNullness tupInfoStruct
            "ValueTuple`3" ,       v_struct_tuple3_tcr , decodeTupleTyAndNullness tupInfoStruct
            "ValueTuple`4" ,       v_struct_tuple4_tcr , decodeTupleTyAndNullness tupInfoStruct
            "ValueTuple`5" ,       v_struct_tuple5_tcr , decodeTupleTyAndNullness tupInfoStruct
            "ValueTuple`6" ,       v_struct_tuple6_tcr , decodeTupleTyAndNullness tupInfoStruct
            "ValueTuple`7" ,       v_struct_tuple7_tcr , decodeTupleTyAndNullness tupInfoStruct
            "ValueTuple`8" ,       v_struct_tuple8_tcr , decodeTupleTyAndNullnessIfPossible v_struct_tuple8_tcr tupInfoStruct |] 

  let betterEntries = Array.append betterTyconEntries decompileTyconEntries

  let mutable decompileTypeDict = Unchecked.defaultof<_>
  let mutable betterTypeDict1 = Unchecked.defaultof<_>
  let mutable betterTypeDict2 = Unchecked.defaultof<_>

  /// This map is indexed by stamps and lazy to avoid dereferencing while setting up the base imports. 
  let getDecompileTypeDict () = 
      match box decompileTypeDict with 
      | null -> 
          let entries = decompileTyconEntries
          let t = Dictionary.newWithSize entries.Length
          for _, tcref, builder in entries do
              if tcref.CanDeref then
                  t.Add(tcref.Stamp, builder)
          decompileTypeDict <- t
          t
      | _ -> decompileTypeDict

  /// This map is for use when building FSharp.Core.dll. The backing Tycon's may not yet exist for
  /// the TyconRef's we have in our hands, hence we can't dereference them to find their stamps.
  /// So this dictionary is indexed by names. Make it lazy to avoid dereferencing while setting up the base imports. 
  let getBetterTypeDict1 () = 
      match box betterTypeDict1 with 
      | null -> 
          let entries = betterEntries
          let t = Dictionary.newWithSize entries.Length
          for nm, tcref, builder in entries do
              t.Add(nm, 
                     (fun tcref2 tinst2 nullness -> 
                         if tyconRefEq tcref tcref2 then 
                             builder tinst2 nullness 
                         else 
                             TType_app (tcref2, tinst2, nullness)))
          betterTypeDict1 <- t
          t
      | _ -> betterTypeDict1

  /// This map is for use in normal times (not building FSharp.Core.dll). It is indexed by stamps
  /// and lazy to avoid dereferencing while setting up the base imports. 
  let getBetterTypeDict2 () = 
      match box betterTypeDict2 with 
      | null -> 
          let entries = betterEntries
          let t = Dictionary.newWithSize entries.Length
          for _, tcref, builder in entries do
              if tcref.CanDeref then
                  t.Add(tcref.Stamp, builder)
          betterTypeDict2 <- t
          t
      | _ -> betterTypeDict2

  /// For logical purposes equate some F# types with .NET types, e.g. TType_tuple == System.Tuple/ValueTuple.
  /// Doing this normalization is a fairly performance critical piece of code as it is frequently invoked
  /// in the process of converting .NET metadata to F# internal compiler data structures (see import.fs).
  let decompileTy (tcref: EntityRef) tinst nullness = 
      if compilingFslib then 
          // No need to decompile when compiling FSharp.Core.dll
          TType_app (tcref, tinst, nullness)
      else
          let dict = getDecompileTypeDict()
          match dict.TryGetValue tcref.Stamp with
          | true, builder -> builder tinst nullness
          | _ -> TType_app (tcref, tinst, nullness)

  /// For cosmetic purposes "improve" some .NET types, e.g. Int32 --> int32. 
  /// Doing this normalization is a fairly performance critical piece of code as it is frequently invoked
  /// in the process of converting .NET metadata to F# internal compiler data structures (see import.fs).
  let improveTy (tcref: EntityRef) tinst nullness= 
        if compilingFslib then 
            let dict = getBetterTypeDict1()
            match dict.TryGetValue tcref.LogicalName with
            | true, builder -> builder tcref tinst nullness
            | _ -> TType_app (tcref, tinst, nullness)
        else
            let dict = getBetterTypeDict2()
            match dict.TryGetValue tcref.Stamp with
            | true, builder -> builder tinst nullness
            | _ -> TType_app (tcref, tinst, nullness)


  override x.ToString() = "<TcGlobals>"
  member __.ilg=ilg

  /// A table of all intrinsics that the compiler cares about
  member __.knownIntrinsics                = v_knownIntrinsics

  member __.assumeNullOnImport = assumeNullOnImport

  member __.checkNullness = checkNullness

  member __.langFeatureNullness = v_langFeatureNullness

  member __.langFeatureAnonRecds = v_langFeatureAnonRecds

  member g.knownWithoutNull = v_knownWithoutNull

  member __.langVersion = langVersion
      // A table of known modules in FSharp.Core. Not all modules are necessarily listed, but the more we list the
      // better the job we do of mapping from provided expressions back to FSharp.Core F# functions and values.
  member __.knownFSharpCoreModules         = v_knownFSharpCoreModules
  member __.compilingFslib                 = compilingFslib
  member __.mlCompatibility                = mlCompatibility
  member __.emitDebugInfoInQuotations      = emitDebugInfoInQuotations
  member __.directoryToResolveRelativePaths= directoryToResolveRelativePaths
  member __.pathMap = pathMap
  member __.unionCaseRefEq x y = primUnionCaseRefEq compilingFslib fslibCcu x y
  member __.valRefEq x y = primValRefEq compilingFslib fslibCcu x y
  member __.fslibCcu                 = fslibCcu
  member val refcell_tcr_canon    = v_refcell_tcr_canon
  member val option_tcr_canon     = mk_MFCore_tcref     fslibCcu "Option`1"
  member __.list_tcr_canon       = v_list_tcr_canon
  member val set_tcr_canon        = mk_MFCollections_tcref   fslibCcu "Set`1"
  member val map_tcr_canon        = mk_MFCollections_tcref   fslibCcu "Map`2"
  member __.lazy_tcr_canon       = lazy_tcr
  member val refcell_tcr_nice     = v_refcell_tcr_nice
  member val array_tcr_nice       = v_il_arr_tcr_map.[0]
  member __.option_tcr_nice   = v_option_tcr_nice
  member __.list_tcr_nice     = v_list_tcr_nice
  member __.lazy_tcr_nice     = v_lazy_tcr_nice
  member __.format_tcr       = v_format_tcr
  member __.expr_tcr       = v_expr_tcr
  member __.raw_expr_tcr       = v_raw_expr_tcr
  member __.nativeint_tcr  = v_nativeint_tcr
  member __.unativeint_tcr = v_unativeint_tcr
  member __.int_tcr        = v_int_tcr
  member __.int32_tcr      = v_int32_tcr
  member __.int16_tcr      = v_int16_tcr
  member __.int64_tcr      = v_int64_tcr
  member __.uint16_tcr     = v_uint16_tcr
  member __.uint32_tcr     = v_uint32_tcr
  member __.uint64_tcr     = v_uint64_tcr
  member __.sbyte_tcr      = v_sbyte_tcr
  member __.decimal_tcr    = v_decimal_tcr
  member __.date_tcr    = v_date_tcr
  member __.pdecimal_tcr   = v_pdecimal_tcr
  member __.byte_tcr       = v_byte_tcr
  member __.bool_tcr       = v_bool_tcr
  member __.unit_tcr_canon = v_unit_tcr_canon
  member __.unit_tcr_nice  = v_unit_tcr_nice
  member __.exn_tcr        = v_exn_tcr
  member __.char_tcr       = v_char_tcr
  member __.float_tcr      = v_float_tcr
  member __.float32_tcr    = v_float32_tcr
  member __.pfloat_tcr     = v_pfloat_tcr
  member __.pfloat32_tcr   = v_pfloat32_tcr
  member __.pint_tcr       = v_pint_tcr
  member __.pint8_tcr      = v_pint8_tcr
  member __.pint16_tcr     = v_pint16_tcr
  member __.pint64_tcr     = v_pint64_tcr
  member __.byref_tcr      = v_byref_tcr
  member __.byref2_tcr      = v_byref2_tcr
  member __.outref_tcr      = v_outref_tcr
  member __.inref_tcr      = v_inref_tcr
  member __.nativeptr_tcr  = v_nativeptr_tcr
  member __.voidptr_tcr  = v_voidptr_tcr
  member __.ilsigptr_tcr   = v_ilsigptr_tcr
  member __.fastFunc_tcr = v_fastFunc_tcr
  member __.MatchFailureException_tcr = v_mfe_tcr
  member __.tcref_IQueryable = v_tcref_IQueryable
  member __.tcref_IObservable      = v_tcref_IObservable
  member __.tcref_IObserver      = v_tcref_IObserver
  member __.fslib_IEvent2_tcr      = v_fslib_IEvent2_tcr
  member __.fslib_IDelegateEvent_tcr      = v_fslib_IDelegateEvent_tcr
  member __.seq_tcr        = v_seq_tcr
  member val seq_base_tcr = mk_MFCompilerServices_tcref fslibCcu "GeneratedSequenceBase`1"
  member val byrefkind_In_tcr =  mkNonLocalTyconRef fslib_MFByRefKinds_nleref "In"
  member val byrefkind_Out_tcr =  mkNonLocalTyconRef fslib_MFByRefKinds_nleref "Out"
  member val byrefkind_InOut_tcr =  mkNonLocalTyconRef fslib_MFByRefKinds_nleref "InOut"
  member val measureproduct_tcr = mk_MFCompilerServices_tcref fslibCcu "MeasureProduct`2"
  member val measureinverse_tcr = mk_MFCompilerServices_tcref fslibCcu "MeasureInverse`1"
  member val measureone_tcr = mk_MFCompilerServices_tcref fslibCcu "MeasureOne"
  member __.il_arr_tcr_map = v_il_arr_tcr_map
  member __.ref_tuple1_tcr     = v_ref_tuple1_tcr
  member __.ref_tuple2_tcr     = v_ref_tuple2_tcr
  member __.ref_tuple3_tcr     = v_ref_tuple3_tcr
  member __.ref_tuple4_tcr     = v_ref_tuple4_tcr
  member __.ref_tuple5_tcr     = v_ref_tuple5_tcr
  member __.ref_tuple6_tcr     = v_ref_tuple6_tcr
  member __.ref_tuple7_tcr     = v_ref_tuple7_tcr
  member __.ref_tuple8_tcr     = v_ref_tuple8_tcr
  member __.struct_tuple1_tcr     = v_struct_tuple1_tcr
  member __.struct_tuple2_tcr     = v_struct_tuple2_tcr
  member __.struct_tuple3_tcr     = v_struct_tuple3_tcr
  member __.struct_tuple4_tcr     = v_struct_tuple4_tcr
  member __.struct_tuple5_tcr     = v_struct_tuple5_tcr
  member __.struct_tuple6_tcr     = v_struct_tuple6_tcr
  member __.struct_tuple7_tcr     = v_struct_tuple7_tcr
  member __.struct_tuple8_tcr     = v_struct_tuple8_tcr
  member __.choice2_tcr    = v_choice2_tcr
  member __.choice3_tcr    = v_choice3_tcr
  member __.choice4_tcr    = v_choice4_tcr
  member __.choice5_tcr    = v_choice5_tcr
  member __.choice6_tcr    = v_choice6_tcr
  member __.choice7_tcr    = v_choice7_tcr
  member val nativeint_ty  = v_nativeint_ty
  member val unativeint_ty = v_unativeint_ty
  member val int32_ty      = v_int32_ty
  member val int16_ty      = v_int16_ty
  member val int64_ty      = v_int64_ty
  member val uint16_ty     = v_uint16_ty
  member val uint32_ty     = v_uint32_ty
  member val uint64_ty     = v_uint64_ty
  member val sbyte_ty      = v_sbyte_ty
  member __.byte_ty       = v_byte_ty
  member __.bool_ty       = v_bool_ty
  member __.int_ty       = v_int_ty
  member __.string_ty     = v_string_ty
  member __.unit_ty       = v_unit_ty
  member __.obj_ty        = v_obj_ty
  member __.char_ty       = v_char_ty
  member __.decimal_ty    = v_decimal_ty

  member val exn_ty        = mkNonGenericTy v_exn_tcr
  member val float_ty      = v_float_ty
  member val float32_ty    = v_float32_ty
      /// Memoization table to help minimize the number of ILSourceDocument objects we create
  member __.memoize_file x = v_memoize_file.Apply x

  member val system_Array_ty     = mkSysNonGenericTy sys "Array"
  member val system_Object_ty    = mkSysNonGenericTy sys "Object"
  member val system_IDisposable_ty    = mkSysNonGenericTy sys "IDisposable"
  member val system_RuntimeHelpers_ty    = mkSysNonGenericTy sysCompilerServices "RuntimeHelpers"
  member val system_Value_ty     = mkSysNonGenericTy sys "ValueType"
  member val system_Delegate_ty     = mkSysNonGenericTy sys "Delegate"
  member val system_MulticastDelegate_ty     = mkSysNonGenericTy sys "MulticastDelegate"
  member val system_Enum_ty      = mkSysNonGenericTy sys "Enum"
  member val system_Exception_ty = mkSysNonGenericTy sys "Exception"
  member val system_String_typ    = mkSysNonGenericTy sys "String"
  member val system_String_tcref  = findSysTyconRef sys "String"
  member val system_Int32_ty     = mkSysNonGenericTy sys "Int32"
  member __.system_Type_ty                  = v_system_Type_ty
  member val system_TypedReference_tcref        = tryFindSysTyconRef sys "TypedReference"
  member val system_ArgIterator_tcref           = tryFindSysTyconRef sys "ArgIterator"
  member val system_RuntimeArgumentHandle_tcref =  tryFindSysTyconRef sys "RuntimeArgumentHandle"
  member val system_SByte_tcref =  findSysTyconRef sys "SByte"
  member val system_Decimal_tcref =  findSysTyconRef sys "Decimal"
  member val system_Int16_tcref =  findSysTyconRef sys "Int16"
  member val system_Int32_tcref =  findSysTyconRef sys "Int32"
  member val system_Int64_tcref =  findSysTyconRef sys "Int64"
  member val system_IntPtr_tcref =  findSysTyconRef sys "IntPtr"
  member val system_Bool_tcref =  findSysTyconRef sys "Boolean" 
  member val system_Byte_tcref =  findSysTyconRef sys "Byte"
  member val system_UInt16_tcref =  findSysTyconRef sys "UInt16"
  member val system_Char_tcref            =  findSysTyconRef sys "Char"
  member val system_UInt32_tcref          =  findSysTyconRef sys "UInt32"
  member val system_UInt64_tcref          =  findSysTyconRef sys "UInt64"
  member val system_UIntPtr_tcref         =  findSysTyconRef sys "UIntPtr"
  member val system_Single_tcref          =  findSysTyconRef sys "Single"
  member val system_Double_tcref          =  findSysTyconRef sys "Double"
  member val system_RuntimeTypeHandle_ty = mkSysNonGenericTy sys "RuntimeTypeHandle"
  member __.system_RuntimeMethodHandle_ty = v_system_RuntimeMethodHandle_ty
    
  member val system_MarshalByRefObject_tcref =  tryFindSysTyconRef sys "MarshalByRefObject"
  member val system_MarshalByRefObject_ty = tryMkSysNonGenericTy sys "MarshalByRefObject"

  member __.system_Reflection_MethodInfo_ty = v_system_Reflection_MethodInfo_ty
    
  member val system_Array_tcref  = findSysTyconRef sys "Array"
  member val system_Object_tcref  = findSysTyconRef sys "Object"
  member val system_Void_tcref    = findSysTyconRef sys "Void"
  member val system_IndexOutOfRangeException_tcref    = findSysTyconRef sys "IndexOutOfRangeException"
  member val system_Nullable_tcref = v_nullable_tcr
  member val system_GenericIComparable_tcref = findSysTyconRef sys "IComparable`1"
  member val system_GenericIEquatable_tcref = findSysTyconRef sys "IEquatable`1"
  member val mk_IComparable_ty    = mkSysNonGenericTy sys "IComparable"
  member val system_LinqExpression_tcref = v_linqExpression_tcr

  member val mk_IStructuralComparable_ty = mkSysNonGenericTy sysCollections "IStructuralComparable"
        
  member val mk_IStructuralEquatable_ty = mkSysNonGenericTy sysCollections "IStructuralEquatable"

  member __.IComparer_ty = v_IComparer_ty
  member __.IEqualityComparer_ty = v_IEqualityComparer_ty
  member val tcref_System_Collections_IComparer = findSysTyconRef sysCollections "IComparer"
  member val tcref_System_Collections_IEqualityComparer = findSysTyconRef sysCollections "IEqualityComparer"
  member val tcref_System_Collections_Generic_IEqualityComparer = findSysTyconRef sysGenerics "IEqualityComparer`1"
  member val tcref_System_Collections_Generic_Dictionary = findSysTyconRef sysGenerics "Dictionary`2"
  member val tcref_System_Collections_Generic_IDictionary = findSysTyconRef sysGenerics "IDictionary`2"
    
  member val tcref_System_IComparable = findSysTyconRef sys "IComparable"
  member val tcref_System_IStructuralComparable = findSysTyconRef sysCollections "IStructuralComparable"
  member val tcref_System_IStructuralEquatable  = findSysTyconRef sysCollections "IStructuralEquatable"
  member val tcref_System_IDisposable = findSysTyconRef sys "IDisposable"
            
  member val tcref_LanguagePrimitives = mk_MFCore_tcref fslibCcu "LanguagePrimitives"

  member val tcref_System_Collections_Generic_List       = findSysTyconRef sysGenerics "List`1"
  member val tcref_System_Collections_Generic_IList       = findSysTyconRef sysGenerics "IList`1"
  member val tcref_System_Collections_Generic_IReadOnlyList       = findSysTyconRef sysGenerics "IReadOnlyList`1"
  member val tcref_System_Collections_Generic_ICollection = findSysTyconRef sysGenerics "ICollection`1"
  member val tcref_System_Collections_Generic_IReadOnlyCollection = findSysTyconRef sysGenerics "IReadOnlyCollection`1"
  member __.tcref_System_Collections_IEnumerable         = v_tcref_System_Collections_IEnumerable

  member __.tcref_System_Collections_Generic_IEnumerable = v_IEnumerable_tcr
  member __.tcref_System_Collections_Generic_IEnumerator = v_IEnumerator_tcr
    
  member __.tcref_System_Attribute = v_System_Attribute_tcr

  member val iltyp_TypedReference      = tryFindSysILTypeRef "System.TypedReference" |> Option.map mkILNonGenericValueTy
  member val iltyp_StreamingContext    = tryFindSysILTypeRef tname_StreamingContext  |> Option.map mkILNonGenericValueTy
  member val iltyp_SerializationInfo   = tryFindSysILTypeRef tname_SerializationInfo  |> Option.map mkILNonGenericBoxedTy
  member val iltyp_Missing             = findSysILTypeRef tname_Missing |> mkILNonGenericBoxedTy
  member val iltyp_AsyncCallback       = findSysILTypeRef tname_AsyncCallback |> mkILNonGenericBoxedTy
  member val iltyp_IAsyncResult        = findSysILTypeRef tname_IAsyncResult |> mkILNonGenericBoxedTy
  member val iltyp_IComparable         = findSysILTypeRef tname_IComparable |> mkILNonGenericBoxedTy
  member val iltyp_Exception           = findSysILTypeRef tname_Exception |> mkILNonGenericBoxedTy
  member val iltyp_ValueType           = findSysILTypeRef tname_ValueType |> mkILNonGenericBoxedTy
  member val iltyp_RuntimeFieldHandle  = findSysILTypeRef tname_RuntimeFieldHandle |> mkILNonGenericValueTy
  member val iltyp_RuntimeMethodHandle = findSysILTypeRef tname_RuntimeMethodHandle |> mkILNonGenericValueTy
  member val iltyp_RuntimeTypeHandle   = findSysILTypeRef tname_RuntimeTypeHandle |> mkILNonGenericValueTy


  member val attrib_AttributeUsageAttribute = findSysAttrib "System.AttributeUsageAttribute"
  member val attrib_ParamArrayAttribute     = findSysAttrib "System.ParamArrayAttribute"
  member val attrib_IDispatchConstantAttribute  = tryFindSysAttrib "System.Runtime.CompilerServices.IDispatchConstantAttribute"
  member val attrib_IUnknownConstantAttribute  = tryFindSysAttrib "System.Runtime.CompilerServices.IUnknownConstantAttribute"
  
  // We use 'findSysAttrib' here because lookup on attribute is done by name comparison, and can proceed
  // even if the type is not found in a system assembly.
  member val attrib_IsByRefLikeAttribute  = findSysAttrib "System.Runtime.CompilerServices.IsByRefLikeAttribute"
  member val attrib_IsReadOnlyAttribute  = findSysAttrib "System.Runtime.CompilerServices.IsReadOnlyAttribute"
    
  member val attrib_SystemObsolete          = findSysAttrib "System.ObsoleteAttribute"
  member val attrib_DllImportAttribute      = tryFindSysAttrib "System.Runtime.InteropServices.DllImportAttribute"
  member val attrib_StructLayoutAttribute   = findSysAttrib "System.Runtime.InteropServices.StructLayoutAttribute"
  member val attrib_TypeForwardedToAttribute   = findSysAttrib "System.Runtime.CompilerServices.TypeForwardedToAttribute"
  member val attrib_ComVisibleAttribute     = findSysAttrib "System.Runtime.InteropServices.ComVisibleAttribute"
  member val attrib_ComImportAttribute      = tryFindSysAttrib "System.Runtime.InteropServices.ComImportAttribute"
  member val attrib_FieldOffsetAttribute    = findSysAttrib "System.Runtime.InteropServices.FieldOffsetAttribute" 
  member val attrib_MarshalAsAttribute      = tryFindSysAttrib "System.Runtime.InteropServices.MarshalAsAttribute"
  member val attrib_InAttribute             = findSysAttrib "System.Runtime.InteropServices.InAttribute" 
  member val attrib_OutAttribute            = findSysAttrib "System.Runtime.InteropServices.OutAttribute" 
  member val attrib_OptionalAttribute       = tryFindSysAttrib "System.Runtime.InteropServices.OptionalAttribute" 
  member val attrib_DefaultParameterValueAttribute = tryFindSysAttrib "System.Runtime.InteropServices.DefaultParameterValueAttribute" 
  member val attrib_ThreadStaticAttribute   = tryFindSysAttrib "System.ThreadStaticAttribute"
  member val attrib_SpecialNameAttribute   = tryFindSysAttrib "System.Runtime.CompilerServices.SpecialNameAttribute"
  member val attrib_VolatileFieldAttribute   = mk_MFCore_attrib "VolatileFieldAttribute"
  member val attrib_ContextStaticAttribute  = tryFindSysAttrib "System.ContextStaticAttribute"
  member val attrib_FlagsAttribute          = findSysAttrib "System.FlagsAttribute"
  member val attrib_DefaultMemberAttribute  = findSysAttrib "System.Reflection.DefaultMemberAttribute"
  member val attrib_DebuggerDisplayAttribute  = findSysAttrib "System.Diagnostics.DebuggerDisplayAttribute"
  member val attrib_DebuggerTypeProxyAttribute  = findSysAttrib "System.Diagnostics.DebuggerTypeProxyAttribute"
  member val attrib_PreserveSigAttribute    = tryFindSysAttrib "System.Runtime.InteropServices.PreserveSigAttribute"
  member val attrib_MethodImplAttribute     = findSysAttrib "System.Runtime.CompilerServices.MethodImplAttribute"
  member val attrib_ExtensionAttribute     = findSysAttrib "System.Runtime.CompilerServices.ExtensionAttribute"
  member val attrib_CallerLineNumberAttribute = findSysAttrib "System.Runtime.CompilerServices.CallerLineNumberAttribute"
  member val attrib_CallerFilePathAttribute = findSysAttrib "System.Runtime.CompilerServices.CallerFilePathAttribute"
  member val attrib_CallerMemberNameAttribute = findSysAttrib "System.Runtime.CompilerServices.CallerMemberNameAttribute"

  member val attrib_ProjectionParameterAttribute           = mk_MFCore_attrib "ProjectionParameterAttribute"
  member val attrib_CustomOperationAttribute               = mk_MFCore_attrib "CustomOperationAttribute"
  member val attrib_NonSerializedAttribute                 = tryFindSysAttrib "System.NonSerializedAttribute"
  
  member val attrib_AutoSerializableAttribute              = mk_MFCore_attrib "AutoSerializableAttribute"
  member val attrib_RequireQualifiedAccessAttribute        = mk_MFCore_attrib "RequireQualifiedAccessAttribute"
  member val attrib_EntryPointAttribute                    = mk_MFCore_attrib "EntryPointAttribute"
  member val attrib_DefaultAugmentationAttribute           = mk_MFCore_attrib "DefaultAugmentationAttribute"
  member val attrib_CompilerMessageAttribute               = mk_MFCore_attrib "CompilerMessageAttribute"
  member val attrib_ExperimentalAttribute                  = mk_MFCore_attrib "ExperimentalAttribute"
  member val attrib_UnverifiableAttribute                  = mk_MFCore_attrib "UnverifiableAttribute"
  member val attrib_LiteralAttribute                       = mk_MFCore_attrib "LiteralAttribute"
  member val attrib_ConditionalAttribute                   = findSysAttrib "System.Diagnostics.ConditionalAttribute"
  member val attrib_OptionalArgumentAttribute              = mk_MFCore_attrib "OptionalArgumentAttribute"
  member val attrib_RequiresExplicitTypeArgumentsAttribute = mk_MFCore_attrib "RequiresExplicitTypeArgumentsAttribute"
  member val attrib_DefaultValueAttribute                  = mk_MFCore_attrib "DefaultValueAttribute"
  member val attrib_ClassAttribute                         = mk_MFCore_attrib "ClassAttribute"
  member val attrib_InterfaceAttribute                     = mk_MFCore_attrib "InterfaceAttribute"
  member val attrib_StructAttribute                        = mk_MFCore_attrib "StructAttribute"
  member val attrib_ReflectedDefinitionAttribute           = mk_MFCore_attrib "ReflectedDefinitionAttribute"
  member val attrib_CompiledNameAttribute                  = mk_MFCore_attrib "CompiledNameAttribute"
  member val attrib_AutoOpenAttribute                      = mk_MFCore_attrib "AutoOpenAttribute"
  member val attrib_InternalsVisibleToAttribute            = findSysAttrib "System.Runtime.CompilerServices.InternalsVisibleToAttribute"
  member val attrib_CompilationRepresentationAttribute     = mk_MFCore_attrib "CompilationRepresentationAttribute"
  member val attrib_CompilationArgumentCountsAttribute     = mk_MFCore_attrib "CompilationArgumentCountsAttribute"
  member val attrib_CompilationMappingAttribute            = mk_MFCore_attrib "CompilationMappingAttribute"
  member val attrib_CLIEventAttribute                      = mk_MFCore_attrib "CLIEventAttribute"
  member val attrib_CLIMutableAttribute                    = mk_MFCore_attrib "CLIMutableAttribute"
  member val attrib_AllowNullLiteralAttribute              = mk_MFCore_attrib "AllowNullLiteralAttribute"
  member val attrib_NoEqualityAttribute                    = mk_MFCore_attrib "NoEqualityAttribute"
  member val attrib_NoComparisonAttribute                  = mk_MFCore_attrib "NoComparisonAttribute"
  member val attrib_CustomEqualityAttribute                = mk_MFCore_attrib "CustomEqualityAttribute"
  member val attrib_CustomComparisonAttribute              = mk_MFCore_attrib "CustomComparisonAttribute"
  member val attrib_EqualityConditionalOnAttribute         = mk_MFCore_attrib "EqualityConditionalOnAttribute"
  member val attrib_ComparisonConditionalOnAttribute       = mk_MFCore_attrib "ComparisonConditionalOnAttribute"
  member val attrib_ReferenceEqualityAttribute             = mk_MFCore_attrib "ReferenceEqualityAttribute"
  member val attrib_StructuralEqualityAttribute            = mk_MFCore_attrib "StructuralEqualityAttribute"
  member val attrib_StructuralComparisonAttribute          = mk_MFCore_attrib "StructuralComparisonAttribute"
  member val attrib_SealedAttribute                        = mk_MFCore_attrib "SealedAttribute"
  member val attrib_AbstractClassAttribute                 = mk_MFCore_attrib "AbstractClassAttribute"
  member val attrib_GeneralizableValueAttribute            = mk_MFCore_attrib "GeneralizableValueAttribute"
  member val attrib_MeasureAttribute                       = mk_MFCore_attrib "MeasureAttribute"
  member val attrib_MeasureableAttribute                   = mk_MFCore_attrib "MeasureAnnotatedAbbreviationAttribute"
  member val attrib_NoDynamicInvocationAttribute           = mk_MFCore_attrib "NoDynamicInvocationAttribute"
  member val attrib_SecurityAttribute                      = tryFindSysAttrib "System.Security.Permissions.SecurityAttribute"
  member val attrib_SecurityCriticalAttribute              = findSysAttrib "System.Security.SecurityCriticalAttribute"
  member val attrib_SecuritySafeCriticalAttribute          = findSysAttrib "System.Security.SecuritySafeCriticalAttribute"
  member val attrib_ComponentModelEditorBrowsableAttribute = findSysAttrib "System.ComponentModel.EditorBrowsableAttribute"

  member g.improveType tcref tinst = improveTy tcref tinst

  member g.decompileType tcref tinst = decompileTy tcref tinst

  member __.new_decimal_info = v_new_decimal_info
  member __.seq_info    = v_seq_info
  member val seq_vref    = (ValRefForIntrinsic v_seq_info) 
  member val fsharpref_vref = (ValRefForIntrinsic v_refcell_info)
  member val and_vref    = (ValRefForIntrinsic v_and_info) 
  member val and2_vref   = (ValRefForIntrinsic v_and2_info)
  member val addrof_vref = (ValRefForIntrinsic v_addrof_info)
  member val addrof2_vref = (ValRefForIntrinsic v_addrof2_info)
  member val or_vref     = (ValRefForIntrinsic v_or_info)
  member val splice_expr_vref     = (ValRefForIntrinsic v_splice_expr_info)
  member val splice_raw_expr_vref     = (ValRefForIntrinsic v_splice_raw_expr_info)
  member val or2_vref    = (ValRefForIntrinsic v_or2_info) 
  member val generic_equality_er_inner_vref     = ValRefForIntrinsic v_generic_equality_er_inner_info
  member val generic_equality_per_inner_vref = ValRefForIntrinsic v_generic_equality_per_inner_info
  member val generic_equality_withc_inner_vref  = ValRefForIntrinsic v_generic_equality_withc_inner_info
  member val generic_comparison_inner_vref    = ValRefForIntrinsic v_generic_comparison_inner_info
  member val generic_comparison_withc_inner_vref    = ValRefForIntrinsic v_generic_comparison_withc_inner_info
  member __.generic_comparison_withc_outer_info    = v_generic_comparison_withc_outer_info
  member __.generic_equality_er_outer_info     = v_generic_equality_er_outer_info
  member __.generic_equality_withc_outer_info  = v_generic_equality_withc_outer_info
  member __.generic_hash_withc_outer_info = v_generic_hash_withc_outer_info
  member val generic_hash_inner_vref = ValRefForIntrinsic v_generic_hash_inner_info
  member val generic_hash_withc_inner_vref = ValRefForIntrinsic v_generic_hash_withc_inner_info

  member val reference_equality_inner_vref         = ValRefForIntrinsic v_reference_equality_inner_info

  member val bitwise_or_vref            = ValRefForIntrinsic v_bitwise_or_info
  member val bitwise_and_vref           = ValRefForIntrinsic v_bitwise_and_info
  member val bitwise_xor_vref           = ValRefForIntrinsic v_bitwise_xor_info
  member val bitwise_unary_not_vref     = ValRefForIntrinsic v_bitwise_unary_not_info
  member val bitwise_shift_left_vref    = ValRefForIntrinsic v_bitwise_shift_left_info
  member val bitwise_shift_right_vref   = ValRefForIntrinsic v_bitwise_shift_right_info
  member val unchecked_addition_vref    = ValRefForIntrinsic v_unchecked_addition_info
  member val unchecked_unary_plus_vref  = ValRefForIntrinsic v_unchecked_unary_plus_info
  member val unchecked_unary_minus_vref = ValRefForIntrinsic v_unchecked_unary_minus_info
  member val unchecked_unary_not_vref = ValRefForIntrinsic v_unchecked_unary_not_info
  member val unchecked_subtraction_vref = ValRefForIntrinsic v_unchecked_subtraction_info
  member val unchecked_multiply_vref    = ValRefForIntrinsic v_unchecked_multiply_info
  member val unchecked_defaultof_vref    = ValRefForIntrinsic v_unchecked_defaultof_info

  member __.bitwise_or_info            = v_bitwise_or_info
  member __.bitwise_and_info           = v_bitwise_and_info
  member __.bitwise_xor_info           = v_bitwise_xor_info
  member __.bitwise_unary_not_info     = v_bitwise_unary_not_info
  member __.bitwise_shift_left_info    = v_bitwise_shift_left_info
  member __.bitwise_shift_right_info   = v_bitwise_shift_right_info
  member __.unchecked_addition_info    = v_unchecked_addition_info
  member __.unchecked_subtraction_info = v_unchecked_subtraction_info
  member __.unchecked_multiply_info    = v_unchecked_multiply_info
  member __.unchecked_division_info    = v_unchecked_division_info
  member __.unchecked_modulus_info     = v_unchecked_modulus_info
  member __.unchecked_unary_plus_info  = v_unchecked_unary_plus_info
  member __.unchecked_unary_minus_info = v_unchecked_unary_minus_info
  member __.unchecked_unary_not_info   = v_unchecked_unary_not_info

  member __.checked_addition_info      = v_checked_addition_info
  member __.checked_subtraction_info   = v_checked_subtraction_info
  member __.checked_multiply_info      = v_checked_multiply_info
  member __.checked_unary_minus_info   = v_checked_unary_minus_info

  member __.byte_checked_info          = v_byte_checked_info
  member __.sbyte_checked_info         = v_sbyte_checked_info
  member __.int16_checked_info         = v_int16_checked_info
  member __.uint16_checked_info        = v_uint16_checked_info
  member __.int_checked_info           = v_int_checked_info
  member __.int32_checked_info         = v_int32_checked_info
  member __.uint32_checked_info        = v_uint32_checked_info
  member __.int64_checked_info         = v_int64_checked_info
  member __.uint64_checked_info        = v_uint64_checked_info
  member __.nativeint_checked_info     = v_nativeint_checked_info
  member __.unativeint_checked_info    = v_unativeint_checked_info

  member __.byte_operator_info       = v_byte_operator_info
  member __.sbyte_operator_info      = v_sbyte_operator_info
  member __.int16_operator_info      = v_int16_operator_info
  member __.uint16_operator_info     = v_uint16_operator_info
  member __.int_operator_info        = v_int_operator_info
  member __.int32_operator_info      = v_int32_operator_info
  member __.uint32_operator_info     = v_uint32_operator_info
  member __.int64_operator_info      = v_int64_operator_info
  member __.uint64_operator_info     = v_uint64_operator_info
  member __.float32_operator_info    = v_float32_operator_info
  member __.float_operator_info      = v_float_operator_info
  member __.nativeint_operator_info  = v_nativeint_operator_info
  member __.unativeint_operator_info = v_unativeint_operator_info

  member __.char_operator_info       = v_char_operator_info
  member __.enum_operator_info       = v_enum_operator_info

  member val compare_operator_vref    = ValRefForIntrinsic v_compare_operator_info
  member val equals_operator_vref    = ValRefForIntrinsic v_equals_operator_info
  member val equals_nullable_operator_vref    = ValRefForIntrinsic v_equals_nullable_operator_info
  member val nullable_equals_nullable_operator_vref    = ValRefForIntrinsic v_nullable_equals_nullable_operator_info
  member val nullable_equals_operator_vref    = ValRefForIntrinsic v_nullable_equals_operator_info
  member val not_equals_operator_vref    = ValRefForIntrinsic v_not_equals_operator_info
  member val less_than_operator_vref    = ValRefForIntrinsic v_less_than_operator_info
  member val less_than_or_equals_operator_vref    = ValRefForIntrinsic v_less_than_or_equals_operator_info
  member val greater_than_operator_vref    = ValRefForIntrinsic v_greater_than_operator_info
  member val greater_than_or_equals_operator_vref    = ValRefForIntrinsic v_greater_than_or_equals_operator_info

  member val raise_vref                 = ValRefForIntrinsic v_raise_info
  member val failwith_vref              = ValRefForIntrinsic v_failwith_info
  member val invalid_arg_vref           = ValRefForIntrinsic v_invalid_arg_info
  member val null_arg_vref              = ValRefForIntrinsic v_null_arg_info
  member val invalid_op_vref            = ValRefForIntrinsic v_invalid_op_info
  member val failwithf_vref             = ValRefForIntrinsic v_failwithf_info

  member __.equals_operator_info        = v_equals_operator_info
  member __.not_equals_operator         = v_not_equals_operator_info
  member __.less_than_operator          = v_less_than_operator_info
  member __.less_than_or_equals_operator = v_less_than_or_equals_operator_info
  member __.greater_than_operator       = v_greater_than_operator_info
  member __.greater_than_or_equals_operator = v_greater_than_or_equals_operator_info

  member __.hash_info                  = v_hash_info
  member __.box_info                   = v_box_info
  member __.isnull_info                = v_isnull_info
  member __.raise_info                 = v_raise_info
  member __.failwith_info              = v_failwith_info
  member __.invalid_arg_info           = v_invalid_arg_info
  member __.null_arg_info              = v_null_arg_info
  member __.invalid_op_info            = v_invalid_op_info
  member __.failwithf_info             = v_failwithf_info
  member __.reraise_info               = v_reraise_info
  member __.methodhandleof_info        = v_methodhandleof_info
  member __.typeof_info                = v_typeof_info
  member __.typedefof_info             = v_typedefof_info

  member val reraise_vref               = ValRefForIntrinsic v_reraise_info
  member val methodhandleof_vref        = ValRefForIntrinsic v_methodhandleof_info
  member val typeof_vref                = ValRefForIntrinsic v_typeof_info
  member val sizeof_vref                = ValRefForIntrinsic v_sizeof_info
  member val typedefof_vref             = ValRefForIntrinsic v_typedefof_info
  member val enum_vref                  = ValRefForIntrinsic v_enum_operator_info
  member val enumOfValue_vref           = ValRefForIntrinsic v_enumOfValue_info
  member val range_op_vref              = ValRefForIntrinsic v_range_op_info
  member val range_step_op_vref         = ValRefForIntrinsic v_range_step_op_info
  member val range_int32_op_vref        = ValRefForIntrinsic v_range_int32_op_info
  member val array_get_vref             = ValRefForIntrinsic v_array_get_info
  member val array2D_get_vref           = ValRefForIntrinsic v_array2D_get_info
  member val array3D_get_vref           = ValRefForIntrinsic v_array3D_get_info
  member val array4D_get_vref           = ValRefForIntrinsic v_array4D_get_info
  member val seq_singleton_vref         = ValRefForIntrinsic v_seq_singleton_info
  member val seq_collect_vref           = ValRefForIntrinsic v_seq_collect_info
  member val nativeptr_tobyref_vref     = ValRefForIntrinsic v_nativeptr_tobyref_info
  member val seq_using_vref             = ValRefForIntrinsic v_seq_using_info
  member val seq_delay_vref             = ValRefForIntrinsic  v_seq_delay_info
  member val seq_append_vref            = ValRefForIntrinsic  v_seq_append_info
  member val seq_generated_vref         = ValRefForIntrinsic  v_seq_generated_info
  member val seq_finally_vref           = ValRefForIntrinsic  v_seq_finally_info
  member val seq_of_functions_vref      = ValRefForIntrinsic  v_seq_of_functions_info
  member val seq_map_vref               = ValRefForIntrinsic  v_seq_map_info
  member val seq_empty_vref             = ValRefForIntrinsic  v_seq_empty_info
  member val new_format_vref            = ValRefForIntrinsic v_new_format_info
  member val sprintf_vref               = ValRefForIntrinsic v_sprintf_info
  member val unbox_vref                 = ValRefForIntrinsic v_unbox_info
  member val unbox_fast_vref            = ValRefForIntrinsic v_unbox_fast_info
  member val istype_vref                = ValRefForIntrinsic v_istype_info
  member val istype_fast_vref           = ValRefForIntrinsic v_istype_fast_info
  member val query_source_vref            = ValRefForIntrinsic v_query_source_info
  member val query_value_vref            = ValRefForIntrinsic v_query_value_info
  member val query_run_value_vref            = ValRefForIntrinsic v_query_run_value_info
  member val query_run_enumerable_vref            = ValRefForIntrinsic v_query_run_enumerable_info
  member val query_for_vref            = ValRefForIntrinsic v_query_for_value_info
  member val query_yield_vref            = ValRefForIntrinsic v_query_yield_value_info
  member val query_yield_from_vref        = ValRefForIntrinsic v_query_yield_from_value_info
  member val query_select_vref            = ValRefForIntrinsic v_query_select_value_info
  member val query_where_vref            = ValRefForIntrinsic v_query_where_value_info
  member val query_zero_vref            = ValRefForIntrinsic v_query_zero_value_info

  member __.seq_collect_info           = v_seq_collect_info
  member __.seq_using_info             = v_seq_using_info
  member __.seq_delay_info             = v_seq_delay_info
  member __.seq_append_info            = v_seq_append_info
  member __.seq_generated_info         = v_seq_generated_info
  member __.seq_finally_info           = v_seq_finally_info
  member __.seq_of_functions_info   = v_seq_of_functions_info
  member __.seq_map_info               = v_seq_map_info
  member __.seq_singleton_info         = v_seq_singleton_info
  member __.seq_empty_info             = v_seq_empty_info
  member __.new_format_info            = v_new_format_info
  member __.unbox_info                 = v_unbox_info
  member __.get_generic_comparer_info                 = v_get_generic_comparer_info
  member __.get_generic_er_equality_comparer_info        = v_get_generic_er_equality_comparer_info
  member __.get_generic_per_equality_comparer_info    = v_get_generic_per_equality_comparer_info
  member __.dispose_info               = v_dispose_info
  member __.getstring_info             = v_getstring_info
  member __.unbox_fast_info            = v_unbox_fast_info
  member __.istype_info                = v_istype_info
  member __.istype_fast_info           = v_istype_fast_info
  member __.lazy_force_info            = v_lazy_force_info
  member __.lazy_create_info           = v_lazy_create_info
  member __.create_instance_info       = v_create_instance_info
  member __.create_event_info          = v_create_event_info
  member __.seq_to_list_info           = v_seq_to_list_info
  member __.seq_to_array_info          = v_seq_to_array_info

  member __.array_length_info          = v_array_length_info
  member __.array_get_info             = v_array_get_info
  member __.array2D_get_info           = v_array2D_get_info
  member __.array3D_get_info           = v_array3D_get_info
  member __.array4D_get_info           = v_array4D_get_info
  member __.array_set_info             = v_array_set_info
  member __.array2D_set_info           = v_array2D_set_info
  member __.array3D_set_info           = v_array3D_set_info
  member __.array4D_set_info           = v_array4D_set_info

  member __.deserialize_quoted_FSharp_20_plus_info       = v_deserialize_quoted_FSharp_20_plus_info
  member __.deserialize_quoted_FSharp_40_plus_info    = v_deserialize_quoted_FSharp_40_plus_info
  member __.cast_quotation_info        = v_cast_quotation_info
  member __.lift_value_info            = v_lift_value_info
  member __.lift_value_with_name_info            = v_lift_value_with_name_info
  member __.lift_value_with_defn_info            = v_lift_value_with_defn_info
  member __.query_source_as_enum_info            = v_query_source_as_enum_info
  member __.new_query_source_info            = v_new_query_source_info
  member __.query_builder_tcref            = v_query_builder_tcref
  member __.fail_init_info             = v_fail_init_info
  member __.fail_static_init_info           = v_fail_static_init_info
  member __.check_this_info            = v_check_this_info
  member __.quote_to_linq_lambda_info        = v_quote_to_linq_lambda_info


  member val generic_hash_withc_tuple2_vref = ValRefForIntrinsic v_generic_hash_withc_tuple2_info
  member val generic_hash_withc_tuple3_vref = ValRefForIntrinsic v_generic_hash_withc_tuple3_info
  member val generic_hash_withc_tuple4_vref = ValRefForIntrinsic v_generic_hash_withc_tuple4_info
  member val generic_hash_withc_tuple5_vref = ValRefForIntrinsic v_generic_hash_withc_tuple5_info
  member val generic_equals_withc_tuple2_vref = ValRefForIntrinsic v_generic_equals_withc_tuple2_info
  member val generic_equals_withc_tuple3_vref = ValRefForIntrinsic v_generic_equals_withc_tuple3_info
  member val generic_equals_withc_tuple4_vref = ValRefForIntrinsic v_generic_equals_withc_tuple4_info
  member val generic_equals_withc_tuple5_vref = ValRefForIntrinsic v_generic_equals_withc_tuple5_info
  member val generic_compare_withc_tuple2_vref = ValRefForIntrinsic v_generic_compare_withc_tuple2_info
  member val generic_compare_withc_tuple3_vref = ValRefForIntrinsic v_generic_compare_withc_tuple3_info
  member val generic_compare_withc_tuple4_vref = ValRefForIntrinsic v_generic_compare_withc_tuple4_info
  member val generic_compare_withc_tuple5_vref = ValRefForIntrinsic v_generic_compare_withc_tuple5_info
  member val generic_equality_withc_outer_vref = ValRefForIntrinsic v_generic_equality_withc_outer_info


  member __.cons_ucref = v_cons_ucref
  member __.nil_ucref = v_nil_ucref
    
    // A list of types that are explicitly suppressed from the F# intellisense 
    // Note that the suppression checks for the precise name of the type
    // so the lowercase versions are visible
  member __.suppressed_types = v_suppressed_types
  /// Are we assuming all code gen is for F# interactive, with no static linking 
  member __.isInteractive=isInteractive

  member __.FindSysTyconRef path nm = findSysTyconRef path nm
  member __.TryFindSysTyconRef path nm = tryFindSysTyconRef path nm
  member __.FindSysILTypeRef nm = findSysILTypeRef nm
  member __.TryFindSysILTypeRef nm = tryFindSysILTypeRef nm
  member __.FindSysAttrib nm = findSysAttrib nm
  member __.TryFindSysAttrib nm = tryFindSysAttrib nm

  member val ilxPubCloEnv=EraseClosures.newIlxPubCloEnv(ilg, addMethodGeneratedAttrs, addFieldGeneratedAttrs, addFieldNeverAttrs)
  member __.AddMethodGeneratedAttributes mdef = addMethodGeneratedAttrs mdef
  member __.AddFieldGeneratedAttrs mdef = addFieldGeneratedAttrs mdef
  member __.AddFieldNeverAttrs mdef = addFieldNeverAttrs mdef
  member __.mkDebuggerHiddenAttribute()      = mkILCustomAttribute ilg (findSysILTypeRef tname_DebuggerHiddenAttribute, [], [], [])
  member __.mkDebuggerDisplayAttribute s     = mkILCustomAttribute ilg (findSysILTypeRef tname_DebuggerDisplayAttribute, [ilg.typ_String], [ILAttribElem.String (Some s)], [])
  member __.DebuggerBrowsableNeverAttribute =   mkDebuggerBrowsableNeverAttribute() 

  member __.mkDebuggerStepThroughAttribute() = mkILCustomAttribute ilg (findSysILTypeRef tname_DebuggerStepThroughAttribute, [], [], [])
  member __.mkDebuggableAttribute (jitOptimizerDisabled) =
        mkILCustomAttribute ilg (tref_DebuggableAttribute, [ilg.typ_Bool; ilg.typ_Bool], [ILAttribElem.Bool false; ILAttribElem.Bool jitOptimizerDisabled], [])


  member __.mkDebuggableAttributeV2(jitTracking, ignoreSymbolStoreSequencePoints, jitOptimizerDisabled, enableEnC) =
        let debuggingMode = 
            (if jitTracking then 1 else 0) |||
            (if jitOptimizerDisabled then 256 else 0) |||  
            (if ignoreSymbolStoreSequencePoints then 2 else 0) |||
            (if enableEnC then 4 else 0)
        let tref_DebuggableAttribute_DebuggingModes = mkILTyRefInTyRef (tref_DebuggableAttribute, tname_DebuggableAttribute_DebuggingModes)
        mkILCustomAttribute ilg 
          (tref_DebuggableAttribute, [mkILNonGenericValueTy tref_DebuggableAttribute_DebuggingModes],
           (* See System.Diagnostics.DebuggableAttribute.DebuggingModes *)
           [ILAttribElem.Int32( debuggingMode )], [])

  member internal __.CompilerGlobalState = Some compilerGlobalState

  member __.CompilerGeneratedAttribute = mkCompilerGeneratedAttribute ()

  member __.eraseClassUnionDef = EraseUnions.mkClassUnionDef (addMethodGeneratedAttrs, addPropertyGeneratedAttrs, addPropertyNeverAttrs, addFieldGeneratedAttrs, addFieldNeverAttrs, mkDebuggerTypeProxyAttribute) ilg

#if DEBUG
// This global is only used during debug output 
let global_g = ref (None : TcGlobals option)
#endif<|MERGE_RESOLUTION|>--- conflicted
+++ resolved
@@ -662,10 +662,6 @@
   let v_hash_info                  = makeIntrinsicValRef(fslib_MFOperators_nleref,                             "hash"                                 , None                 , Some "Hash"   , [vara],     ([[varaTy]], v_int_ty))
   let v_box_info                   = makeIntrinsicValRef(fslib_MFOperators_nleref,                             "box"                                  , None                 , Some "Box"    , [vara],     ([[varaTy]], v_obj_ty))
   let v_isnull_info                = makeIntrinsicValRef(fslib_MFOperators_nleref,                             "isNull"                               , None                 , Some "IsNull" , [vara],     ([[varaTy]], v_bool_ty))
-<<<<<<< HEAD
-=======
-  let v_isnotnull_info             = makeIntrinsicValRef(fslib_MFOperators_nleref,                             "isNotNull"                            , None                 , Some "IsNotNull" , [vara],  ([[varaTy]], v_bool_ty))
->>>>>>> d7ebc4a1
   let v_raise_info                 = makeIntrinsicValRef(fslib_MFOperators_nleref,                             "raise"                                , None                 , Some "Raise"  , [vara],     ([[mkSysNonGenericTy sys "Exception"]], varaTy))  
   let v_failwith_info              = makeIntrinsicValRef(fslib_MFOperators_nleref,                             "failwith"                             , None                 , Some "FailWith" , [vara],   ([[v_string_ty]], varaTy))  
   let v_invalid_arg_info           = makeIntrinsicValRef(fslib_MFOperators_nleref,                             "invalidArg"                           , None                 , Some "InvalidArg" , [vara], ([[v_string_ty]; [v_string_ty]], varaTy))  
