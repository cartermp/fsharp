--- conflicted
+++ resolved
@@ -60,26 +60,17 @@
     override __.ToString()= sprintf "%s (%d,%d)-(%d,%d) %s %s %s" fileName (int s.Line) (s.Column + 1) (int e.Line) (e.Column + 1) subcategory (if severity=FSharpErrorSeverity.Warning then "warning" else "error")  message
             
     /// Decompose a warning or error into parts: position, severity, message, error number
-<<<<<<< HEAD
-    static member CreateFromException(exn, isError, fallbackRange:range, suggestNames: bool) =
-=======
-    static member CreateFromException(exn, isError, fallbackRange: range) =
->>>>>>> d5f5bd00
+    static member CreateFromException(exn, isError, fallbackRange: range, suggestNames: bool) =
         let m = match GetRangeOfDiagnostic exn with Some m -> m | None -> fallbackRange 
         let msg = bufs (fun buf -> OutputPhasedDiagnostic buf exn false suggestNames)
         let errorNum = GetDiagnosticNumber exn
         FSharpErrorInfo(m.FileName, m.Start, m.End, (if isError then FSharpErrorSeverity.Error else FSharpErrorSeverity.Warning), msg, exn.Subcategory(), errorNum)
         
     /// Decompose a warning or error into parts: position, severity, message, error number
-<<<<<<< HEAD
-    static member CreateFromExceptionAndAdjustEof(exn, isError, fallbackRange:range, (linesCount:int, lastLength:int), suggestNames: bool) =
+    static member CreateFromExceptionAndAdjustEof(exn, isError, fallbackRange: range, (linesCount: int, lastLength: int), suggestNames: bool) =
         let r = FSharpErrorInfo.CreateFromException(exn, isError, fallbackRange, suggestNames)
-=======
-    static member CreateFromExceptionAndAdjustEof(exn, isError, fallbackRange: range, (linesCount: int, lastLength: int)) =
-        let r = FSharpErrorInfo.CreateFromException(exn, isError, fallbackRange)
->>>>>>> d5f5bd00
-                
-        // Adjust to make sure that errors reported at Eof are shown at the linesCount        
+
+        // Adjust to make sure that errors reported at Eof are shown at the linesCount
         let startline, schange = min (r.StartLineAlternate, false) (linesCount, true)
         let endline, echange = min (r.EndLineAlternate, false)   (linesCount, true)
         
