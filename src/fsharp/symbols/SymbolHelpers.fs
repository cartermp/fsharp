// Copyright (c) Microsoft Corporation.  All Rights Reserved.  See License.txt in the project root for license information.

//----------------------------------------------------------------------------
// Open up the compiler as an incremental service for parsing, 
// type checking and intellisense-like environment-reporting.
//--------------------------------------------------------------------------

namespace FSharp.Compiler.SourceCodeServices

open System
open System.Collections.Generic
open System.IO

open Microsoft.FSharp.Core.Printf
open FSharp.Compiler 
open FSharp.Compiler.AbstractIL.Internal.Library  
open FSharp.Compiler.AbstractIL.Diagnostics 

open FSharp.Compiler.AccessibilityLogic
open FSharp.Compiler.Ast
open FSharp.Compiler.ErrorLogger
open FSharp.Compiler.Layout
open FSharp.Compiler.Layout.TaggedTextOps
open FSharp.Compiler.Lib
open FSharp.Compiler.PrettyNaming
open FSharp.Compiler.Range
open FSharp.Compiler.Tast
open FSharp.Compiler.Tastops
open FSharp.Compiler.TcGlobals 
open FSharp.Compiler.Infos
open FSharp.Compiler.NameResolution
open FSharp.Compiler.InfoReader
open FSharp.Compiler.CompileOps

module EnvMisc2 =
    let maxMembers = GetEnvInteger "FCS_MaxMembersInQuickInfo" 10

//----------------------------------------------------------------------------
// Object model for diagnostics

[<RequireQualifiedAccess>]
type FSharpErrorSeverity = 
    | Warning 
    | Error

type FSharpErrorInfo(fileName, s: pos, e: pos, severity: FSharpErrorSeverity, message: string, subcategory: string, errorNum: int) = 
    member __.StartLine = Line.toZ s.Line
    member __.StartLineAlternate = s.Line
    member __.EndLine = Line.toZ e.Line
    member __.EndLineAlternate = e.Line
    member __.StartColumn = s.Column
    member __.EndColumn = e.Column
    member __.Severity = severity
    member __.Message = message
    member __.Subcategory = subcategory
    member __.FileName = fileName
    member __.ErrorNumber = errorNum
    member __.WithStart newStart = FSharpErrorInfo(fileName, newStart, e, severity, message, subcategory, errorNum)
    member __.WithEnd newEnd = FSharpErrorInfo(fileName, s, newEnd, severity, message, subcategory, errorNum)
    override __.ToString()= sprintf "%s (%d,%d)-(%d,%d) %s %s %s" fileName (int s.Line) (s.Column + 1) (int e.Line) (e.Column + 1) subcategory (if severity=FSharpErrorSeverity.Warning then "warning" else "error")  message
            
    /// Decompose a warning or error into parts: position, severity, message, error number
    static member CreateFromException(exn, isError, fallbackRange: range, suggestNames: bool) =
        let m = match GetRangeOfDiagnostic exn with Some m -> m | None -> fallbackRange 
        let msg = bufs (fun buf -> OutputPhasedDiagnostic buf exn false suggestNames)
        let errorNum = GetDiagnosticNumber exn
        FSharpErrorInfo(m.FileName, m.Start, m.End, (if isError then FSharpErrorSeverity.Error else FSharpErrorSeverity.Warning), msg, exn.Subcategory(), errorNum)
        
    /// Decompose a warning or error into parts: position, severity, message, error number
    static member CreateFromExceptionAndAdjustEof(exn, isError, fallbackRange: range, (linesCount: int, lastLength: int), suggestNames: bool) =
        let r = FSharpErrorInfo.CreateFromException(exn, isError, fallbackRange, suggestNames)
                
        // Adjust to make sure that errors reported at Eof are shown at the linesCount        
        let startline, schange = min (r.StartLineAlternate, false) (linesCount, true)
        let endline, echange = min (r.EndLineAlternate, false)   (linesCount, true)
        
        if not (schange || echange) then r
        else
            let r = if schange then r.WithStart(mkPos startline lastLength) else r
            if echange then r.WithEnd(mkPos  endline (1 + lastLength)) else r

    
/// Use to reset error and warning handlers            
[<Sealed>]
type ErrorScope()  = 
    let mutable errors = [] 
    let mutable firstError = None
    let unwindBP = PushThreadBuildPhaseUntilUnwind BuildPhase.TypeCheck
    let unwindEL =        
        PushErrorLoggerPhaseUntilUnwind (fun _oldLogger -> 
            { new ErrorLogger("ErrorScope") with 
                member x.DiagnosticSink(exn, isError) = 
                      let err = FSharpErrorInfo.CreateFromException(exn, isError, range.Zero, false)
                      errors <- err :: errors
                      if isError && firstError.IsNone then 
                          firstError <- Some err.Message
                member x.ErrorCount = errors.Length })
        
    member x.Errors = errors |> List.filter (fun error -> error.Severity = FSharpErrorSeverity.Error)
    member x.Warnings = errors |> List.filter (fun error -> error.Severity = FSharpErrorSeverity.Warning)
    member x.Diagnostics = errors
    member x.TryGetFirstErrorText() =
        match x.Errors with 
        | error :: _ -> Some error.Message
        | [] -> None
    
    interface IDisposable with
          member d.Dispose() = 
              unwindEL.Dispose() (* unwind pushes when ErrorScope disposes *)
              unwindBP.Dispose()

    member x.FirstError with get() = firstError and set v = firstError <- v
    
    /// Used at entry points to FSharp.Compiler.Service (service.fsi) which manipulate symbols and
    /// perform other operations which might expose us to either bona-fide F# error messages such 
    /// "missing assembly" (for incomplete assembly reference sets), or, if there is a compiler bug, 
    /// may hit internal compiler failures.
    ///
    /// In some calling cases, we get a chance to report the error as part of user text. For example
    /// if there is a "msising assembly" error while formatting the text of the description of an
    /// autocomplete, then the error message is shown in replacement of the text (rather than crashing Visual
    /// Studio, or swallowing the exception completely)
    static member Protect<'a> (m: range) (f: unit->'a) (err: string->'a): 'a = 
        use errorScope = new ErrorScope()
        let res = 
            try 
                Some (f())
            with e -> 
                // Here we only call errorRecovery to save the error message for later use by TryGetFirstErrorText.
                try 
                    errorRecovery e m
                with _ -> 
                    // If error recovery fails, then we have an internal compiler error. In this case, we show the whole stack
                    // in the extra message, should the extra message be used.
                    errorScope.FirstError <- Some (e.ToString())
                None
        match res with 
        | Some res -> res
        | None -> 
            match errorScope.TryGetFirstErrorText() with 
            | Some text -> err text
            | None -> err ""

/// An error logger that capture errors, filtering them according to warning levels etc.
type internal CompilationErrorLogger (debugName: string, options: FSharpErrorSeverityOptions) = 
    inherit ErrorLogger("CompilationErrorLogger("+debugName+")")
            
    let mutable errorCount = 0
    let diagnostics = new ResizeArray<_>()

    override x.DiagnosticSink(exn, isError) = 
        if isError || ReportWarningAsError options exn then
            diagnostics.Add(exn, FSharpErrorSeverity.Error)
            errorCount <- errorCount + 1
        else if ReportWarning options exn then
            diagnostics.Add(exn, FSharpErrorSeverity.Warning)

    override x.ErrorCount = errorCount

    member x.GetErrors() = diagnostics.ToArray()


/// This represents the global state established as each task function runs as part of the build.
///
/// Use to reset error and warning handlers.
type CompilationGlobalsScope(errorLogger: ErrorLogger, phase: BuildPhase) = 
    let unwindEL = PushErrorLoggerPhaseUntilUnwind(fun _ -> errorLogger)
    let unwindBP = PushThreadBuildPhaseUntilUnwind phase
    // Return the disposable object that cleans up
    interface IDisposable with
        member d.Dispose() =
            unwindBP.Dispose()         
            unwindEL.Dispose()

module ErrorHelpers =                            
    let ReportError (options, allErrors, mainInputFileName, fileInfo, (exn, sev), suggestNames) = 
        [ let isError = (sev = FSharpErrorSeverity.Error) || ReportWarningAsError options exn                
          if (isError || ReportWarning options exn) then 
            let oneError exn =
                [ // We use the first line of the file as a fallbackRange for reporting unexpected errors.
                  // Not ideal, but it's hard to see what else to do.
                  let fallbackRange = rangeN mainInputFileName 1
                  let ei = FSharpErrorInfo.CreateFromExceptionAndAdjustEof (exn, isError, fallbackRange, fileInfo, suggestNames)
                  if allErrors || (ei.FileName = mainInputFileName) || (ei.FileName = TcGlobals.DummyFileNameForRangesWithoutASpecificLocation) then
                      yield ei ]

            let mainError, relatedErrors = SplitRelatedDiagnostics exn 
            yield! oneError mainError
            for e in relatedErrors do 
                yield! oneError e ]

    let CreateErrorInfos (options, allErrors, mainInputFileName, errors, suggestNames) = 
        let fileInfo = (Int32.MaxValue, Int32.MaxValue)
        [| for (exn, isError) in errors do 
              yield! ReportError (options, allErrors, mainInputFileName, fileInfo, (exn, isError), suggestNames) |]
                            

//----------------------------------------------------------------------------
// Object model for tooltips and helpers for their generation from items

type public Layout = Internal.Utilities.StructuredFormat.Layout

/// Describe a comment as either a block of text or a file+signature reference into an intellidoc file.
[<RequireQualifiedAccess>]
type FSharpXmlDoc =
    | None
    | Text of string
    | XmlDocFileSignature of (*File and Signature*) string * string

/// A single data tip display element
[<RequireQualifiedAccess>]
type FSharpToolTipElementData<'T> = 
    { MainDescription:  'T 
      XmlDoc: FSharpXmlDoc
      /// typar insantiation text, to go after xml
      TypeMapping: 'T list
      Remarks: 'T option
      ParamName : string option }
    static member Create(layout:'T, xml, ?typeMapping, ?paramName, ?remarks) = 
        { MainDescription=layout; XmlDoc=xml; TypeMapping=defaultArg typeMapping []; ParamName=paramName; Remarks=remarks }

/// A single data tip display element
[<RequireQualifiedAccess>]
type FSharpToolTipElement<'T> = 
    | None

    /// A single type, method, etc with comment. May represent a method overload group.
    | Group of FSharpToolTipElementData<'T> list

    /// An error occurred formatting this element
    | CompositionError of string

    static member Single(layout, xml, ?typeMapping, ?paramName, ?remarks) = 
        Group [ FSharpToolTipElementData<'T>.Create(layout, xml, ?typeMapping=typeMapping, ?paramName=paramName, ?remarks=remarks) ]

/// A single data tip display element with where text is expressed as string
type public FSharpToolTipElement = FSharpToolTipElement<string>


/// A single data tip display element with where text is expressed as <see cref="Layout"/>
type public FSharpStructuredToolTipElement = FSharpToolTipElement<Layout>

/// Information for building a data tip box.
type FSharpToolTipText<'T> = 
    /// A list of data tip elements to display.
    | FSharpToolTipText of FSharpToolTipElement<'T> list  

type public FSharpToolTipText = FSharpToolTipText<string>
type public FSharpStructuredToolTipText = FSharpToolTipText<Layout>

module Tooltips =
    let ToFSharpToolTipElement tooltip = 
        match tooltip with
        | FSharpStructuredToolTipElement.None -> 
            FSharpToolTipElement.None
        | FSharpStructuredToolTipElement.Group l -> 
            FSharpToolTipElement.Group(l |> List.map(fun x -> 
                { MainDescription=showL x.MainDescription
                  XmlDoc=x.XmlDoc
                  TypeMapping=List.map showL x.TypeMapping
                  ParamName=x.ParamName
                  Remarks= Option.map showL x.Remarks }))
        | FSharpStructuredToolTipElement.CompositionError text -> 
            FSharpToolTipElement.CompositionError text

    let ToFSharpToolTipText (FSharpStructuredToolTipText.FSharpToolTipText text) = 
        FSharpToolTipText(List.map ToFSharpToolTipElement text)
    
    let Map f a = async.Bind(a, f >> async.Return)

[<RequireQualifiedAccess>]
type CompletionItemKind =
    | Field
    | Property
    | Method of isExtension : bool
    | Event
    | Argument
    | CustomOperation
    | Other

type UnresolvedSymbol =
    { FullName: string
      DisplayName: string
      Namespace: string[] }

type CompletionItem =
    { ItemWithInst: ItemWithInst
      Kind: CompletionItemKind
      IsOwnMember: bool
      MinorPriority: int
      Type: TyconRef option
      Unresolved: UnresolvedSymbol option }
    member x.Item = x.ItemWithInst.Item
      

[<AutoOpen>]
module internal SymbolHelpers = 

    let isFunction g ty =
        let _, tau = tryDestForallTy g ty
        isFunTy g tau 

    let OutputFullName isListItem ppF fnF r = 
      // Only display full names in quick info, not declaration lists or method lists
      if not isListItem then 
        match ppF r with 
        | None -> emptyL
        | Some _ -> wordL (tagText (FSComp.SR.typeInfoFullName())) ^^ RightL.colon ^^ (fnF r)
      else emptyL
          
    let rangeOfValRef preferFlag (vref: ValRef) =
        match preferFlag with 
        | None -> vref.Range 
        | Some false -> vref.DefinitionRange 
        | Some true -> vref.SigRange

    let rangeOfEntityRef preferFlag (eref: EntityRef) =
        match preferFlag with 
        | None -> eref.Range 
        | Some false -> eref.DefinitionRange 
        | Some true -> eref.SigRange

   
    let rangeOfPropInfo preferFlag (pinfo: PropInfo) =
        match pinfo with
#if !NO_EXTENSIONTYPING 
        |   ProvidedProp(_, pi, _) -> ComputeDefinitionLocationOfProvidedItem pi
#endif
        |   _ -> pinfo.ArbitraryValRef |> Option.map (rangeOfValRef preferFlag)

    let rangeOfMethInfo (g: TcGlobals) preferFlag (minfo: MethInfo) = 
        match minfo with
#if !NO_EXTENSIONTYPING 
        |   ProvidedMeth(_, mi, _, _) -> ComputeDefinitionLocationOfProvidedItem mi
#endif
        |   DefaultStructCtor(_, AppTy g (tcref, _)) -> Some(rangeOfEntityRef preferFlag tcref)
        |   _ -> minfo.ArbitraryValRef |> Option.map (rangeOfValRef preferFlag)

    let rangeOfEventInfo preferFlag (einfo: EventInfo) = 
        match einfo with
#if !NO_EXTENSIONTYPING 
        | ProvidedEvent (_, ei, _) -> ComputeDefinitionLocationOfProvidedItem ei
#endif
        | _ -> einfo.ArbitraryValRef |> Option.map (rangeOfValRef preferFlag)
      
    let rangeOfUnionCaseInfo preferFlag (ucinfo: UnionCaseInfo) =      
        match preferFlag with 
        | None -> ucinfo.UnionCase.Range 
        | Some false -> ucinfo.UnionCase.DefinitionRange 
        | Some true -> ucinfo.UnionCase.SigRange

    let rangeOfRecdFieldInfo preferFlag (rfinfo: RecdFieldInfo) =      
        match preferFlag with 
        | None -> rfinfo.RecdField.Range 
        | Some false -> rfinfo.RecdField.DefinitionRange 
        | Some true -> rfinfo.RecdField.SigRange

    let rec rangeOfItem (g: TcGlobals) preferFlag d = 
        match d with
        | Item.Value vref  | Item.CustomBuilder (_, vref) -> Some (rangeOfValRef preferFlag vref)
        | Item.UnionCase(ucinfo, _)     -> Some (rangeOfUnionCaseInfo preferFlag ucinfo)
        | Item.ActivePatternCase apref -> Some (rangeOfValRef preferFlag apref.ActivePatternVal)
        | Item.ExnCase tcref           -> Some tcref.Range
        | Item.AnonRecdField (_,_,_,m) -> Some m
        | Item.RecdField rfinfo        -> Some (rangeOfRecdFieldInfo preferFlag rfinfo)
        | Item.Event einfo             -> rangeOfEventInfo preferFlag einfo
        | Item.ILField _               -> None
        | Item.Property(_, pinfos)      -> rangeOfPropInfo preferFlag pinfos.Head 
        | Item.Types(_, tys)     -> tys |> List.tryPick (tryNiceEntityRefOfTyOption >> Option.map (rangeOfEntityRef preferFlag))
        | Item.CustomOperation (_, _, Some minfo)  -> rangeOfMethInfo g preferFlag minfo
        | Item.TypeVar (_, tp)  -> Some tp.Range
        | Item.ModuleOrNamespaces modrefs -> modrefs |> List.tryPick (rangeOfEntityRef preferFlag >> Some)
        | Item.MethodGroup(_, minfos, _) 
        | Item.CtorGroup(_, minfos) -> minfos |> List.tryPick (rangeOfMethInfo g preferFlag)
        | Item.ActivePatternResult(APInfo _, _, _, m) -> Some m
        | Item.SetterArg (_, item) -> rangeOfItem g preferFlag item
        | Item.ArgName (id, _, _) -> Some id.idRange
        | Item.CustomOperation (_, _, implOpt) -> implOpt |> Option.bind (rangeOfMethInfo g preferFlag)
        | Item.ImplicitOp (_, {contents = Some(TraitConstraintSln.FSMethSln(_, vref, _))}) -> Some vref.Range
        | Item.ImplicitOp _ -> None
        | Item.UnqualifiedType tcrefs -> tcrefs |> List.tryPick (rangeOfEntityRef preferFlag >> Some)
        | Item.DelegateCtor ty 
        | Item.FakeInterfaceCtor ty -> ty |> tryNiceEntityRefOfTyOption |> Option.map (rangeOfEntityRef preferFlag)
        | Item.NewDef _ -> None

    // Provided type definitions do not have a useful F# CCU for the purposes of goto-definition.
    let computeCcuOfTyconRef (tcref: TyconRef) = 
#if !NO_EXTENSIONTYPING
        if tcref.IsProvided then None else 
#endif
        ccuOfTyconRef tcref

    let ccuOfMethInfo (g: TcGlobals) (minfo: MethInfo) = 
        match minfo with
        | DefaultStructCtor(_, AppTy g (tcref, _)) -> computeCcuOfTyconRef tcref
        | _ -> 
            minfo.ArbitraryValRef 
            |> Option.bind ccuOfValRef 
            |> Option.orElseWith (fun () -> minfo.DeclaringTyconRef |> computeCcuOfTyconRef)


    let rec ccuOfItem (g: TcGlobals) d = 
        match d with
        | Item.Value vref | Item.CustomBuilder (_, vref) -> ccuOfValRef vref 
        | Item.UnionCase(ucinfo, _)             -> computeCcuOfTyconRef ucinfo.TyconRef
        | Item.ActivePatternCase apref         -> ccuOfValRef apref.ActivePatternVal
        | Item.ExnCase tcref                   -> computeCcuOfTyconRef tcref
        | Item.RecdField rfinfo                -> computeCcuOfTyconRef rfinfo.RecdFieldRef.TyconRef
        | Item.Event einfo                     -> einfo.DeclaringTyconRef |> computeCcuOfTyconRef
        | Item.ILField finfo                   -> finfo.DeclaringTyconRef |> computeCcuOfTyconRef
        | Item.Property(_, pinfos)              -> 
            pinfos |> List.tryPick (fun pinfo -> 
                pinfo.ArbitraryValRef 
                |> Option.bind ccuOfValRef
                |> Option.orElseWith (fun () -> pinfo.DeclaringTyconRef |> computeCcuOfTyconRef))

        | Item.ArgName (_, _, Some (ArgumentContainer.Method minfo))  -> ccuOfMethInfo g minfo

        | Item.MethodGroup(_, minfos, _)
        | Item.CtorGroup(_, minfos) -> minfos |> List.tryPick (ccuOfMethInfo g)
        | Item.CustomOperation (_, _, Some minfo)       -> ccuOfMethInfo g minfo

        | Item.Types(_, tys)             -> tys |> List.tryPick (tryNiceEntityRefOfTyOption >> Option.bind computeCcuOfTyconRef)

        | Item.ArgName (_, _, Some (ArgumentContainer.Type eref)) -> computeCcuOfTyconRef eref

        | Item.ModuleOrNamespaces erefs 
        | Item.UnqualifiedType erefs -> erefs |> List.tryPick computeCcuOfTyconRef 

        | Item.SetterArg (_, item) -> ccuOfItem g item
        | Item.AnonRecdField (info, _, _, _) -> Some info.Assembly
        | Item.TypeVar _  -> None
        | _ -> None

    /// Work out the source file for an item and fix it up relative to the CCU if it is relative.
    let fileNameOfItem (g: TcGlobals) qualProjectDir (m: range) h =
        let file = m.FileName 
        if verbose then dprintf "file stored in metadata is '%s'\n" file
        if not (FileSystem.IsPathRootedShim file) then 
            match ccuOfItem g h with 
            | Some ccu -> 
                Path.Combine(ccu.SourceCodeDirectory, file)
            | None -> 
                match qualProjectDir with 
                | None     -> file
                | Some dir -> Path.Combine(dir, file)
         else file

    /// Cut long filenames to make them visually appealing 
    let cutFileName s = if String.length s > 40 then String.sub s 0 10 + "..."+String.sub s (String.length s - 27) 27 else s

    let libFileOfEntityRef x =
        match x with
        | ERefLocal _ -> None
        | ERefNonLocal nlref -> nlref.Ccu.FileName      

    let ParamNameAndTypesOfUnaryCustomOperation g minfo = 
        match minfo with 
        | FSMeth(_, _, vref, _) -> 
            let argInfos = ArgInfosOfMember g vref |> List.concat 
            // Drop the first 'seq<T>' argument representing the computation space
            let argInfos = if argInfos.IsEmpty then [] else argInfos.Tail
            [ for (ty, argInfo) in argInfos do
                  let isPP = HasFSharpAttribute g g.attrib_ProjectionParameterAttribute argInfo.Attribs
                  // Strip the tuple space type of the type of projection parameters
                  let ty = if isPP && isFunTy g ty then rangeOfFunTy g ty else ty
                  yield ParamNameAndType(argInfo.Name, ty) ]
        | _ -> []

    // Find the name of the metadata file for this external definition 
    let metaInfoOfEntityRef (infoReader: InfoReader) m tcref = 
        let g = infoReader.g
        match tcref with 
        | ERefLocal _ -> None
        | ERefNonLocal nlref -> 
            // Generalize to get a formal signature 
            let formalTypars = tcref.Typars m
            let formalTypeInst = generalizeTypars formalTypars
            let ty = TType_app(tcref, formalTypeInst, KnownAmbivalentToNull)
            if isILAppTy g ty then
                let formalTypeInfo = ILTypeInfo.FromType g ty
                Some(nlref.Ccu.FileName, formalTypars, formalTypeInfo)
            else None

    let mkXmlComment thing =
        match thing with
        | Some (Some fileName, xmlDocSig) -> FSharpXmlDoc.XmlDocFileSignature(fileName, xmlDocSig)
        | _ -> FSharpXmlDoc.None

    let GetXmlDocSigOfEntityRef infoReader m (eref: EntityRef) = 
        if eref.IsILTycon then 
            match metaInfoOfEntityRef infoReader m eref  with
            | None -> None
            | Some (ccuFileName, _, formalTypeInfo) -> Some(ccuFileName, "T:"+formalTypeInfo.ILTypeRef.FullName)
        else
            let ccuFileName = libFileOfEntityRef eref
            let m = eref.Deref
            if m.XmlDocSig = "" then
                m.XmlDocSig <- XmlDocSigOfEntity eref
            Some (ccuFileName, m.XmlDocSig)

    let GetXmlDocSigOfScopedValRef g (tcref: TyconRef) (vref: ValRef) = 
        let ccuFileName = libFileOfEntityRef tcref
        let v = vref.Deref
        if v.XmlDocSig = "" && v.HasDeclaringEntity then
            let ap = buildAccessPath vref.TopValDeclaringEntity.CompilationPathOpt
            let path =
                if vref.TopValDeclaringEntity.IsModule then
                    let sep = if ap.Length > 0 then "." else ""
                    ap + sep + vref.TopValDeclaringEntity.CompiledName
                else
                    ap
            v.XmlDocSig <- XmlDocSigOfVal g path v
        Some (ccuFileName, v.XmlDocSig)                

    let GetXmlDocSigOfRecdFieldInfo (rfinfo: RecdFieldInfo) = 
        let tcref = rfinfo.TyconRef
        let ccuFileName = libFileOfEntityRef tcref 
        if rfinfo.RecdField.XmlDocSig = "" then
            rfinfo.RecdField.XmlDocSig <- XmlDocSigOfProperty [tcref.CompiledRepresentationForNamedType.FullName; rfinfo.Name]
        Some (ccuFileName, rfinfo.RecdField.XmlDocSig)            

    let GetXmlDocSigOfUnionCaseInfo (ucinfo: UnionCaseInfo) = 
        let tcref =  ucinfo.TyconRef
        let ccuFileName = libFileOfEntityRef tcref
        if  ucinfo.UnionCase.XmlDocSig = "" then
            ucinfo.UnionCase.XmlDocSig <- XmlDocSigOfUnionCase [tcref.CompiledRepresentationForNamedType.FullName; ucinfo.Name]
        Some (ccuFileName, ucinfo.UnionCase.XmlDocSig)

    let GetXmlDocSigOfMethInfo (infoReader: InfoReader)  m (minfo: MethInfo) = 
        let amap = infoReader.amap
        match minfo with
        | FSMeth (g, _, vref, _) ->
            GetXmlDocSigOfScopedValRef g minfo.DeclaringTyconRef vref
        | ILMeth (g, ilminfo, _) ->            
            let actualTypeName = ilminfo.DeclaringTyconRef.CompiledRepresentationForNamedType.FullName
            let fmtps = ilminfo.FormalMethodTypars            
            let genArity = if fmtps.Length=0 then "" else sprintf "``%d" fmtps.Length

            match metaInfoOfEntityRef infoReader m ilminfo.DeclaringTyconRef  with 
            | None -> None
            | Some (ccuFileName, formalTypars, formalTypeInfo) ->
                let filminfo = ILMethInfo(g, formalTypeInfo.ToType, None, ilminfo.RawMetadata, fmtps) 
                let args = 
                    match ilminfo.IsILExtensionMethod with
                    | true -> filminfo.GetRawArgTypes(amap, m, minfo.FormalMethodInst)
                    | false -> filminfo.GetParamTypes(amap, m, minfo.FormalMethodInst)

                // http://msdn.microsoft.com/en-us/library/fsbx0t7x.aspx
                // If the name of the item itself has periods, they are replaced by the hash-sign ('#'). 
                // It is assumed that no item has a hash-sign directly in its name. For example, the fully 
                // qualified name of the String constructor would be "System.String.#ctor".
                let normalizedName = ilminfo.ILName.Replace(".", "#")

                Some (ccuFileName, "M:"+actualTypeName+"."+normalizedName+genArity+XmlDocArgsEnc g (formalTypars, fmtps) args)
        | DefaultStructCtor _ -> None
#if !NO_EXTENSIONTYPING
        | ProvidedMeth _ -> None
#endif

    let GetXmlDocSigOfValRef g (vref: ValRef) =
        if not vref.IsLocalRef then
            let ccuFileName = vref.nlr.Ccu.FileName
            let v = vref.Deref
            if v.XmlDocSig = "" && v.HasDeclaringEntity then
                v.XmlDocSig <- XmlDocSigOfVal g vref.TopValDeclaringEntity.CompiledRepresentationForNamedType.Name v
            Some (ccuFileName, v.XmlDocSig)
        else 
            None

    let GetXmlDocSigOfProp infoReader m (pinfo: PropInfo) =
        let g = pinfo.TcGlobals
        match pinfo with 
#if !NO_EXTENSIONTYPING
        | ProvidedProp _ -> None // No signature is possible. If an xml comment existed it would have been returned by PropInfo.XmlDoc in infos.fs
#endif
        | FSProp _ as fspinfo -> 
            match fspinfo.ArbitraryValRef with 
            | None -> None
            | Some vref -> GetXmlDocSigOfScopedValRef g pinfo.DeclaringTyconRef vref
        | ILProp(ILPropInfo(_, pdef)) -> 
            match metaInfoOfEntityRef infoReader m pinfo.DeclaringTyconRef with
            | Some (ccuFileName, formalTypars, formalTypeInfo) ->
                let filpinfo = ILPropInfo(formalTypeInfo, pdef)
                Some (ccuFileName, "P:"+formalTypeInfo.ILTypeRef.FullName+"."+pdef.Name+XmlDocArgsEnc g (formalTypars, []) (filpinfo.GetParamTypes(infoReader.amap, m)))
            | _ -> None

    let GetXmlDocSigOfEvent infoReader m (einfo: EventInfo) =
        match einfo with
        | ILEvent _ ->
            match metaInfoOfEntityRef infoReader m einfo.DeclaringTyconRef with 
            | Some (ccuFileName, _, formalTypeInfo) -> 
                Some(ccuFileName, "E:"+formalTypeInfo.ILTypeRef.FullName+"."+einfo.EventName)
            | _ -> None
        | _ -> None

    let GetXmlDocSigOfILFieldInfo infoReader m (finfo: ILFieldInfo) =
        match metaInfoOfEntityRef infoReader m finfo.DeclaringTyconRef with
        | Some (ccuFileName, _, formalTypeInfo) ->
            Some(ccuFileName, "F:"+formalTypeInfo.ILTypeRef.FullName+"."+finfo.FieldName)
        | _ -> None

    /// This function gets the signature to pass to Visual Studio to use its lookup functions for .NET stuff. 
    let GetXmlDocHelpSigOfItemForLookup (infoReader: InfoReader) m d = 
        let g = infoReader.g
                
        match d with
        | Item.ActivePatternCase (APElemRef(_, vref, _))        
        | Item.Value vref | Item.CustomBuilder (_, vref) -> 
            mkXmlComment (GetXmlDocSigOfValRef g vref)
        | Item.UnionCase  (ucinfo, _) -> mkXmlComment (GetXmlDocSigOfUnionCaseInfo ucinfo)
        | Item.ExnCase tcref -> mkXmlComment (GetXmlDocSigOfEntityRef infoReader m tcref)
        | Item.RecdField rfinfo -> mkXmlComment (GetXmlDocSigOfRecdFieldInfo rfinfo)
        | Item.NewDef _ -> FSharpXmlDoc.None
        | Item.ILField finfo -> mkXmlComment (GetXmlDocSigOfILFieldInfo infoReader m finfo)
        | Item.Types(_, ((TType_app(tcref, _, _)) :: _)) ->  mkXmlComment (GetXmlDocSigOfEntityRef infoReader m tcref)
        | Item.CustomOperation (_, _, Some minfo) -> mkXmlComment (GetXmlDocSigOfMethInfo infoReader  m minfo)
        | Item.TypeVar _  -> FSharpXmlDoc.None
        | Item.ModuleOrNamespaces(modref :: _) -> mkXmlComment (GetXmlDocSigOfEntityRef infoReader m modref)

        | Item.Property(_, (pinfo :: _)) -> mkXmlComment (GetXmlDocSigOfProp infoReader m pinfo)
        | Item.Event einfo -> mkXmlComment (GetXmlDocSigOfEvent infoReader m einfo)

        | Item.MethodGroup(_, minfo :: _, _) -> mkXmlComment (GetXmlDocSigOfMethInfo infoReader  m minfo)
        | Item.CtorGroup(_, minfo :: _) -> mkXmlComment (GetXmlDocSigOfMethInfo infoReader  m minfo)
        | Item.ArgName(_, _, Some argContainer) -> 
            match argContainer with 
            | ArgumentContainer.Method minfo -> mkXmlComment (GetXmlDocSigOfMethInfo infoReader m minfo)
            | ArgumentContainer.Type tcref -> mkXmlComment (GetXmlDocSigOfEntityRef infoReader m tcref)
            | ArgumentContainer.UnionCase ucinfo -> mkXmlComment (GetXmlDocSigOfUnionCaseInfo ucinfo)
        |  _ -> FSharpXmlDoc.None

    /// Produce an XmlComment with a signature or raw text, given the F# comment and the item
    let GetXmlCommentForItemAux (xmlDoc: XmlDoc option) (infoReader: InfoReader) m d = 
        let result = 
            match xmlDoc with 
            | None | Some (XmlDoc [| |]) -> ""
            | Some (XmlDoc l) -> 
                bufs (fun os -> 
                    bprintf os "\n"
                    l |> Array.iter (fun (s: string) -> 
                        // Note: this code runs for local/within-project xmldoc tooltips, but not for cross-project or .XML
                        bprintf os "\n%s" s))

        if String.IsNullOrEmpty result then 
            GetXmlDocHelpSigOfItemForLookup infoReader m d
        else
            FSharpXmlDoc.Text result

    let mutable ToolTipFault  = None
    
    let GetXmlCommentForMethInfoItem infoReader m d (minfo: MethInfo) = 
        if minfo.HasDirectXmlComment || minfo.XmlDoc.NonEmpty then
            GetXmlCommentForItemAux (Some minfo.XmlDoc) infoReader m d 
        else
            mkXmlComment (GetXmlDocSigOfMethInfo infoReader m minfo)

    let FormatTyparMapping denv (prettyTyparInst: TyparInst) = 
        [ for (tp, ty) in prettyTyparInst -> 
            wordL (tagTypeParameter ("'" + tp.DisplayName))  ^^ wordL (tagText (FSComp.SR.descriptionWordIs())) ^^ NicePrint.layoutType denv ty  ]

    /// Generate the structured tooltip for a method info
    let FormatOverloadsToList (infoReader: InfoReader) m denv (item: ItemWithInst) minfos : FSharpStructuredToolTipElement = 
        ToolTipFault |> Option.iter (fun msg -> 
           let exn = Error((0, msg), range.Zero)
           let ph = PhasedDiagnostic.Create(exn, BuildPhase.TypeCheck)
           simulateError ph)
        
        let layouts = 
            [ for minfo in minfos -> 
                let prettyTyparInst, layout = NicePrint.prettyLayoutOfMethInfoFreeStyle infoReader.amap m denv item.TyparInst minfo
                let xml = GetXmlCommentForMethInfoItem infoReader m item.Item minfo
                let tpsL = FormatTyparMapping denv prettyTyparInst
                FSharpToolTipElementData<_>.Create(layout, xml, tpsL) ]
 
        FSharpStructuredToolTipElement.Group layouts

        
    let pubpathOfValRef (v: ValRef) = v.PublicPath        
    let pubpathOfTyconRef (x: TyconRef) = x.PublicPath


    let (|ItemWhereTypIsPreferred|_|) item = 
        match item with 
        | Item.DelegateCtor ty
        | Item.CtorGroup(_, [DefaultStructCtor(_, ty)])
        | Item.FakeInterfaceCtor ty
        | Item.Types(_, [ty])  -> Some ty
        | _ -> None

    /// Specifies functions for comparing 'Item' objects with respect to the user 
    /// (this means that some values that are not technically equal are treated as equal 
    ///  if this is what we want to show to the user, because we're comparing just the name
    //   for some cases e.g. when using 'fullDisplayTextOfModRef')
    let ItemDisplayPartialEquality g = 
      { new IPartialEqualityComparer<_> with   
          member x.InEqualityRelation item = 
              match item  with 
              | Item.Types(_, [_]) -> true
              | Item.ILField(ILFieldInfo _) -> true
              | Item.RecdField _ -> true
              | Item.SetterArg _ -> true
              | Item.TypeVar _ -> true
              | Item.CustomOperation _ -> true
              | Item.ModuleOrNamespaces(_ :: _) -> true
              | Item.MethodGroup _ -> true
              | Item.Value _ | Item.CustomBuilder _ -> true
              | Item.ActivePatternCase _ -> true
              | Item.DelegateCtor _ -> true
              | Item.UnionCase _ -> true
              | Item.ExnCase _ -> true              
              | Item.Event _ -> true
              | Item.Property _ -> true
              | Item.CtorGroup _ -> true
              | Item.UnqualifiedType _ -> true
              | _ -> false
              
          member x.Equals(item1, item2) = 
            // This may explore assemblies that are not in the reference set.
            // In this case just bail out and assume items are not equal
            protectAssemblyExploration false (fun () -> 
              let equalHeadTypes(ty1, ty2) =
                  match tryDestAppTy g ty1 with
                  | ValueSome tcref1 ->
                    match tryDestAppTy g ty2 with
                    | ValueSome tcref2 -> tyconRefEq g tcref1 tcref2
                    | _ -> typeEquiv g ty1 ty2
                  | _ -> typeEquiv g ty1 ty2

              ItemsAreEffectivelyEqual g item1 item2 || 

              // Much of this logic is already covered by 'ItemsAreEffectivelyEqual'
              match item1, item2 with 
              | Item.DelegateCtor ty1, Item.DelegateCtor ty2 -> equalHeadTypes(ty1, ty2)
              | Item.Types(dn1, [ty1]), Item.Types(dn2, [ty2]) -> 
                  // Bug 4403: We need to compare names as well, because 'int' and 'Int32' are physically the same type, but we want to show both
                  dn1 = dn2 && equalHeadTypes(ty1, ty2) 
              
              // Prefer a type to a DefaultStructCtor, a DelegateCtor and a FakeInterfaceCtor 
              | ItemWhereTypIsPreferred ty1, ItemWhereTypIsPreferred ty2 -> equalHeadTypes(ty1, ty2) 

              | Item.ExnCase tcref1, Item.ExnCase tcref2 -> tyconRefEq g tcref1 tcref2
              | Item.ILField(ILFieldInfo(_, fld1)), Item.ILField(ILFieldInfo(_, fld2)) -> 
                  fld1 === fld2 // reference equality on the object identity of the AbstractIL metadata blobs for the fields
              | Item.CustomOperation (_, _, Some minfo1), Item.CustomOperation (_, _, Some minfo2) -> 
                    MethInfo.MethInfosUseIdenticalDefinitions minfo1 minfo2
              | Item.TypeVar (nm1, tp1), Item.TypeVar (nm2, tp2) -> 
                    (nm1 = nm2) && typarRefEq tp1 tp2
              | Item.ModuleOrNamespaces(modref1 :: _), Item.ModuleOrNamespaces(modref2 :: _) -> fullDisplayTextOfModRef modref1 = fullDisplayTextOfModRef modref2
              | Item.SetterArg(id1, _), Item.SetterArg(id2, _) -> Range.equals id1.idRange id2.idRange && id1.idText = id2.idText
              | Item.MethodGroup(_, meths1, _), Item.MethodGroup(_, meths2, _) -> 
                  Seq.zip meths1 meths2 |> Seq.forall (fun (minfo1, minfo2) ->
                    MethInfo.MethInfosUseIdenticalDefinitions minfo1 minfo2)
              | (Item.Value vref1 | Item.CustomBuilder (_, vref1)), (Item.Value vref2 | Item.CustomBuilder (_, vref2)) -> 
                  valRefEq g vref1 vref2
              | Item.ActivePatternCase(APElemRef(_apinfo1, vref1, idx1)), Item.ActivePatternCase(APElemRef(_apinfo2, vref2, idx2)) ->
                  idx1 = idx2 && valRefEq g vref1 vref2
              | Item.UnionCase(UnionCaseInfo(_, ur1), _), Item.UnionCase(UnionCaseInfo(_, ur2), _) -> 
                  g.unionCaseRefEq ur1 ur2
              | Item.RecdField(RecdFieldInfo(_, RFRef(tcref1, n1))), Item.RecdField(RecdFieldInfo(_, RFRef(tcref2, n2))) -> 
                  (tyconRefEq g tcref1 tcref2) && (n1 = n2) // there is no direct function as in the previous case
              | Item.Property(_, pi1s), Item.Property(_, pi2s) -> 
                  List.zip pi1s pi2s |> List.forall(fun (pi1, pi2) -> PropInfo.PropInfosUseIdenticalDefinitions pi1 pi2)
              | Item.Event evt1, Item.Event evt2 -> 
                  EventInfo.EventInfosUseIdenticalDefintions evt1 evt2
              | Item.AnonRecdField(anon1, _, i1, _), Item.AnonRecdField(anon2, _, i2, _) ->
                 Tastops.anonInfoEquiv anon1 anon2 && i1 = i2
              | Item.CtorGroup(_, meths1), Item.CtorGroup(_, meths2) -> 
                  List.zip meths1 meths2 
                  |> List.forall (fun (minfo1, minfo2) -> MethInfo.MethInfosUseIdenticalDefinitions minfo1 minfo2)
              | Item.UnqualifiedType tcRefs1, Item.UnqualifiedType tcRefs2 ->
                  List.zip tcRefs1 tcRefs2
                  |> List.forall (fun (tcRef1, tcRef2) -> tyconRefEq g tcRef1 tcRef2)
              | Item.Types(_, [TType.TType_app(tcRef1, _, _)]), Item.UnqualifiedType([tcRef2]) -> tyconRefEq g tcRef1 tcRef2
              | Item.UnqualifiedType([tcRef1]), Item.Types(_, [TType.TType_app(tcRef2, _, _)]) -> tyconRefEq g tcRef1 tcRef2
              | _ -> false)
              
          member x.GetHashCode item =
            // This may explore assemblies that are not in the reference set.
            // In this case just bail out and use a random hash code
            protectAssemblyExploration 1027 (fun () -> 
              match item with 
              | ItemWhereTypIsPreferred ty -> 
                  match tryDestAppTy g ty with
                  | ValueSome tcref -> hash tcref.LogicalName
                  | _ -> 1010
              | Item.ILField(ILFieldInfo(_, fld)) -> 
                  System.Runtime.CompilerServices.RuntimeHelpers.GetHashCode fld // hash on the object identity of the AbstractIL metadata blob for the field
              | Item.TypeVar (nm, _tp) -> hash nm
              | Item.CustomOperation (_, _, Some minfo) -> minfo.ComputeHashCode()
              | Item.CustomOperation (_, _, None) -> 1
              | Item.ModuleOrNamespaces(modref :: _) -> hash (fullDisplayTextOfModRef modref)          
              | Item.SetterArg(id, _) -> hash (id.idRange, id.idText)
              | Item.MethodGroup(_, meths, _) -> meths |> List.fold (fun st a -> st + a.ComputeHashCode()) 0
              | Item.CtorGroup(name, meths) -> name.GetHashCode() + (meths |> List.fold (fun st a -> st + a.ComputeHashCode()) 0)
              | (Item.Value vref | Item.CustomBuilder (_, vref)) -> hash vref.LogicalName
              | Item.ActivePatternCase(APElemRef(_apinfo, vref, idx)) -> hash (vref.LogicalName, idx)
              | Item.ExnCase tcref -> hash tcref.LogicalName
              | Item.UnionCase(UnionCaseInfo(_, UCRef(tcref, n)), _) -> hash(tcref.Stamp, n)
              | Item.RecdField(RecdFieldInfo(_, RFRef(tcref, n))) -> hash(tcref.Stamp, n)
              | Item.AnonRecdField(anon, _, i, _) -> hash anon.SortedNames.[i]
              | Item.Event evt -> evt.ComputeHashCode()
              | Item.Property(_name, pis) -> hash (pis |> List.map (fun pi -> pi.ComputeHashCode()))
              | Item.UnqualifiedType(tcref :: _) -> hash tcref.LogicalName
              | _ -> failwith "unreachable") }

    let CompletionItemDisplayPartialEquality g = 
        let itemComparer = ItemDisplayPartialEquality g
  
        { new IPartialEqualityComparer<CompletionItem> with
            member x.InEqualityRelation item = itemComparer.InEqualityRelation item.Item
            member x.Equals(item1, item2) = itemComparer.Equals(item1.Item, item2.Item)
            member x.GetHashCode item = itemComparer.GetHashCode(item.Item) }

    let ItemWithTypeDisplayPartialEquality g = 
        let itemComparer = ItemDisplayPartialEquality g
        
        { new IPartialEqualityComparer<Item * _> with
            member x.InEqualityRelation ((item, _)) = itemComparer.InEqualityRelation item
            member x.Equals((item1, _), (item2, _)) = itemComparer.Equals(item1, item2)
            member x.GetHashCode ((item, _)) = itemComparer.GetHashCode item }
    
    // Remove items containing the same module references
    let RemoveDuplicateModuleRefs modrefs  = 
        modrefs |> IPartialEqualityComparer.partialDistinctBy 
                      { new IPartialEqualityComparer<ModuleOrNamespaceRef> with
                          member x.InEqualityRelation _ = true
                          member x.Equals(item1, item2) = (fullDisplayTextOfModRef item1 = fullDisplayTextOfModRef item2)
                          member x.GetHashCode item = hash item.Stamp  }

    /// Remove all duplicate items
    let RemoveDuplicateItems g (items: ItemWithInst list) = 
        items |> IPartialEqualityComparer.partialDistinctBy (IPartialEqualityComparer.On (fun item -> item.Item) (ItemDisplayPartialEquality g))

    /// Remove all duplicate items
    let RemoveDuplicateCompletionItems g items = 
        items |> IPartialEqualityComparer.partialDistinctBy (CompletionItemDisplayPartialEquality g) 

    let IsExplicitlySuppressed (g: TcGlobals) (item: Item) = 
        // This may explore assemblies that are not in the reference set.
        // In this case just assume the item is not suppressed.
        protectAssemblyExploration true (fun () -> 
         match item with 
         | Item.Types(it, [ty]) -> 
             isAppTy g ty &&
             g.suppressed_types 
             |> List.exists (fun supp -> 
                let generalizedSupp = generalizedTyOfTyconRef g supp
                // check the display name is precisely the one we're suppressing
                isAppTy g generalizedSupp && it = supp.DisplayName &&
                // check if they are the same logical type (after removing all abbreviations)
                let tcr1 = tcrefOfAppTy g ty
                let tcr2 = tcrefOfAppTy g generalizedSupp
                tyconRefEq g tcr1 tcr2) 
         | _ -> false)

    /// Filter types that are explicitly suppressed from the IntelliSense (such as uppercase "FSharpList", "Option", etc.)
    let RemoveExplicitlySuppressed (g: TcGlobals) (items: ItemWithInst list) = 
      items |> List.filter (fun item -> not (IsExplicitlySuppressed g item.Item))

    /// Filter types that are explicitly suppressed from the IntelliSense (such as uppercase "FSharpList", "Option", etc.)
    let RemoveExplicitlySuppressedCompletionItems (g: TcGlobals) (items: CompletionItem list) = 
      items |> List.filter (fun item -> not (IsExplicitlySuppressed g item.Item))

    let SimplerDisplayEnv denv = 
        { denv with suppressInlineKeyword=true
                    shortConstraints=true
                    showConstraintTyparAnnotations=false
                    abbreviateAdditionalConstraints=false
                    suppressNestedTypes=true
                    maxMembers=Some EnvMisc2.maxMembers }

    let rec FullNameOfItem g item = 
        let denv = DisplayEnv.Empty g
        match item with
        | Item.ImplicitOp(_, { contents = Some(TraitConstraintSln.FSMethSln(_, vref, _)) }) 
        | Item.Value vref | Item.CustomBuilder (_, vref) -> fullDisplayTextOfValRef vref
        | Item.UnionCase (ucinfo, _) -> fullDisplayTextOfUnionCaseRef  ucinfo.UnionCaseRef
        | Item.ActivePatternResult(apinfo, _ty, idx, _) -> apinfo.Names.[idx]
        | Item.ActivePatternCase apref -> FullNameOfItem g (Item.Value apref.ActivePatternVal)  + "." + apref.Name 
        | Item.ExnCase ecref -> fullDisplayTextOfExnRef ecref 
        | Item.AnonRecdField(anon, _argTys, i, _) -> anon.SortedNames.[i]
        | Item.RecdField rfinfo -> fullDisplayTextOfRecdFieldRef  rfinfo.RecdFieldRef
        | Item.NewDef id -> id.idText
        | Item.ILField finfo -> bufs (fun os -> NicePrint.outputILTypeRef denv os finfo.ILTypeRef; bprintf os ".%s" finfo.FieldName)
        | Item.Event einfo -> bufs (fun os -> NicePrint.outputTyconRef denv os einfo.DeclaringTyconRef; bprintf os ".%s" einfo.EventName)
        | Item.Property(_, (pinfo :: _)) -> bufs (fun os -> NicePrint.outputTyconRef denv os pinfo.DeclaringTyconRef; bprintf os ".%s" pinfo.PropertyName)
        | Item.CustomOperation (customOpName, _, _) -> customOpName
        | Item.CtorGroup(_, minfo :: _) -> bufs (fun os -> NicePrint.outputTyconRef denv os minfo.DeclaringTyconRef)
        | Item.MethodGroup(_, _, Some minfo) -> bufs (fun os -> NicePrint.outputTyconRef denv os minfo.DeclaringTyconRef; bprintf os ".%s" minfo.DisplayName)        
        | Item.MethodGroup(_, minfo :: _, _) -> bufs (fun os -> NicePrint.outputTyconRef denv os minfo.DeclaringTyconRef; bprintf os ".%s" minfo.DisplayName)        
        | Item.UnqualifiedType (tcref :: _) -> bufs (fun os -> NicePrint.outputTyconRef denv os tcref)
        | Item.FakeInterfaceCtor ty 
        | Item.DelegateCtor ty 
        | Item.Types(_, ty :: _) -> 
            match tryDestAppTy g ty with
            | ValueSome tcref -> bufs (fun os -> NicePrint.outputTyconRef denv os tcref)
            | _ -> ""
        | Item.ModuleOrNamespaces((modref :: _) as modrefs) -> 
            let definiteNamespace = modrefs |> List.forall (fun modref -> modref.IsNamespace)
            if definiteNamespace then fullDisplayTextOfModRef modref else modref.DemangledModuleOrNamespaceName
        | Item.TypeVar (id, _) -> id
        | Item.ArgName (id, _, _) -> id.idText
        | Item.SetterArg (_, item) -> FullNameOfItem g item
        | Item.ImplicitOp(id, _) -> id.idText
        // unreachable 
        | Item.UnqualifiedType([]) 
        | Item.Types(_, []) 
        | Item.CtorGroup(_, []) 
        | Item.MethodGroup(_, [], _) 
        | Item.ModuleOrNamespaces []
        | Item.Property(_, []) -> ""

    /// Output a the description of a language item
    let rec GetXmlCommentForItem (infoReader: InfoReader) m item = 
        let g = infoReader.g
        match item with
        | Item.ImplicitOp(_, { contents = Some(TraitConstraintSln.FSMethSln(_, vref, _)) }) -> 
            GetXmlCommentForItem infoReader m (Item.Value vref)

        | Item.Value vref | Item.CustomBuilder (_, vref) ->            
            GetXmlCommentForItemAux (if valRefInThisAssembly g.compilingFslib vref || vref.XmlDoc.NonEmpty then Some vref.XmlDoc else None) infoReader m item 

        | Item.UnionCase(ucinfo, _) -> 
            GetXmlCommentForItemAux (if tyconRefUsesLocalXmlDoc g.compilingFslib ucinfo.TyconRef || ucinfo.UnionCase.XmlDoc.NonEmpty then Some ucinfo.UnionCase.XmlDoc else None) infoReader m item 

        | Item.ActivePatternCase apref -> 
            GetXmlCommentForItemAux (Some apref.ActivePatternVal.XmlDoc) infoReader m item 

        | Item.ExnCase ecref -> 
            GetXmlCommentForItemAux (if tyconRefUsesLocalXmlDoc g.compilingFslib ecref || ecref.XmlDoc.NonEmpty then Some ecref.XmlDoc else None) infoReader m item 

        | Item.RecdField rfinfo ->
            GetXmlCommentForItemAux (if tyconRefUsesLocalXmlDoc g.compilingFslib rfinfo.TyconRef || rfinfo.TyconRef.XmlDoc.NonEmpty then Some rfinfo.RecdField.XmlDoc else None) infoReader m item 

        | Item.Event einfo ->
            GetXmlCommentForItemAux (if einfo.HasDirectXmlComment || einfo.XmlDoc.NonEmpty then Some einfo.XmlDoc else None) infoReader m item 

        | Item.Property(_, pinfos) -> 
            let pinfo = pinfos.Head
            GetXmlCommentForItemAux (if pinfo.HasDirectXmlComment || pinfo.XmlDoc.NonEmpty then Some pinfo.XmlDoc else None) infoReader m item 

        | Item.CustomOperation (_, _, Some minfo) 
        | Item.CtorGroup(_, minfo :: _) 
        | Item.MethodGroup(_, minfo :: _, _) ->
            GetXmlCommentForMethInfoItem infoReader m item minfo

<<<<<<< HEAD
        | Item.Types(_, ((TType_app(tcref, _, _)):: _)) -> 
=======
        | Item.Types(_, ((TType_app(tcref, _)) :: _)) -> 
>>>>>>> ccb913d3
            GetXmlCommentForItemAux (if tyconRefUsesLocalXmlDoc g.compilingFslib tcref  || tcref.XmlDoc.NonEmpty then Some tcref.XmlDoc else None) infoReader m item 

        | Item.ModuleOrNamespaces((modref :: _) as modrefs) -> 
            let definiteNamespace = modrefs |> List.forall (fun modref -> modref.IsNamespace)
            if not definiteNamespace then
                GetXmlCommentForItemAux (if entityRefInThisAssembly g.compilingFslib modref || modref.XmlDoc.NonEmpty  then Some modref.XmlDoc else None) infoReader m item 
            else
                GetXmlCommentForItemAux None infoReader m item

        | Item.ArgName (_, _, argContainer) -> 
            let xmldoc = 
                match argContainer with
                | Some(ArgumentContainer.Method minfo) ->
                    if minfo.HasDirectXmlComment || minfo.XmlDoc.NonEmpty  then Some minfo.XmlDoc else None 
                | Some(ArgumentContainer.Type tcref) ->
                    if tyconRefUsesLocalXmlDoc g.compilingFslib tcref || tcref.XmlDoc.NonEmpty  then Some tcref.XmlDoc else None
                | Some(ArgumentContainer.UnionCase ucinfo) ->
                    if tyconRefUsesLocalXmlDoc g.compilingFslib ucinfo.TyconRef || ucinfo.UnionCase.XmlDoc.NonEmpty then Some ucinfo.UnionCase.XmlDoc else None
                | _ -> None
            GetXmlCommentForItemAux xmldoc infoReader m item

        | Item.SetterArg (_, item) -> 
            GetXmlCommentForItem infoReader m item
        
        // In all these cases, there is no direct XML documentation from F# comments
        | Item.ActivePatternResult _ 
        | Item.NewDef _
        | Item.ILField _
        | Item.FakeInterfaceCtor _
        | Item.DelegateCtor _
        |  _ -> 
            GetXmlCommentForItemAux None infoReader m item

    let IsAttribute (infoReader: InfoReader) item =
        try
            let g = infoReader.g
            let amap = infoReader.amap
            match item with
<<<<<<< HEAD
            | Item.Types(_, ((TType_app(tcref, _, _)):: _))
=======
            | Item.Types(_, ((TType_app(tcref, _)) :: _))
>>>>>>> ccb913d3
            | Item.UnqualifiedType(tcref :: _) ->
                let ty = generalizedTyOfTyconRef g tcref
                Infos.ExistsHeadTypeInEntireHierarchy g amap range0 ty g.tcref_System_Attribute
            | _ -> false
        with _ -> false

    /// Output the quick info information of a language item
    let rec FormatItemDescriptionToToolTipElement isListItem (infoReader: InfoReader) m denv (item: ItemWithInst) = 
        let g = infoReader.g
        let amap = infoReader.amap
        let denv = SimplerDisplayEnv denv 
        let xml = GetXmlCommentForItem infoReader m item.Item
        match item.Item with
        | Item.ImplicitOp(_, { contents = Some(TraitConstraintSln.FSMethSln(_, vref, _)) }) -> 
            // operator with solution
            FormatItemDescriptionToToolTipElement isListItem infoReader m denv { item with Item = Item.Value vref }

        | Item.Value vref | Item.CustomBuilder (_, vref) ->            
            let prettyTyparInst, resL = NicePrint.layoutQualifiedValOrMember denv item.TyparInst vref.Deref
            let remarks = OutputFullName isListItem pubpathOfValRef fullDisplayTextOfValRefAsLayout vref
            let tpsL = FormatTyparMapping denv prettyTyparInst
            FSharpStructuredToolTipElement.Single(resL, xml, tpsL, remarks=remarks)

        // Union tags (constructors)
        | Item.UnionCase(ucinfo, _) -> 
            let uc = ucinfo.UnionCase 
            let rty = generalizedTyOfTyconRef g ucinfo.TyconRef
            let recd = uc.RecdFields 
            let layout = 
                wordL (tagText (FSComp.SR.typeInfoUnionCase())) ^^
                NicePrint.layoutTyconRef denv ucinfo.TyconRef ^^
                sepL (tagPunctuation ".") ^^
                wordL (tagUnionCase (DecompileOpName uc.Id.idText) |> mkNav uc.DefinitionRange) ^^
                RightL.colon ^^
                (if List.isEmpty recd then emptyL else NicePrint.layoutUnionCases denv recd ^^ WordL.arrow) ^^
                NicePrint.layoutType denv rty
            FSharpStructuredToolTipElement.Single (layout, xml)

        // Active pattern tag inside the declaration (result)             
        | Item.ActivePatternResult(apinfo, ty, idx, _) ->
            let items = apinfo.ActiveTags
            let layout = 
                wordL (tagText ((FSComp.SR.typeInfoActivePatternResult()))) ^^
                wordL (tagActivePatternResult (List.item idx items) |> mkNav apinfo.Range) ^^
                RightL.colon ^^
                NicePrint.layoutType denv ty
            FSharpStructuredToolTipElement.Single (layout, xml)

        // Active pattern tags 
        | Item.ActivePatternCase apref -> 
            let v = apref.ActivePatternVal
            // Format the type parameters to get e.g. ('a -> 'a) rather than ('?1234 -> '?1234)
            let tau = v.TauType
            // REVIEW: use _cxs here
            let (prettyTyparInst, ptau), _cxs = PrettyTypes.PrettifyInstAndType denv.g (item.TyparInst, tau)
            let remarks = OutputFullName isListItem pubpathOfValRef fullDisplayTextOfValRefAsLayout v
            let layout =
                wordL (tagText (FSComp.SR.typeInfoActiveRecognizer())) ^^
                wordL (tagActivePatternCase apref.Name |> mkNav v.DefinitionRange) ^^
                RightL.colon ^^
                NicePrint.layoutType denv ptau

            let tpsL = FormatTyparMapping denv prettyTyparInst

            FSharpStructuredToolTipElement.Single (layout, xml, tpsL, remarks=remarks)

        // F# exception names
        | Item.ExnCase ecref -> 
            let layout = NicePrint.layoutExnDef denv ecref.Deref
            let remarks= OutputFullName isListItem pubpathOfTyconRef fullDisplayTextOfExnRefAsLayout ecref
            FSharpStructuredToolTipElement.Single (layout, xml, remarks=remarks)

        // F# record field names
        | Item.RecdField rfinfo ->
            let rfield = rfinfo.RecdField
            let ty, _cxs = PrettyTypes.PrettifyType g rfinfo.FieldType
            let layout = 
                NicePrint.layoutTyconRef denv rfinfo.TyconRef ^^
                SepL.dot ^^
                wordL (tagRecordField (DecompileOpName rfield.Name) |> mkNav rfield.DefinitionRange) ^^
                RightL.colon ^^
                NicePrint.layoutType denv ty ^^
                (
                    match rfinfo.LiteralValue with
                    | None -> emptyL
                    | Some lit -> try WordL.equals ^^  NicePrint.layoutConst denv.g ty lit with _ -> emptyL
                )
            FSharpStructuredToolTipElement.Single (layout, xml)

        // Not used
        | Item.NewDef id -> 
            let layout = 
                wordL (tagText (FSComp.SR.typeInfoPatternVariable())) ^^
                wordL (tagUnknownEntity id.idText)
            FSharpStructuredToolTipElement.Single (layout, xml)

        // .NET fields
        | Item.ILField finfo ->
            let layout = 
                wordL (tagText (FSComp.SR.typeInfoField())) ^^
                NicePrint.layoutILTypeRef denv finfo.ILTypeRef ^^
                SepL.dot ^^
                wordL (tagField finfo.FieldName) ^^
                RightL.colon ^^
                NicePrint.layoutType denv (finfo.FieldType(amap, m)) ^^
                (
                    match finfo.LiteralValue with
                    | None -> emptyL
                    | Some v ->
                        WordL.equals ^^
                        try NicePrint.layoutConst denv.g (finfo.FieldType(infoReader.amap, m)) (TypeChecker.TcFieldInit m v) with _ -> emptyL
                )
            FSharpStructuredToolTipElement.Single (layout, xml)

        // .NET events
        | Item.Event einfo ->
            let rty = PropTypOfEventInfo infoReader m AccessibleFromSomewhere einfo
            let rty, _cxs = PrettyTypes.PrettifyType g rty
            let layout =
                wordL (tagText (FSComp.SR.typeInfoEvent())) ^^
                NicePrint.layoutTyconRef denv einfo.ApparentEnclosingTyconRef ^^
                SepL.dot ^^
                wordL (tagEvent einfo.EventName) ^^
                RightL.colon ^^
                NicePrint.layoutType denv rty
            FSharpStructuredToolTipElement.Single (layout, xml)

        // F# and .NET properties
        | Item.Property(_, pinfo :: _) -> 
            let layout = NicePrint.prettyLayoutOfPropInfoFreeStyle  g amap m denv pinfo
            FSharpStructuredToolTipElement.Single (layout, xml)

        // Custom operations in queries
        | Item.CustomOperation (customOpName, usageText, Some minfo) -> 

            // Build 'custom operation: where (bool)
            //        
            //        Calls QueryBuilder.Where'
            let layout = 
                wordL (tagText (FSComp.SR.typeInfoCustomOperation())) ^^
                RightL.colon ^^
                (
                    match usageText() with
                    | Some t -> wordL (tagText t)
                    | None ->
                        let argTys = ParamNameAndTypesOfUnaryCustomOperation g minfo |> List.map (fun (ParamNameAndType(_, ty)) -> ty)
                        let argTys, _ = PrettyTypes.PrettifyTypes g argTys 
                        wordL (tagMethod customOpName) ^^ sepListL SepL.space (List.map (fun ty -> LeftL.leftParen ^^ NicePrint.layoutType denv ty ^^ SepL.rightParen) argTys)
                ) ^^
                SepL.lineBreak ^^ SepL.lineBreak  ^^
                wordL (tagText (FSComp.SR.typeInfoCallsWord())) ^^
                NicePrint.layoutTyconRef denv minfo.ApparentEnclosingTyconRef ^^
                SepL.dot ^^
                wordL (tagMethod minfo.DisplayName)

            FSharpStructuredToolTipElement.Single (layout, xml)

        // F# constructors and methods
        | Item.CtorGroup(_, minfos) 
        | Item.MethodGroup(_, minfos, _) ->
            FormatOverloadsToList infoReader m denv item minfos
        
        // The 'fake' zero-argument constructors of .NET interfaces.
        // This ideally should never appear in intellisense, but we do get here in repros like:
        //     type IFoo = abstract F : int
        //     type II = IFoo  // remove 'type II = ' and quickly hover over IFoo before it gets squiggled for 'invalid use of interface type'
        // and in that case we'll just show the interface type name.
        | Item.FakeInterfaceCtor ty ->
           let ty, _ = PrettyTypes.PrettifyType g ty
           let layout = NicePrint.layoutTyconRef denv (tcrefOfAppTy g ty)
           FSharpStructuredToolTipElement.Single(layout, xml)
        
        // The 'fake' representation of constructors of .NET delegate types
        | Item.DelegateCtor delty -> 
           let delty, _cxs = PrettyTypes.PrettifyType g delty
           let (SigOfFunctionForDelegate(_, _, _, fty)) = GetSigOfFunctionForDelegate infoReader delty m AccessibleFromSomewhere
           let layout =
               NicePrint.layoutTyconRef denv (tcrefOfAppTy g delty) ^^
               LeftL.leftParen ^^
               NicePrint.layoutType denv fty ^^
               RightL.rightParen
           FSharpStructuredToolTipElement.Single(layout, xml)

        // Types.
<<<<<<< HEAD
        | Item.Types(_, ((TType_app(tcref, _, _)):: _))
=======
        | Item.Types(_, ((TType_app(tcref, _)) :: _))
>>>>>>> ccb913d3
        | Item.UnqualifiedType (tcref :: _) -> 
            let denv = { denv with shortTypeNames = true  }
            let layout = NicePrint.layoutTycon denv infoReader AccessibleFromSomewhere m (* width *) tcref.Deref
            let remarks = OutputFullName isListItem pubpathOfTyconRef fullDisplayTextOfTyconRefAsLayout tcref
            FSharpStructuredToolTipElement.Single (layout, xml, remarks=remarks)

        // F# Modules and namespaces
        | Item.ModuleOrNamespaces((modref :: _) as modrefs) -> 
            //let os = StringBuilder()
            let modrefs = modrefs |> RemoveDuplicateModuleRefs
            let definiteNamespace = modrefs |> List.forall (fun modref -> modref.IsNamespace)
            let kind = 
                if definiteNamespace then FSComp.SR.typeInfoNamespace()
                elif modrefs |> List.forall (fun modref -> modref.IsModule) then FSComp.SR.typeInfoModule()
                else FSComp.SR.typeInfoNamespaceOrModule()
            
            let layout = 
                wordL (tagKeyword kind) ^^
                (if definiteNamespace then tagNamespace (fullDisplayTextOfModRef modref) else (tagModule modref.DemangledModuleOrNamespaceName)
                 |> mkNav modref.DefinitionRange
                 |> wordL)
            if not definiteNamespace then
                let namesToAdd = 
                    ([], modrefs) 
                    ||> Seq.fold (fun st modref -> 
                        match fullDisplayTextOfParentOfModRef modref with 
                        | ValueSome txt -> txt :: st 
                        | _ -> st) 
                    |> Seq.mapi (fun i x -> i, x) 
                    |> Seq.toList
                let layout =
                    layout ^^
                    (
                        if not (List.isEmpty namesToAdd) then
                            SepL.lineBreak ^^
                            List.fold ( fun s (i, txt) ->
                                s ^^
                                SepL.lineBreak ^^
                                wordL (tagText ((if i = 0 then FSComp.SR.typeInfoFromFirst else FSComp.SR.typeInfoFromNext) txt))
                            ) emptyL namesToAdd 
                        else 
                            emptyL
                    )
                FSharpStructuredToolTipElement.Single (layout, xml)
            else
                FSharpStructuredToolTipElement.Single (layout, xml)

        | Item.AnonRecdField(anon, argTys, i, _) -> 
            let argTy = argTys.[i]
            let nm = anon.SortedNames.[i]
            let argTy, _ = PrettyTypes.PrettifyType g argTy
            let layout =
                wordL (tagText (FSComp.SR.typeInfoAnonRecdField())) ^^
                wordL (tagRecordField nm) ^^
                RightL.colon ^^
                NicePrint.layoutType denv argTy
            FSharpStructuredToolTipElement.Single (layout, FSharpXmlDoc.None)
            
        // Named parameters
        | Item.ArgName (id, argTy, _) -> 
            let argTy, _ = PrettyTypes.PrettifyType g argTy
            let layout =
                wordL (tagText (FSComp.SR.typeInfoArgument())) ^^
                wordL (tagParameter id.idText) ^^
                RightL.colon ^^
                NicePrint.layoutType denv argTy
            FSharpStructuredToolTipElement.Single (layout, xml, paramName = id.idText)
            
        | Item.SetterArg (_, item) -> 
            FormatItemDescriptionToToolTipElement isListItem infoReader m denv (ItemWithNoInst item)

        |  _ -> 
            FSharpStructuredToolTipElement.None

#if !NO_EXTENSIONTYPING

    /// Determine if an item is a provided type 
    let (|ItemIsProvidedType|_|) g item =
        match item with
        | Item.Types(_name, tys) ->
            match tys with
            | [AppTy g (tyconRef, _typeInst)] ->
                if tyconRef.IsProvidedErasedTycon || tyconRef.IsProvidedGeneratedTycon then
                    Some tyconRef
                else
                    None
            | _ -> None
        | _ -> None

    /// Determine if an item is a provided type that has static parameters
    let (|ItemIsProvidedTypeWithStaticArguments|_|) m g item =
        match item with
        | Item.Types(_name, tys) ->
            match tys with
            | [AppTy g (tyconRef, _typeInst)] ->
                if tyconRef.IsProvidedErasedTycon || tyconRef.IsProvidedGeneratedTycon then
                    let typeBeforeArguments = 
                        match tyconRef.TypeReprInfo with 
                        | TProvidedTypeExtensionPoint info -> info.ProvidedType
                        | _ -> failwith "unreachable"
                    let staticParameters = typeBeforeArguments.PApplyWithProvider((fun (typeBeforeArguments, provider) -> typeBeforeArguments.GetStaticParameters provider), range=m) 
                    let staticParameters = staticParameters.PApplyArray(id, "GetStaticParameters", m)
                    Some staticParameters
                else
                    None
            | _ -> None
        | _ -> None


    let (|ItemIsProvidedMethodWithStaticArguments|_|) item =
        match item with
        // Prefer the static parameters from the uninstantiated method info
        | Item.MethodGroup(_, _, Some minfo) ->
            match minfo.ProvidedStaticParameterInfo  with 
            | Some (_, staticParameters) -> Some staticParameters
            | _ -> None
        | Item.MethodGroup(_, [minfo], _) ->
            match minfo.ProvidedStaticParameterInfo  with 
            | Some (_, staticParameters) -> Some staticParameters
            | _ -> None
        | _ -> None

    /// Determine if an item has static arguments
    let (|ItemIsWithStaticArguments|_|) m g item =
        match item with
        | ItemIsProvidedTypeWithStaticArguments m g staticParameters -> Some staticParameters
        | ItemIsProvidedMethodWithStaticArguments staticParameters -> Some staticParameters
        | _ -> None

#endif

    /// Get the "F1 Keyword" associated with an item, for looking up documentatio help indexes on the web
    let rec GetF1Keyword g item = 

        let getKeywordForMethInfo (minfo : MethInfo) =
            match minfo with 
            | FSMeth(_, _, vref, _) ->
                match vref.DeclaringEntity with
                | Parent tcref ->
                    (tcref |> ticksAndArgCountTextOfTyconRef)+"."+vref.CompiledName|> Some
                | ParentNone -> None
                
            | ILMeth (_, minfo, _) ->
                let typeString = minfo.DeclaringTyconRef |> ticksAndArgCountTextOfTyconRef
                let paramString =
                    let nGenericParams = minfo.RawMetadata.GenericParams.Length 
                    if nGenericParams > 0 then "``"+(nGenericParams.ToString()) else ""
                sprintf "%s.%s%s" typeString minfo.RawMetadata.Name paramString |> Some

            | DefaultStructCtor _  -> None
#if !NO_EXTENSIONTYPING
            | ProvidedMeth _ -> None
#endif
             
        match item with
        | Item.Value vref | Item.CustomBuilder (_, vref) -> 
            let v = vref.Deref
            if v.IsModuleBinding && v.HasDeclaringEntity then
                let tyconRef = v.TopValDeclaringEntity
                let paramsString =
                    match v.Typars with
                    |   [] -> ""
                    |   l -> "``"+(List.length l).ToString() 
                
                sprintf "%s.%s%s" (tyconRef |> ticksAndArgCountTextOfTyconRef) v.CompiledName paramsString |> Some
            else
                None

        | Item.ActivePatternCase apref -> 
            GetF1Keyword g (Item.Value apref.ActivePatternVal)

        | Item.UnionCase(ucinfo, _) -> 
            (ucinfo.TyconRef |> ticksAndArgCountTextOfTyconRef)+"."+ucinfo.Name |> Some

        | Item.RecdField rfi -> 
            (rfi.TyconRef |> ticksAndArgCountTextOfTyconRef)+"."+rfi.Name |> Some
        
        | Item.AnonRecdField _ -> None 
        
        | Item.ILField finfo ->   
             match finfo with 
             | ILFieldInfo(tinfo, fdef) -> 
                 (tinfo.TyconRefOfRawMetadata |> ticksAndArgCountTextOfTyconRef)+"."+fdef.Name |> Some
#if !NO_EXTENSIONTYPING
             | ProvidedField _ -> None
#endif
        | Item.Types(_, ((AppTy g (tcref, _)) :: _)) 
        | Item.DelegateCtor(AppTy g (tcref, _))
        | Item.FakeInterfaceCtor(AppTy g (tcref, _))
        | Item.UnqualifiedType (tcref :: _)
        | Item.ExnCase tcref -> 
            // strip off any abbreviation
            match generalizedTyOfTyconRef g tcref with 
            | AppTy g (tcref, _)  -> Some (ticksAndArgCountTextOfTyconRef tcref)
            | _ -> None

        // Pathological cases of the above
        | Item.Types _ 
        | Item.DelegateCtor _
        | Item.FakeInterfaceCtor _
        | Item.UnqualifiedType [] -> 
            None

        | Item.ModuleOrNamespaces modrefs -> 
            match modrefs with 
            | modref :: _ -> 
                // namespaces from type providers need to be handled separately because they don't have compiled representation
                // otherwise we'll fail at tast.fs
                match modref.Deref.TypeReprInfo with
#if !NO_EXTENSIONTYPING                
                | TProvidedNamespaceExtensionPoint _ -> 
                    modref.CompilationPathOpt
                    |> Option.bind (fun path ->
                        // works similar to generation of xml-docs at tastops.fs, probably too similar
                        // TODO: check if this code can be implemented using xml-doc generation functionality
                        let prefix = path.AccessPath |> Seq.map fst |> String.concat "."
                        let fullName = if prefix = "" then modref.CompiledName else prefix + "." + modref.CompiledName
                        Some fullName
                        )
#endif
                | _ -> modref.Deref.CompiledRepresentationForNamedType.FullName |> Some
            | [] ->  None // Pathological case of the above

        | Item.Property(_, (pinfo :: _)) -> 
            match pinfo with 
            | FSProp(_, _, Some vref, _) 
            | FSProp(_, _, _, Some vref) -> 
                // per spec, extension members in F1 keywords are qualified with definition class
                match vref.DeclaringEntity with 
                | Parent tcref ->
                    (tcref |> ticksAndArgCountTextOfTyconRef)+"."+vref.PropertyName|> Some                     
                | ParentNone -> None

            | ILProp(ILPropInfo(tinfo, pdef)) -> 
                let tcref = tinfo.TyconRefOfRawMetadata
                (tcref |> ticksAndArgCountTextOfTyconRef)+"."+pdef.Name |> Some
            | FSProp _ -> None
#if !NO_EXTENSIONTYPING
            | ProvidedProp _ -> None
#endif
        | Item.Property(_, []) -> None // Pathological case of the above
                   
        | Item.Event einfo -> 
            match einfo with 
            | ILEvent _  ->
                let tcref = einfo.DeclaringTyconRef
                (tcref |> ticksAndArgCountTextOfTyconRef)+"."+einfo.EventName |> Some
            | FSEvent(_, pinfo, _, _) ->
                match pinfo.ArbitraryValRef with 
                | Some vref ->
                   // per spec, members in F1 keywords are qualified with definition class
                   match vref.DeclaringEntity with 
                   | Parent tcref -> (tcref |> ticksAndArgCountTextOfTyconRef)+"."+vref.PropertyName|> Some                     
                   | ParentNone -> None
                | None -> None
#if !NO_EXTENSIONTYPING
            | ProvidedEvent _ -> None 
#endif
        | Item.CtorGroup(_, minfos) ->
            match minfos with 
            | [] -> None
            | FSMeth(_, _, vref, _) :: _ ->
                   match vref.DeclaringEntity with
                   | Parent tcref -> (tcref |> ticksAndArgCountTextOfTyconRef) + ".#ctor"|> Some
                   | ParentNone -> None
#if !NO_EXTENSIONTYPING
            | ProvidedMeth _ :: _ -> None
#endif
            | minfo :: _ ->
                let tcref = minfo.DeclaringTyconRef
                (tcref |> ticksAndArgCountTextOfTyconRef)+".#ctor" |> Some
        | Item.CustomOperation (_, _, Some minfo) -> getKeywordForMethInfo minfo
        | Item.MethodGroup(_, _, Some minfo) -> getKeywordForMethInfo minfo
        | Item.MethodGroup(_, minfo :: _, _) -> getKeywordForMethInfo minfo
        | Item.SetterArg (_, propOrField) -> GetF1Keyword g propOrField 
        | Item.MethodGroup(_, [], _) 
        | Item.CustomOperation (_, _, None)   // "into"
        | Item.NewDef _ // "let x$yz = ..." - no keyword
        | Item.ArgName _ // no keyword on named parameters 
        | Item.TypeVar _ 
        | Item.ImplicitOp _
        | Item.ActivePatternResult _ // "let (|Foo|Bar|) = .. Fo$o ..." - no keyword
            ->  None


    /// Format the structured version of a tooltip for an item
    let FormatStructuredDescriptionOfItem isListItem infoReader m denv item = 
        ErrorScope.Protect m 
            (fun () -> FormatItemDescriptionToToolTipElement isListItem infoReader m denv item)
            (fun err -> FSharpStructuredToolTipElement.CompositionError err)

    /// Get rid of groups of overloads an replace them with single items.
    let FlattenItems g (m: range) item =
        match item with 
        | Item.MethodGroup(nm, minfos, orig) -> minfos |> List.map (fun minfo -> Item.MethodGroup(nm, [minfo], orig))  
        | Item.CtorGroup(nm, cinfos) -> cinfos |> List.map (fun minfo -> Item.CtorGroup(nm, [minfo])) 
        | Item.FakeInterfaceCtor _
        | Item.DelegateCtor _ -> [item]
        | Item.NewDef _ 
        | Item.ILField _ -> []
        | Item.Event _ -> []
        | Item.RecdField rfinfo -> if isFunction g rfinfo.FieldType then [item] else []
        | Item.Value v -> if isFunction g v.Type then [item] else []
        | Item.UnionCase(ucr, _) -> if not ucr.UnionCase.IsNullary then [item] else []
        | Item.ExnCase ecr -> if isNil (recdFieldsOfExnDefRef ecr) then [] else [item]
        | Item.Property(_, pinfos) -> 
            let pinfo = List.head pinfos 
            if pinfo.IsIndexer then [item] else []
#if !NO_EXTENSIONTYPING
        | ItemIsWithStaticArguments m g _ -> [item] // we pretend that provided-types-with-static-args are method-like in order to get ParamInfo for them
#endif
        | Item.CustomOperation(_name, _helpText, _minfo) -> [item]
        | Item.TypeVar _ -> []
        | Item.CustomBuilder _ -> []
        | _ -> []
<|MERGE_RESOLUTION|>--- conflicted
+++ resolved
@@ -945,11 +945,7 @@
         | Item.MethodGroup(_, minfo :: _, _) ->
             GetXmlCommentForMethInfoItem infoReader m item minfo
 
-<<<<<<< HEAD
-        | Item.Types(_, ((TType_app(tcref, _, _)):: _)) -> 
-=======
-        | Item.Types(_, ((TType_app(tcref, _)) :: _)) -> 
->>>>>>> ccb913d3
+        | Item.Types (_, ((TType_app (tcref, _, _)):: _)) -> 
             GetXmlCommentForItemAux (if tyconRefUsesLocalXmlDoc g.compilingFslib tcref  || tcref.XmlDoc.NonEmpty then Some tcref.XmlDoc else None) infoReader m item 
 
         | Item.ModuleOrNamespaces((modref :: _) as modrefs) -> 
@@ -988,11 +984,7 @@
             let g = infoReader.g
             let amap = infoReader.amap
             match item with
-<<<<<<< HEAD
-            | Item.Types(_, ((TType_app(tcref, _, _)):: _))
-=======
-            | Item.Types(_, ((TType_app(tcref, _)) :: _))
->>>>>>> ccb913d3
+            | Item.Types (_, ((TType_app (tcref, _, _)) :: _))
             | Item.UnqualifiedType(tcref :: _) ->
                 let ty = generalizedTyOfTyconRef g tcref
                 Infos.ExistsHeadTypeInEntireHierarchy g amap range0 ty g.tcref_System_Attribute
@@ -1177,11 +1169,7 @@
            FSharpStructuredToolTipElement.Single(layout, xml)
 
         // Types.
-<<<<<<< HEAD
-        | Item.Types(_, ((TType_app(tcref, _, _)):: _))
-=======
-        | Item.Types(_, ((TType_app(tcref, _)) :: _))
->>>>>>> ccb913d3
+        | Item.Types (_, ((TType_app (tcref, _, _)) :: _))
         | Item.UnqualifiedType (tcref :: _) -> 
             let denv = { denv with shortTypeNames = true  }
             let layout = NicePrint.layoutTycon denv infoReader AccessibleFromSomewhere m (* width *) tcref.Deref
