// Copyright (c) Microsoft Corporation.  All Rights Reserved.  See License.txt in the project root for license information.

/// Functions to import .NET binary metadata as TAST objects
module internal Microsoft.FSharp.Compiler.Import

open System.Reflection
open System.Collections.Concurrent
open System.Collections.Generic

open Microsoft.FSharp.Compiler.AbstractIL.IL
open Microsoft.FSharp.Compiler.AbstractIL.Internal.Library
open Microsoft.FSharp.Compiler 
open Microsoft.FSharp.Compiler.Range
open Microsoft.FSharp.Compiler.Tast
open Microsoft.FSharp.Compiler.Tastops
open Microsoft.FSharp.Compiler.TcGlobals
open Microsoft.FSharp.Compiler.Ast
open Microsoft.FSharp.Compiler.ErrorLogger
#if !NO_EXTENSIONTYPING
open Microsoft.FSharp.Compiler.ExtensionTyping
#endif

/// Represents an interface to some of the functionality of TcImports, for loading assemblies 
/// and accessing information about generated provided assemblies.
type AssemblyLoader = 

    /// Resolve an Abstract IL assembly reference to a Ccu
    abstract FindCcuFromAssemblyRef : CompilationThreadToken * range * ILAssemblyRef -> CcuResolutionResult
#if !NO_EXTENSIONTYPING

    /// Get a flag indicating if an assembly is a provided assembly, plus the
    /// table of information recording remappings from type names in the provided assembly to type
    /// names in the statically linked, embedded assembly.
    abstract GetProvidedAssemblyInfo : CompilationThreadToken * range * Tainted< ProvidedAssembly? > -> bool * ProvidedAssemblyStaticLinkingMap option

    /// Record a root for a [<Generate>] type to help guide static linking & type relocation
    abstract RecordGeneratedTypeRoot : ProviderGeneratedType -> unit
#endif
        


//-------------------------------------------------------------------------
// Import an IL types as F# types.
//------------------------------------------------------------------------- 

/// Represents a context used by the import routines that convert AbstractIL types and provided 
/// types to F# internal compiler data structures. 
///
/// Also caches the conversion of AbstractIL ILTypeRef nodes, based on hashes of these.
///
/// There is normally only one ImportMap for any assembly compilation, though additional instances can be created
/// using tcImports.GetImportMap() if needed, and it is not harmful if multiple instances are used. The object 
/// serves as an interface through to the tables stored in the primary TcImports structures defined in CompileOps.fs. 
[<Sealed>]
type ImportMap(g:TcGlobals,assemblyLoader:AssemblyLoader) =
    let typeRefToTyconRefCache = ConcurrentDictionary<ILTypeRef,TyconRef>()
    member this.g = g
    member this.assemblyLoader = assemblyLoader
    member this.ILTypeRefToTyconRefCache = typeRefToTyconRefCache

let CanImportILScopeRef (env:ImportMap) m scoref = 
    match scoref with 
    | ILScopeRef.Local    -> true
    | ILScopeRef.Module _ -> true
    | ILScopeRef.Assembly assref -> 

        // Explanation: This represents an unchecked invariant in the hosted compiler: that any operations
        // which import types (and resolve assemblies from the tcImports tables) happen on the compilation thread.
        let ctok = AssumeCompilationThreadWithoutEvidence() 

        match env.assemblyLoader.FindCcuFromAssemblyRef (ctok, m, assref) with
        | UnresolvedCcu _ ->  false
        | ResolvedCcu _ -> true


/// Import a reference to a type definition, given the AbstractIL data for the type reference
let ImportTypeRefData (env:ImportMap) m (scoref,path,typeName) = 
    
    // Explanation: This represents an unchecked invariant in the hosted compiler: that any operations
    // which import types (and resolve assemblies from the tcImports tables) happen on the compilation thread.
    let ctok = AssumeCompilationThreadWithoutEvidence()

    let ccu =  
        match scoref with 
        | ILScopeRef.Local    -> error(InternalError("ImportILTypeRef: unexpected local scope",m))
        | ILScopeRef.Module _ -> error(InternalError("ImportILTypeRef: reference found to a type in an auxiliary module",m))
        | ILScopeRef.Assembly assref -> env.assemblyLoader.FindCcuFromAssemblyRef (ctok, m, assref)  // NOTE: only assemblyLoader callsite

    // Do a dereference of a fake tcref for the type just to check it exists in the target assembly and to find
    // the corresponding Tycon.
    let ccu = 
        match ccu with
        | ResolvedCcu ccu->ccu
        | UnresolvedCcu ccuName -> 
            error (Error(FSComp.SR.impTypeRequiredUnavailable(typeName, ccuName),m))
    let fakeTyconRef = mkNonLocalTyconRef (mkNonLocalEntityRef ccu path) typeName
    let tycon = 
        try   
            fakeTyconRef.Deref
        with _ ->
            error (Error(FSComp.SR.impReferencedTypeCouldNotBeFoundInAssembly(String.concat "." (Array.append path  [| typeName |]), ccu.AssemblyName),m))
#if !NO_EXTENSIONTYPING
    // Validate (once because of caching)
    match tycon.TypeReprInfo with
    | TProvidedTypeExtensionPoint info ->
            //printfn "ImportTypeRefData: validating type: typeLogicalName = %A" typeName
            ExtensionTyping.ValidateProvidedTypeAfterStaticInstantiation(m,info.ProvidedType,path,typeName)
    | _ -> 
            ()
#endif
    match tryRescopeEntity ccu tycon with 
    | ValueNone -> error (Error(FSComp.SR.impImportedAssemblyUsesNotPublicType(String.concat "." (Array.toList path@[typeName])),m))
    | ValueSome tcref -> tcref
    

/// Import a reference to a type definition, given an AbstractIL ILTypeRef, without caching
//
// Note, the type names that flow to the point include the "mangled" type names used for static parameters for provided types.
// For example, 
//       Foo.Bar,"1.0"
// This is because ImportProvidedType goes via Abstract IL type references. 
let ImportILTypeRefUncached (env:ImportMap) m (tref:ILTypeRef) = 
    let path,typeName = 
        match tref.Enclosing with 
        | [] -> 
            splitILTypeNameWithPossibleStaticArguments tref.Name
        | h :: t -> 
            let nsp,tname = splitILTypeNameWithPossibleStaticArguments h
            // Note, subsequent type names do not need to be split, only the first
            [| yield! nsp; yield tname; yield! t |], tref.Name

    ImportTypeRefData (env:ImportMap) m (tref.Scope,path,typeName)

    
/// Import a reference to a type definition, given an AbstractIL ILTypeRef, with caching
let ImportILTypeRef (env:ImportMap) m (tref:ILTypeRef) =
    match env.ILTypeRefToTyconRefCache.TryGetValue(tref) with
    | true, tcref -> tcref
    | _ ->
        let tcref = ImportILTypeRefUncached  env m tref
        env.ILTypeRefToTyconRefCache.[tref] <- tcref
        tcref

/// Import a reference to a type definition, given an AbstractIL ILTypeRef, with caching
let CanImportILTypeRef (env:ImportMap) m (tref:ILTypeRef) =
    env.ILTypeRefToTyconRefCache.ContainsKey(tref) || CanImportILScopeRef env m tref.Scope

/// Import a type, given an AbstractIL ILTypeRef and an F# type instantiation.
/// 
/// Prefer the F# abbreviation for some built-in types, e.g. 'string' rather than 
/// 'System.String', since we prefer the F# abbreviation to the .NET equivalents. 
let ImportTyconRefApp (env:ImportMap) tcref tyargs nullness = 
    env.g.improveType tcref tyargs nullness

let ImportNullness (g: TcGlobals) =
    if g.langFeatureNullness && g.assumeNullOnImport then
        KnownWithNull
    else
        KnownAmbivalentToNull

let ImportNullnessForTyconRef (g: TcGlobals) (m: range) (tcref: TyconRef) =
    if g.langFeatureNullness && g.assumeNullOnImport && TyconRefNullIsExtraValueOld g m tcref then
        KnownWithNull
    else
        KnownAmbivalentToNull

/// Import an IL type as an F# type.
let rec ImportILType (env:ImportMap) m tinst ty =  
    match ty with
    | ILType.Void -> 
        env.g.unit_ty

    | ILType.Array(bounds,ty) -> 
        let n = bounds.Rank
        let elementType = ImportILType env m tinst ty
        let nullness = ImportNullness env.g
        mkArrayTy env.g n nullness elementType m

    | ILType.Boxed  tspec | ILType.Value tspec ->
        let tcref = ImportILTypeRef env m tspec.TypeRef 
        let inst = tspec.GenericArgs |> List.map (ImportILType env m tinst) 
        let nullness = ImportNullnessForTyconRef env.g m tcref
        ImportTyconRefApp env tcref inst nullness

<<<<<<< HEAD
    | ILType.Modified(_,tref,ILType.Byref ty) when tref.Name = "System.Runtime.InteropServices.InAttribute" -> mkInByrefTy env.g (ImportILType env m tinst ty)

=======
>>>>>>> 099c3db9
    | ILType.Byref ty -> mkByrefTy env.g (ImportILType env m tinst ty)

    | ILType.Ptr ILType.Void  when env.g.voidptr_tcr.CanDeref -> mkVoidPtrTy env.g

    | ILType.Ptr ty  -> mkNativePtrTy env.g (ImportILType env m tinst ty)

    | ILType.FunctionPointer _ -> env.g.nativeint_ty (* failwith "cannot import this kind of type (ptr, fptr)" *)

    | ILType.Modified(_,_,ty) -> 
         // All custom modifiers are ignored
         ImportILType env m tinst ty

    | ILType.TypeVar u16 -> 
        let ty = 
            try 
                List.item (int u16) tinst
            with _ -> 
                error(Error(FSComp.SR.impNotEnoughTypeParamsInScopeWhileImporting(),m))
        let nullness = ImportNullness env.g
        let tyWithNullness = addNullnessToTy nullness ty
        tyWithNullness

let rec CanImportILType (env:ImportMap) m ty =  
    match ty with
    | ILType.Void -> true
    | ILType.Array(_bounds, ety) -> CanImportILType env m ety
    | ILType.Boxed  tspec | ILType.Value tspec ->
        CanImportILTypeRef env m tspec.TypeRef 
        && tspec.GenericArgs |> List.forall (CanImportILType env m) 
    | ILType.Byref ety -> CanImportILType env m ety
    | ILType.Ptr ety  -> CanImportILType env m ety
    | ILType.FunctionPointer _ -> true
    | ILType.Modified(_,_,ety) -> CanImportILType env m ety
    | ILType.TypeVar _u16 -> true

#if !NO_EXTENSIONTYPING

/// Import a provided type reference as an F# type TyconRef
let ImportProvidedNamedType (env:ImportMap) (m:range) (st:Tainted<ProvidedType>) = 
    // See if a reverse-mapping exists for a generated/relocated System.Type
    match st.PUntaint((fun st -> st.TryGetTyconRef()),m) with 
    | Some x -> (x :?> TyconRef)
    | None ->         
        let tref = ExtensionTyping.GetILTypeRefOfProvidedType (st,m)
        ImportILTypeRef env m tref

/// Import a provided type as an AbstractIL type
let rec ImportProvidedTypeAsILType (env:ImportMap) (m:range) (st:Tainted<ProvidedType>) = 
    if st.PUntaint ((fun x -> x.IsVoid),m) then ILType.Void
    elif st.PUntaint((fun st -> st.IsGenericParameter),m) then
        mkILTyvarTy (uint16 (st.PUntaint((fun st -> st.GenericParameterPosition),m)))
    elif st.PUntaint((fun st -> st.IsArray),m) then 
        let et = ImportProvidedTypeAsILType env m (st.PApply((fun st -> st.GetElementType()),m))
        ILType.Array(ILArrayShape.FromRank (st.PUntaint((fun st -> st.GetArrayRank()),m)), et)
    elif st.PUntaint((fun st -> st.IsByRef),m) then 
        let et = ImportProvidedTypeAsILType env m (st.PApply((fun st -> st.GetElementType()),m))
        ILType.Byref et
    elif st.PUntaint((fun st -> st.IsPointer),m) then 
        let et = ImportProvidedTypeAsILType env m (st.PApply((fun st -> st.GetElementType()),m))
        ILType.Ptr et
    else
        let gst, genericArgs = 
            if st.PUntaint((fun st -> st.IsGenericType),m) then 
                let args = st.PApplyArray((fun st -> st.GetGenericArguments()),"GetGenericArguments",m) |> Array.map (ImportProvidedTypeAsILType env m) |> List.ofArray 
                let gst = st.PApply((fun st -> st.GetGenericTypeDefinition()),m)
                gst, args
            else   
                st, []
        let tref = ExtensionTyping.GetILTypeRefOfProvidedType (gst,m)
        let tcref = ImportProvidedNamedType env m gst
        let tps = tcref.Typars m
        if tps.Length <> genericArgs.Length then 
           error(Error(FSComp.SR.impInvalidNumberOfGenericArguments(tcref.CompiledName, tps.Length, genericArgs.Length),m))
        // We're converting to an IL type, where generic arguments are erased
        let genericArgs = List.zip tps genericArgs |> List.filter (fun (tp,_) -> not tp.IsErased) |> List.map snd

        let tspec = mkILTySpec(tref,genericArgs)
        if st.PUntaint((fun st -> st.IsValueType),m) then 
            ILType.Value tspec 
        else 
            mkILBoxedType tspec

/// Import a provided type as an F# type.
let rec ImportProvidedType (env:ImportMap) (m:range) (* (tinst:TypeInst) *) (st:Tainted<ProvidedType>) = 

    // Explanation: The two calls below represent am unchecked invariant of the hosted compiler: 
    // that type providers are only activated on the CompilationThread. This invariant is not currently checked 
    // via CompilationThreadToken passing. We leave the two calls below as a reminder of this.
    //
    // This function is one major source of type provider activations, but not the only one: almost 
    // any call in the 'ExtensionTyping' module is a potential type provider activation.
    let ctok = AssumeCompilationThreadWithoutEvidence ()
    RequireCompilationThread ctok

    let g = env.g
    if st.PUntaint((fun st -> st.IsArray),m) then 
        let elemTy = (ImportProvidedType env m (* tinst *) (st.PApply((fun st -> st.GetElementType()),m)))
        let nullness = ImportNullness env.g
        mkArrayTy g (st.PUntaint((fun st -> st.GetArrayRank()),m)) nullness elemTy m
    elif st.PUntaint((fun st -> st.IsByRef),m) then 
        let elemTy = (ImportProvidedType env m (* tinst *) (st.PApply((fun st -> st.GetElementType()),m)))
        mkByrefTy g elemTy
    elif st.PUntaint((fun st -> st.IsPointer),m) then 
        let elemTy = (ImportProvidedType env m (* tinst *) (st.PApply((fun st -> st.GetElementType()),m)))
        if isUnitTy g elemTy || isVoidTy g elemTy && g.voidptr_tcr.CanDeref then 
            mkVoidPtrTy g 
        else
            mkNativePtrTy g elemTy
    else

        // REVIEW: Extension type could try to be its own generic arg (or there could be a type loop)
        let tcref, genericArgs = 
            if st.PUntaint((fun st -> st.IsGenericType),m) then 
                let tcref = ImportProvidedNamedType env m (st.PApply((fun st -> st.GetGenericTypeDefinition()),m))
                let args = st.PApplyArray((fun st -> st.GetGenericArguments()),"GetGenericArguments",m) |> Array.map (ImportProvidedType env m (* tinst *) ) |> List.ofArray 
                tcref,args
            else 
                let tcref = ImportProvidedNamedType env m st
                tcref, [] 
        
        /// Adjust for the known primitive numeric types that accept units of measure. 
        let tcref = 
            if tyconRefEq g tcref g.system_Double_tcref && genericArgs.Length = 1 then g.pfloat_tcr
            elif tyconRefEq g tcref g.system_Single_tcref && genericArgs.Length = 1 then g.pfloat32_tcr
            elif tyconRefEq g tcref g.system_Decimal_tcref && genericArgs.Length = 1 then g.pdecimal_tcr
            elif tyconRefEq g tcref g.system_Int16_tcref && genericArgs.Length = 1 then g.pint16_tcr
            elif tyconRefEq g tcref g.system_Int32_tcref && genericArgs.Length = 1 then g.pint_tcr
            elif tyconRefEq g tcref g.system_Int64_tcref && genericArgs.Length = 1 then g.pint64_tcr
            elif tyconRefEq g tcref g.system_SByte_tcref && genericArgs.Length = 1 then g.pint8_tcr
            else tcref
        
        let tps = tcref.Typars m
        if tps.Length <> genericArgs.Length then 
           error(Error(FSComp.SR.impInvalidNumberOfGenericArguments(tcref.CompiledName, tps.Length, genericArgs.Length),m))

        let genericArgs = 
            (tps,genericArgs) ||> List.map2 (fun tp genericArg ->  
                if tp.Kind = TyparKind.Measure then  
                    let rec conv ty = 
                        match ty with 
                        | TType_app (tcref,[t1;t2],_) when tyconRefEq g tcref g.measureproduct_tcr -> Measure.Prod (conv t1, conv t2)
                        | TType_app (tcref,[t1],_) when tyconRefEq g tcref g.measureinverse_tcr -> Measure.Inv (conv t1)
                        | TType_app (tcref,[],_) when tyconRefEq g tcref g.measureone_tcr -> Measure.One 
                        | TType_app (tcref,[],_) when tcref.TypeOrMeasureKind = TyparKind.Measure -> Measure.Con tcref
                        | TType_app (tcref,_,_) -> 
                            errorR(Error(FSComp.SR.impInvalidMeasureArgument1(tcref.CompiledName, tp.Name),m))
                            Measure.One
                        | _ -> 
                            errorR(Error(FSComp.SR.impInvalidMeasureArgument2(tp.Name),m))
                            Measure.One

                    TType_measure (conv genericArg)
                else
                    genericArg)

        let nullness = ImportNullnessForTyconRef env.g m tcref

        ImportTyconRefApp env tcref genericArgs nullness


/// Import a provided method reference as an Abstract IL method reference
let ImportProvidedMethodBaseAsILMethodRef (env:ImportMap) (m:range) (mbase: Tainted<ProvidedMethodBase>) = 
     let tref = ExtensionTyping.GetILTypeRefOfProvidedType (mbase.PApply((fun mbase -> nonNull<ProvidedType> mbase.DeclaringType),m), m)

     let mbase = 
         // Find the formal member corresponding to the called member
         match mbase.OfType<ProvidedMethodInfo>() with 
         | Some minfo when 
                    minfo.PUntaint((fun minfo -> minfo.IsGenericMethod|| (nonNull<ProvidedType> minfo.DeclaringType).IsGenericType),m) -> 
                let declaringType = minfo.PApply((fun minfo -> nonNull<ProvidedType> minfo.DeclaringType),m)
                let declaringGenericTypeDefn =  
                    if declaringType.PUntaint((fun t -> t.IsGenericType),m) then 
                        declaringType.PApply((fun t -> t.GetGenericTypeDefinition()),m)
                    else 
                        declaringType
                let methods = declaringGenericTypeDefn.PApplyArray((fun x -> x.GetMethods()),"GetMethods",m) 
                let metadataToken = minfo.PUntaint((fun minfo -> minfo.MetadataToken),m)
                let found = methods |> Array.tryFind (fun x -> x.PUntaint((fun x -> x.MetadataToken),m) = metadataToken) 
                match found with
                |   Some found -> found.Coerce(m)
                |   None -> 
                        let methodName = minfo.PUntaint((fun minfo -> minfo.Name),m)
                        let typeName = declaringGenericTypeDefn.PUntaint((fun declaringGenericTypeDefn -> declaringGenericTypeDefn.FullName),m)
                        error(NumberedError(FSComp.SR.etIncorrectProvidedMethod(ExtensionTyping.DisplayNameOfTypeProvider(minfo.TypeProvider, m),methodName,metadataToken,typeName), m))
         | _ -> 
         match mbase.OfType<ProvidedConstructorInfo>() with 
         | Some cinfo when cinfo.PUntaint((fun x -> (nonNull<ProvidedType> x.DeclaringType).IsGenericType),m) -> 
                let declaringType = cinfo.PApply((fun x -> nonNull<ProvidedType> x.DeclaringType),m)
                let declaringGenericTypeDefn =  declaringType.PApply((fun x -> x.GetGenericTypeDefinition()),m)
                // We have to find the uninstantiated formal signature corresponding to this instantiated constructor.
                // Annoyingly System.Reflection doesn't give us a MetadataToken to compare on, so we have to look by doing
                // the instantiation and comparing..
                let found = 
                    let ctors = declaringGenericTypeDefn.PApplyArray((fun x -> x.GetConstructors()),"GetConstructors",m) 
                    let actualParameterTypes = 
                        [ for p in cinfo.PApplyArray((fun x -> x.GetParameters()), "GetParameters",m) do
                            yield ImportProvidedType env m (p.PApply((fun p -> p.ParameterType),m)) ]
                    let actualGenericArgs = argsOfAppTy env.g (ImportProvidedType env m declaringType)
                    ctors |> Array.tryFind (fun ctor -> 
                       let formalParameterTypesAfterInstantiation = 
                           [ for p in ctor.PApplyArray((fun x -> x.GetParameters()), "GetParameters",m) do
                                let ilFormalTy = ImportProvidedTypeAsILType env m (p.PApply((fun p -> p.ParameterType),m))
                                yield ImportILType env m actualGenericArgs ilFormalTy ]
                       (formalParameterTypesAfterInstantiation,actualParameterTypes) ||>  List.lengthsEqAndForall2 (typeEquiv env.g))
                     
                match found with
                |   Some found -> found.Coerce(m)
                |   None -> 
                    let typeName = declaringGenericTypeDefn.PUntaint((fun x -> x.FullName),m)
                    error(NumberedError(FSComp.SR.etIncorrectProvidedConstructor(ExtensionTyping.DisplayNameOfTypeProvider(cinfo.TypeProvider, m),typeName), m))
         | _ -> mbase

     let rty = 
         match mbase.OfType<ProvidedMethodInfo>() with 
         |  Some minfo -> minfo.PApply((fun minfo -> minfo.ReturnType),m)
         |  None ->
            match mbase.OfType<ProvidedConstructorInfo>() with
            | Some _  -> mbase.PApply((fun _ -> ProvidedType.Void),m)
            | _ -> failwith "unexpected"
     let genericArity = 
        if mbase.PUntaint((fun x -> x.IsGenericMethod),m) then 
            mbase.PUntaint((fun x -> x.GetGenericArguments().Length),m)
        else 0
     let callingConv = (if mbase.PUntaint((fun x -> x.IsStatic),m) then ILCallingConv.Static else ILCallingConv.Instance)
     let parameters = 
         [ for p in mbase.PApplyArray((fun x -> x.GetParameters()), "GetParameters",m) do
              yield ImportProvidedTypeAsILType env m (p.PApply((fun p -> p.ParameterType),m)) ]
     mkILMethRef (tref, callingConv, mbase.PUntaint((fun x -> x.Name),m), genericArity, parameters, ImportProvidedTypeAsILType env m rty )
#endif

//-------------------------------------------------------------------------
// Load an IL assembly into the compiler's internal data structures
// Careful use is made of laziness here to ensure we don't read the entire IL
// assembly on startup.
//-------------------------------------------------------------------------- 


/// Import a set of Abstract IL generic parameter specifications as a list of new
/// F# generic parameters.  
/// 
/// Fixup the constraints so that any references to the generic parameters
/// in the constraints now refer to the new generic parameters.
let ImportILGenericParameters amap m scoref tinst (gps: ILGenericParameterDefs) = 
    match gps with 
    | [] -> []
    | _ -> 
        let amap = amap()
        let tps = gps |> List.map (fun gp -> NewRigidTypar gp.Name m) 

        let tptys = tps |> List.map mkTyparTy
        let importInst = tinst@tptys
        (tps,gps) ||> List.iter2 (fun tp gp -> 
            let constraints = gp.Constraints |> List.map (fun ilty -> TyparConstraint.CoercesTo(ImportILType amap m importInst (rescopeILType scoref ilty),m) )
            let constraints = if gp.HasReferenceTypeConstraint then (TyparConstraint.IsReferenceType(m)::constraints) else constraints
            let constraints = if gp.HasNotNullableValueTypeConstraint then (TyparConstraint.IsNonNullableStruct(m)::constraints) else constraints
            let constraints = if gp.HasDefaultConstructorConstraint then (TyparConstraint.RequiresDefaultConstructor(m)::constraints) else constraints
            tp.SetConstraints constraints)
        tps


/// Given a list of items each keyed by an ordered list of keys, apply 'nodef' to the each group
/// with the same leading key. Apply 'tipf' to the elements where the keylist is empty, and return 
/// the overall results.  Used to bucket types, so System.Char and System.Collections.Generic.List 
/// both get initially bucketed under 'System'.
let multisetDiscriminateAndMap nodef tipf (items: ('Key list * 'Value) list) = 
    // Find all the items with an empty key list and call 'tipf' 
    let tips = 
        [ for (keylist,v) in items do 
             match keylist with 
             | [] -> yield tipf v
             | _ -> () ]

    // Find all the items with a non-empty key list. Bucket them together by
    // the first key. For each bucket, call 'nodef' on that head key and the bucket.
    let nodes = 
        let buckets = new Dictionary<_,_>(10)
        for (keylist,v) in items do
            match keylist with 
            | [] -> ()
            | key :: rest ->
                buckets.[key] <-
                    match buckets.TryGetValue(key) with
                    | true, b -> (rest,v) :: b
                    | _ -> (rest,v) :: []

        [ for (KeyValue(key,items)) in buckets -> nodef key items ]

    tips @ nodes
 

/// Import an IL type definition as a new F# TAST Entity node.
let rec ImportILTypeDef amap m scoref (cpath:CompilationPath) enc nm (tdef:ILTypeDef)  =
    let lazyModuleOrNamespaceTypeForNestedTypes = 
        lazy 
            let cpath = cpath.NestedCompPath nm ModuleOrType
            ImportILTypeDefs amap m scoref cpath (enc@[tdef]) tdef.NestedTypes
    // Add the type itself. 
    NewILTycon 
        (Some cpath) 
        (nm,m) 
        // The read of the type parameters may fail to resolve types. We pick up a new range from the point where that read is forced
        // Make sure we reraise the original exception one occurs - see findOriginalException.
        (LazyWithContext.Create((fun m -> ImportILGenericParameters amap m scoref [] tdef.GenericParams), ErrorLogger.findOriginalException))
        (scoref,enc,tdef) 
        (MaybeLazy.Lazy lazyModuleOrNamespaceTypeForNestedTypes)
       

/// Import a list of (possibly nested) IL types as a new ModuleOrNamespaceType node
/// containing new entities, bucketing by namespace along the way.
and ImportILTypeDefList amap m (cpath:CompilationPath) enc items =
    // Split into the ones with namespaces and without. Add the ones with namespaces in buckets.
    // That is, discriminate based in the first element of the namespace list (e.g. "System") 
    // and, for each bag, fold-in a lazy computation to add the types under that bag .
    //
    // nodef - called for each bucket, where 'n' is the head element of the namespace used
    // as a key in the discrimination, tgs is the remaining descriptors.  We create an entity for 'n'.
    //
    // tipf - called if there are no namespace items left to discriminate on. 
    let entities = 
        items 
        |> multisetDiscriminateAndMap 
            (fun n tgs ->
                let modty = lazy (ImportILTypeDefList amap m (cpath.NestedCompPath n Namespace) enc tgs)
                NewModuleOrNamespace (Some cpath) taccessPublic (mkSynId m n) XmlDoc.Empty [] (MaybeLazy.Lazy modty))
            (fun (n,info:Lazy<_>) -> 
                let (scoref2,_,lazyTypeDef:ILPreTypeDef) = info.Force()
                ImportILTypeDef amap m scoref2 cpath enc n (lazyTypeDef.GetTypeDef()))

    let kind = match enc with [] -> Namespace | _ -> ModuleOrType
    NewModuleOrNamespaceType kind entities []
      
/// Import a table of IL types as a ModuleOrNamespaceType.
///
and ImportILTypeDefs amap m scoref cpath enc (tdefs: ILTypeDefs) =
    // We be very careful not to force a read of the type defs here
    tdefs.AsArrayOfPreTypeDefs
    |> Array.map (fun pre -> (pre.Namespace,(pre.Name,notlazy(scoref,pre.MetadataIndex,pre))))
    |> Array.toList
    |> ImportILTypeDefList amap m cpath enc

/// Import the main type definitions in an IL assembly.
///
/// Example: for a collection of types "System.Char", "System.Int32" and "Library.C"
/// the return ModuleOrNamespaceType will contain namespace entities for "System" and "Library", which in turn contain
/// type definition entities for ["Char"; "Int32"]  and ["C"] respectively.  
let ImportILAssemblyMainTypeDefs amap m scoref modul = 
    modul.TypeDefs |> ImportILTypeDefs amap m scoref (CompPath(scoref,[])) [] 

/// Import the "exported types" table for multi-module assemblies. 
let ImportILAssemblyExportedType amap m auxModLoader (scoref:ILScopeRef) (exportedType:ILExportedTypeOrForwarder) = 
    // Forwarders are dealt with separately in the ref->def dereferencing logic in tast.fs as they effectively give rise to type equivalences
    if exportedType.IsForwarder then 
        []
    else
        let ns,n = splitILTypeName exportedType.Name
        let info = 
            lazy (match 
                    (try 
                        let modul = auxModLoader exportedType.ScopeRef
                        let ptd = mkILPreTypeDefComputed (ns, n, (fun () -> modul.TypeDefs.FindByName exportedType.Name))
                        Some ptd
                     with :? KeyNotFoundException -> None)
                    with 
                  | None -> 
                     error(Error(FSComp.SR.impReferenceToDllRequiredByAssembly(exportedType.ScopeRef.QualifiedName, scoref.QualifiedName, exportedType.Name),m))
                  | Some preTypeDef -> 
                     scoref,-1,preTypeDef)
              
        [ ImportILTypeDefList amap m (CompPath(scoref,[])) [] [(ns,(n,info))]  ]

/// Import the "exported types" table for multi-module assemblies. 
let ImportILAssemblyExportedTypes amap m auxModLoader scoref (exportedTypes: ILExportedTypesAndForwarders) = 
    [ for exportedType in exportedTypes.AsList do 
         yield! ImportILAssemblyExportedType amap m auxModLoader scoref exportedType ]

/// Import both the main type definitions and the "exported types" table, i.e. all the 
/// types defined in an IL assembly.
let ImportILAssemblyTypeDefs (amap, m, auxModLoader, aref, mainmod:ILModuleDef) = 
    let scoref = ILScopeRef.Assembly aref
    let mtypsForExportedTypes = ImportILAssemblyExportedTypes amap m auxModLoader scoref mainmod.ManifestOfAssembly.ExportedTypes
    let mainmod = ImportILAssemblyMainTypeDefs amap m scoref mainmod
    CombineCcuContentFragments m (mainmod :: mtypsForExportedTypes)

/// Import the type forwarder table for an IL assembly
let ImportILAssemblyTypeForwarders (amap, m, exportedTypes:ILExportedTypesAndForwarders) = 
    // Note 'td' may be in another module or another assembly!
    // Note: it is very important that we call auxModLoader lazily
    [ //printfn "reading forwarders..." 
        for exportedType in exportedTypes.AsList do 
            let ns,n = splitILTypeName exportedType.Name
            //printfn "found forwarder for %s..." n
            let tcref = lazy ImportILTypeRefUncached (amap()) m (ILTypeRef.Create(exportedType.ScopeRef,[],exportedType.Name))
            yield (Array.ofList ns,n),tcref
            let rec nested (nets:ILNestedExportedTypes) enc = 
                [ for net in nets.AsList do 
                    
                    //printfn "found nested forwarder for %s..." net.Name
                    let tcref = lazy ImportILTypeRefUncached (amap()) m (ILTypeRef.Create (exportedType.ScopeRef,enc,net.Name))
                    yield (Array.ofList enc,exportedType.Name),tcref 
                    yield! nested net.Nested (enc @ [ net.Name ]) ]
            yield! nested exportedType.Nested (ns@[n]) 
    ] |> Map.ofList
  

/// Import an IL assembly as a new TAST CCU
let ImportILAssembly(amap:(unit -> ImportMap), m, auxModuleLoader, ilScopeRef, sourceDir, filename, ilModule:ILModuleDef, invalidateCcu:IEvent<string>) = 
        invalidateCcu |> ignore
        let aref =   
            match ilScopeRef with 
            | ILScopeRef.Assembly aref -> aref 
            | _ -> error(InternalError("ImportILAssembly: cannot reference .NET netmodules directly, reference the containing assembly instead",m))
        let nm = aref.Name
        let mty = ImportILAssemblyTypeDefs(amap,m,auxModuleLoader,aref,ilModule)
        let ccuData : CcuData = 
          { IsFSharp=false
            UsesFSharp20PlusQuotations=false
#if !NO_EXTENSIONTYPING
            InvalidateEvent=invalidateCcu
            IsProviderGenerated = false
            ImportProvidedType = (fun ty -> ImportProvidedType (amap()) m ty)
#endif
            QualifiedName= Some ilScopeRef.QualifiedName
            Contents = NewCcuContents ilScopeRef m nm mty 
            ILScopeRef = ilScopeRef
            Stamp = newStamp()
            SourceCodeDirectory = sourceDir  // note: not an accurate value, but IL assemblies don't give us this information in any attributes. 
            FileName = filename
            MemberSignatureEquality= (fun ty1 ty2 -> Tastops.typeEquivAux EraseAll (amap()).g ty1 ty2)
            TryGetILModuleDef = (fun () -> Some ilModule)
            TypeForwarders = 
               (match ilModule.Manifest with 
                | None -> Map.empty
                | Some manifest -> ImportILAssemblyTypeForwarders(amap,m,manifest.ExportedTypes)) }
                
        CcuThunk.Create(nm,ccuData)<|MERGE_RESOLUTION|>--- conflicted
+++ resolved
@@ -182,11 +182,6 @@
         let nullness = ImportNullnessForTyconRef env.g m tcref
         ImportTyconRefApp env tcref inst nullness
 
-<<<<<<< HEAD
-    | ILType.Modified(_,tref,ILType.Byref ty) when tref.Name = "System.Runtime.InteropServices.InAttribute" -> mkInByrefTy env.g (ImportILType env m tinst ty)
-
-=======
->>>>>>> 099c3db9
     | ILType.Byref ty -> mkByrefTy env.g (ImportILType env m tinst ty)
 
     | ILType.Ptr ILType.Void  when env.g.voidptr_tcr.CanDeref -> mkVoidPtrTy env.g
