
// Copyright (c) Microsoft Corporation.  All Rights Reserved.  See License.txt in the project root for license information.

/// Solves constraints using a mutable constraint-solver state
module internal FSharp.Compiler.ConstraintSolver

open FSharp.Compiler 
open FSharp.Compiler.AccessibilityLogic
open FSharp.Compiler.Ast
open FSharp.Compiler.ErrorLogger
open FSharp.Compiler.Tast
open FSharp.Compiler.Range
open FSharp.Compiler.Import
open FSharp.Compiler.Tastops
open FSharp.Compiler.TcGlobals
open FSharp.Compiler.Infos
open FSharp.Compiler.MethodCalls
open FSharp.Compiler.InfoReader

/// Create a type variable representing the use of a "_" in F# code
val NewAnonTypar : TyparKind * range * TyparRigidity * TyparStaticReq * TyparDynamicReq -> Typar

/// Create an inference type variable 
val NewInferenceType : TcGlobals -> TType

/// Create an inference type variable for the kind of a byref pointer
val NewByRefKindInferenceType : TcGlobals -> range -> TType

/// Create an inference type variable representing an error condition when checking an expression
val NewErrorType : unit -> TType

/// Create an inference type variable representing an error condition when checking a measure
val NewErrorMeasure : unit -> Measure

/// Create a list of inference type variables, one for each element in the input list
val NewInferenceTypes : TcGlobals -> 'a list -> TType list

/// Given a set of formal type parameters and their constraints, make new inference type variables for
/// each and ensure that the constraints on the new type variables are adjusted to refer to these.
val FreshenAndFixupTypars : range -> TyparRigidity -> Typars -> TType list -> Typars -> Typars * TyparInst * TType list

val FreshenTypeInst : range -> Typars -> Typars * TyparInst * TType list

val FreshenTypars : range -> Typars -> TType list

val FreshenMethInfo : range -> MethInfo -> TType list

[<RequireQualifiedAccess>] 
/// Information about the context of a type equation.
type ContextInfo =
/// No context was given.
| NoContext
/// The type equation comes from an IF expression.
| IfExpression of range
/// The type equation comes from an omitted else branch.
| OmittedElseBranch of range
/// The type equation comes from a type check of the result of an else branch.
| ElseBranchResult of range
/// The type equation comes from the verification of record fields.
| RecordFields
/// The type equation comes from the verification of a tuple in record fields.
| TupleInRecordFields
/// The type equation comes from a list or array constructor
| CollectionElement of bool * range
/// The type equation comes from a return in a computation expression.
| ReturnInComputationExpression
/// The type equation comes from a yield in a computation expression.
| YieldInComputationExpression
/// The type equation comes from a runtime type test.
| RuntimeTypeTest of bool
/// The type equation comes from an downcast where a upcast could be used.
| DowncastUsedInsteadOfUpcast of bool
/// The type equation comes from a return type of a pattern match clause (not the first clause).
| FollowingPatternMatchClause of range
/// The type equation comes from a pattern match guard.
| PatternMatchGuard of range
/// The type equation comes from a sequence expression.
| SequenceExpression of TType

<<<<<<< HEAD
exception ConstraintSolverTupleDiffLengths              of DisplayEnv * TType list * TType list * range * range
exception ConstraintSolverInfiniteTypes                 of ContextInfo * DisplayEnv * TType * TType * range * range
exception ConstraintSolverTypesNotInEqualityRelation    of DisplayEnv * TType * TType * range * range * ContextInfo
exception ConstraintSolverTypesNotInSubsumptionRelation of DisplayEnv * TType * TType * range * range
exception ConstraintSolverMissingConstraint             of DisplayEnv * Typar * TyparConstraint * range * range
exception ConstraintSolverNullnessWarningEquivWithTypes of DisplayEnv * TType * TType * NullnessInfo * NullnessInfo * range  * range 
exception ConstraintSolverNullnessWarningWithTypes      of DisplayEnv * TType * TType * NullnessInfo * NullnessInfo * range  * range 
exception ConstraintSolverNullnessWarningWithType       of DisplayEnv * TType * NullnessInfo * range  * range 
exception ConstraintSolverNonNullnessWarningWithType    of DisplayEnv * TType * NullnessInfo * range  * range 
=======
exception ConstraintSolverTupleDiffLengths              of displayEnv: DisplayEnv * TType list * TType list * range * range
exception ConstraintSolverInfiniteTypes                 of displayEnv: DisplayEnv * contextInfo: ContextInfo * TType * TType * range * range
exception ConstraintSolverTypesNotInEqualityRelation    of displayEnv: DisplayEnv * TType * TType * range * range * ContextInfo
exception ConstraintSolverTypesNotInSubsumptionRelation of displayEnv: DisplayEnv * TType * TType * range * range
exception ConstraintSolverMissingConstraint             of displayEnv: DisplayEnv * Typar * TyparConstraint * range * range
>>>>>>> 8bada643
exception ConstraintSolverError                         of string * range * range
exception ConstraintSolverRelatedInformation            of string option * range * exn

exception ErrorFromApplyingDefault              of tcGlobals: TcGlobals * displayEnv: DisplayEnv * Typar * TType * exn * range
exception ErrorFromAddingTypeEquation           of tcGlobals: TcGlobals * displayEnv: DisplayEnv * TType * TType * exn * range
exception ErrorsFromAddingSubsumptionConstraint of tcGlobals: TcGlobals * displayEnv: DisplayEnv * TType * TType * exn * ContextInfo * range
exception ErrorFromAddingConstraint             of displayEnv: DisplayEnv * exn * range
exception UnresolvedConversionOperator          of displayEnv: DisplayEnv * TType * TType * range
exception PossibleOverload                      of displayEnv: DisplayEnv * string * exn * range
exception UnresolvedOverloading                 of displayEnv: DisplayEnv * exn list * string * range
exception NonRigidTypar                         of displayEnv: DisplayEnv * string option * range * TType * TType * range

/// A function that denotes captured tcVal, Used in constraint solver and elsewhere to get appropriate expressions for a ValRef.
type TcValF = (ValRef -> ValUseFlag -> TType list -> range -> Expr * TType)

[<Sealed>]
type ConstraintSolverState =
    static member New: TcGlobals * Import.ImportMap * InfoReader * TcValF -> ConstraintSolverState

type ConstraintSolverEnv 

val BakedInTraitConstraintNames : Set<string>

val MakeConstraintSolverEnv : ContextInfo -> ConstraintSolverState -> range -> DisplayEnv -> ConstraintSolverEnv

[<Sealed; NoEquality; NoComparison>]
type Trace 

type OptionalTrace =
| NoTrace
| WithTrace of Trace

val SimplifyMeasuresInTypeScheme             : TcGlobals -> bool -> Typars -> TType -> TyparConstraint list -> Typars
val SolveTyparEqualsType                     : ConstraintSolverEnv -> int -> range -> OptionalTrace -> TType -> TType -> OperationResult<unit>
val SolveTypeEqualsTypeKeepAbbrevs           : ConstraintSolverEnv -> int -> range -> OptionalTrace -> TType -> TType -> OperationResult<unit>
val CanonicalizeRelevantMemberConstraints    : ConstraintSolverEnv -> int -> OptionalTrace -> Typars -> OperationResult<unit>
val ResolveOverloading                       : ConstraintSolverEnv -> OptionalTrace -> string -> ndeep: int -> TraitConstraintInfo option -> int * int -> AccessorDomain -> CalledMeth<Expr> list ->  bool -> TType option -> CalledMeth<Expr> option * OperationResult<unit>
val UnifyUniqueOverloading                   : ConstraintSolverEnv -> int * int -> string -> AccessorDomain -> CalledMeth<SynExpr> list -> TType -> OperationResult<bool> 
val EliminateConstraintsForGeneralizedTypars : ConstraintSolverEnv -> OptionalTrace -> Typars -> unit 

val CheckDeclaredTypars                       : DisplayEnv -> ConstraintSolverState -> range -> Typars -> Typars -> unit 

val AddConstraint                             : ConstraintSolverEnv -> int -> Range.range -> OptionalTrace -> Typar -> TyparConstraint -> OperationResult<unit>
val AddCxTypeEqualsType                       : ContextInfo -> DisplayEnv -> ConstraintSolverState -> range -> TType -> TType -> unit
val AddCxTypeEqualsTypeUndoIfFailed           : DisplayEnv -> ConstraintSolverState -> range -> TType -> TType -> bool
val AddCxTypeEqualsTypeMatchingOnlyUndoIfFailed : DisplayEnv -> ConstraintSolverState -> range -> TType -> TType -> bool
val AddCxTypeMustSubsumeType                  : ContextInfo -> DisplayEnv -> ConstraintSolverState -> range -> OptionalTrace -> TType -> TType -> unit
val AddCxTypeMustSubsumeTypeUndoIfFailed      : DisplayEnv -> ConstraintSolverState -> range -> TType -> TType -> bool
val AddCxTypeMustSubsumeTypeMatchingOnlyUndoIfFailed : DisplayEnv -> ConstraintSolverState -> range -> TType -> TType -> bool
val AddCxMethodConstraint                     : DisplayEnv -> ConstraintSolverState -> range -> OptionalTrace -> TraitConstraintInfo -> unit
val AddCxTypeDefnNotSupportsNull               : DisplayEnv -> ConstraintSolverState -> range -> OptionalTrace -> TType -> unit
val AddCxTypeDefnSupportsNull               : DisplayEnv -> ConstraintSolverState -> range -> OptionalTrace -> TType -> unit
val AddCxTypeUseSupportsNull               : DisplayEnv -> ConstraintSolverState -> range -> OptionalTrace -> TType -> unit
val AddCxTypeMustSupportComparison            : DisplayEnv -> ConstraintSolverState -> range -> OptionalTrace -> TType -> unit
val AddCxTypeMustSupportEquality              : DisplayEnv -> ConstraintSolverState -> range -> OptionalTrace -> TType -> unit
val AddCxTypeMustSupportDefaultCtor           : DisplayEnv -> ConstraintSolverState -> range -> OptionalTrace -> TType -> unit
val AddCxTypeIsReferenceType                  : DisplayEnv -> ConstraintSolverState -> range -> OptionalTrace -> TType -> unit
val AddCxTypeIsValueType                      : DisplayEnv -> ConstraintSolverState -> range -> OptionalTrace -> TType -> unit
val AddCxTypeIsUnmanaged                      : DisplayEnv -> ConstraintSolverState -> range -> OptionalTrace -> TType -> unit
val AddCxTypeIsEnum                           : DisplayEnv -> ConstraintSolverState -> range -> OptionalTrace -> TType -> TType -> unit
val AddCxTypeIsDelegate                       : DisplayEnv -> ConstraintSolverState -> range -> OptionalTrace -> TType -> TType -> TType -> unit

val CodegenWitnessThatTypeSupportsTraitConstraint : TcValF -> TcGlobals -> ImportMap -> range -> TraitConstraintInfo -> Expr list -> OperationResult<Expr option>

val ChooseTyparSolutionAndSolve : ConstraintSolverState -> DisplayEnv -> Typar -> unit

val IsApplicableMethApprox : TcGlobals -> ImportMap -> range -> MethInfo -> TType -> bool<|MERGE_RESOLUTION|>--- conflicted
+++ resolved
@@ -77,23 +77,15 @@
 /// The type equation comes from a sequence expression.
 | SequenceExpression of TType
 
-<<<<<<< HEAD
-exception ConstraintSolverTupleDiffLengths              of DisplayEnv * TType list * TType list * range * range
-exception ConstraintSolverInfiniteTypes                 of ContextInfo * DisplayEnv * TType * TType * range * range
-exception ConstraintSolverTypesNotInEqualityRelation    of DisplayEnv * TType * TType * range * range * ContextInfo
-exception ConstraintSolverTypesNotInSubsumptionRelation of DisplayEnv * TType * TType * range * range
-exception ConstraintSolverMissingConstraint             of DisplayEnv * Typar * TyparConstraint * range * range
-exception ConstraintSolverNullnessWarningEquivWithTypes of DisplayEnv * TType * TType * NullnessInfo * NullnessInfo * range  * range 
-exception ConstraintSolverNullnessWarningWithTypes      of DisplayEnv * TType * TType * NullnessInfo * NullnessInfo * range  * range 
-exception ConstraintSolverNullnessWarningWithType       of DisplayEnv * TType * NullnessInfo * range  * range 
-exception ConstraintSolverNonNullnessWarningWithType    of DisplayEnv * TType * NullnessInfo * range  * range 
-=======
 exception ConstraintSolverTupleDiffLengths              of displayEnv: DisplayEnv * TType list * TType list * range * range
 exception ConstraintSolverInfiniteTypes                 of displayEnv: DisplayEnv * contextInfo: ContextInfo * TType * TType * range * range
 exception ConstraintSolverTypesNotInEqualityRelation    of displayEnv: DisplayEnv * TType * TType * range * range * ContextInfo
 exception ConstraintSolverTypesNotInSubsumptionRelation of displayEnv: DisplayEnv * TType * TType * range * range
 exception ConstraintSolverMissingConstraint             of displayEnv: DisplayEnv * Typar * TyparConstraint * range * range
->>>>>>> 8bada643
+exception ConstraintSolverNullnessWarningEquivWithTypes of DisplayEnv * TType * TType * NullnessInfo * NullnessInfo * range  * range 
+exception ConstraintSolverNullnessWarningWithTypes      of DisplayEnv * TType * TType * NullnessInfo * NullnessInfo * range  * range 
+exception ConstraintSolverNullnessWarningWithType       of DisplayEnv * TType * NullnessInfo * range  * range 
+exception ConstraintSolverNonNullnessWarningWithType    of DisplayEnv * TType * NullnessInfo * range  * range 
 exception ConstraintSolverError                         of string * range * range
 exception ConstraintSolverRelatedInformation            of string option * range * exn
 
