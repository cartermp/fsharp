// Copyright (c) Microsoft Corporation.  All Rights Reserved.  See License.txt in the project root for license information.
  
//-------------------------------------------------------------------------
// Defines the typed abstract syntax trees used throughout the F# compiler.
//------------------------------------------------------------------------- 

module internal FSharp.Compiler.Tast 

open System
open System.Collections.Generic 
open System.Diagnostics
open System.Reflection
open Internal.Utilities
open FSharp.Compiler.AbstractIL 
open FSharp.Compiler.AbstractIL.IL 
open FSharp.Compiler.AbstractIL.Internal 
open FSharp.Compiler.AbstractIL.Internal.Library
open FSharp.Compiler.AbstractIL.Extensions.ILX.Types

open FSharp.Compiler 
open FSharp.Compiler.Range
open FSharp.Compiler.Ast
open FSharp.Compiler.ErrorLogger
open FSharp.Compiler.Lib
open FSharp.Compiler.PrettyNaming
open FSharp.Compiler.QuotationPickler
open Microsoft.FSharp.Core.Printf
open FSharp.Compiler.Rational

#if !NO_EXTENSIONTYPING
open FSharp.Compiler.ExtensionTyping
open Microsoft.FSharp.Core.CompilerServices
#endif

/// Unique name generator for stamps attached to lambdas and object expressions
type Unique = int64

//++GLOBAL MUTABLE STATE (concurrency-safe)
let newUnique = let i = ref 0L in fun () -> System.Threading.Interlocked.Increment(i)

type Stamp = int64

/// Unique name generator for stamps attached to to val_specs, tycon_specs etc.
//++GLOBAL MUTABLE STATE (concurrency-safe)
let newStamp = let i = ref 0L in fun () -> System.Threading.Interlocked.Increment(i)

/// A global generator of compiler generated names
// ++GLOBAL MUTABLE STATE (concurrency safe  by locking inside NiceNameGenerator)
let globalNng = NiceNameGenerator()

/// A global generator of stable compiler generated names
// ++GLOBAL MUTABLE STATE (concurrency safe by locking inside StableNiceNameGenerator)
let globalStableNameGenerator = StableNiceNameGenerator ()

type StampMap<'T> = Map<Stamp, 'T>

//-------------------------------------------------------------------------
// Flags

[<RequireQualifiedAccess>]
type ValInline =

    /// Indicates the value must always be inlined and no .NET IL code is generated for the value/function
    | PseudoVal

    /// Indicates the value is inlined but the .NET IL code for the function still exists, e.g. to satisfy interfaces on objects, but that it is also always inlined 
    | Always

    /// Indicates the value may optionally be inlined by the optimizer
    | Optional

    /// Indicates the value must never be inlined by the optimizer
    | Never

    /// Returns true if the implementation of a value must always be inlined
    member x.MustInline = 
        match x with 
        | ValInline.PseudoVal | ValInline.Always -> true 
        | ValInline.Optional | ValInline.Never -> false

/// A flag associated with values that indicates whether the recursive scope of the value is currently being processed, and 
/// if the value has been generalized or not as yet.
type ValRecursiveScopeInfo =

    /// Set while the value is within its recursive scope. The flag indicates if the value has been eagerly generalized and accepts generic-recursive calls 
    | ValInRecScope of bool

    /// The normal value for this flag when the value is not within its recursive scope 
    | ValNotInRecScope

type ValMutability   = 
    | Immutable 
    | Mutable 

[<RequireQualifiedAccess>]
/// Indicates if a type parameter is needed at runtime and may not be eliminated
type TyparDynamicReq = 

    /// Indicates the type parameter is not needed at runtime and may be eliminated
    | No 

    /// Indicates the type parameter is needed at runtime and may not be eliminated
    | Yes

type ValBaseOrThisInfo = 

    /// Indicates a ref-cell holding 'this' or the implicit 'this' used throughout an 
    /// implicit constructor to access and set values
    | CtorThisVal 

    /// Indicates the value called 'base' available for calling base class members
    | BaseVal  

    /// Indicates a normal value
    | NormalVal  

    /// Indicates the 'this' value specified in a memberm e.g. 'x' in 'member x.M() = 1'
    | MemberThisVal 

[<Struct>]
/// Flags on values
type ValFlags(flags:int64) = 

    new (recValInfo, baseOrThis, isCompGen, inlineInfo, isMutable, isModuleOrMemberBinding, isExtensionMember, isIncrClassSpecialMember, isTyFunc, allowTypeInst, isGeneratedEventVal) =
        let flags = 
                     (match baseOrThis with
                                        | BaseVal ->                         0b0000000000000000000L
                                        | CtorThisVal ->                     0b0000000000000000010L
                                        | NormalVal ->                       0b0000000000000000100L
                                        | MemberThisVal ->                   0b0000000000000000110L) |||
                     (if isCompGen then                                      0b0000000000000001000L 
                      else                                                   0b00000000000000000000L) |||
                     (match inlineInfo with
                                        | ValInline.PseudoVal ->             0b0000000000000000000L
                                        | ValInline.Always ->                0b0000000000000010000L
                                        | ValInline.Optional ->              0b0000000000000100000L
                                        | ValInline.Never ->                 0b0000000000000110000L) |||
                     (match isMutable with
                                        | Immutable ->                       0b0000000000000000000L
                                        | Mutable   ->                       0b0000000000001000000L) |||

                     (match isModuleOrMemberBinding with
                                        | false     ->                       0b0000000000000000000L
                                        | true      ->                       0b0000000000010000000L) |||
                     (match isExtensionMember with
                                        | false     ->                       0b0000000000000000000L
                                        | true      ->                       0b0000000000100000000L) |||
                     (match isIncrClassSpecialMember with
                                        | false     ->                       0b0000000000000000000L
                                        | true      ->                       0b0000000001000000000L) |||
                     (match isTyFunc with
                                        | false     ->                       0b0000000000000000000L
                                        | true      ->                       0b0000000010000000000L) |||

                     (match recValInfo with
                                     | ValNotInRecScope     ->               0b0000000000000000000L
                                     | ValInRecScope true   ->               0b0000000100000000000L
                                     | ValInRecScope false  ->               0b0000001000000000000L) |||

                     (match allowTypeInst with
                                        | false     ->                       0b0000000000000000000L
                                        | true      ->                       0b0000100000000000000L) |||

                     (match isGeneratedEventVal with
                                        | false     ->                       0b0000000000000000000L
                                        | true      ->                       0b0100000000000000000L)                                        

        ValFlags(flags)

    member x.BaseOrThisInfo = 
                                  match (flags       &&&                     0b0000000000000000110L) with 
                                                             |               0b0000000000000000000L -> BaseVal
                                                             |               0b0000000000000000010L -> CtorThisVal
                                                             |               0b0000000000000000100L -> NormalVal
                                                             |               0b0000000000000000110L -> MemberThisVal
                                                             | _          -> failwith "unreachable"



    member x.IsCompilerGenerated =      (flags       &&&                     0b0000000000000001000L) <> 0x0L

    member x.SetIsCompilerGenerated(isCompGen) = 
            let flags =                 (flags       &&&                  ~~~0b0000000000000001000L) |||
                                        (match isCompGen with
                                          | false           ->               0b0000000000000000000L
                                          | true            ->               0b0000000000000001000L)
            ValFlags(flags)

    member x.InlineInfo = 
                                  match (flags       &&&                     0b0000000000000110000L) with 
                                                             |               0b0000000000000000000L -> ValInline.PseudoVal
                                                             |               0b0000000000000010000L -> ValInline.Always
                                                             |               0b0000000000000100000L -> ValInline.Optional
                                                             |               0b0000000000000110000L -> ValInline.Never
                                                             | _          -> failwith "unreachable"

    member x.MutabilityInfo = 
                                  match (flags       &&&                     0b0000000000001000000L) with 
                                                             |               0b0000000000000000000L -> Immutable
                                                             |               0b0000000000001000000L -> Mutable
                                                             | _          -> failwith "unreachable"


    member x.IsMemberOrModuleBinding = 
                                  match (flags       &&&                     0b0000000000010000000L) with 
                                                             |               0b0000000000000000000L -> false
                                                             |               0b0000000000010000000L -> true
                                                             | _          -> failwith "unreachable"


    member x.WithIsMemberOrModuleBinding = ValFlags(flags |||                0b0000000000010000000L)


    member x.IsExtensionMember        = (flags       &&&                     0b0000000000100000000L) <> 0L

    member x.IsIncrClassSpecialMember = (flags       &&&                     0b0000000001000000000L) <> 0L

    member x.IsTypeFunction           = (flags       &&&                     0b0000000010000000000L) <> 0L

    member x.RecursiveValInfo =   match (flags       &&&                     0b0000001100000000000L) with 
                                                             |               0b0000000000000000000L -> ValNotInRecScope
                                                             |               0b0000000100000000000L -> ValInRecScope(true)
                                                             |               0b0000001000000000000L -> ValInRecScope(false)
                                                             | _                   -> failwith "unreachable"

    member x.WithRecursiveValInfo(recValInfo) = 
            let flags = 
                     (flags       &&&                                     ~~~0b0000001100000000000L) |||
                     (match recValInfo with
                                     | ValNotInRecScope     ->               0b0000000000000000000L
                                     | ValInRecScope(true)  ->               0b0000000100000000000L
                                     | ValInRecScope(false) ->               0b0000001000000000000L) 
            ValFlags(flags)

    member x.MakesNoCriticalTailcalls         =                   (flags &&& 0b0000010000000000000L) <> 0L

    member x.WithMakesNoCriticalTailcalls =               ValFlags(flags ||| 0b0000010000000000000L)

    member x.PermitsExplicitTypeInstantiation =                   (flags &&& 0b0000100000000000000L) <> 0L

    member x.HasBeenReferenced                =                   (flags &&& 0b0001000000000000000L) <> 0L

    member x.WithHasBeenReferenced                     =  ValFlags(flags ||| 0b0001000000000000000L)

    member x.IsCompiledAsStaticPropertyWithoutField =             (flags &&& 0b0010000000000000000L) <> 0L

    member x.WithIsCompiledAsStaticPropertyWithoutField = ValFlags(flags ||| 0b0010000000000000000L)

    member x.IsGeneratedEventVal =                                (flags &&& 0b0100000000000000000L) <> 0L

    member x.IsFixed                                =             (flags &&& 0b1000000000000000000L) <> 0L

    member x.WithIsFixed                               =  ValFlags(flags ||| 0b1000000000000000000L)

    /// Get the flags as included in the F# binary metadata
    member x.PickledBits = 
        // Clear the RecursiveValInfo, only used during inference and irrelevant across assembly boundaries
        // Clear the IsCompiledAsStaticPropertyWithoutField, only used to determine whether to use a true field for a value, and to eliminate the optimization info for observable bindings
        // Clear the HasBeenReferenced, only used to report "unreferenced variable" warnings and to help collect 'it' values in FSI.EXE
        // Clear the IsGeneratedEventVal, since there's no use in propagating specialname information for generated add/remove event vals
                                                      (flags       &&&    ~~~0b0011001100000000000L) 

/// Represents the kind of a type parameter
[<RequireQualifiedAccess (* ; StructuredFormatDisplay("{DebugText}") *) >]
type TyparKind = 

    | Type 

    | Measure

    member x.AttrName =
      match x with
      | TyparKind.Type -> ValueNone
      | TyparKind.Measure -> ValueSome "Measure"

    //[<DebuggerBrowsable(DebuggerBrowsableState.Never)>]
    //member x.DebugText  =  x.ToString()

    override x.ToString() =
      match x with
      | TyparKind.Type -> "type"
      | TyparKind.Measure -> "measure"

[<RequireQualifiedAccess>]
/// Indicates if the type variable can be solved or given new constraints. The status of a type variable
/// evolves towards being either rigid or solved. 
type TyparRigidity = 

    /// Indicates the type parameter can't be solved
    | Rigid 

    /// Indicates the type parameter can't be solved, but the variable is not set to "rigid" until after inference is complete
    | WillBeRigid 

    /// Indicates we give a warning if the type parameter is ever solved
    | WarnIfNotRigid 

    /// Indicates the type parameter is an inference variable may be solved
    | Flexible

    /// Indicates the type parameter derives from an '_' anonymous type
    /// For units-of-measure, we give a warning if this gets solved to '1'
    | Anon

    member x.ErrorIfUnified = match x with TyparRigidity.Rigid -> true | _ -> false

    member x.WarnIfUnified = match x with TyparRigidity.WillBeRigid | TyparRigidity.WarnIfNotRigid -> true | _ -> false

    member x.WarnIfMissingConstraint = match x with TyparRigidity.WillBeRigid -> true | _ -> false


/// Encode typar flags into a bit field  
[<Struct>]
type TyparFlags(flags:int32) =

    new (kind:TyparKind, rigidity:TyparRigidity, isFromError:bool, isCompGen:bool, staticReq:TyparStaticReq, dynamicReq:TyparDynamicReq, equalityDependsOn: bool, comparisonDependsOn: bool) = 
        TyparFlags((if isFromError then                0b00000000000000010 else 0) |||
                   (if isCompGen   then                0b00000000000000100 else 0) |||
                   (match staticReq with
                     | NoStaticReq                  -> 0b00000000000000000
                     | HeadTypeStaticReq            -> 0b00000000000001000) |||
                   (match rigidity with
                     | TyparRigidity.Rigid          -> 0b00000000000000000
                     | TyparRigidity.WillBeRigid    -> 0b00000000000100000
                     | TyparRigidity.WarnIfNotRigid -> 0b00000000001000000
                     | TyparRigidity.Flexible       -> 0b00000000001100000
                     | TyparRigidity.Anon           -> 0b00000000010000000) |||
                   (match kind with
                     | TyparKind.Type               -> 0b00000000000000000
                     | TyparKind.Measure            -> 0b00000000100000000) |||   
                   (if comparisonDependsOn then 
                                                       0b00000001000000000 else 0) |||
                   (match dynamicReq with
                     | TyparDynamicReq.No           -> 0b00000000000000000
                     | TyparDynamicReq.Yes          -> 0b00000010000000000) |||
                   (if equalityDependsOn then 
                                                       0b00000100000000000 else 0))

    /// Indicates if the type inference variable was generated after an error when type checking expressions or patterns
    member x.IsFromError         = (flags &&& 0b00000000000000010) <> 0x0

    /// Indicates if the type variable is compiler generated, i.e. is an implicit type inference variable 
    member x.IsCompilerGenerated = (flags &&& 0b00000000000000100) <> 0x0

    /// Indicates if the type variable has a static "head type" requirement, i.e. ^a variables used in FSharp.Core and member constraints.
    member x.StaticReq           = 
                             match (flags &&& 0b00000000000001000) with 
                                            | 0b00000000000000000 -> NoStaticReq
                                            | 0b00000000000001000 -> HeadTypeStaticReq
                                            | _             -> failwith "unreachable"

    /// Indicates if the type variable can be solved or given new constraints. The status of a type variable
    /// generally always evolves towards being either rigid or solved. 
    member x.Rigidity = 
                             match (flags &&& 0b00000000011100000) with 
                                            | 0b00000000000000000 -> TyparRigidity.Rigid
                                            | 0b00000000000100000 -> TyparRigidity.WillBeRigid
                                            | 0b00000000001000000 -> TyparRigidity.WarnIfNotRigid
                                            | 0b00000000001100000 -> TyparRigidity.Flexible
                                            | 0b00000000010000000 -> TyparRigidity.Anon
                                            | _          -> failwith "unreachable"

    /// Indicates whether a type variable can be instantiated by types or units-of-measure.
    member x.Kind           = 
                             match (flags &&& 0b00001000100000000) with 
                                            | 0b00000000000000000 -> TyparKind.Type
                                            | 0b00000000100000000 -> TyparKind.Measure
                                            | _             -> failwith "unreachable"


    /// Indicates that whether or not a generic type definition satisfies the comparison constraint is dependent on whether this type variable satisfies the comparison constraint.
    member x.ComparisonConditionalOn =
                                   (flags &&& 0b00000001000000000) <> 0x0

    /// Indicates if a type parameter is needed at runtime and may not be eliminated
    member x.DynamicReq     = 
                             match (flags &&& 0b00000010000000000) with 
                                            | 0b00000000000000000 -> TyparDynamicReq.No
                                            | 0b00000010000000000 -> TyparDynamicReq.Yes
                                            | _             -> failwith "unreachable"

    /// Indicates that whether or not a generic type definition satisfies the equality constraint is dependent on whether this type variable satisfies the equality constraint.
    member x.EqualityConditionalOn = 
                                   (flags &&& 0b00000100000000000) <> 0x0

    /// Indicates that whether this type parameter is a compat-flex type parameter (i.e. where "expr :> tp" only emits an optional warning)
    member x.IsCompatFlex = 
                                   (flags &&& 0b00010000000000000) <> 0x0

    member x.WithCompatFlex(b) =  
                  if b then 
                      TyparFlags(flags |||    0b00010000000000000)
                  else
                      TyparFlags(flags &&& ~~~0b00010000000000000)

    /// Get the flags as included in the F# binary metadata. We pickle this as int64 to allow for future expansion
    member x.PickledBits =         flags       

/// Encode entity flags into a bit field. We leave lots of space to allow for future expansion.
[<Struct>]
type EntityFlags(flags:int64) =

    new (usesPrefixDisplay, isModuleOrNamespace, preEstablishedHasDefaultCtor, hasSelfReferentialCtor, isStructRecordOrUnionType) = 
        EntityFlags((if isModuleOrNamespace then                        0b000000000000001L else 0L) |||
                    (if usesPrefixDisplay   then                        0b000000000000010L else 0L) |||
                    (if preEstablishedHasDefaultCtor then               0b000000000000100L else 0L) |||
                    (if hasSelfReferentialCtor then                     0b000000000001000L else 0L) |||
                    (if isStructRecordOrUnionType then                  0b000000000100000L else 0L)) 

    /// Indicates the Entity is actually a module or namespace, not a type definition
    member x.IsModuleOrNamespace                 = (flags       &&&     0b000000000000001L) <> 0x0L

    /// Indicates the type prefers the "tycon<a, b>" syntax for display etc. 
    member x.IsPrefixDisplay                     = (flags       &&&     0b000000000000010L) <> 0x0L
    
    // This bit is not pickled, only used while establishing a type constructor. It is needed because the type constructor
    // is known to satisfy the default constructor constraint even before any of its members have been established.
    member x.PreEstablishedHasDefaultConstructor = (flags       &&&     0b000000000000100L) <> 0x0L

    // This bit represents an F# specific condition where a type has at least one constructor that may access
    // the 'this' pointer prior to successful initialization of the partial contents of the object. In this
    // case sub-classes must protect themselves against early access to their contents.
    member x.HasSelfReferentialConstructor       = (flags       &&&     0b000000000001000L) <> 0x0L

    /// This bit is reserved for us in the pickle format, see pickle.fs, it's being listed here to stop it ever being used for anything else
    static member ReservedBitForPickleFormatTyconReprFlag   =           0b000000000010000L

    /// This bit represents a F# record that is a value type, or a struct record.
    member x.IsStructRecordOrUnionType           = (flags       &&&     0b000000000100000L) <> 0x0L

    /// These two bits represents the on-demand analysis about whether the entity has the IsByRefLike attribute
    member x.TryIsByRefLike                      = (flags       &&&     0b000000011000000L) 
                                                                |> function 
                                                                      | 0b000000011000000L -> Some true
                                                                      | 0b000000010000000L -> Some false
                                                                      | _                  -> None

    /// Adjust the on-demand analysis about whether the entity has the IsByRefLike attribute
    member x.WithIsByRefLike(flag) = 
            let flags = 
                     (flags       &&&                                ~~~0b000000011000000L) |||
                     (match flag with
                      | true  ->                                        0b000000011000000L
                      | false ->                                        0b000000010000000L) 
            EntityFlags(flags)

    /// These two bits represents the on-demand analysis about whether the entity has the IsReadOnly attribute or is otherwise determined to be a readonly struct
    member x.TryIsReadOnly                       = (flags       &&&     0b000001100000000L) 
                                                                |> function 
                                                                      | 0b000001100000000L -> Some true
                                                                      | 0b000001000000000L -> Some false
                                                                      | _                  -> None

    /// Adjust the on-demand analysis about whether the entity has the IsReadOnly attribute or is otherwise determined to be a readonly struct
    member x.WithIsReadOnly(flag) = 
            let flags = 
                     (flags       &&&                                ~~~0b000001100000000L) |||
                     (match flag with
                      | true  ->                                        0b000001100000000L
                      | false ->                                        0b000001000000000L) 
            EntityFlags(flags)

    /// Get the flags as included in the F# binary metadata
    member x.PickledBits =                         (flags       &&&  ~~~0b000001111000100L)


#if DEBUG
assert (sizeof<ValFlags> = 8)
assert (sizeof<EntityFlags> = 8)
assert (sizeof<TyparFlags> = 4)
#endif

let unassignedTyparName = "?"

exception UndefinedName of int * (* error func that expects identifier name *)(string -> string) * Ident * ErrorLogger.Suggestions
exception InternalUndefinedItemRef of (string * string * string -> int * string) * string * string * string

let KeyTyconByDemangledNameAndArity nm (typars: _ list) x = 
    KeyValuePair(NameArityPair(DemangleGenericTypeName nm, typars.Length), x)

/// Generic types can be accessed either by 'List' or 'List`1'. This lists both keys. The second form should really be deprecated.
let KeyTyconByAccessNames nm x = 
    match TryDemangleGenericNameAndPos nm with
    | ValueSome pos ->
        let dnm = DemangleGenericTypeNameWithPos pos nm 
        [| KeyValuePair(nm, x); KeyValuePair(dnm, x) |]
    | _ ->
        [| KeyValuePair(nm, x) |]

type ModuleOrNamespaceKind = 

    /// Indicates that a module is compiled to a class with the "Module" suffix added. 
    | FSharpModuleWithSuffix 

    /// Indicates that a module is compiled to a class with the same name as the original module 
    | ModuleOrType 

    /// Indicates that a 'module' is really a namespace 
    | Namespace

let getNameOfScopeRef sref = 
    match sref with 
    | ILScopeRef.Local -> "<local>"
    | ILScopeRef.Module mref -> mref.Name
    | ILScopeRef.Assembly aref -> aref.Name

#if !NO_EXTENSIONTYPING
let ComputeDefinitionLocationOfProvidedItem (p : Tainted<#IProvidedCustomAttributeProvider>) =
    let attrs = p.PUntaintNoFailure(fun x -> x.GetDefinitionLocationAttribute(p.TypeProvider.PUntaintNoFailure(id)))
    match attrs with
    | None | Some (null, _, _) -> None
    | Some (filePath, line, column) -> 
        // Coordinates from type provider are 1-based for lines and columns
        // Coordinates internally in the F# compiler are 1-based for lines and 0-based for columns
        let pos = Range.mkPos line (max 0 (column - 1)) 
        Range.mkRange  filePath pos pos |> Some
    
#endif

/// A public path records where a construct lives within the global namespace
/// of a CCU.
type PublicPath      = 
    | PubPath of string[] 
    member x.EnclosingPath = 
        let (PubPath(pp)) = x 
        assert (pp.Length >= 1)
        pp.[0..pp.Length-2]


/// The information ILXGEN needs about the location of an item
type CompilationPath = 
    | CompPath of ILScopeRef * (string * ModuleOrNamespaceKind) list

    member x.ILScopeRef = (let (CompPath(scoref, _)) = x in scoref)

    member x.AccessPath = (let (CompPath(_, p)) = x in p)

    member x.MangledPath = List.map fst x.AccessPath

    member x.NestedPublicPath (id:Ident) = PubPath(Array.append (Array.ofList x.MangledPath) [| id.idText |])

    member x.ParentCompPath = 
        let a, _ = List.frontAndBack x.AccessPath
        CompPath(x.ILScopeRef, a)

    member x.NestedCompPath n modKind = CompPath(x.ILScopeRef, x.AccessPath@[(n, modKind)])

    member x.DemangledPath = 
        x.AccessPath |> List.map (fun (nm, k) -> CompilationPath.DemangleEntityName nm k)

    /// String 'Module' off an F# module name, if FSharpModuleWithSuffix is used
    static member DemangleEntityName nm k =  
        match k with 
        | FSharpModuleWithSuffix -> String.dropSuffix nm FSharpModuleSuffix
        | _ -> nm



[<NoEquality; NoComparison; StructuredFormatDisplay("{DebugText}")>]
type EntityOptionalData =
    {
      /// The name of the type, possibly with `n mangling 
      // MUTABILITY; used only when establishing tycons. 
      mutable entity_compiled_name: string option

      // MUTABILITY: the signature is adjusted when it is checked
      /// If this field is populated, this is the implementation range for an item in a signature, otherwise it is 
      /// the signature range for an item in an implementation
      mutable entity_other_range: (range * bool) option

      // MUTABILITY; used only when establishing tycons. 
      mutable entity_kind : TyparKind

      /// The declared documentation for the type or module 
      // MUTABILITY: only for unpickle linkage
      mutable entity_xmldoc : XmlDoc
      
      /// The XML document signature for this entity
      mutable entity_xmldocsig : string

      /// If non-None, indicates the type is an abbreviation for another type. 
      //
      // MUTABILITY; used only during creation and remapping of tycons 
      mutable entity_tycon_abbrev: TType option             

      /// The declared accessibility of the representation, not taking signatures into account 
      mutable entity_tycon_repr_accessibility: Accessibility

      /// Indicates how visible is the entity is.
      // MUTABILITY: only for unpickle linkage
      mutable entity_accessiblity: Accessibility   

      /// Field used when the 'tycon' is really an exception definition
      // 
      // MUTABILITY; used only during creation and remapping of tycons 
      mutable entity_exn_info: ExceptionInfo     
    }

    [<DebuggerBrowsable(DebuggerBrowsableState.Never)>]
    member x.DebugText  =  x.ToString()

    override x.ToString() = "EntityOptionalData(...)"

and /// Represents a type definition, exception definition, module definition or namespace definition.
    [<NoEquality; NoComparison; RequireQualifiedAccess; StructuredFormatDisplay("{DebugText}")>] 
    Entity = 
    { /// The declared type parameters of the type  
      // MUTABILITY; used only during creation and remapping  of tycons 
      mutable entity_typars: LazyWithContext<Typars, range>        
      
      mutable entity_flags : EntityFlags
      
      /// The unique stamp of the "tycon blob". Note the same tycon in signature and implementation get different stamps 
      // MUTABILITY: only for unpickle linkage
      mutable entity_stamp: Stamp

      /// The name of the type, possibly with `n mangling 
      // MUTABILITY: only for unpickle linkage
      mutable entity_logical_name: string

      /// The declaration location for the type constructor 
      mutable entity_range: range
      
      /// The declared attributes for the type 
      // MUTABILITY; used during creation and remapping of tycons 
      // MUTABILITY; used when propagating signature attributes into the implementation.
      mutable entity_attribs: Attribs     
                
      /// The declared representation of the type, i.e. record, union, class etc. 
      //
      // MUTABILITY; used only during creation and remapping of tycons 
      mutable entity_tycon_repr: TyconRepresentation 
      
      /// The methods and properties of the type 
      //
      // MUTABILITY; used only during creation and remapping of tycons 
      mutable entity_tycon_tcaug: TyconAugmentation      
      
      /// This field is used when the 'tycon' is really a module definition. It holds statically nested type definitions and nested modules 
      //
      // MUTABILITY: only used during creation and remapping  of tycons and 
      // when compiling fslib to fixup compiler forward references to internal items 
      mutable entity_modul_contents: MaybeLazy<ModuleOrNamespaceType>     

      /// The stable path to the type, e.g. Microsoft.FSharp.Core.FSharpFunc`2 
      // REVIEW: it looks like entity_cpath subsumes this 
      // MUTABILITY: only for unpickle linkage
      mutable entity_pubpath : PublicPath option 
 
      /// The stable path to the type, e.g. Microsoft.FSharp.Core.FSharpFunc`2 
      // MUTABILITY: only for unpickle linkage
      mutable entity_cpath : CompilationPath option 

      /// Used during codegen to hold the ILX representation indicating how to access the type 
      // MUTABILITY: only for unpickle linkage and caching
      mutable entity_il_repr_cache : CompiledTypeRepr cache

      mutable entity_opt_data : EntityOptionalData option
    }

    static member NewEmptyEntityOptData() = 
        { entity_compiled_name = None 
          entity_other_range = None
          entity_kind = TyparKind.Type
          entity_xmldoc = XmlDoc.Empty 
          entity_xmldocsig = ""
          entity_tycon_abbrev = None
          entity_tycon_repr_accessibility = TAccess []
          entity_accessiblity = TAccess []
          entity_exn_info = TExnNone }

    /// The name of the namespace, module or type, possibly with mangling, e.g. List`1, List or FailureException 
    member x.LogicalName = x.entity_logical_name

    /// The compiled name of the namespace, module or type, e.g. FSharpList`1, ListModule or FailureException 
    member x.CompiledName = 
        match x.entity_opt_data with 
        | Some { entity_compiled_name = Some s } -> s
        | _ -> x.LogicalName 

    member x.EntityCompiledName =
        match x.entity_opt_data with 
        | Some optData -> optData.entity_compiled_name
        | _ -> None 

    member x.SetCompiledName(name) =
        match x.entity_opt_data with
        | Some optData -> optData.entity_compiled_name <- name
        | _ -> x.entity_opt_data <- Some { Entity.NewEmptyEntityOptData() with entity_compiled_name = name }

    /// The display name of the namespace, module or type, e.g. List instead of List`1, and no static parameters
    member x.DisplayName = x.GetDisplayName(false, false)

    /// The display name of the namespace, module or type with <_, _, _> added for generic types, plus static parameters if any
    member x.DisplayNameWithStaticParametersAndUnderscoreTypars = x.GetDisplayName(true, true)

    /// The display name of the namespace, module or type, e.g. List instead of List`1, including static parameters if any
    member x.DisplayNameWithStaticParameters = x.GetDisplayName(true, false)

#if !NO_EXTENSIONTYPING
    member x.IsStaticInstantiationTycon = 
        x.IsProvidedErasedTycon &&
            let _nm, args = PrettyNaming.demangleProvidedTypeName x.LogicalName
            args.Length > 0 
#endif

    member x.GetDisplayName(withStaticParameters, withUnderscoreTypars) = 
        let nm = x.LogicalName
        let getName () =
            match x.TyparsNoRange with 
            | [] -> nm
            | tps -> 
                let nm = DemangleGenericTypeName nm
                if withUnderscoreTypars && not (List.isEmpty tps) then 
                    nm + "<" + String.concat "," (Array.create tps.Length "_") + ">"
                else
                    nm

#if !NO_EXTENSIONTYPING
        if x.IsProvidedErasedTycon then 
            let nm, args = PrettyNaming.demangleProvidedTypeName nm
            if withStaticParameters && args.Length > 0 then 
                nm + "<" + String.concat "," (Array.map snd args) + ">"
            else
                nm
        else
            getName ()
#else
        ignore withStaticParameters
        getName ()
#endif


    /// The code location where the module, namespace or type is defined.
    member x.Range = 
#if !NO_EXTENSIONTYPING    
        match x.TypeReprInfo with
        | TProvidedTypeExtensionPoint info ->
            match ComputeDefinitionLocationOfProvidedItem info.ProvidedType with
            |   Some range -> range
            |   None -> x.entity_range
        | _ -> 
#endif
        x.entity_range

    /// The range in the implementation, adjusted for an item in a signature
    member x.DefinitionRange = 
        match x.entity_opt_data with 
        | Some { entity_other_range = Some (r, true) } -> r
        | _ -> x.Range

    member x.SigRange = 
        match x.entity_opt_data with 
        | Some { entity_other_range = Some (r, false) } -> r
        | _ -> x.Range

    member x.SetOtherRange m                              = 
        match x.entity_opt_data with 
        | Some optData -> optData.entity_other_range <- Some m
        | _ -> x.entity_opt_data <- Some { Entity.NewEmptyEntityOptData() with entity_other_range = Some m }

    /// A unique stamp for this module, namespace or type definition within the context of this compilation. 
    /// Note that because of signatures, there are situations where in a single compilation the "same" 
    /// module, namespace or type may have two distinct Entity objects that have distinct stamps.
    member x.Stamp = x.entity_stamp

    /// The F#-defined custom attributes of the entity, if any. If the entity is backed by Abstract IL or provided metadata
    /// then this does not include any attributes from those sources.
    member x.Attribs = x.entity_attribs

    /// The XML documentation of the entity, if any. If the entity is backed by provided metadata
    /// then this _does_ include this documentation. If the entity is backed by Abstract IL metadata
    /// or comes from another F# assembly then it does not (because the documentation will get read from 
    /// an XML file).
    member x.XmlDoc = 
#if !NO_EXTENSIONTYPING
        match x.TypeReprInfo with
        | TProvidedTypeExtensionPoint info -> XmlDoc (info.ProvidedType.PUntaintNoFailure(fun st -> (st :> IProvidedCustomAttributeProvider).GetXmlDocAttributes(info.ProvidedType.TypeProvider.PUntaintNoFailure(id))))
        | _ -> 
#endif
        match x.entity_opt_data with
        | Some optData -> optData.entity_xmldoc
        | _ -> XmlDoc.Empty

    /// The XML documentation sig-string of the entity, if any, to use to lookup an .xml doc file. This also acts
    /// as a cache for this sig-string computation.
    member x.XmlDocSig 
        with get() = 
            match x.entity_opt_data with
            | Some optData -> optData.entity_xmldocsig
            | _ -> ""
        and set v =
            match x.entity_opt_data with
            | Some optData -> optData.entity_xmldocsig <- v
            | _ -> x.entity_opt_data <- Some { Entity.NewEmptyEntityOptData() with entity_xmldocsig = v }

    /// The logical contents of the entity when it is a module or namespace fragment.
    member x.ModuleOrNamespaceType = x.entity_modul_contents.Force()

    /// The logical contents of the entity when it is a type definition.
    member x.TypeContents = x.entity_tycon_tcaug

    /// The kind of the type definition - is it a measure definition or a type definition?
    member x.TypeOrMeasureKind =
        match x.entity_opt_data with
        | Some optData -> optData.entity_kind
        | _ -> TyparKind.Type

    member x.SetTypeOrMeasureKind kind =
        match x.entity_opt_data with
        | Some optData -> optData.entity_kind <- kind
        | _ -> x.entity_opt_data <- Some { Entity.NewEmptyEntityOptData() with entity_kind = kind }

    /// The identifier at the point of declaration of the type definition.
    member x.Id = ident(x.LogicalName, x.Range)

    /// The information about the r.h.s. of a type definition, if any. For example, the r.h.s. of a union or record type.
    member x.TypeReprInfo = x.entity_tycon_repr

    /// The information about the r.h.s. of an F# exception definition, if any. 
    member x.ExceptionInfo =
        match x.entity_opt_data with
        | Some optData -> optData.entity_exn_info
        | _ -> TExnNone

    member x.SetExceptionInfo exn_info =
        match x.entity_opt_data with
        | Some optData -> optData.entity_exn_info <- exn_info
        | _ -> x.entity_opt_data <- Some { Entity.NewEmptyEntityOptData() with entity_exn_info = exn_info }

    /// Indicates if the entity represents an F# exception declaration.
    member x.IsExceptionDecl = match x.ExceptionInfo with TExnNone -> false | _ -> true

    /// Demangle the module name, if FSharpModuleWithSuffix is used
    member x.DemangledModuleOrNamespaceName =  
          CompilationPath.DemangleEntityName x.LogicalName x.ModuleOrNamespaceType.ModuleOrNamespaceKind
    
    /// Get the type parameters for an entity that is a type declaration, otherwise return the empty list.
    /// 
    /// Lazy because it may read metadata, must provide a context "range" in case error occurs reading metadata.
    member x.Typars m = x.entity_typars.Force m

    /// Get the type parameters for an entity that is a type declaration, otherwise return the empty list.
    member x.TyparsNoRange = x.Typars x.Range

    /// Get the type abbreviated by this type definition, if it is an F# type abbreviation definition
    member x.TypeAbbrev = 
        match x.entity_opt_data with
        | Some optData -> optData.entity_tycon_abbrev
        | _ -> None

    member x.SetTypeAbbrev tycon_abbrev = 
        match x.entity_opt_data with
        | Some optData -> optData.entity_tycon_abbrev <- tycon_abbrev
        | _ -> x.entity_opt_data <- Some { Entity.NewEmptyEntityOptData() with entity_tycon_abbrev = tycon_abbrev }

    /// Indicates if this entity is an F# type abbreviation definition
    member x.IsTypeAbbrev = x.TypeAbbrev.IsSome

    /// Get the value representing the accessibility of the r.h.s. of an F# type definition.
    member x.TypeReprAccessibility =
        match x.entity_opt_data with
        | Some optData -> optData.entity_tycon_repr_accessibility
        | _ -> TAccess []

    /// Get the cache of the compiled ILTypeRef representation of this module or type.
    member x.CompiledReprCache = x.entity_il_repr_cache

    /// Get a blob of data indicating how this type is nested in other namespaces, modules or types.
    member x.PublicPath = x.entity_pubpath

    /// Get the value representing the accessibility of an F# type definition or module.
    member x.Accessibility =
        match x.entity_opt_data with
        | Some optData -> optData.entity_accessiblity
        | _ -> TAccess []

    /// Indicates the type prefers the "tycon<a, b>" syntax for display etc. 
    member x.IsPrefixDisplay = x.entity_flags.IsPrefixDisplay

    /// Indicates the Entity is actually a module or namespace, not a type definition
    member x.IsModuleOrNamespace = x.entity_flags.IsModuleOrNamespace

    /// Indicates if the entity is a namespace
    member x.IsNamespace = x.IsModuleOrNamespace && (match x.ModuleOrNamespaceType.ModuleOrNamespaceKind with Namespace -> true | _ -> false)

    /// Indicates if the entity is an F# module definition
    member x.IsModule = x.IsModuleOrNamespace && (match x.ModuleOrNamespaceType.ModuleOrNamespaceKind with Namespace -> false | _ -> true)
#if !NO_EXTENSIONTYPING

    /// Indicates if the entity is a provided type or namespace definition
    member x.IsProvided = 
        match x.TypeReprInfo with 
        | TProvidedTypeExtensionPoint _ -> true
        | TProvidedNamespaceExtensionPoint _ -> true
        | _ -> false

    /// Indicates if the entity is a provided namespace fragment
    member x.IsProvidedNamespace = 
        match x.TypeReprInfo with 
        | TProvidedNamespaceExtensionPoint _ -> true
        | _ -> false

    /// Indicates if the entity is an erased provided type definition
    member x.IsProvidedErasedTycon = 
        match x.TypeReprInfo with 
        | TProvidedTypeExtensionPoint info -> info.IsErased
        | _ -> false

    /// Indicates if the entity is a generated provided type definition, i.e. not erased.
    member x.IsProvidedGeneratedTycon = 
        match x.TypeReprInfo with 
        | TProvidedTypeExtensionPoint info -> info.IsGenerated
        | _ -> false
#endif

    /// Indicates if the entity is erased, either a measure definition, or an erased provided type definition
    member x.IsErased = 
        x.IsMeasureableReprTycon 
#if !NO_EXTENSIONTYPING
        || x.IsProvidedErasedTycon
#endif

    /// Get a blob of data indicating how this type is nested inside other namespaces, modules and types.
    member x.CompilationPathOpt = x.entity_cpath 

    /// Get a blob of data indicating how this type is nested inside other namespaces, modules and types.
    member x.CompilationPath = 
        match x.CompilationPathOpt with 
        | Some cpath -> cpath 
        | None -> error(Error(FSComp.SR.tastTypeOrModuleNotConcrete(x.LogicalName), x.Range))
    
    /// Get a table of fields for all the F#-defined record, struct and class fields in this type definition, including
    /// static fields, 'val' declarations and hidden fields from the compilation of implicit class constructions.
    member x.AllFieldTable = 
        match x.TypeReprInfo with 
        | TRecdRepr x | TFSharpObjectRepr {fsobjmodel_rfields=x} -> x
        |  _ -> 
        match x.ExceptionInfo with 
        | TExnFresh x -> x
        | _ -> 
        { FieldsByIndex = [| |] 
          FieldsByName = NameMap.empty }

    /// Get an array of fields for all the F#-defined record, struct and class fields in this type definition, including
    /// static fields, 'val' declarations and hidden fields from the compilation of implicit class constructions.
    member x.AllFieldsArray = x.AllFieldTable.FieldsByIndex

    /// Get a list of fields for all the F#-defined record, struct and class fields in this type definition, including
    /// static fields, 'val' declarations and hidden fields from the compilation of implicit class constructions.
    member x.AllFieldsAsList = x.AllFieldsArray |> Array.toList

    /// Get a list of all instance fields for F#-defined record, struct and class fields in this type definition.
    /// including hidden fields from the compilation of implicit class constructions.
    // NOTE: This method doesn't perform particularly well, and is over-used, but doesn't seem to appear on performance traces
    member x.AllInstanceFieldsAsList = x.AllFieldsAsList |> List.filter (fun f -> not f.IsStatic)

    /// Get a list of all fields for F#-defined record, struct and class fields in this type definition,
    /// including static fields, but excluding compiler-generate fields.
    member x.TrueFieldsAsList = x.AllFieldsAsList |> List.filter (fun f -> not f.IsCompilerGenerated)

    /// Get a list of all instance fields for F#-defined record, struct and class fields in this type definition,
    /// excluding compiler-generate fields.
    member x.TrueInstanceFieldsAsList = x.AllFieldsAsList |> List.filter (fun f -> not f.IsStatic && not f.IsCompilerGenerated)

    /// Get a field by index in definition order
    member x.GetFieldByIndex n = x.AllFieldTable.FieldByIndex n

    /// Get a field by name.
    member x.GetFieldByName n = x.AllFieldTable.FieldByName n

    /// Indicate if this is a type whose r.h.s. is known to be a union type definition.
    member x.IsUnionTycon = match x.TypeReprInfo with | TUnionRepr _ -> true |  _ -> false

    /// Get the union cases and other union-type information for a type, if any
    member x.UnionTypeInfo = 
        match x.TypeReprInfo with 
        | TUnionRepr x -> ValueSome x 
        |  _ -> ValueNone

    /// Get the union cases for a type, if any
    member x.UnionCasesArray = 
        match x.UnionTypeInfo with 
        | ValueSome x -> x.CasesTable.CasesByIndex 
        | ValueNone -> [| |] 

    /// Get the union cases for a type, if any, as a list
    member x.UnionCasesAsList = x.UnionCasesArray |> Array.toList

    /// Get a union case of a type by name
    member x.GetUnionCaseByName n =
        match x.UnionTypeInfo with 
        | ValueSome x  -> NameMap.tryFind n x.CasesTable.CasesByName
        | ValueNone -> None

    
    /// Create a new entity with empty, unlinked data. Only used during unpickling of F# metadata.
    static member NewUnlinked() : Entity = 
        { entity_typars = Unchecked.defaultof<_>
          entity_flags = Unchecked.defaultof<_>
          entity_stamp = Unchecked.defaultof<_>
          entity_logical_name = Unchecked.defaultof<_> 
          entity_range = Unchecked.defaultof<_> 
          entity_attribs = Unchecked.defaultof<_>
          entity_tycon_repr= Unchecked.defaultof<_>
          entity_tycon_tcaug= Unchecked.defaultof<_>
          entity_modul_contents= Unchecked.defaultof<_>
          entity_pubpath = Unchecked.defaultof<_>
          entity_cpath = Unchecked.defaultof<_>
          entity_il_repr_cache = Unchecked.defaultof<_>
          entity_opt_data = Unchecked.defaultof<_>}

    /// Create a new entity with the given backing data. Only used during unpickling of F# metadata.
    static member New _reason (data: Entity) : Entity  = data

    /// Link an entity based on empty, unlinked data to the given data. Only used during unpickling of F# metadata.
    member x.Link (tg: EntityData) = 
        x.entity_typars                    <- tg.entity_typars 
        x.entity_flags                     <- tg.entity_flags 
        x.entity_stamp                     <- tg.entity_stamp 
        x.entity_logical_name              <- tg.entity_logical_name  
        x.entity_range                     <- tg.entity_range  
        x.entity_attribs                   <- tg.entity_attribs 
        x.entity_tycon_repr                <- tg.entity_tycon_repr
        x.entity_tycon_tcaug               <- tg.entity_tycon_tcaug
        x.entity_modul_contents            <- tg.entity_modul_contents
        x.entity_pubpath                   <- tg.entity_pubpath 
        x.entity_cpath                     <- tg.entity_cpath 
        x.entity_il_repr_cache             <- tg.entity_il_repr_cache 
        match tg.entity_opt_data with
        | Some tg ->
            x.entity_opt_data <- 
                Some { entity_compiled_name = tg.entity_compiled_name
                       entity_other_range = tg.entity_other_range
                       entity_kind = tg.entity_kind
                       entity_xmldoc = tg.entity_xmldoc
                       entity_xmldocsig = tg.entity_xmldocsig
                       entity_tycon_abbrev = tg.entity_tycon_abbrev
                       entity_tycon_repr_accessibility = tg.entity_tycon_repr_accessibility
                       entity_accessiblity = tg.entity_accessiblity
                       entity_exn_info = tg.entity_exn_info }
        | None -> ()


    /// Indicates if the entity is linked to backing data. Only used during unpickling of F# metadata.
    member x.IsLinked = match box x.entity_attribs with null -> false | _ -> true 

    /// Get the blob of information associated with an F# object-model type definition, i.e. class, interface, struct etc.
    member x.FSharpObjectModelTypeInfo = 
         match x.TypeReprInfo with 
         | TFSharpObjectRepr x -> x 
         |  _ -> failwith "not an F# object model type definition"

    /// Indicate if this is a type definition backed by Abstract IL metadata.
    member x.IsILTycon = match x.TypeReprInfo with | TILObjectRepr _ -> true |  _ -> false

    /// Get the Abstract IL scope, nesting and metadata for this 
    /// type definition, assuming it is backed by Abstract IL metadata.
    member x.ILTyconInfo = match x.TypeReprInfo with | TILObjectRepr data -> data |  _ -> failwith "not a .NET type definition"

    /// Get the Abstract IL metadata for this type definition, assuming it is backed by Abstract IL metadata.
    member x.ILTyconRawMetadata = let (TILObjectReprData(_, _, td)) = x.ILTyconInfo in td

    /// Indicates if this is an F# type definition whose r.h.s. is known to be a record type definition.
    member x.IsRecordTycon = match x.TypeReprInfo with | TRecdRepr _ -> true |  _ -> false

    /// Indicates if this is an F# type definition whose r.h.s. is known to be a record type definition that is a value type.
    member x.IsStructRecordOrUnionTycon = match x.TypeReprInfo with TRecdRepr _ | TUnionRepr _ -> x.entity_flags.IsStructRecordOrUnionType | _ -> false

    /// The on-demand analysis about whether the entity has the IsByRefLike attribute
    member x.TryIsByRefLike                                   = x.entity_flags.TryIsByRefLike

    /// Set the on-demand analysis about whether the entity has the IsByRefLike attribute
    member x.SetIsByRefLike b                                 = x.entity_flags <- x.entity_flags.WithIsByRefLike b 

    /// These two bits represents the on-demand analysis about whether the entity has the IsReadOnly attribute or is otherwise determined to be a readonly struct
    member x.TryIsReadOnly                                    = x.entity_flags.TryIsReadOnly

    /// Set the on-demand analysis about whether the entity has the IsReadOnly attribute or is otherwise determined to be a readonly struct
    member x.SetIsReadOnly b                                  = x.entity_flags <- x.entity_flags.WithIsReadOnly b 

    /// Indicates if this is an F# type definition whose r.h.s. is known to be some kind of F# object model definition
    member x.IsFSharpObjectModelTycon = match x.TypeReprInfo with | TFSharpObjectRepr _ -> true |  _ -> false

    /// Indicates if this is an F# type definition which is one of the special types in FSharp.Core.dll which uses 
    /// an assembly-code representation for the type, e.g. the primitive array type constructor.
    member x.IsAsmReprTycon = match x.TypeReprInfo with | TAsmRepr _ -> true |  _ -> false

    /// Indicates if this is an F# type definition which is one of the special types in FSharp.Core.dll like 'float<_>' which
    /// defines a measure type with a relation to an existing non-measure type as a representation.
    member x.IsMeasureableReprTycon = match x.TypeReprInfo with | TMeasureableRepr _ -> true |  _ -> false

    /// Indicates if this is an F# type definition whose r.h.s. definition is unknown (i.e. a traditional ML 'abstract' type in a signature,
    /// which in F# is called a 'unknown representation' type).
    member x.IsHiddenReprTycon = match x.TypeAbbrev, x.TypeReprInfo with | None, TNoRepr -> true |  _ -> false

    /// Indicates if this is an F#-defined interface type definition 
    member x.IsFSharpInterfaceTycon = x.IsFSharpObjectModelTycon && match x.FSharpObjectModelTypeInfo.fsobjmodel_kind with TTyconInterface -> true | _ -> false

    /// Indicates if this is an F#-defined delegate type definition 
    member x.IsFSharpDelegateTycon  = x.IsFSharpObjectModelTycon && match x.FSharpObjectModelTypeInfo.fsobjmodel_kind with TTyconDelegate _ -> true | _ -> false

    /// Indicates if this is an F#-defined enum type definition 
    member x.IsFSharpEnumTycon      = x.IsFSharpObjectModelTycon && match x.FSharpObjectModelTypeInfo.fsobjmodel_kind with TTyconEnum -> true | _ -> false

    /// Indicates if this is an F#-defined class type definition 
    member x.IsFSharpClassTycon     = x.IsFSharpObjectModelTycon && match x.FSharpObjectModelTypeInfo.fsobjmodel_kind with TTyconClass -> true | _ -> false

    /// Indicates if this is a .NET-defined enum type definition 
    member x.IsILEnumTycon          = x.IsILTycon && x.ILTyconRawMetadata.IsEnum

    /// Indicates if this is an enum type definition 
    member x.IsEnumTycon            = 
#if !NO_EXTENSIONTYPING
        match x.TypeReprInfo with 
        | TProvidedTypeExtensionPoint info -> info.IsEnum 
        | TProvidedNamespaceExtensionPoint _ -> false
        | _ ->
#endif
        x.IsILEnumTycon || x.IsFSharpEnumTycon


    /// Indicates if this is an F#-defined struct or enum type definition , i.e. a value type definition
    member x.IsFSharpStructOrEnumTycon =
        match x.TypeReprInfo with
        | TRecdRepr _ -> x.IsStructRecordOrUnionTycon
        | TUnionRepr _ -> x.IsStructRecordOrUnionTycon
        | TFSharpObjectRepr info ->
            match info.fsobjmodel_kind with
            | TTyconClass | TTyconInterface   | TTyconDelegate _ -> false
            | TTyconStruct | TTyconEnum -> true
        | _ -> false

    /// Indicates if this is a .NET-defined struct or enum type definition , i.e. a value type definition
    member x.IsILStructOrEnumTycon =
        x.IsILTycon && 
        x.ILTyconRawMetadata.IsStructOrEnum

    /// Indicates if this is a struct or enum type definition , i.e. a value type definition
    member x.IsStructOrEnumTycon = 
#if !NO_EXTENSIONTYPING
        match x.TypeReprInfo with 
        | TProvidedTypeExtensionPoint info -> info.IsStructOrEnum 
        | TProvidedNamespaceExtensionPoint _ -> false
        | _ ->
#endif
        x.IsILStructOrEnumTycon || x.IsFSharpStructOrEnumTycon

    /// Gets the immediate interface definitions of an F# type definition. Further interfaces may be supported through class and interface inheritance.
    member x.ImmediateInterfacesOfFSharpTycon =
        x.TypeContents.tcaug_interfaces

    /// Gets the immediate interface types of an F# type definition. Further interfaces may be supported through class and interface inheritance.
    member x.ImmediateInterfaceTypesOfFSharpTycon =
        x.ImmediateInterfacesOfFSharpTycon |> List.map (fun (x, _, _) -> x)

    /// Gets the immediate members of an F# type definition, excluding compiler-generated ones.
    /// Note: result is alphabetically sorted, then for each name the results are in declaration order
    member x.MembersOfFSharpTyconSorted =
        x.TypeContents.tcaug_adhoc 
        |> NameMultiMap.rangeReversingEachBucket 
        |> List.filter (fun v -> not v.IsCompilerGenerated)

    /// Gets all immediate members of an F# type definition keyed by name, including compiler-generated ones.
    /// Note: result is a indexed table, and for each name the results are in reverse declaration order
    member x.MembersOfFSharpTyconByName =
        x.TypeContents.tcaug_adhoc 

    /// Gets any implicit hash/equals (with comparer argument) methods added to an F# record, union or struct type definition.
    member x.GeneratedHashAndEqualsWithComparerValues = x.TypeContents.tcaug_hash_and_equals_withc 

    /// Gets any implicit CompareTo (with comparer argument) methods added to an F# record, union or struct type definition.
    member x.GeneratedCompareToWithComparerValues = x.TypeContents.tcaug_compare_withc

    /// Gets any implicit CompareTo methods added to an F# record, union or struct type definition.
    member x.GeneratedCompareToValues = x.TypeContents.tcaug_compare

    /// Gets any implicit hash/equals methods added to an F# record, union or struct type definition.
    member x.GeneratedHashAndEqualsValues = x.TypeContents.tcaug_equals

    /// Gets all implicit hash/equals/compare methods added to an F# record, union or struct type definition.
    member x.AllGeneratedValues = 
        [ match x.GeneratedCompareToValues with 
          | None -> ()
          | Some (v1, v2) -> yield v1; yield v2
          match x.GeneratedCompareToWithComparerValues with
          | None -> ()
          | Some v -> yield v
          match x.GeneratedHashAndEqualsValues with
          | None -> ()
          | Some (v1, v2) -> yield v1; yield v2
          match x.GeneratedHashAndEqualsWithComparerValues with
          | None -> ()
          | Some (v1, v2, v3) -> yield v1; yield v2; yield v3 ]
    

    /// Gets the data indicating the compiled representation of a type or module in terms of Abstract IL data structures.
    member x.CompiledRepresentation =
#if !NO_EXTENSIONTYPING
        match x.TypeReprInfo with 
        // We should never be computing this property for erased types
        | TProvidedTypeExtensionPoint info when info.IsErased -> 
            failwith "No compiled representation for provided erased type"
        
        // Generated types that are not relocated just point straight to the generated backing assembly, computed from "st".
        // These are used when running F# Interactive, which does not use static linking of provider-generated assemblies,
        // and also for types with relocation suppressed.
        | TProvidedTypeExtensionPoint info when info.IsGenerated && info.IsSuppressRelocate -> 
            let st = info.ProvidedType
            let tref = ExtensionTyping.GetILTypeRefOfProvidedType (st, x.Range)
            let boxity = if x.IsStructOrEnumTycon then AsValue else AsObject
            CompiledTypeRepr.ILAsmNamed(tref, boxity, None)
        | TProvidedNamespaceExtensionPoint _ -> failwith "No compiled representation for provided namespace"
        | _ ->
#endif
            let ilTypeRefForCompilationPath (CompPath(sref, p)) item = 
                let rec top racc  p = 
                    match p with 
                    | [] -> ILTypeRef.Create(sref, [], textOfPath  (List.rev (item::racc)))
                    | (h, istype)::t -> 
                        match istype with 
                        | FSharpModuleWithSuffix | ModuleOrType -> 
                            let outerTypeName = (textOfPath (List.rev (h::racc)))
                            ILTypeRef.Create(sref, (outerTypeName :: List.map (fun (nm, _) -> nm) t), item)
                        | _ -> 
                          top (h::racc) t
                top [] p 


            cached x.CompiledReprCache (fun () -> 
                match x.ExceptionInfo with 
                | TExnAbbrevRepr ecref2 -> ecref2.CompiledRepresentation
                | TExnAsmRepr tref -> CompiledTypeRepr.ILAsmNamed(tref, AsObject, Some (mkILTy AsObject (mkILTySpec (tref, []))))
                | _ -> 
                match x.TypeReprInfo with 
                | TAsmRepr ty -> CompiledTypeRepr.ILAsmOpen ty
                | _ -> 
                    let boxity = if x.IsStructOrEnumTycon then AsValue else AsObject
                    let ilTypeRef = 
                        match x.TypeReprInfo with 
                        | TILObjectRepr (TILObjectReprData(ilScopeRef, ilEnclosingTypeDefs, ilTypeDef)) -> IL.mkRefForNestedILTypeDef ilScopeRef (ilEnclosingTypeDefs, ilTypeDef)
                        | _ -> ilTypeRefForCompilationPath x.CompilationPath x.CompiledName
                    // Pre-allocate a ILType for monomorphic types, to reduce memory usage from Abstract IL nodes
                    let ilTypeOpt = 
                        match x.TyparsNoRange with 
                        | [] -> Some (mkILTy boxity (mkILTySpec (ilTypeRef, []))) 
                        | _  -> None
                    CompiledTypeRepr.ILAsmNamed (ilTypeRef, boxity, ilTypeOpt))

    /// Gets the data indicating the compiled representation of a named type or module in terms of Abstract IL data structures.
    member x.CompiledRepresentationForNamedType =
        match x.CompiledRepresentation with 
        | CompiledTypeRepr.ILAsmNamed(tref, _, _) -> tref
        | CompiledTypeRepr.ILAsmOpen _ -> invalidOp (FSComp.SR.tastTypeHasAssemblyCodeRepresentation(x.DisplayNameWithStaticParametersAndUnderscoreTypars))


    /// Indicates if we have pre-determined that a type definition has a default constructor.
    member x.PreEstablishedHasDefaultConstructor = x.entity_flags.PreEstablishedHasDefaultConstructor

    /// Indicates if we have pre-determined that a type definition has a self-referential constructor using 'as x'
    member x.HasSelfReferentialConstructor = x.entity_flags.HasSelfReferentialConstructor

    /// Set the custom attributes on an F# type definition.
    member x.SetAttribs attribs = x.entity_attribs <- attribs

    /// Sets the structness of a record or union type definition
    member x.SetIsStructRecordOrUnion b  = let flags = x.entity_flags in x.entity_flags <- EntityFlags(flags.IsPrefixDisplay, flags.IsModuleOrNamespace, flags.PreEstablishedHasDefaultConstructor, flags.HasSelfReferentialConstructor, b)

    [<DebuggerBrowsable(DebuggerBrowsableState.Never)>]
    member x.DebugText  =  x.ToString()

    override x.ToString() = x.LogicalName

and [<RequireQualifiedAccess>] MaybeLazy<'T> =
    | Strict of 'T
    | Lazy of Lazy<'T>

    member this.Value : 'T =
        match this with
        | Strict x -> x
        | Lazy x -> x.Value

    member this.Force() : 'T =
        match this with
        | Strict x -> x
        | Lazy x -> x.Force()

and EntityData = Entity

and ParentRef = 
    | Parent of EntityRef
    | ParentNone
    
and 
    [<NoEquality; NoComparison; RequireQualifiedAccess; StructuredFormatDisplay("{DebugText}")>]
    TyconAugmentation = 
    { /// This is the value implementing the auto-generated comparison 
      /// semantics if any. It is not present if the type defines its own implementation 
      /// of IComparable or if the type doesn't implement IComparable implicitly. 
      mutable tcaug_compare        : (ValRef * ValRef) option
      
      /// This is the value implementing the auto-generated comparison
      /// semantics if any. It is not present if the type defines its own implementation
      /// of IStructuralComparable or if the type doesn't implement IComparable implicitly.
      mutable tcaug_compare_withc : ValRef option                      

      /// This is the value implementing the auto-generated equality 
      /// semantics if any. It is not present if the type defines its own implementation 
      /// of Object.Equals or if the type doesn't override Object.Equals implicitly. 
      mutable tcaug_equals        : (ValRef * ValRef) option

      /// This is the value implementing the auto-generated comparison
      /// semantics if any. It is not present if the type defines its own implementation
      /// of IStructuralEquatable or if the type doesn't implement IComparable implicitly.
      mutable tcaug_hash_and_equals_withc : (ValRef * ValRef * ValRef) option                                    

      /// True if the type defined an Object.GetHashCode method. In this 
      /// case we give a warning if we auto-generate a hash method since the semantics may not match up
      mutable tcaug_hasObjectGetHashCode : bool             
      
      /// Properties, methods etc. in declaration order. The boolean flag for each indicates if the
      /// member is known to be an explicit interface implementation. This must be computed and
      /// saved prior to remapping assembly information.
      tcaug_adhoc_list     : ResizeArray<bool * ValRef> 
      
      /// Properties, methods etc. as lookup table
      mutable tcaug_adhoc          : NameMultiMap<ValRef>
      
      /// Interface implementations - boolean indicates compiler-generated 
      mutable tcaug_interfaces     : (TType * bool * range) list  
      
      /// Super type, if any 
      mutable tcaug_super          : TType option                 
      
      /// Set to true at the end of the scope where proper augmentations are allowed 
      mutable tcaug_closed         : bool                       

      /// Set to true if the type is determined to be abstract 
      mutable tcaug_abstract : bool                       
    }

    member tcaug.SetCompare              x = tcaug.tcaug_compare         <- Some x

    member tcaug.SetCompareWith          x = tcaug.tcaug_compare_withc   <- Some x

    member tcaug.SetEquals               x = tcaug.tcaug_equals <- Some x

    member tcaug.SetHashAndEqualsWith    x = tcaug.tcaug_hash_and_equals_withc <- Some x

    member tcaug.SetHasObjectGetHashCode b = tcaug.tcaug_hasObjectGetHashCode <- b

    static member Create() =
        { tcaug_compare=None 
          tcaug_compare_withc=None 
          tcaug_equals=None 
          tcaug_hash_and_equals_withc=None 
          tcaug_hasObjectGetHashCode=false 
          tcaug_adhoc=NameMultiMap.empty 
          tcaug_adhoc_list=new ResizeArray<_>() 
          tcaug_super=None
          tcaug_interfaces=[] 
          tcaug_closed=false 
          tcaug_abstract=false }

    [<DebuggerBrowsable(DebuggerBrowsableState.Never)>]
    member x.DebugText  =  x.ToString()

    override x.ToString() = "TyconAugmentation(...)"

and 
    [<NoEquality; NoComparison (*; StructuredFormatDisplay("{DebugText}") *) >]
    /// The information for the contents of a type. Also used for a provided namespace.
    TyconRepresentation = 

    /// Indicates the type is a class, struct, enum, delegate or interface 
    | TFSharpObjectRepr    of TyconObjModelData

    /// Indicates the type is a record 
    | TRecdRepr          of TyconRecdFields

    /// Indicates the type is a discriminated union 
    | TUnionRepr   of TyconUnionData 

    /// Indicates the type is a type from a .NET assembly without F# metadata.
    | TILObjectRepr    of TILObjectReprData

    /// Indicates the type is implemented as IL assembly code using the given closed Abstract IL type 
    | TAsmRepr           of ILType

    /// Indicates the type is parameterized on a measure (e.g. float<_>) but erases to some other type (e.g. float)
    | TMeasureableRepr   of TType

#if !NO_EXTENSIONTYPING
    /// TProvidedTypeExtensionPoint
    ///
    /// Indicates the representation information for a provided type. 
    | TProvidedTypeExtensionPoint of TProvidedTypeInfo

    /// Indicates the representation information for a provided namespace.  
    //
    // Note, the list could probably be a list of IProvidedNamespace rather than ITypeProvider
    | TProvidedNamespaceExtensionPoint of ExtensionTyping.ResolutionEnvironment * Tainted<ITypeProvider> list
#endif

    /// The 'NoRepr' value here has four meanings: 
    ///     (1) it indicates 'not yet known' during the first 2 phases of establishing type definitions
    ///     (2) it indicates 'no representation', i.e. 'type X' in signatures
    ///     (3) it is the setting used for exception definitions (!)
    ///     (4) it is the setting used for modules and namespaces.
    /// 
    /// It would be better to separate the "not yet known" and other cases out.
    /// The information for exception definitions should be folded into here.
    | TNoRepr

    //[<DebuggerBrowsable(DebuggerBrowsableState.Never)>]
    //member x.DebugText  =  x.ToString()

    override x.ToString() = sprintf "%+A" x 

and 
   [<NoEquality; NoComparison; StructuredFormatDisplay("{DebugText}")>]
    /// TILObjectReprData(scope, nesting, definition)
   TILObjectReprData = 
    | TILObjectReprData of ILScopeRef * ILTypeDef list * ILTypeDef 

    [<DebuggerBrowsable(DebuggerBrowsableState.Never)>]
    member x.DebugText  =  x.ToString()

    override x.ToString() = "TILObjectReprData(...)"


#if !NO_EXTENSIONTYPING
and 
   [<NoComparison; NoEquality; RequireQualifiedAccess; StructuredFormatDisplay("{DebugText}")>]
   
   /// The information kept about a provided type
   TProvidedTypeInfo = 
    { /// The parameters given to the provider that provided to this type.
      ResolutionEnvironment : ExtensionTyping.ResolutionEnvironment

      /// The underlying System.Type (wrapped as a ProvidedType to make sure we don't call random things on
      /// System.Type, and wrapped as Tainted to make sure we track which provider this came from, for reporting
      /// error messages)
      ProvidedType:  Tainted<ProvidedType>

      /// The base type of the type. We use it to compute the compiled representation of the type for erased types.
      /// Reading is delayed, since it does an import on the underlying type
      LazyBaseType: LazyWithContext<TType, range * TType> 

      /// A flag read eagerly from the provided type and used to compute basic properties of the type definition.
      IsClass:  bool 

      /// A flag read eagerly from the provided type and used to compute basic properties of the type definition.
      IsSealed:  bool 

      /// A flag read eagerly from the provided type and used to compute basic properties of the type definition.
      IsInterface:  bool 

      /// A flag read eagerly from the provided type and used to compute basic properties of the type definition.
      IsStructOrEnum: bool 

      /// A flag read eagerly from the provided type and used to compute basic properties of the type definition.
      IsEnum: bool 

      /// A type read from the provided type and used to compute basic properties of the type definition.
      /// Reading is delayed, since it does an import on the underlying type
      UnderlyingTypeOfEnum: (unit -> TType) 

      /// A flag read from the provided type and used to compute basic properties of the type definition.
      /// Reading is delayed, since it looks at the .BaseType
      IsDelegate: (unit -> bool) 

      /// Indicates the type is erased
      IsErased: bool 

      /// Indicates the type is generated, but type-relocation is suppressed
      IsSuppressRelocate : bool }

    member info.IsGenerated = not info.IsErased

    member info.BaseTypeForErased (m, objTy) = 
       if info.IsErased then info.LazyBaseType.Force (m, objTy) 
       else failwith "expect erased type"

    [<DebuggerBrowsable(DebuggerBrowsableState.Never)>]
    member x.DebugText  =  x.ToString()

    override x.ToString() = "TProvidedTypeInfo(...)"

#endif

and 
  TyconObjModelKind = 
    /// Indicates the type is a class (also used for units-of-measure)
    | TTyconClass 

    /// Indicates the type is an interface 
    | TTyconInterface 

    /// Indicates the type is a struct 
    | TTyconStruct 

    /// Indicates the type is a delegate with the given Invoke signature 
    | TTyconDelegate of SlotSig 

    /// Indicates the type is an enumeration 
    | TTyconEnum
    
    member x.IsValueType =
        match x with 
        | TTyconClass | TTyconInterface   | TTyconDelegate _ -> false
        | TTyconStruct | TTyconEnum -> true

and 
    [<NoEquality; NoComparison; StructuredFormatDisplay("{DebugText}")>]
    TyconObjModelData = 
    { /// Indicates whether the type declaration is a class, interface, enum, delegate or struct 
      fsobjmodel_kind: TyconObjModelKind

      /// The declared abstract slots of the class, interface or struct 
      fsobjmodel_vslots: ValRef list

      /// The fields of the class, struct or enum 
      fsobjmodel_rfields: TyconRecdFields }

    [<DebuggerBrowsable(DebuggerBrowsableState.Never)>]
    member x.DebugText  =  x.ToString()

    override x.ToString() = "TyconObjModelData(...)"

and 
    [<NoEquality; NoComparison; RequireQualifiedAccess; StructuredFormatDisplay("{DebugText}")>]
    TyconRecdFields = 
    { /// The fields of the record, in declaration order. 
      FieldsByIndex: RecdField[]
      
      /// The fields of the record, indexed by name. 
      FieldsByName : NameMap<RecdField> }

    member x.FieldByIndex n = 
        if n >= 0 && n < x.FieldsByIndex.Length then x.FieldsByIndex.[n] 
        else failwith "FieldByIndex"

    member x.FieldByName n = x.FieldsByName.TryFind(n)

    member x.AllFieldsAsList = x.FieldsByIndex |> Array.toList

    member x.TrueFieldsAsList = x.AllFieldsAsList |> List.filter (fun f -> not f.IsCompilerGenerated)   

    member x.TrueInstanceFieldsAsList = x.AllFieldsAsList |> List.filter (fun f -> not f.IsStatic && not f.IsCompilerGenerated)   

    [<DebuggerBrowsable(DebuggerBrowsableState.Never)>]
    member x.DebugText  =  x.ToString()

    override x.ToString() = "TyconRecdFields(...)"

and 
    [<NoEquality; NoComparison; RequireQualifiedAccess; StructuredFormatDisplay("{DebugText}")>]
    TyconUnionCases = 
    { /// The cases of the discriminated union, in declaration order. 
      CasesByIndex: UnionCase[]
      /// The cases of the discriminated union, indexed by name. 
      CasesByName : NameMap<UnionCase>
    }
    member x.GetUnionCaseByIndex n = 
        if n >= 0 && n < x.CasesByIndex.Length then x.CasesByIndex.[n] 
        else invalidArg "n" "GetUnionCaseByIndex"

    member x.UnionCasesAsList = x.CasesByIndex |> Array.toList

    [<DebuggerBrowsable(DebuggerBrowsableState.Never)>]
    member x.DebugText  =  x.ToString()

    override x.ToString() = "TyconUnionCases(...)"

and 
    [<NoEquality; NoComparison; RequireQualifiedAccess; StructuredFormatDisplay("{DebugText}")>]
    TyconUnionData =
    { /// The cases contained in the discriminated union. 
      CasesTable: TyconUnionCases
      /// The ILX data structure representing the discriminated union. 
      CompiledRepresentation: IlxUnionRef cache 
    }

    member x.UnionCasesAsList = x.CasesTable.CasesByIndex |> Array.toList

    [<DebuggerBrowsable(DebuggerBrowsableState.Never)>]
    member x.DebugText  =  x.ToString()

    override x.ToString() = "TyconUnionData(...)"

and 
    [<NoEquality; NoComparison; RequireQualifiedAccess; StructuredFormatDisplay("{DebugText}")>]
    UnionCase =
    { /// Data carried by the case. 
      FieldTable: TyconRecdFields

      /// Return type constructed by the case. Normally exactly the type of the enclosing type, sometimes an abbreviation of it 
      ReturnType: TType

      /// Documentation for the case 
      XmlDoc : XmlDoc

      /// XML documentation signature for the case
      mutable XmlDocSig : string

      /// Name/range of the case 
      Id: Ident 

      /// If this field is populated, this is the implementation range for an item in a signature, otherwise it is 
      /// the signature range for an item in an implementation
      // MUTABILITY: used when propagating signature attributes into the implementation.
      mutable OtherRangeOpt : (range * bool) option

      ///  Indicates the declared visibility of the union constructor, not taking signatures into account 
      Accessibility: Accessibility 

      /// Attributes, attached to the generated static method to make instances of the case 
      // MUTABILITY: used when propagating signature attributes into the implementation.
      mutable Attribs: Attribs }

    member uc.Range = uc.Id.idRange

    member uc.DefinitionRange = 
        match uc.OtherRangeOpt with 
        | Some (m, true) -> m
        | _ -> uc.Range 

    member uc.SigRange = 
        match uc.OtherRangeOpt with 
        | Some (m, false) -> m
        | _ -> uc.Range 

    member uc.DisplayName = uc.Id.idText

    /// Name of the case in generated IL code.
    member uc.CompiledName =
        let idText = uc.Id.idText
        if idText = opNameCons then "Cons" 
        elif idText = opNameNil then "Empty"
        else idText

    member uc.RecdFieldsArray = uc.FieldTable.FieldsByIndex 

    member uc.RecdFields = uc.FieldTable.FieldsByIndex |> Array.toList

    member uc.GetFieldByName nm = uc.FieldTable.FieldByName nm

    member uc.IsNullary = (uc.FieldTable.FieldsByIndex.Length = 0)

    [<DebuggerBrowsable(DebuggerBrowsableState.Never)>]
    member x.DebugText  =  x.ToString()

    override x.ToString() = "UnionCase(" + x.DisplayName + ")"

and 
    /// This may represent a "field" in either a struct, class, record or union
    /// It is normally compiled to a property.
    [<NoEquality; NoComparison; StructuredFormatDisplay("{DebugText}")>]
    RecdField =
    { /// Is the field declared mutable in F#? 
      rfield_mutable: bool

      /// Documentation for the field 
      rfield_xmldoc : XmlDoc

      /// XML Documentation signature for the field
      mutable rfield_xmldocsig : string

      /// The type of the field, w.r.t. the generic parameters of the enclosing type constructor 
      rfield_type: TType

      /// Indicates a static field 
      rfield_static: bool

      /// Indicates a volatile field 
      rfield_volatile: bool

      /// Indicates a compiler generated field, not visible to Intellisense or name resolution 
      rfield_secret: bool

      /// The default initialization info, for static literals 
      rfield_const: Const option 

      ///  Indicates the declared visibility of the field, not taking signatures into account 
      rfield_access: Accessibility 

      /// Attributes attached to generated property 
      // MUTABILITY: used when propagating signature attributes into the implementation.
      mutable rfield_pattribs: Attribs 

      /// Attributes attached to generated field 
      // MUTABILITY: used when propagating signature attributes into the implementation.
      mutable rfield_fattribs: Attribs 

      /// Name/declaration-location of the field 
      rfield_id: Ident

      rfield_name_generated: bool

      /// If this field is populated, this is the implementation range for an item in a signature, otherwise it is 
      /// the signature range for an item in an implementation
      // MUTABILITY: used when propagating signature attributes into the implementation.
      mutable rfield_other_range: (range * bool) option }

    ///  Indicates the declared visibility of the field, not taking signatures into account 
    member v.Accessibility = v.rfield_access

    /// Attributes attached to generated property 
    member v.PropertyAttribs = v.rfield_pattribs

    /// Attributes attached to generated field 
    member v.FieldAttribs = v.rfield_fattribs

    /// Declaration-location of the field 
    member v.Range = v.rfield_id.idRange

    member v.DefinitionRange = 
        match v.rfield_other_range with 
        | Some (m, true) -> m
        | _ -> v.Range 

    member v.SigRange = 
        match v.rfield_other_range with 
        | Some (m, false) -> m
        | _ -> v.Range 

    /// Name/declaration-location of the field 
    member v.Id = v.rfield_id

    /// Name of the field 
    member v.Name = v.rfield_id.idText

      /// Indicates a compiler generated field, not visible to Intellisense or name resolution 
    member v.IsCompilerGenerated = v.rfield_secret

    /// Is the field declared mutable in F#? 
    member v.IsMutable = v.rfield_mutable

    /// Indicates a static field 
    member v.IsStatic = v.rfield_static

    /// Indicates a volatile field 
    member v.IsVolatile = v.rfield_volatile

    /// The type of the field, w.r.t. the generic parameters of the enclosing type constructor 
    member v.FormalType = v.rfield_type

    /// XML Documentation signature for the field
    member v.XmlDoc = v.rfield_xmldoc

    /// Get or set the XML documentation signature for the field
    member v.XmlDocSig
        with get() = v.rfield_xmldocsig
        and set(x) = v.rfield_xmldocsig <- x

    /// The default initialization info, for static literals 
    member v.LiteralValue = 
        match v.rfield_const  with 
        | None -> None
        | Some Const.Zero -> None
        | Some k -> Some k

    /// Indicates if the field is zero-initialized
    member v.IsZeroInit = 
        match v.rfield_const  with 
        | None -> false 
        | Some Const.Zero -> true 
        | _ -> false

    [<DebuggerBrowsable(DebuggerBrowsableState.Never)>]
    member x.DebugText  =  x.ToString()

    override x.ToString() = x.Name

and 
    [<NoEquality; NoComparison (*; StructuredFormatDisplay("{DebugText}") *) >]
    ExceptionInfo =
    /// Indicates that an exception is an abbreviation for the given exception 
    | TExnAbbrevRepr of TyconRef 

    /// Indicates that an exception is shorthand for the given .NET exception type 
    | TExnAsmRepr of ILTypeRef

    /// Indicates that an exception carries the given record of values 
    | TExnFresh of TyconRecdFields

    /// Indicates that an exception is abstract, i.e. is in a signature file, and we do not know the representation 
    | TExnNone

    // %+A formatting is used, so this is not needed
    //[<DebuggerBrowsable(DebuggerBrowsableState.Never)>]
    //member x.DebugText  =  x.ToString()

    override x.ToString() = sprintf "%+A" x 

and [<Sealed; StructuredFormatDisplay("{DebugText}")>]
    ModuleOrNamespaceType(kind: ModuleOrNamespaceKind, vals: QueueList<Val>, entities: QueueList<Entity>) = 

    /// Mutation used during compilation of FSharp.Core.dll
    let mutable entities = entities 
      
    // Lookup tables keyed the way various clients expect them to be keyed.
    // We attach them here so we don't need to store lookup tables via any other technique.
    //
    // The type option ref is used because there are a few functions that treat these as first class values.
    // We should probably change to 'mutable'.
    //
    // We do not need to lock this mutable state this it is only ever accessed from the compiler thread.
    let activePatternElemRefCache         : NameMap<ActivePatternElemRef> option ref = ref None
    let modulesByDemangledNameCache       : NameMap<ModuleOrNamespace>    option ref = ref None
    let exconsByDemangledNameCache        : NameMap<Tycon>                option ref = ref None
    let tyconsByDemangledNameAndArityCache: LayeredMap<NameArityPair, Tycon>     option ref = ref None
    let tyconsByAccessNamesCache          : LayeredMultiMap<string, Tycon> option ref = ref None
    let tyconsByMangledNameCache          : NameMap<Tycon>                option ref = ref None
    let allEntitiesByMangledNameCache     : NameMap<Entity>               option ref = ref None
    let allValsAndMembersByPartialLinkageKeyCache : MultiMap<ValLinkagePartialKey, Val>    option ref = ref None
    let allValsByLogicalNameCache         : NameMap<Val>               option ref = ref None
  
    /// Namespace or module-compiled-as-type? 
    member mtyp.ModuleOrNamespaceKind = kind 
              
    /// Values, including members in F# types in this module-or-namespace-fragment. 
    member mtyp.AllValsAndMembers = vals

    /// Type, mapping mangled name to Tycon, e.g. 
    ////     "Dictionary`2" --> Tycon 
    ////     "ListModule" --> Tycon with module info
    ////     "FooException" --> Tycon with exception info
    member mtyp.AllEntities = entities

    /// Mutation used during compilation of FSharp.Core.dll
    member mtyp.AddModuleOrNamespaceByMutation(modul:ModuleOrNamespace) =
        entities <- QueueList.appendOne entities modul
        modulesByDemangledNameCache := None          
        allEntitiesByMangledNameCache := None       

#if !NO_EXTENSIONTYPING
    /// Mutation used in hosting scenarios to hold the hosted types in this module or namespace
    member mtyp.AddProvidedTypeEntity(entity:Entity) = 
        entities <- QueueList.appendOne entities entity
        tyconsByMangledNameCache := None          
        tyconsByDemangledNameAndArityCache := None
        tyconsByAccessNamesCache := None
        allEntitiesByMangledNameCache := None             
#endif 
          
    /// Return a new module or namespace type with an entity added.
    member mtyp.AddEntity(tycon:Tycon) = 
        ModuleOrNamespaceType(kind, vals, entities.AppendOne tycon)
          
    /// Return a new module or namespace type with a value added.
    member mtyp.AddVal(vspec:Val) = 
        ModuleOrNamespaceType(kind, vals.AppendOne vspec, entities)
          
    /// Get a table of the active patterns defined in this module.
    member mtyp.ActivePatternElemRefLookupTable = activePatternElemRefCache
  
    /// Get a list of types defined within this module, namespace or type. 
    member mtyp.TypeDefinitions               = entities |> Seq.filter (fun x -> not x.IsExceptionDecl && not x.IsModuleOrNamespace) |> Seq.toList

    /// Get a list of F# exception definitions defined within this module, namespace or type. 
    member mtyp.ExceptionDefinitions          = entities |> Seq.filter (fun x -> x.IsExceptionDecl) |> Seq.toList

    /// Get a list of module and namespace definitions defined within this module, namespace or type. 
    member mtyp.ModuleAndNamespaceDefinitions = entities |> Seq.filter (fun x -> x.IsModuleOrNamespace) |> Seq.toList

    /// Get a list of type and exception definitions defined within this module, namespace or type. 
    member mtyp.TypeAndExceptionDefinitions   = entities |> Seq.filter (fun x -> not x.IsModuleOrNamespace) |> Seq.toList

    /// Get a table of types defined within this module, namespace or type. The 
    /// table is indexed by both name and generic arity. This means that for generic 
    /// types "List`1", the entry (List, 1) will be present.
    member mtyp.TypesByDemangledNameAndArity m = 
        cacheOptRef tyconsByDemangledNameAndArityCache (fun () -> 
           LayeredMap.Empty.AddAndMarkAsCollapsible( mtyp.TypeAndExceptionDefinitions |> List.map (fun (tc:Tycon) -> KeyTyconByDemangledNameAndArity tc.LogicalName (tc.Typars m) tc)  |> List.toArray))

    /// Get a table of types defined within this module, namespace or type. The 
    /// table is indexed by both name and, for generic types, also by mangled name.
    member mtyp.TypesByAccessNames = 
        cacheOptRef tyconsByAccessNamesCache (fun () -> 
             LayeredMultiMap.Empty.AddAndMarkAsCollapsible  (mtyp.TypeAndExceptionDefinitions |> List.toArray |> Array.collect (fun (tc:Tycon) -> KeyTyconByAccessNames tc.LogicalName tc)))

    // REVIEW: we can remove this lookup and use AllEntitiedByMangledName instead?
    member mtyp.TypesByMangledName = 
        let addTyconByMangledName (x:Tycon) tab = NameMap.add x.LogicalName x tab 
        cacheOptRef tyconsByMangledNameCache (fun () -> 
             List.foldBack addTyconByMangledName mtyp.TypeAndExceptionDefinitions  Map.empty)

    /// Get a table of entities indexed by both logical and compiled names
    member mtyp.AllEntitiesByCompiledAndLogicalMangledNames : NameMap<Entity> = 
        let addEntityByMangledName (x:Entity) tab = 
            let name1 = x.LogicalName
            let name2 = x.CompiledName
            let tab = NameMap.add name1 x tab 
            if name1 = name2 then tab
            else NameMap.add name2 x tab 
          
        cacheOptRef allEntitiesByMangledNameCache (fun () -> 
             QueueList.foldBack addEntityByMangledName entities  Map.empty)

    /// Get a table of entities indexed by both logical name
    member mtyp.AllEntitiesByLogicalMangledName : NameMap<Entity> = 
        let addEntityByMangledName (x:Entity) tab = NameMap.add x.LogicalName x tab 
        QueueList.foldBack addEntityByMangledName entities  Map.empty

    /// Get a table of values and members indexed by partial linkage key, which includes name, the mangled name of the parent type (if any),
    /// and the method argument count (if any).
    member mtyp.AllValsAndMembersByPartialLinkageKey = 
        let addValByMangledName (x:Val) tab = 
           if x.IsCompiledAsTopLevel then
               let key = x.GetLinkagePartialKey()
               MultiMap.add key x tab 
           else
               tab
        cacheOptRef allValsAndMembersByPartialLinkageKeyCache (fun () -> 
             QueueList.foldBack addValByMangledName vals MultiMap.empty)

    /// Try to find the member with the given linkage key in the given module.
    member mtyp.TryLinkVal(ccu:CcuThunk, key:ValLinkageFullKey) = 
        mtyp.AllValsAndMembersByPartialLinkageKey
          |> MultiMap.find key.PartialKey
          |> List.tryFind (fun v -> match key.TypeForLinkage with 
                                    | None -> true
                                    | Some keyTy -> ccu.MemberSignatureEquality(keyTy, v.Type))
          |> ValueOptionInternal.ofOption

    /// Get a table of values indexed by logical name
    member mtyp.AllValsByLogicalName = 
        let addValByName (x:Val) tab = 
           // Note: names may occur twice prior to raising errors about this in PostTypeCheckSemanticChecks
           // Earlier ones take precedence since we report errors about the later ones
           if not x.IsMember && not x.IsCompilerGenerated then 
               NameMap.add x.LogicalName x tab 
           else
               tab
        cacheOptRef allValsByLogicalNameCache (fun () -> 
           QueueList.foldBack addValByName vals Map.empty)

    /// Compute a table of values and members indexed by logical name.
    member mtyp.AllValsAndMembersByLogicalNameUncached = 
        let addValByName (x:Val) tab = 
            if not x.IsCompilerGenerated then 
                MultiMap.add x.LogicalName x tab 
            else
                tab
        QueueList.foldBack addValByName vals MultiMap.empty

    /// Get a table of F# exception definitions indexed by demangled name, so 'FailureException' is indexed by 'Failure'
    member mtyp.ExceptionDefinitionsByDemangledName = 
        let add (tycon:Tycon) acc = NameMap.add tycon.LogicalName tycon acc
        cacheOptRef exconsByDemangledNameCache (fun () -> 
            List.foldBack add mtyp.ExceptionDefinitions  Map.empty)

    /// Get a table of nested module and namespace fragments indexed by demangled name (so 'ListModule' becomes 'List')
    member mtyp.ModulesAndNamespacesByDemangledName = 
        let add (entity:Entity) acc = 
            if entity.IsModuleOrNamespace then 
                NameMap.add entity.DemangledModuleOrNamespaceName entity acc
            else acc
        cacheOptRef modulesByDemangledNameCache (fun () -> 
            QueueList.foldBack add entities  Map.empty)

    [<DebuggerBrowsable(DebuggerBrowsableState.Never)>]
    member x.DebugText  =  x.ToString()

    override x.ToString() = "ModuleOrNamespaceType(...)"

and ModuleOrNamespace = Entity 
and Tycon = Entity 

/// A set of static methods for constructing types.
and Construct = 
      
    static member NewModuleOrNamespaceType mkind tycons vals = 
        ModuleOrNamespaceType(mkind, QueueList.ofList vals, QueueList.ofList tycons)

    static member NewEmptyModuleOrNamespaceType mkind = 
        Construct.NewModuleOrNamespaceType mkind [] []

#if !NO_EXTENSIONTYPING

    static member NewProvidedTyconRepr(resolutionEnvironment, st:Tainted<ProvidedType>, importProvidedType, isSuppressRelocate, m) = 

        let isErased = st.PUntaint((fun st -> st.IsErased), m)

        let lazyBaseTy = 
            LazyWithContext.Create 
                ((fun (m, objTy) -> 
                      let baseSystemTy = st.PApplyOption((fun st -> match st.BaseType with null -> None | ty -> Some ty), m)
                      match baseSystemTy with 
                      | None -> objTy 
                      | Some t -> importProvidedType t),
                  ErrorLogger.findOriginalException)

        TProvidedTypeExtensionPoint 
            { ResolutionEnvironment=resolutionEnvironment
              ProvidedType=st
              LazyBaseType=lazyBaseTy
              UnderlyingTypeOfEnum = (fun () -> importProvidedType (st.PApply((fun st -> st.GetEnumUnderlyingType()), m)))
              IsDelegate = (fun () -> st.PUntaint((fun st -> 
                                   let baseType = st.BaseType 
                                   match baseType with 
                                   | null -> false
                                   | x when x.IsGenericType -> false
                                   | x when x.DeclaringType <> null -> false
                                   | x -> x.FullName = "System.Delegate" || x.FullName = "System.MulticastDelegate"), m))
              IsEnum = st.PUntaint((fun st -> st.IsEnum), m)
              IsStructOrEnum = st.PUntaint((fun st -> st.IsValueType || st.IsEnum), m)
              IsInterface = st.PUntaint((fun st -> st.IsInterface), m)
              IsSealed = st.PUntaint((fun st -> st.IsSealed), m)
              IsClass = st.PUntaint((fun st -> st.IsClass), m)
              IsErased = isErased
              IsSuppressRelocate = isSuppressRelocate }

    static member NewProvidedTycon(resolutionEnvironment, st:Tainted<ProvidedType>, importProvidedType, isSuppressRelocate, m, ?access, ?cpath) = 
        let stamp = newStamp() 
        let name = st.PUntaint((fun st -> st.Name), m)
        let id = ident (name, m)
        let kind = 
            let isMeasure = 
                st.PApplyWithProvider((fun (st, provider) -> 
                    let findAttrib (ty:System.Type) (a:CustomAttributeData) = (a.Constructor.DeclaringType.FullName = ty.FullName)  
                    let ty = st.RawSystemType
#if FX_RESHAPED_REFLECTION
                    let ty = ty.GetTypeInfo()
#endif
#if FX_NO_CUSTOMATTRIBUTEDATA
                    provider.GetMemberCustomAttributesData(ty) 
#else
                    ignore provider
                    ty.CustomAttributes
#endif
                        |> Seq.exists (findAttrib typeof<Microsoft.FSharp.Core.MeasureAttribute>)), m)
                  .PUntaintNoFailure(fun x -> x)
            if isMeasure then TyparKind.Measure else TyparKind.Type

        let access = 
            match access with 
            | Some a -> a 
            | None -> TAccess []
        let cpath =  
            match cpath with 
            | None -> 
                let ilScopeRef = st.TypeProviderAssemblyRef
                let enclosingName = ExtensionTyping.GetFSharpPathToProvidedType(st, m)
                CompPath(ilScopeRef, enclosingName |> List.map(fun id->id, ModuleOrNamespaceKind.Namespace))
            | Some p -> p
        let pubpath = cpath.NestedPublicPath id

        let repr = Construct.NewProvidedTyconRepr(resolutionEnvironment, st, importProvidedType, isSuppressRelocate, m)

        Tycon.New "tycon"
          { entity_stamp=stamp
            entity_logical_name=name
            entity_range=m
            entity_flags=EntityFlags(usesPrefixDisplay=false, isModuleOrNamespace=false, preEstablishedHasDefaultCtor=false, hasSelfReferentialCtor=false, isStructRecordOrUnionType=false)
            entity_attribs=[] // fetched on demand via est.fs API
            entity_typars= LazyWithContext.NotLazy []
            entity_tycon_repr = repr
            entity_tycon_tcaug=TyconAugmentation.Create()
            entity_modul_contents = MaybeLazy.Lazy (lazy new ModuleOrNamespaceType(Namespace, QueueList.ofList [], QueueList.ofList []))
            // Generated types get internal accessibility
            entity_pubpath = Some pubpath
            entity_cpath = Some cpath
            entity_il_repr_cache = newCache()
            entity_opt_data =
                match kind, access with
                | TyparKind.Type, TAccess [] -> None
                | _ -> Some { Entity.NewEmptyEntityOptData() with entity_kind = kind; entity_accessiblity = access } } 
#endif

    static member NewModuleOrNamespace cpath access (id:Ident) xml attribs mtype = 
        let stamp = newStamp() 
        // Put the module suffix on if needed 
        Tycon.New "mspec"
          { entity_logical_name=id.idText
            entity_range = id.idRange
            entity_stamp=stamp
            entity_modul_contents = mtype
            entity_flags=EntityFlags(usesPrefixDisplay=false, isModuleOrNamespace=true, preEstablishedHasDefaultCtor=false, hasSelfReferentialCtor=false, isStructRecordOrUnionType=false)
            entity_typars=LazyWithContext.NotLazy []
            entity_tycon_repr = TNoRepr
            entity_tycon_tcaug=TyconAugmentation.Create()
            entity_pubpath=cpath |> Option.map (fun (cp:CompilationPath) -> cp.NestedPublicPath id)
            entity_cpath=cpath
            entity_attribs=attribs
            entity_il_repr_cache = newCache()
            entity_opt_data =
                match xml, access with
                | XmlDoc [||], TAccess [] -> None
                | _ -> Some { Entity.NewEmptyEntityOptData() with entity_xmldoc = xml; entity_tycon_repr_accessibility = access; entity_accessiblity = access } } 

and 
    [<StructuralEquality; NoComparison; StructuredFormatDisplay("{DebugText}")>]
    Accessibility = 
    /// Indicates the construct can only be accessed from any code in the given type constructor, module or assembly. [] indicates global scope. 
    | TAccess of CompilationPath list
    
    [<DebuggerBrowsable(DebuggerBrowsableState.Never)>]
    member x.DebugText  =  x.ToString()

    override x.ToString() = "Accessibility(...)"

and 
    [<NoEquality; NoComparison; StructuredFormatDisplay("{DebugText}")>]
    TyparOptionalData =
    {
      /// MUTABILITY: we set the names of generalized inference type parameters to make the look nice for IL code generation 
      mutable typar_il_name: string option 

      /// The documentation for the type parameter. Empty for type inference variables.
      /// MUTABILITY: for linking when unpickling
      mutable typar_xmldoc : XmlDoc

      /// The inferred constraints for the type inference variable 
      mutable typar_constraints: TyparConstraint list 

      /// The declared attributes of the type parameter. Empty for type inference variables. 
      mutable typar_attribs: Attribs
    }

    [<DebuggerBrowsable(DebuggerBrowsableState.Never)>]
    member x.DebugText  =  x.ToString()

    override __.ToString() = sprintf "TyparOptionalData(...)"

and TyparData = Typar

and 
    [<NoEquality; NoComparison; StructuredFormatDisplay("{DebugText}")>]
    /// A declared generic type/measure parameter, or a type/measure inference variable.
    Typar = 
    // Backing data for type parameters and type inference variables
    // 
    // where the "common" settings are 
    //     kind=TyparKind.Type, rigid=TyparRigidity.Flexible, id=compgen_id, staticReq=NoStaticReq, isCompGen=true, isFromError=false,
    //     dynamicReq=TyparDynamicReq.No, attribs=[], eqDep=false, compDep=false

    { /// MUTABILITY: we set the names of generalized inference type parameters to make the look nice for IL code generation 
      mutable typar_id: Ident 
       
      mutable typar_flags: TyparFlags
       
      /// The unique stamp of the typar blob. 
      /// MUTABILITY: for linking when unpickling
      mutable typar_stamp: Stamp       
       
       /// An inferred equivalence for a type inference variable. 
      mutable typar_solution: TType option

      /// A cached TAST type used when this type variable is used as type.
      mutable typar_astype: TType
      
      mutable typar_opt_data: TyparOptionalData option }

    /// The name of the type parameter 
    member x.Name                = x.typar_id.idText

    /// The range of the identifier for the type parameter definition
    member x.Range               = x.typar_id.idRange

    /// The identifier for a type parameter definition
    member x.Id                  = x.typar_id

    /// The unique stamp of the type parameter
    member x.Stamp               = x.typar_stamp

    /// The inferred equivalence for the type inference variable, if any.
    member x.Solution            = x.typar_solution

    /// The inferred constraints for the type inference variable, if any
    member x.Constraints         = 
        match x.typar_opt_data with
        | Some optData -> optData.typar_constraints
        | _ -> []

    /// Indicates if the type variable is compiler generated, i.e. is an implicit type inference variable 
    member x.IsCompilerGenerated = x.typar_flags.IsCompilerGenerated

    /// Indicates if the type variable can be solved or given new constraints. The status of a type variable
    /// generally always evolves towards being either rigid or solved. 
    member x.Rigidity            = x.typar_flags.Rigidity

    /// Indicates if a type parameter is needed at runtime and may not be eliminated
    member x.DynamicReq          = x.typar_flags.DynamicReq

    /// Indicates that whether or not a generic type definition satisfies the equality constraint is dependent on whether this type variable satisfies the equality constraint.
    member x.EqualityConditionalOn = x.typar_flags.EqualityConditionalOn

    /// Indicates that whether or not a generic type definition satisfies the comparison constraint is dependent on whether this type variable satisfies the comparison constraint.
    member x.ComparisonConditionalOn = x.typar_flags.ComparisonConditionalOn

    /// Indicates if the type variable has a static "head type" requirement, i.e. ^a variables used in FSharp.Core and member constraints.
    member x.StaticReq           = x.typar_flags.StaticReq

    /// Indicates if the type inference variable was generated after an error when type checking expressions or patterns
    member x.IsFromError         = x.typar_flags.IsFromError

    /// Indicates that whether this type parameter is a compat-flex type parameter (i.e. where "expr :> tp" only emits an optional warning)
    member x.IsCompatFlex        = x.typar_flags.IsCompatFlex

    /// Set whether this type parameter is a compat-flex type parameter (i.e. where "expr :> tp" only emits an optional warning)
    member x.SetIsCompatFlex(b)  = x.typar_flags <- x.typar_flags.WithCompatFlex(b)

    /// Indicates whether a type variable can be instantiated by types or units-of-measure.
    member x.Kind                = x.typar_flags.Kind

    /// Indicates whether a type variable is erased in compiled .NET IL code, i.e. whether it is a unit-of-measure variable
    member x.IsErased            = match x.Kind with TyparKind.Type -> false | _ -> true

    /// The declared attributes of the type parameter. Empty for type inference variables and parameters from .NET 
    member x.Attribs             = 
        match x.typar_opt_data with
        | Some optData -> optData.typar_attribs
        | _ -> []

    member x.SetAttribs attribs  = 
        match attribs, x.typar_opt_data with
        | [], None -> ()
        | [], Some { typar_il_name = None; typar_xmldoc = XmlDoc [||]; typar_constraints = [] } ->
            x.typar_opt_data <- None
        | _, Some optData -> optData.typar_attribs <- attribs
        | _ -> x.typar_opt_data <- Some { typar_il_name = None; typar_xmldoc = XmlDoc.Empty; typar_constraints = []; typar_attribs = attribs }

    member x.XmlDoc              =
        match x.typar_opt_data with
        | Some optData -> optData.typar_xmldoc
        | _ -> XmlDoc.Empty

    member x.ILName              =
        match x.typar_opt_data with
        | Some optData -> optData.typar_il_name
        | _ -> None

    member x.SetILName il_name   =
        match x.typar_opt_data with
        | Some optData -> optData.typar_il_name <- il_name
        | _ -> x.typar_opt_data <- Some { typar_il_name = il_name; typar_xmldoc = XmlDoc.Empty; typar_constraints = []; typar_attribs = [] }

    /// Indicates the display name of a type variable
    member x.DisplayName = if x.Name = "?" then "?"+string x.Stamp else x.Name

    /// Adjusts the constraints associated with a type variable
    member x.SetConstraints cs =
        match cs, x.typar_opt_data with
        | [], None -> ()
        | [], Some { typar_il_name = None; typar_xmldoc = XmlDoc [||]; typar_attribs = [] } ->
            x.typar_opt_data <- None
        | _, Some optData -> optData.typar_constraints <- cs
        | _ -> x.typar_opt_data <- Some { typar_il_name = None; typar_xmldoc = XmlDoc.Empty; typar_constraints = cs; typar_attribs = [] }


    /// Creates a type variable that contains empty data, and is not yet linked. Only used during unpickling of F# metadata.
    static member NewUnlinked() : Typar  = 
        { typar_id = Unchecked.defaultof<_>
          typar_flags = Unchecked.defaultof<_>
          typar_stamp = -1L
          typar_solution = Unchecked.defaultof<_>
          typar_astype = Unchecked.defaultof<_>
          typar_opt_data = Unchecked.defaultof<_> }

    /// Creates a type variable based on the given data. Only used during unpickling of F# metadata.
    static member New (data: TyparData) : Typar = data

    /// Links a previously unlinked type variable to the given data. Only used during unpickling of F# metadata.
    member x.Link (tg: TyparData) = 
        x.typar_id <- tg.typar_id
        x.typar_flags <- tg.typar_flags
        x.typar_stamp <- tg.typar_stamp
        x.typar_solution <- tg.typar_solution
        match tg.typar_opt_data with
        | Some tg -> 
            let optData = { typar_il_name = tg.typar_il_name; typar_xmldoc = tg.typar_xmldoc; typar_constraints = tg.typar_constraints; typar_attribs = tg.typar_attribs }
            x.typar_opt_data <- Some optData
        | None -> ()

    /// Links a previously unlinked type variable to the given data. Only used during unpickling of F# metadata.
    member x.AsType = 
        let ty = x.typar_astype
        match box ty with 
        | null -> 
            let ty2 = TType_var x
            x.typar_astype <- ty2
            ty2
        | _ -> ty

    /// Indicates if a type variable has been linked. Only used during unpickling of F# metadata.
    member x.IsLinked = x.typar_stamp <> -1L

    /// Indicates if a type variable has been solved.
    member x.IsSolved = 
        match x.Solution with 
        | None -> false
        | _ -> true

    /// Sets the identifier associated with a type variable
    member x.SetIdent id = x.typar_id <- id

    /// Sets the rigidity of a type variable
    member x.SetRigidity b            = let flags = x.typar_flags in x.typar_flags <- TyparFlags(flags.Kind, b, flags.IsFromError, flags.IsCompilerGenerated, flags.StaticReq, flags.DynamicReq, flags.EqualityConditionalOn, flags.ComparisonConditionalOn) 

    /// Sets whether a type variable is compiler generated
    member x.SetCompilerGenerated b   = let flags = x.typar_flags in x.typar_flags <- TyparFlags(flags.Kind, flags.Rigidity, flags.IsFromError, b, flags.StaticReq, flags.DynamicReq, flags.EqualityConditionalOn, flags.ComparisonConditionalOn) 

    /// Sets whether a type variable has a static requirement
    member x.SetStaticReq b           = let flags = x.typar_flags in x.typar_flags <- TyparFlags(flags.Kind, flags.Rigidity, flags.IsFromError, flags.IsCompilerGenerated, b, flags.DynamicReq, flags.EqualityConditionalOn, flags.ComparisonConditionalOn) 

    /// Sets whether a type variable is required at runtime
    member x.SetDynamicReq b          = let flags = x.typar_flags in x.typar_flags <- TyparFlags(flags.Kind, flags.Rigidity, flags.IsFromError, flags.IsCompilerGenerated, flags.StaticReq, b               , flags.EqualityConditionalOn, flags.ComparisonConditionalOn) 

    /// Sets whether the equality constraint of a type definition depends on this type variable 
    member x.SetEqualityDependsOn b   = let flags = x.typar_flags in x.typar_flags <- TyparFlags(flags.Kind, flags.Rigidity, flags.IsFromError, flags.IsCompilerGenerated, flags.StaticReq, flags.DynamicReq, b                          , flags.ComparisonConditionalOn) 

    /// Sets whether the comparison constraint of a type definition depends on this type variable 
    member x.SetComparisonDependsOn b = let flags = x.typar_flags in x.typar_flags <- TyparFlags(flags.Kind, flags.Rigidity, flags.IsFromError, flags.IsCompilerGenerated, flags.StaticReq, flags.DynamicReq, flags.EqualityConditionalOn, b) 

    [<DebuggerBrowsable(DebuggerBrowsableState.Never)>]
    member x.DebugText  =  x.ToString()

    override x.ToString() = x.Name

and TraitPossibleExtensionMemberSolutions = TraitPossibleExtensionMemberSolution list 

/// Only satisfied by type 'ExtensionMember'. Not stored in TastPickle.
and TraitPossibleExtensionMemberSolution = interface end 

/// Only satisfied by 'AccessorDomain'. Not stored in TastPickle.
and TraitAccessorDomain = interface end 

and
    [<NoEquality; NoComparison; RequireQualifiedAccess (*; StructuredFormatDisplay("{DebugText}") *) >]
    TyparConstraint = 
    /// Indicates a constraint that a type is a subtype of the given type 
    | CoercesTo              of TType * range

    /// Indicates a default value for an inference type variable should it be neither generalized nor solved 
    | DefaultsTo             of int * TType * range 
    
    /// Indicates a constraint that a type has a 'null' value 
    | SupportsNull               of range 
    
    /// Indicates a constraint that a type has a member with the given signature 
    | MayResolveMember of TraitConstraintInfo * range
    
    /// Indicates a constraint that a type is a non-Nullable value type 
    /// These are part of .NET's model of generic constraints, and in order to 
    /// generate verifiable code we must attach them to F# generalized type variables as well. 
    | IsNonNullableStruct     of range 
    
    /// Indicates a constraint that a type is a reference type 
    | IsReferenceType            of range 

    /// Indicates a constraint that a type is a simple choice between one of the given ground types. Only arises from 'printf' format strings. See format.fs 
    | SimpleChoice               of TTypes * range 

    /// Indicates a constraint that a type has a parameterless constructor 
    | RequiresDefaultConstructor of range 

    /// Indicates a constraint that a type is an enum with the given underlying 
    | IsEnum                     of TType * range 
    
    /// Indicates a constraint that a type implements IComparable, with special rules for some known structural container types
    | SupportsComparison               of range 
    
    /// Indicates a constraint that a type does not have the Equality(false) attribute, or is not a structural type with this attribute, with special rules for some known structural container types
    | SupportsEquality                of range 
    
    /// Indicates a constraint that a type is a delegate from the given tuple of args to the given return type
    | IsDelegate                 of TType * TType * range 
    
    /// Indicates a constraint that a type is .NET unmanaged type
    | IsUnmanaged                 of range

    // %+A formatting is used, so this is not needed
    //[<DebuggerBrowsable(DebuggerBrowsableState.Never)>]
    //member x.DebugText  =  x.ToString()
    
    override x.ToString() = sprintf "%+A" x 
    
/// The specification of a member constraint that must be solved 
and 
    [<NoEquality; NoComparison; StructuredFormatDisplay("{DebugText}")>]
    TraitConstraintInfo = 

<<<<<<< HEAD
    /// TTrait(tys, nm, memFlags, argtys, rty, solutionCell, extSlns, ad)
=======
    /// TTrait(tys, nm, memFlags, argtys, rty, colution)
>>>>>>> 1681949f
    ///
    /// Indicates the signature of a member constraint. Contains a mutable solution cell
    /// to store the inferred solution of the constraint.
    | TTrait of TTypes * string * MemberFlags * TTypes * TType option * TraitConstraintSln option ref * extSlns: TraitPossibleExtensionMemberSolutions * ad: TraitAccessorDomain option

    /// Get the support types that can help provide members to solve the constraint
    member x.SupportTypes= (let (TTrait(tys,_,_,_,_,_,_,_)) = x in tys)

    /// Get the member name associated with the member constraint.
<<<<<<< HEAD
    member x.MemberName = (let (TTrait(_,nm,_,_,_,_,_,_)) = x in nm)

    /// Get the argument types required of a member in order to solve the constraint
    member x.ArgumentTypes = (let (TTrait(_,_,_,argtys,_,_,_,_)) = x in argtys)

    /// Get the return type recorded in the member constraint.
    member x.ReturnType = (let (TTrait(_,_,_,_,rty,_,_,_)) = x in rty)

    /// Get or set the solution of the member constraint during inference
    member x.Solution 
        with get() = (let (TTrait(_,_,_,_,_,sln,_,_)) = x in sln.Value)
        and set v = (let (TTrait(_,_,_,_,_,sln,_,_)) = x in sln.Value <- v)

    /// Get possible extension member solutions available for a use of a trait at a particular location
    member x.PossibleExtensionSolutions = (let (TTrait(_,_,_,_,_,_,extSlns,_)) = x in extSlns)

    /// Get access rights for a use of a trait at a particular location
    member x.AccessorDomain = (let (TTrait(_,_,_,_,_,_,_,ad)) = x in ad)
=======
    member x.MemberName = (let (TTrait(_, nm, _, _, _, _)) = x in nm)

    /// Get the return type recorded in the member constraint.
    member x.ReturnType = (let (TTrait(_, _, _, _, ty, _)) = x in ty)

    /// Get or set the solution of the member constraint during inference
    member x.Solution 
        with get() = (let (TTrait(_, _, _, _, _, sln)) = x in sln.Value)
        and set v = (let (TTrait(_, _, _, _, _, sln)) = x in sln.Value <- v)
>>>>>>> 1681949f

    [<DebuggerBrowsable(DebuggerBrowsableState.Never)>]
    member x.DebugText  =  x.ToString()

    override x.ToString() = "TTrait(" + x.MemberName + ")"
    
and 
    [<NoEquality; NoComparison (* ; StructuredFormatDisplay("{DebugText}") *) >]
    /// Indicates the solution of a member constraint during inference.
    TraitConstraintSln = 

    /// FSMethSln(ty, vref, minst)
    ///
    /// Indicates a trait is solved by an F# method.
    ///    ty   -- the type and its instantiation
    ///    vref  -- the method that solves the trait constraint
    ///    minst -- the generic method instantiation 
    | FSMethSln of TType * ValRef * TypeInst 

    /// FSRecdFieldSln(tinst, rfref, isSetProp)
    ///
    /// Indicates a trait is solved by an F# record field.
    ///    tinst   -- the instantiation of the declaring type
    ///    rfref   -- the reference to the record field
    ///    isSetProp -- indicates if this is a set of a record field
    | FSRecdFieldSln of TypeInst * RecdFieldRef * bool

    /// Indicates a trait is solved by an F# anonymous record field.
    | FSAnonRecdFieldSln of AnonRecdTypeInfo * TypeInst * int

    /// ILMethSln(ty, extOpt, ilMethodRef, minst)
    ///
    /// Indicates a trait is solved by a .NET method.
    ///    ty         -- the type and its instantiation
    ///    extOpt      -- information about an extension member, if any
    ///    ilMethodRef -- the method that solves the trait constraint
    ///    minst       -- the generic method instantiation 
    | ILMethSln of TType * ILTypeRef option * ILMethodRef * TypeInst    

    /// ClosedExprSln(expr)
    ///
    /// Indicates a trait is solved by an erased provided expression
    | ClosedExprSln of Expr 

    /// Indicates a trait is solved by a 'fake' instance of an operator, like '+' on integers
    | BuiltInSln

    // %+A formatting is used, so this is not needed
    //[<DebuggerBrowsable(DebuggerBrowsableState.Never)>]
    //member x.DebugText  =  x.ToString()

    override x.ToString() = sprintf "%+A" x 

/// The partial information used to index the methods of all those in a ModuleOrNamespace.
and [<RequireQualifiedAccess; StructuredFormatDisplay("{DebugText}")>]
   ValLinkagePartialKey = 
   { /// The name of the type with which the member is associated. None for non-member values.
     MemberParentMangledName : string option 

     /// Indicates if the member is an override. 
     MemberIsOverride: bool 

     /// Indicates the logical name of the member. 
     LogicalName: string 

     /// Indicates the total argument count of the member.
     TotalArgCount: int } 

    [<DebuggerBrowsable(DebuggerBrowsableState.Never)>]
    member x.DebugText  =  x.ToString()

    override x.ToString() = "ValLinkagePartialKey(" + x.LogicalName + ")"

/// The full information used to identify a specific overloaded method
/// amongst all those in a ModuleOrNamespace.
and 
    [< (* NoEquality; NoComparison; *) StructuredFormatDisplay("{DebugText}")>]
    ValLinkageFullKey(partialKey: ValLinkagePartialKey, typeForLinkage:TType option) =

    /// The partial information used to index the value in a ModuleOrNamespace.
    member x.PartialKey = partialKey

    /// The full type of the value for the purposes of linking. May be None for non-members, since they can't be overloaded.
    member x.TypeForLinkage = typeForLinkage

    [<DebuggerBrowsable(DebuggerBrowsableState.Never)>]
    member x.DebugText  =  x.ToString()

    override x.ToString() = "ValLinkageFullKey(" + partialKey.LogicalName + ")"

and 
    [<NoEquality; NoComparison; StructuredFormatDisplay("{DebugText}")>]
    ValOptionalData =
    {
      /// MUTABILITY: for unpickle linkage
      mutable val_compiled_name: string option

      /// If this field is populated, this is the implementation range for an item in a signature, otherwise it is 
      /// the signature range for an item in an implementation
      mutable val_other_range: (range * bool) option 

      mutable val_const: Const option
      
      /// What is the original, unoptimized, closed-term definition, if any? 
      /// Used to implement [<ReflectedDefinition>]
      mutable val_defn: Expr option 

      // MUTABILITY CLEANUP: mutability of this field is used by 
      //     -- adjustAllUsesOfRecValue 
      //     -- TLR optimizations
      //     -- LinearizeTopMatch
      //
      // For example, we use mutability to replace the empty arity initially assumed with an arity garnered from the 
      // type-checked expression.  
      mutable val_repr_info: ValReprInfo option

      /// How visible is this? 
      /// MUTABILITY: for unpickle linkage
      mutable val_access: Accessibility 

      /// XML documentation attached to a value.
      /// MUTABILITY: for unpickle linkage
      mutable val_xmldoc : XmlDoc 

      /// Is the value actually an instance method/property/event that augments 
      /// a type, and if so what name does it take in the IL?
      /// MUTABILITY: for unpickle linkage
      mutable val_member_info: ValMemberInfo option

      // MUTABILITY CLEANUP: mutability of this field is used by 
      //     -- LinearizeTopMatch
      //
      // The fresh temporary should just be created with the right parent
      mutable val_declaring_entity: ParentRef

      /// XML documentation signature for the value
      mutable val_xmldocsig : string

      /// Custom attributes attached to the value. These contain references to other values (i.e. constructors in types). Mutable to fixup  
      /// these value references after copying a collection of values. 
      mutable val_attribs: Attribs
    }

    [<DebuggerBrowsable(DebuggerBrowsableState.Never)>]
    member x.DebugText  =  x.ToString()

    override x.ToString() = "ValOptionalData(...)"

and ValData = Val
and [<NoEquality; NoComparison; StructuredFormatDisplay("{DebugText}")>]
    Val = 
    { 
      /// Mutable for unpickle linkage
      mutable val_logical_name: string

      /// Mutable for unpickle linkage
      mutable val_range: range

      mutable val_type: TType

      /// Mutable for unpickle linkage
      mutable val_stamp: Stamp 

      /// See vflags section further below for encoding/decodings here 
      mutable val_flags: ValFlags
      
      mutable val_opt_data : ValOptionalData option } 

    static member NewEmptyValOptData() = 
        { val_compiled_name = None
          val_other_range = None
          val_const = None
          val_defn = None
          val_repr_info = None
          val_access = TAccess []
          val_xmldoc = XmlDoc.Empty
          val_member_info = None
          val_declaring_entity = ParentNone
          val_xmldocsig = String.Empty
          val_attribs = [] }

    /// Range of the definition (implementation) of the value, used by Visual Studio 
    member x.DefinitionRange            = 
        match x.val_opt_data with
        | Some { val_other_range = Some(m, true) } -> m
        | _ -> x.val_range

    /// Range of the definition (signature) of the value, used by Visual Studio 
    member x.SigRange            = 
        match x.val_opt_data with
        | Some { val_other_range = Some(m, false) } -> m
        | _ -> x.val_range

    /// The place where the value was defined. 
    member x.Range = x.val_range

    /// A unique stamp within the context of this invocation of the compiler process 
    member x.Stamp = x.val_stamp

    /// The type of the value. 
    /// May be a TType_forall for a generic value. 
    /// May be a type variable or type containing type variables during type inference. 
    //
    // Note: this data is mutated during inference by adjustAllUsesOfRecValue when we replace the inferred type with a schema. 
    member x.Type                       = x.val_type

    /// How visible is this value, function or member?
    member x.Accessibility              = 
        match x.val_opt_data with
        | Some optData -> optData.val_access
        | _            -> TAccess []

    /// The value of a value or member marked with [<LiteralAttribute>] 
    member x.LiteralValue               = 
        match x.val_opt_data with
        | Some optData -> optData.val_const
        | _            -> None

    /// Records the "extra information" for a value compiled as a method.
    ///
    /// This indicates the number of arguments in each position for a curried 
    /// functions, and relates to the F# spec for arity analysis.
    /// For module-defined values, the currying is based 
    /// on the number of lambdas, and in each position the elements are 
    /// based on attempting to deconstruct the type of the argument as a 
    /// tuple-type.  
    ///
    /// The field is mutable because arities for recursive 
    /// values are only inferred after the r.h.s. is analyzed, but the 
    /// value itself is created before the r.h.s. is analyzed. 
    ///
    /// TLR also sets this for inner bindings that it wants to 
    /// represent as "top level" bindings.     
    member x.ValReprInfo : ValReprInfo option =
        match x.val_opt_data with
        | Some optData -> optData.val_repr_info
        | _            -> None

    member x.Id                         = ident(x.LogicalName, x.Range)

    /// Is this represented as a "top level" static binding (i.e. a static field, static member,
    /// instance member), rather than an "inner" binding that may result in a closure.
    ///
    /// This is implied by IsMemberOrModuleBinding, however not vice versa, for two reasons.
    /// Some optimizations mutate this value when they decide to change the representation of a 
    /// binding to be IsCompiledAsTopLevel. Second, even immediately after type checking we expect
    /// some non-module, non-member bindings to be marked IsCompiledAsTopLevel, e.g. 'y' in 
    /// 'let x = let y = 1 in y + y' (NOTE: check this, don't take it as gospel)
    member x.IsCompiledAsTopLevel       = x.ValReprInfo.IsSome 

    /// The partial information used to index the methods of all those in a ModuleOrNamespace.
    member x.GetLinkagePartialKey() : ValLinkagePartialKey = 
        assert x.IsCompiledAsTopLevel
        { LogicalName = x.LogicalName 
          MemberParentMangledName = (if x.IsMember then Some x.MemberApparentEntity.LogicalName else None)
          MemberIsOverride = x.IsOverrideOrExplicitImpl
          TotalArgCount = if x.IsMember then x.ValReprInfo.Value.TotalArgCount else 0 }

    /// The full information used to identify a specific overloaded method amongst all those in a ModuleOrNamespace.
    member x.GetLinkageFullKey() : ValLinkageFullKey = 
        assert x.IsCompiledAsTopLevel
        let key = x.GetLinkagePartialKey()
        ValLinkageFullKey(key, (if x.IsMember then Some x.Type else None))

    /// Is this a member definition or module definition?
    member x.IsMemberOrModuleBinding    = x.val_flags.IsMemberOrModuleBinding

    /// Indicates if this is an F#-defined extension member
    member x.IsExtensionMember          = x.val_flags.IsExtensionMember

    /// The quotation expression associated with a value given the [<ReflectedDefinition>] tag
    member x.ReflectedDefinition        =
        match x.val_opt_data with
        | Some optData -> optData.val_defn
        | _            -> None

    /// Is this a member, if so some more data about the member.
    ///
    /// Note, the value may still be (a) an extension member or (b) and abstract slot without
    /// a true body. These cases are often causes of bugs in the compiler.
    member x.MemberInfo                 = 
        match x.val_opt_data with
        | Some optData -> optData.val_member_info
        | _            -> None

    /// Indicates if this is a member
    member x.IsMember                   = x.MemberInfo.IsSome

    /// Indicates if this is a member, excluding extension members
    member x.IsIntrinsicMember          = x.IsMember && not x.IsExtensionMember

    /// Indicates if this is an F#-defined value in a module, or an extension member, but excluding compiler generated bindings from optimizations
    member x.IsModuleBinding            = x.IsMemberOrModuleBinding && not x.IsMember 

    /// Indicates if this is something compiled into a module, i.e. a user-defined value, an extension member or a compiler-generated value
    member x.IsCompiledIntoModule       = x.IsExtensionMember || x.IsModuleBinding

    /// Indicates if this is an F#-defined instance member. 
    ///
    /// Note, the value may still be (a) an extension member or (b) and abstract slot without
    /// a true body. These cases are often causes of bugs in the compiler.
    member x.IsInstanceMember = x.IsMember && x.MemberInfo.Value.MemberFlags.IsInstance

    /// Indicates if this is an F#-defined 'new' constructor member
    member x.IsConstructor              =
        match x.MemberInfo with 
        | Some(memberInfo) when not x.IsExtensionMember && (memberInfo.MemberFlags.MemberKind = MemberKind.Constructor) -> true
        | _ -> false

    /// Indicates if this is a compiler-generated class constructor member
    member x.IsClassConstructor              =
        match x.MemberInfo with 
        | Some(memberInfo) when not x.IsExtensionMember && (memberInfo.MemberFlags.MemberKind = MemberKind.ClassConstructor) -> true
        | _ -> false

    /// Indicates if this value was a member declared 'override' or an implementation of an interface slot
    member x.IsOverrideOrExplicitImpl                 =
        match x.MemberInfo with 
        | Some(memberInfo) when memberInfo.MemberFlags.IsOverrideOrExplicitImpl -> true
        | _ -> false
            
    /// Indicates if this is declared 'mutable'
    member x.IsMutable                  = (match x.val_flags.MutabilityInfo with Immutable -> false | Mutable -> true)

    /// Indicates if this is inferred to be a method or function that definitely makes no critical tailcalls?
    member x.MakesNoCriticalTailcalls = x.val_flags.MakesNoCriticalTailcalls
    
    /// Indicates if this is ever referenced?
    member x.HasBeenReferenced = x.val_flags.HasBeenReferenced

    /// Indicates if the backing field for a static value is suppressed.
    member x.IsCompiledAsStaticPropertyWithoutField = 
            let hasValueAsStaticProperty = x.Attribs |> List.exists(fun (Attrib(tc, _, _, _, _, _, _)) -> tc.CompiledName = "ValueAsStaticPropertyAttribute")
            x.val_flags.IsCompiledAsStaticPropertyWithoutField || hasValueAsStaticProperty

    /// Indicates if the value is pinned/fixed
    member x.IsFixed = x.val_flags.IsFixed

    /// Indicates if this value allows the use of an explicit type instantiation (i.e. does it itself have explicit type arguments,
    /// or does it have a signature?)
    member x.PermitsExplicitTypeInstantiation = x.val_flags.PermitsExplicitTypeInstantiation

    /// Indicates if this is a member generated from the de-sugaring of 'let' function bindings in the implicit class syntax?
    member x.IsIncrClassGeneratedMember     = x.IsCompilerGenerated && x.val_flags.IsIncrClassSpecialMember

    /// Indicates if this is a constructor member generated from the de-sugaring of implicit constructor for a class type?
    member x.IsIncrClassConstructor = x.IsConstructor && x.val_flags.IsIncrClassSpecialMember

    /// Get the information about the value used during type inference
    member x.RecursiveValInfo           = x.val_flags.RecursiveValInfo

    /// Indicates if this is a 'base' or 'this' value?
    member x.BaseOrThisInfo             = x.val_flags.BaseOrThisInfo

    //  Indicates if this value was declared to be a type function, e.g. "let f<'a> = typeof<'a>"
    member x.IsTypeFunction             = x.val_flags.IsTypeFunction

    /// Get the inline declaration on the value
    member x.InlineInfo                 = x.val_flags.InlineInfo

    /// Indicates whether the inline declaration for the value indicate that the value must be inlined?
    member x.MustInline                 = x.InlineInfo.MustInline

    /// Indicates whether this value was generated by the compiler.
    ///
    /// Note: this is true for the overrides generated by hash/compare augmentations
    member x.IsCompilerGenerated        = x.val_flags.IsCompilerGenerated
    
    /// Get the declared attributes for the value
    member x.Attribs                    = 
        match x.val_opt_data with
        | Some optData -> optData.val_attribs
        | _            -> []

    /// Get the declared documentation for the value
    member x.XmlDoc                     =
        match x.val_opt_data with
        | Some optData -> optData.val_xmldoc
        | _            -> XmlDoc.Empty
    
    ///Get the signature for the value's XML documentation
    member x.XmlDocSig 
        with get() = 
            match x.val_opt_data with 
            | Some optData -> optData.val_xmldocsig 
            | _            -> String.Empty
        and set(v) = 
            match x.val_opt_data with 
            | Some optData -> optData.val_xmldocsig <- v 
            | _            -> x.val_opt_data <- Some { Val.NewEmptyValOptData() with val_xmldocsig = v }

    /// The parent type or module, if any (None for expression bindings and parameters)
    member x.DeclaringEntity               = 
        match x.val_opt_data with
        | Some optData -> optData.val_declaring_entity
        | _            -> ParentNone

    /// Get the actual parent entity for the value (a module or a type), i.e. the entity under which the
    /// value will appear in compiled code. For extension members this is the module where the extension member
    /// is declared.
    member x.TopValDeclaringEntity = 
        match x.DeclaringEntity  with 
        | Parent tcref -> tcref
        | ParentNone -> error(InternalError("TopValDeclaringEntity: does not have a parent", x.Range))

    member x.HasDeclaringEntity = 
        match x.DeclaringEntity  with 
        | Parent _ -> true
        | ParentNone -> false
            
    /// Get the apparent parent entity for a member
    member x.MemberApparentEntity : TyconRef = 
        match x.MemberInfo with 
        | Some membInfo -> membInfo.ApparentEnclosingEntity
        | None -> error(InternalError("MemberApparentEntity", x.Range))

    /// Get the number of 'this'/'self' object arguments for the member. Instance extension members return '1'.
    member v.NumObjArgs =
        match v.MemberInfo with 
        | Some membInfo -> if membInfo.MemberFlags.IsInstance then 1 else 0
        | None -> 0

    /// Get the apparent parent entity for the value, i.e. the entity under with which the
    /// value is associated. For extension members this is the nominal type the member extends.
    /// For other values it is just the actual parent.
    member x.ApparentEnclosingEntity = 
        match x.MemberInfo with 
        | Some membInfo -> Parent(membInfo.ApparentEnclosingEntity)
        | None -> x.DeclaringEntity

    /// Get the public path to the value, if any? Should be set if and only if
    /// IsMemberOrModuleBinding is set.
    //
    // We use it here:
    //   - in opt.fs   : when compiling fslib, we bind an entry for the value in a global table (see bind_escaping_local_vspec)
    //   - in ilxgen.fs: when compiling fslib, we bind an entry for the value in a global table (see bind_escaping_local_vspec)
    //   - in opt.fs   : (fullDebugTextOfValRef) for error reporting of non-inlinable values
    //   - in service.fs (boutput_item_description): to display the full text of a value's binding location
    //   - in check.fs: as a boolean to detect public values for saving quotations 
    //   - in ilxgen.fs: as a boolean to detect public values for saving quotations 
    //   - in MakeExportRemapping, to build non-local references for values
    member x.PublicPath                 = 
        match x.DeclaringEntity  with 
        | Parent eref -> 
            match eref.PublicPath with 
            | None -> None
            | Some p -> Some(ValPubPath(p, x.GetLinkageFullKey()))
        | ParentNone -> 
            None

    /// Indicates if this member is an F#-defined dispatch slot.
    member x.IsDispatchSlot = 
        match x.MemberInfo with 
        | Some(membInfo) -> membInfo.MemberFlags.IsDispatchSlot 
        | _ -> false

    /// Get the type of the value including any generic type parameters
    member x.TypeScheme = 
        match x.Type with 
        | TType_forall(tps, tau) -> tps, tau
        | ty -> [], ty

    /// Get the type of the value after removing any generic type parameters
    member x.TauType = 
        match x.Type with 
        | TType_forall(_, tau) -> tau
        | ty -> ty

    /// Get the generic type parameters for the value
    member x.Typars = 
        match x.Type with 
        | TType_forall(tps, _) -> tps
        | _ -> []

    /// The name of the method. 
    ///   - If this is a property then this is 'get_Foo' or 'set_Foo'
    ///   - If this is an implementation of an abstract slot then this is the name of the method implemented by the abstract slot
    ///   - If this is an extension member then this will be the simple name
    member x.LogicalName = 
        match x.MemberInfo with 
        | None -> x.val_logical_name
        | Some membInfo -> 
            match membInfo.ImplementedSlotSigs with 
            | slotsig :: _ -> slotsig.Name
            | _ -> x.val_logical_name

    member x.ValCompiledName =
        match x.val_opt_data with
        | Some optData -> optData.val_compiled_name
        | _            -> None

    /// The name of the method in compiled code (with some exceptions where ilxgen.fs decides not to use a method impl)
    ///   - If this is a property then this is 'get_Foo' or 'set_Foo'
    ///   - If this is an implementation of an abstract slot then this may be a mangled name
    ///   - If this is an extension member then this will be a mangled name
    ///   - If this is an operator then this is 'op_Addition'
    member x.CompiledName =
        let givenName = 
            match x.val_opt_data with 
            | Some { val_compiled_name = Some n } -> n
            | _ -> x.LogicalName 
        // These cases must get stable unique names for their static field & static property. This name
        // must be stable across quotation generation and IL code generation (quotations can refer to the 
        // properties implicit in these)
        //
        //    Variable 'x' here, which is compiled as a top level static:
        //         do let x = expr in ...    // IsMemberOrModuleBinding = false, IsCompiledAsTopLevel = true, IsMember = false, CompilerGenerated=false
        //
        //    The implicit 'patternInput' variable here:
        //         let [x] = expr in ...    // IsMemberOrModuleBinding = true, IsCompiledAsTopLevel = true, IsMember = false, CompilerGenerated=true
        //    
        //    The implicit 'copyOfStruct' variables here:
        //         let dt = System.DateTime.Now - System.DateTime.Now // IsMemberOrModuleBinding = false, IsCompiledAsTopLevel = true, IsMember = false, CompilerGenerated=true
        //    
        // However we don't need this for CompilerGenerated members such as the implementations of IComparable
        if x.IsCompiledAsTopLevel  && not x.IsMember  && (x.IsCompilerGenerated || not x.IsMemberOrModuleBinding) then 
            globalStableNameGenerator.GetUniqueCompilerGeneratedName(givenName, x.Range, x.Stamp) 
        else 
            givenName

    /// The name of the property.
    /// - If this is a property then this is 'Foo' 
    ///  - If this is an implementation of an abstract slot then this is the name of the property implemented by the abstract slot
    member x.PropertyName = 
        let logicalName =  x.LogicalName
        ChopPropertyName logicalName

    /// The name of the method. 
    ///   - If this is a property then this is 'Foo' 
    ///   - If this is an implementation of an abstract slot then this is the name of the method implemented by the abstract slot
    ///   - If this is an operator then this is 'op_Addition'
    member x.CoreDisplayName = 
        match x.MemberInfo with 
        | Some membInfo -> 
            match membInfo.MemberFlags.MemberKind with 
            | MemberKind.ClassConstructor 
            | MemberKind.Constructor 
            | MemberKind.Member -> x.LogicalName
            | MemberKind.PropertyGetSet 
            | MemberKind.PropertySet
            | MemberKind.PropertyGet -> x.PropertyName
        | None -> x.LogicalName

    ///   - If this is a property then this is 'Foo' 
    ///   - If this is an implementation of an abstract slot then this is the name of the method implemented by the abstract slot
    ///   - If this is an operator then this is '(+)'
    member x.DisplayName = 
        DemangleOperatorName x.CoreDisplayName

    member x.SetValRec b                                 = x.val_flags <- x.val_flags.WithRecursiveValInfo b 

    member x.SetIsMemberOrModuleBinding()                = x.val_flags <- x.val_flags.WithIsMemberOrModuleBinding 

    member x.SetMakesNoCriticalTailcalls()               = x.val_flags <- x.val_flags.WithMakesNoCriticalTailcalls

    member x.SetHasBeenReferenced()                      = x.val_flags <- x.val_flags.WithHasBeenReferenced

    member x.SetIsCompiledAsStaticPropertyWithoutField() = x.val_flags <- x.val_flags.WithIsCompiledAsStaticPropertyWithoutField

    member x.SetIsFixed()                                = x.val_flags <- x.val_flags.WithIsFixed

    member x.SetValReprInfo info                         = 
        match x.val_opt_data with
        | Some optData -> optData.val_repr_info <- info
        | _            -> x.val_opt_data <- Some { Val.NewEmptyValOptData() with val_repr_info = info }

    member x.SetType ty                                  = x.val_type <- ty

    member x.SetOtherRange m                             =
        match x.val_opt_data with
        | Some optData -> optData.val_other_range <- Some m
        | _            -> x.val_opt_data <- Some { Val.NewEmptyValOptData() with val_other_range = Some m }

    member x.SetDeclaringEntity parent                   = 
        match x.val_opt_data with
        | Some optData -> optData.val_declaring_entity <- parent
        | _            -> x.val_opt_data <- Some { Val.NewEmptyValOptData() with val_declaring_entity = parent }

    member x.SetAttribs attribs                          = 
        match x.val_opt_data with
        | Some optData -> optData.val_attribs <- attribs
        | _            -> x.val_opt_data <- Some { Val.NewEmptyValOptData() with val_attribs = attribs }

    member x.SetMemberInfo member_info                   = 
        match x.val_opt_data with
        | Some optData -> optData.val_member_info <- Some member_info
        | _            -> x.val_opt_data <- Some { Val.NewEmptyValOptData() with val_member_info = Some member_info }

    member x.SetValDefn val_defn                         = 
        match x.val_opt_data with
        | Some optData -> optData.val_defn <- Some val_defn
        | _            -> x.val_opt_data <- Some { Val.NewEmptyValOptData() with val_defn = Some val_defn }

    /// Create a new value with empty, unlinked data. Only used during unpickling of F# metadata.
    static member NewUnlinked() : Val  = 
        { val_logical_name    = Unchecked.defaultof<_>
          val_range           = Unchecked.defaultof<_>
          val_type            = Unchecked.defaultof<_>
          val_stamp           = Unchecked.defaultof<_>
          val_flags           = Unchecked.defaultof<_>
          val_opt_data        = Unchecked.defaultof<_> }


    /// Create a new value with the given backing data. Only used during unpickling of F# metadata.
    static member New data : Val = data

    /// Link a value based on empty, unlinked data to the given data. Only used during unpickling of F# metadata.
    member x.Link (tg: ValData) = x.SetData tg

    /// Set all the data on a value
    member x.SetData (tg: ValData) = 
        x.val_logical_name    <- tg.val_logical_name 
        x.val_range           <- tg.val_range        
        x.val_type            <- tg.val_type         
        x.val_stamp           <- tg.val_stamp        
        x.val_flags           <- tg.val_flags        
        match tg.val_opt_data with
        | Some tg -> 
            x.val_opt_data <- 
                Some { val_compiled_name = tg.val_compiled_name
                       val_other_range = tg.val_other_range
                       val_const = tg.val_const
                       val_defn = tg.val_defn
                       val_repr_info = tg.val_repr_info
                       val_access = tg.val_access
                       val_xmldoc = tg.val_xmldoc
                       val_member_info = tg.val_member_info
                       val_declaring_entity = tg.val_declaring_entity
                       val_xmldocsig = tg.val_xmldocsig
                       val_attribs = tg.val_attribs }
        | None -> ()

    /// Indicates if a value is linked to backing data yet. Only used during unpickling of F# metadata.
    member x.IsLinked = match box x.val_logical_name with null -> false | _ -> true 

    [<DebuggerBrowsable(DebuggerBrowsableState.Never)>]
    member x.DebugText  =  x.ToString()

    override x.ToString() = x.LogicalName
    
    
and 
    /// Represents the extra information stored for a member
    [<NoEquality; NoComparison; RequireQualifiedAccess; StructuredFormatDisplay("{DebugText}")>]
    ValMemberInfo = 
    { /// The parent type. For an extension member this is the type being extended 
      ApparentEnclosingEntity: TyconRef  

      /// Updated with the full implemented slotsig after interface implementation relation is checked 
      mutable ImplementedSlotSigs: SlotSig list 

      /// Gets updated with 'true' if an abstract slot is implemented in the file being typechecked.  Internal only. 
      mutable IsImplemented: bool                      

      MemberFlags: MemberFlags }

    [<DebuggerBrowsable(DebuggerBrowsableState.Never)>]
    member x.DebugText  =  x.ToString()

    override x.ToString() = "ValMemberInfo(...)"

and 
    [<NoEquality; NoComparison; RequireQualifiedAccess; StructuredFormatDisplay("{DebugText}")>]
    NonLocalValOrMemberRef = 
    { /// A reference to the entity containing the value or member. This will always be a non-local reference
      EnclosingEntity : EntityRef 

      /// The name of the value, or the full signature of the member
      ItemKey: ValLinkageFullKey }

    /// Get the thunk for the assembly referred to
    member x.Ccu = x.EnclosingEntity.nlr.Ccu

    /// Get the name of the assembly referred to
    member x.AssemblyName = x.EnclosingEntity.nlr.AssemblyName

    /// For debugging
    [<DebuggerBrowsable(DebuggerBrowsableState.Never)>]
    member x.DebugText = x.ToString()

    /// For debugging
    override x.ToString() = x.EnclosingEntity.nlr.ToString() + "::" + x.ItemKey.PartialKey.LogicalName
      
and 
    [<NoEquality; NoComparison; StructuredFormatDisplay("{DebugText}")>]
    ValPublicPath      = 
    | ValPubPath of PublicPath * ValLinkageFullKey

    [<DebuggerBrowsable(DebuggerBrowsableState.Never)>]
    member x.DebugText  =  x.ToString()

    override __.ToString() = sprintf "ValPubPath(...)"

/// Index into the namespace/module structure of a particular CCU 
and 
    [<NoEquality; NoComparison; StructuredFormatDisplay("{DebugText}")>]
    NonLocalEntityRef    = 
    | NonLocalEntityRef of CcuThunk * string[]

    /// Try to find the entity corresponding to the given path in the given CCU
    static member TryDerefEntityPath(ccu: CcuThunk, path:string[], i:int, entity:Entity) = 
        if i >= path.Length then ValueSome entity
        else  
            match entity.ModuleOrNamespaceType.AllEntitiesByCompiledAndLogicalMangledNames.TryGetValue path.[i] with 
            | true, res -> NonLocalEntityRef.TryDerefEntityPath(ccu, path, (i+1), res)
#if !NO_EXTENSIONTYPING
            | _ -> NonLocalEntityRef.TryDerefEntityPathViaProvidedType(ccu, path, i, entity)
#else
            | _ -> ValueNone
#endif

#if !NO_EXTENSIONTYPING
    /// Try to find the entity corresponding to the given path, using type-providers to link the data
    static member TryDerefEntityPathViaProvidedType(ccu: CcuThunk, path:string[], i:int, entity:Entity) = 
        // Errors during linking are not necessarily given good ranges. This has always been the case in F# 2.0, but also applies to
        // type provider type linking errors in F# 3.0.
        let m = range0
        match entity.TypeReprInfo with
        | TProvidedTypeExtensionPoint info -> 
            let resolutionEnvironment = info.ResolutionEnvironment
            let st = info.ProvidedType
                        
            // In this case, we're safely in the realm of types. Just iterate through the nested
            // types until i = path.Length-1. Create the Tycon's as needed
            let rec tryResolveNestedTypeOf(parentEntity:Entity, resolutionEnvironment, st:Tainted<ProvidedType>, i) = 
                match st.PApply((fun st -> st.GetNestedType path.[i]), m) with
                | Tainted.Null -> ValueNone
                | st -> 
                    let newEntity = Construct.NewProvidedTycon(resolutionEnvironment, st, ccu.ImportProvidedType, false, m)
                    parentEntity.ModuleOrNamespaceType.AddProvidedTypeEntity(newEntity)
                    if i = path.Length-1 then ValueSome(newEntity)
                    else tryResolveNestedTypeOf(newEntity, resolutionEnvironment, st, i+1)

            tryResolveNestedTypeOf(entity, resolutionEnvironment, st, i)

        | TProvidedNamespaceExtensionPoint(resolutionEnvironment, resolvers) -> 

            // In this case, we're still in the realm of extensible namespaces. 
            //     <----entity-->
            //     0 .........i-1..i .......... j ..... path.Length-1
            //
            //     <----entity-->  <---resolver---->
            //     0 .........i-1..i ............. j ..... path.Length-1
            //
            //     <----entity-->  <---resolver----> <--loop--->
            //     0 .........i-1..i ............. j ..... path.Length-1
            //
            // We now query the resolvers with 
            //      moduleOrNamespace = path.[0..j-1] 
            //      typeName = path.[j] 
            // starting with j = i and then progressively increasing j
                        
            // This function queries at 'j'
            let tryResolvePrefix j = 
                assert (j >= 0)
                assert (j <= path.Length - 1)
                let matched = 
                    [ for resolver in resolvers  do
                        let moduleOrNamespace = if j = 0 then null else path.[0..j-1]
                        let typename = path.[j]
                        let resolution = ExtensionTyping.TryLinkProvidedType(resolver, moduleOrNamespace, typename, m)
                        match resolution with
                        | None | Some (Tainted.Null) -> ()
                        | Some st -> yield (resolver, st) ]
                match matched with
                | [(_, st)] ->
                    // 'entity' is at position i in the dereference chain. We resolved to position 'j'.
                    // Inject namespaces until we're an position j, and then inject the type.
                    // Note: this is similar to code in CompileOps.fs
                    let rec injectNamespacesFromIToJ (entity: Entity) k = 
                        if k = j  then 
                            let newEntity = Construct.NewProvidedTycon(resolutionEnvironment, st, ccu.ImportProvidedType, false, m)
                            entity.ModuleOrNamespaceType.AddProvidedTypeEntity(newEntity)
                            newEntity
                        else
                            let cpath = entity.CompilationPath.NestedCompPath entity.LogicalName ModuleOrNamespaceKind.Namespace
                            let newEntity = 
                                Construct.NewModuleOrNamespace 
                                    (Some cpath) 
                                    (TAccess []) (ident(path.[k], m)) XmlDoc.Empty [] 
                                    (MaybeLazy.Strict (Construct.NewEmptyModuleOrNamespaceType Namespace)) 
                            entity.ModuleOrNamespaceType.AddModuleOrNamespaceByMutation(newEntity)
                            injectNamespacesFromIToJ newEntity (k+1)
                    let newEntity = injectNamespacesFromIToJ entity i
                                
                    // newEntity is at 'j'
                    NonLocalEntityRef.TryDerefEntityPath(ccu, path, (j+1), newEntity) 

                | [] -> ValueNone 
                | _ -> failwith "Unexpected"

            let rec tryResolvePrefixes j = 
                if j >= path.Length then ValueNone
                else match tryResolvePrefix j with 
                      | ValueNone -> tryResolvePrefixes (j+1)
                      | ValueSome res -> ValueSome res

            tryResolvePrefixes i

        | _ -> ValueNone
#endif
            
    /// Try to link a non-local entity reference to an actual entity
    member nleref.TryDeref(canError) = 
        let (NonLocalEntityRef(ccu, path)) = nleref 
        if canError then 
            ccu.EnsureDerefable(path)

        if ccu.IsUnresolvedReference then ValueNone else

        match NonLocalEntityRef.TryDerefEntityPath(ccu, path, 0, ccu.Contents)  with
        | ValueSome _ as r -> r
        | ValueNone ->
            // OK, the lookup failed. Check if we can redirect through a type forwarder on this assembly.
            // Look for a forwarder for each prefix-path
            let rec tryForwardPrefixPath i = 
                if i < path.Length then 
                    match ccu.TryForward(path.[0..i-1], path.[i]) with
                       // OK, found a forwarder, now continue with the lookup to find the nested type
                    | Some tcref -> NonLocalEntityRef.TryDerefEntityPath(ccu, path, (i+1), tcref.Deref)  
                    | None -> tryForwardPrefixPath (i+1)
                else
                    ValueNone
            tryForwardPrefixPath 0
        
    /// Get the CCU referenced by the nonlocal reference.
    member nleref.Ccu =
        let (NonLocalEntityRef(ccu, _)) = nleref 
        ccu

    /// Get the path into the CCU referenced by the nonlocal reference.
    member nleref.Path =
        let (NonLocalEntityRef(_, p)) = nleref 
        p

    member nleref.DisplayName =
        String.concat "." nleref.Path

    /// Get the mangled name of the last item in the path of the nonlocal reference.
    member nleref.LastItemMangledName = 
        let p = nleref.Path
        p.[p.Length-1]

    /// Get the all-but-last names of the path of the nonlocal reference.
    member nleref.EnclosingMangledPath =  
        let p = nleref.Path
        p.[0..p.Length-2]
        
    /// Get the name of the assembly referenced by the nonlocal reference.
    member nleref.AssemblyName = nleref.Ccu.AssemblyName

    /// Dereference the nonlocal reference, and raise an error if this fails.
    member nleref.Deref = 
        match nleref.TryDeref(canError=true) with 
        | ValueSome res -> res
        | ValueNone -> 
              errorR (InternalUndefinedItemRef (FSComp.SR.tastUndefinedItemRefModuleNamespace, nleref.DisplayName, nleref.AssemblyName, "<some module on this path>")) 
              raise (KeyNotFoundException())
        
    /// Get the details of the module or namespace fragment for the entity referred to by this non-local reference.
    member nleref.ModuleOrNamespaceType = 
        nleref.Deref.ModuleOrNamespaceType

    [<DebuggerBrowsable(DebuggerBrowsableState.Never)>]
    member x.DebugText  =  x.ToString()

    override x.ToString() = x.DisplayName
        
and 
    [<NoEquality; NoComparison; StructuredFormatDisplay("{DebugText}")>]
    EntityRef = 
    { /// Indicates a reference to something bound in this CCU 
      mutable binding: NonNullSlot<Entity>
      /// Indicates a reference to something bound in another CCU 
      nlr: NonLocalEntityRef }

    member x.IsLocalRef = match box x.nlr with null -> true | _ -> false

    member x.IsResolved = match box x.binding with null -> false | _ -> true

    member x.PrivateTarget = x.binding

    member x.ResolvedTarget = x.binding

    member private tcr.Resolve(canError) = 
        let res = tcr.nlr.TryDeref(canError)
        match res with 
        | ValueSome r -> 
             tcr.binding <- nullableSlotFull r 
        | ValueNone -> 
             ()

    /// Dereference the TyconRef to a Tycon. Amortize the cost of doing this.
    /// This path should not allocate in the amortized case
    member tcr.Deref = 
        match box tcr.binding with 
        | null ->
            tcr.Resolve(canError=true)
            match box tcr.binding with 
            | null -> error (InternalUndefinedItemRef (FSComp.SR.tastUndefinedItemRefModuleNamespaceType, String.concat "." tcr.nlr.EnclosingMangledPath, tcr.nlr.AssemblyName, tcr.nlr.LastItemMangledName))
            | _ -> tcr.binding
        | _ -> 
            tcr.binding

    /// Dereference the TyconRef to a Tycon option.
    member tcr.TryDeref = 
        match box tcr.binding with 
        | null -> 
            tcr.Resolve(canError=false)
            match box tcr.binding with 
            | null -> ValueNone
            | _ -> ValueSome tcr.binding

        | _ -> 
            ValueSome tcr.binding

    /// Is the destination assembly available?
    member tcr.CanDeref = ValueOptionInternal.isSome tcr.TryDeref

    /// Gets the data indicating the compiled representation of a type or module in terms of Abstract IL data structures.
    member x.CompiledRepresentation = x.Deref.CompiledRepresentation

    /// Gets the data indicating the compiled representation of a named type or module in terms of Abstract IL data structures.
    member x.CompiledRepresentationForNamedType = x.Deref.CompiledRepresentationForNamedType

    /// The implementation definition location of the namespace, module or type
    member x.DefinitionRange = x.Deref.DefinitionRange

    /// The signature definition location of the namespace, module or type
    member x.SigRange = x.Deref.SigRange

    /// The name of the namespace, module or type, possibly with mangling, e.g. List`1, List or FailureException 
    member x.LogicalName = x.Deref.LogicalName

    /// The compiled name of the namespace, module or type, e.g. FSharpList`1, ListModule or FailureException 
    member x.CompiledName = x.Deref.CompiledName

    /// The display name of the namespace, module or type, e.g. List instead of List`1, not including static parameters
    member x.DisplayName = x.Deref.DisplayName

    /// The display name of the namespace, module or type with <_, _, _> added for generic types, including static parameters
    member x.DisplayNameWithStaticParametersAndUnderscoreTypars = x.Deref.DisplayNameWithStaticParametersAndUnderscoreTypars

    /// The display name of the namespace, module or type, e.g. List instead of List`1, including static parameters
    member x.DisplayNameWithStaticParameters = x.Deref.DisplayNameWithStaticParameters

    /// The code location where the module, namespace or type is defined.
    member x.Range = x.Deref.Range

    /// A unique stamp for this module, namespace or type definition within the context of this compilation. 
    /// Note that because of signatures, there are situations where in a single compilation the "same" 
    /// module, namespace or type may have two distinct Entity objects that have distinct stamps.
    member x.Stamp = x.Deref.Stamp

    /// The F#-defined custom attributes of the entity, if any. If the entity is backed by Abstract IL or provided metadata
    /// then this does not include any attributes from those sources.
    member x.Attribs = x.Deref.Attribs

    /// The XML documentation of the entity, if any. If the entity is backed by provided metadata
    /// then this _does_ include this documentation. If the entity is backed by Abstract IL metadata
    /// or comes from another F# assembly then it does not (because the documentation will get read from 
    /// an XML file).
    member x.XmlDoc = x.Deref.XmlDoc

    /// The XML documentation sig-string of the entity, if any, to use to lookup an .xml doc file. This also acts
    /// as a cache for this sig-string computation.
    member x.XmlDocSig = x.Deref.XmlDocSig

    /// The logical contents of the entity when it is a module or namespace fragment.
    member x.ModuleOrNamespaceType = x.Deref.ModuleOrNamespaceType
    
    /// Demangle the module name, if FSharpModuleWithSuffix is used
    member x.DemangledModuleOrNamespaceName = x.Deref.DemangledModuleOrNamespaceName

    /// The logical contents of the entity when it is a type definition.
    member x.TypeContents = x.Deref.TypeContents

    /// The kind of the type definition - is it a measure definition or a type definition?
    member x.TypeOrMeasureKind = x.Deref.TypeOrMeasureKind

    /// The identifier at the point of declaration of the type definition.
    member x.Id = x.Deref.Id

    /// The information about the r.h.s. of a type definition, if any. For example, the r.h.s. of a union or record type.
    member x.TypeReprInfo = x.Deref.TypeReprInfo

    /// The information about the r.h.s. of an F# exception definition, if any. 
    member x.ExceptionInfo        = x.Deref.ExceptionInfo

    /// Indicates if the entity represents an F# exception declaration.
    member x.IsExceptionDecl      = x.Deref.IsExceptionDecl
    
    /// Get the type parameters for an entity that is a type declaration, otherwise return the empty list.
    /// 
    /// Lazy because it may read metadata, must provide a context "range" in case error occurs reading metadata.
    member x.Typars m             = x.Deref.Typars m

    /// Get the type parameters for an entity that is a type declaration, otherwise return the empty list.
    member x.TyparsNoRange        = x.Deref.TyparsNoRange

    /// Indicates if this entity is an F# type abbreviation definition
    member x.TypeAbbrev           = x.Deref.TypeAbbrev

    /// Indicates if this entity is an F# type abbreviation definition
    member x.IsTypeAbbrev         = x.Deref.IsTypeAbbrev

    /// Get the value representing the accessibility of the r.h.s. of an F# type definition.
    member x.TypeReprAccessibility = x.Deref.TypeReprAccessibility

    /// Get the cache of the compiled ILTypeRef representation of this module or type.
    member x.CompiledReprCache    = x.Deref.CompiledReprCache

    /// Get a blob of data indicating how this type is nested in other namespaces, modules or types.
    member x.PublicPath : PublicPath option = x.Deref.PublicPath

    /// Get the value representing the accessibility of an F# type definition or module.
    member x.Accessibility        = x.Deref.Accessibility

    /// Indicates the type prefers the "tycon<a, b>" syntax for display etc. 
    member x.IsPrefixDisplay      = x.Deref.IsPrefixDisplay

    /// Indicates the "tycon blob" is actually a module 
    member x.IsModuleOrNamespace  = x.Deref.IsModuleOrNamespace

    /// Indicates if the entity is a namespace
    member x.IsNamespace          = x.Deref.IsNamespace

    /// Indicates if the entity is an F# module definition
    member x.IsModule             = x.Deref.IsModule

    /// Get a blob of data indicating how this type is nested inside other namespaces, modules and types.
    member x.CompilationPathOpt   = x.Deref.CompilationPathOpt

#if !NO_EXTENSIONTYPING
    /// Indicates if the entity is a provided namespace fragment
    member x.IsProvided               = x.Deref.IsProvided

    /// Indicates if the entity is a provided namespace fragment
    member x.IsProvidedNamespace      = x.Deref.IsProvidedNamespace

    /// Indicates if the entity is an erased provided type definition
    member x.IsProvidedErasedTycon    = x.Deref.IsProvidedErasedTycon

    /// Indicates if the entity is an erased provided type definition that incorporates a static instantiation (and therefore in some sense compiler generated)
    member x.IsStaticInstantiationTycon    = x.Deref.IsStaticInstantiationTycon

    /// Indicates if the entity is a generated provided type definition, i.e. not erased.
    member x.IsProvidedGeneratedTycon = x.Deref.IsProvidedGeneratedTycon
#endif

    /// Get a blob of data indicating how this type is nested inside other namespaces, modules and types.
    member x.CompilationPath      = x.Deref.CompilationPath

    /// Get a table of fields for all the F#-defined record, struct and class fields in this type definition, including
    /// static fields, 'val' declarations and hidden fields from the compilation of implicit class constructions.
    member x.AllFieldTable        = x.Deref.AllFieldTable

    /// Get an array of fields for all the F#-defined record, struct and class fields in this type definition, including
    /// static fields, 'val' declarations and hidden fields from the compilation of implicit class constructions.
    member x.AllFieldsArray       = x.Deref.AllFieldsArray

    /// Get a list of fields for all the F#-defined record, struct and class fields in this type definition, including
    /// static fields, 'val' declarations and hidden fields from the compilation of implicit class constructions.
    member x.AllFieldsAsList = x.Deref.AllFieldsAsList

    /// Get a list of all fields for F#-defined record, struct and class fields in this type definition,
    /// including static fields, but excluding compiler-generate fields.
    member x.TrueFieldsAsList = x.Deref.TrueFieldsAsList

    /// Get a list of all instance fields for F#-defined record, struct and class fields in this type definition,
    /// excluding compiler-generate fields.
    member x.TrueInstanceFieldsAsList = x.Deref.TrueInstanceFieldsAsList

    /// Get a list of all instance fields for F#-defined record, struct and class fields in this type definition.
    /// including hidden fields from the compilation of implicit class constructions.
    // NOTE: This method doesn't perform particularly well, and is over-used, but doesn't seem to appear on performance traces
    member x.AllInstanceFieldsAsList = x.Deref.AllInstanceFieldsAsList

    /// Get a field by index in definition order
    member x.GetFieldByIndex  n        = x.Deref.GetFieldByIndex n

    /// Get a field by name.
    member x.GetFieldByName n          = x.Deref.GetFieldByName n

    /// Get the union cases and other union-type information for a type, if any
    member x.UnionTypeInfo             = x.Deref.UnionTypeInfo

    /// Get the union cases for a type, if any
    member x.UnionCasesArray           = x.Deref.UnionCasesArray

    /// Get the union cases for a type, if any, as a list
    member x.UnionCasesAsList          = x.Deref.UnionCasesAsList

    /// Get a union case of a type by name
    member x.GetUnionCaseByName n      = x.Deref.GetUnionCaseByName n

    /// Get the blob of information associated with an F# object-model type definition, i.e. class, interface, struct etc.
    member x.FSharpObjectModelTypeInfo = x.Deref.FSharpObjectModelTypeInfo

    /// Gets the immediate interface definitions of an F# type definition. Further interfaces may be supported through class and interface inheritance.
    member x.ImmediateInterfacesOfFSharpTycon   = x.Deref.ImmediateInterfacesOfFSharpTycon

    /// Gets the immediate interface types of an F# type definition. Further interfaces may be supported through class and interface inheritance.
    member x.ImmediateInterfaceTypesOfFSharpTycon = x.Deref.ImmediateInterfaceTypesOfFSharpTycon

    /// Gets the immediate members of an F# type definition, excluding compiler-generated ones.
    /// Note: result is alphabetically sorted, then for each name the results are in declaration order
    member x.MembersOfFSharpTyconSorted = x.Deref.MembersOfFSharpTyconSorted

    /// Gets all immediate members of an F# type definition keyed by name, including compiler-generated ones.
    /// Note: result is a indexed table, and for each name the results are in reverse declaration order
    member x.MembersOfFSharpTyconByName = x.Deref.MembersOfFSharpTyconByName

    /// Indicates if this is a struct or enum type definition , i.e. a value type definition
    member x.IsStructOrEnumTycon       = x.Deref.IsStructOrEnumTycon

    /// Indicates if this is an F# type definition which is one of the special types in FSharp.Core.dll which uses 
    /// an assembly-code representation for the type, e.g. the primitive array type constructor.
    member x.IsAsmReprTycon            = x.Deref.IsAsmReprTycon

    /// Indicates if this is an F# type definition which is one of the special types in FSharp.Core.dll like 'float<_>' which
    /// defines a measure type with a relation to an existing non-measure type as a representation.
    member x.IsMeasureableReprTycon    = x.Deref.IsMeasureableReprTycon

    /// Indicates if the entity is erased, either a measure definition, or an erased provided type definition
    member x.IsErased                  = x.Deref.IsErased
    
    /// Gets any implicit hash/equals (with comparer argument) methods added to an F# record, union or struct type definition.
    member x.GeneratedHashAndEqualsWithComparerValues = x.Deref.GeneratedHashAndEqualsWithComparerValues

    /// Gets any implicit CompareTo (with comparer argument) methods added to an F# record, union or struct type definition.
    member x.GeneratedCompareToWithComparerValues = x.Deref.GeneratedCompareToWithComparerValues

    /// Gets any implicit CompareTo methods added to an F# record, union or struct type definition.
    member x.GeneratedCompareToValues = x.Deref.GeneratedCompareToValues

    /// Gets any implicit hash/equals methods added to an F# record, union or struct type definition.
    member x.GeneratedHashAndEqualsValues = x.Deref.GeneratedHashAndEqualsValues
    
    /// Indicate if this is a type definition backed by Abstract IL metadata.
    member x.IsILTycon                = x.Deref.IsILTycon

    /// Get the Abstract IL scope, nesting and metadata for this 
    /// type definition, assuming it is backed by Abstract IL metadata.
    member x.ILTyconInfo              = x.Deref.ILTyconInfo

    /// Get the Abstract IL metadata for this type definition, assuming it is backed by Abstract IL metadata.
    member x.ILTyconRawMetadata       = x.Deref.ILTyconRawMetadata

    /// Indicate if this is a type whose r.h.s. is known to be a union type definition.
    member x.IsUnionTycon             = x.Deref.IsUnionTycon

    /// Indicates if this is an F# type definition whose r.h.s. is known to be a record type definition.
    member x.IsRecordTycon            = x.Deref.IsRecordTycon

    /// Indicates if this is an F# type definition whose r.h.s. is known to be some kind of F# object model definition
    member x.IsFSharpObjectModelTycon = x.Deref.IsFSharpObjectModelTycon

    /// The on-demand analysis about whether the entity has the IsByRefLike attribute
    member x.TryIsByRefLike           = x.Deref.TryIsByRefLike

    /// Set the on-demand analysis about whether the entity has the IsByRefLike attribute
    member x.SetIsByRefLike b         = x.Deref.SetIsByRefLike b

    /// The on-demand analysis about whether the entity has the IsByRefLike attribute
    member x.TryIsReadOnly           = x.Deref.TryIsReadOnly

    /// Set the on-demand analysis about whether the entity has the IsReadOnly attribute or is otherwise determined to be a readonly struct
    member x.SetIsReadOnly b         = x.Deref.SetIsReadOnly b

    /// Indicates if this is an F# type definition whose r.h.s. definition is unknown (i.e. a traditional ML 'abstract' type in a signature,
    /// which in F# is called a 'unknown representation' type).
    member x.IsHiddenReprTycon        = x.Deref.IsHiddenReprTycon

    /// Indicates if this is an F#-defined interface type definition 
    member x.IsFSharpInterfaceTycon   = x.Deref.IsFSharpInterfaceTycon

    /// Indicates if this is an F#-defined delegate type definition 
    member x.IsFSharpDelegateTycon    = x.Deref.IsFSharpDelegateTycon

    /// Indicates if this is an F#-defined enum type definition 
    member x.IsFSharpEnumTycon        = x.Deref.IsFSharpEnumTycon

    /// Indicates if this is a .NET-defined enum type definition 
    member x.IsILEnumTycon            = x.Deref.IsILEnumTycon

    /// Indicates if this is an enum type definition 
    member x.IsEnumTycon              = x.Deref.IsEnumTycon

    /// Indicates if this is an F#-defined struct or enum type definition , i.e. a value type definition
    member x.IsFSharpStructOrEnumTycon      = x.Deref.IsFSharpStructOrEnumTycon

    /// Indicates if this is a .NET-defined struct or enum type definition , i.e. a value type definition
    member x.IsILStructOrEnumTycon          = x.Deref.IsILStructOrEnumTycon

    /// Indicates if we have pre-determined that a type definition has a default constructor.
    member x.PreEstablishedHasDefaultConstructor = x.Deref.PreEstablishedHasDefaultConstructor

    /// Indicates if we have pre-determined that a type definition has a self-referential constructor using 'as x'
    member x.HasSelfReferentialConstructor = x.Deref.HasSelfReferentialConstructor

    member x.UnionCasesAsRefList         = x.UnionCasesAsList         |> List.map x.MakeNestedUnionCaseRef

    member x.TrueInstanceFieldsAsRefList = x.TrueInstanceFieldsAsList |> List.map x.MakeNestedRecdFieldRef

    member x.AllFieldAsRefList           = x.AllFieldsAsList          |> List.map x.MakeNestedRecdFieldRef

    member x.MakeNestedRecdFieldRef  (rf: RecdField) = RFRef (x, rf.Name)

    member x.MakeNestedUnionCaseRef  (uc: UnionCase) = UCRef (x, uc.Id.idText)

    [<DebuggerBrowsable(DebuggerBrowsableState.Never)>]
    member x.DebugText  =  x.ToString()

    override x.ToString() = 
       if x.IsLocalRef then 
           x.ResolvedTarget.DisplayName 
       else 
           x.nlr.DisplayName 


/// note: ModuleOrNamespaceRef and TyconRef are type equivalent 
and ModuleOrNamespaceRef       = EntityRef

and TyconRef       = EntityRef

/// References are either local or nonlocal
and 
    [<NoEquality; NoComparison; StructuredFormatDisplay("{DebugText}")>]
    ValRef = 
    { /// Indicates a reference to something bound in this CCU 
      mutable binding: NonNullSlot<Val>
      /// Indicates a reference to something bound in another CCU 
      nlr: NonLocalValOrMemberRef }

    member x.IsLocalRef = obj.ReferenceEquals(x.nlr, null)

    member x.IsResolved = not (obj.ReferenceEquals(x.binding, null))

    member x.PrivateTarget = x.binding

    member x.ResolvedTarget = x.binding

    /// Dereference the ValRef to a Val.
    member vr.Deref = 
        if obj.ReferenceEquals(vr.binding, null) then
            let res = 
                let nlr = vr.nlr 
                let e =  nlr.EnclosingEntity.Deref 
                let possible = e.ModuleOrNamespaceType.TryLinkVal(nlr.EnclosingEntity.nlr.Ccu, nlr.ItemKey)
                match possible with 
                | ValueNone -> error (InternalUndefinedItemRef (FSComp.SR.tastUndefinedItemRefVal, e.DisplayNameWithStaticParameters, nlr.AssemblyName, sprintf "%+A" nlr.ItemKey.PartialKey))
                | ValueSome h -> h
            vr.binding <- nullableSlotFull res 
            res 
        else vr.binding

    /// Dereference the ValRef to a Val option.
    member vr.TryDeref = 
        if obj.ReferenceEquals(vr.binding, null) then
            let resOpt = 
                match vr.nlr.EnclosingEntity.TryDeref with 
                | ValueNone -> ValueNone
                | ValueSome e -> e.ModuleOrNamespaceType.TryLinkVal(vr.nlr.EnclosingEntity.nlr.Ccu, vr.nlr.ItemKey)
            match resOpt with 
            | ValueNone -> ()
            | ValueSome res -> 
                vr.binding <- nullableSlotFull res 
            resOpt
        else ValueSome vr.binding

    /// The type of the value. May be a TType_forall for a generic value. 
    /// May be a type variable or type containing type variables during type inference. 
    member x.Type                       = x.Deref.Type

    /// Get the type of the value including any generic type parameters
    member x.TypeScheme                 = x.Deref.TypeScheme

    /// Get the type of the value after removing any generic type parameters
    member x.TauType                    = x.Deref.TauType

    member x.Typars                     = x.Deref.Typars

    member x.LogicalName                = x.Deref.LogicalName

    member x.DisplayName                = x.Deref.DisplayName

    member x.CoreDisplayName            = x.Deref.CoreDisplayName

    member x.Range                      = x.Deref.Range

    /// Get the value representing the accessibility of an F# type definition or module.
    member x.Accessibility              = x.Deref.Accessibility

    /// The parent type or module, if any (None for expression bindings and parameters)
    member x.DeclaringEntity               = x.Deref.DeclaringEntity

    /// Get the apparent parent entity for the value, i.e. the entity under with which the
    /// value is associated. For extension members this is the nominal type the member extends.
    /// For other values it is just the actual parent.
    member x.ApparentEnclosingEntity             = x.Deref.ApparentEnclosingEntity

    member x.DefinitionRange            = x.Deref.DefinitionRange

    member x.SigRange        = x.Deref.SigRange

    /// The value of a value or member marked with [<LiteralAttribute>] 
    member x.LiteralValue               = x.Deref.LiteralValue

    member x.Id                         = x.Deref.Id

    /// Get the name of the value, assuming it is compiled as a property.
    ///   - If this is a property then this is 'Foo' 
    ///   - If this is an implementation of an abstract slot then this is the name of the property implemented by the abstract slot
    member x.PropertyName               = x.Deref.PropertyName

    /// Indicates whether this value represents a property getter.
    member x.IsPropertyGetterMethod = 
        match x.MemberInfo with
        | None -> false
        | Some (memInfo:ValMemberInfo) -> memInfo.MemberFlags.MemberKind = MemberKind.PropertyGet || memInfo.MemberFlags.MemberKind = MemberKind.PropertyGetSet

    /// Indicates whether this value represents a property setter.
    member x.IsPropertySetterMethod = 
        match x.MemberInfo with
        | None -> false
        | Some (memInfo:ValMemberInfo) -> memInfo.MemberFlags.MemberKind = MemberKind.PropertySet || memInfo.MemberFlags.MemberKind = MemberKind.PropertyGetSet

    /// A unique stamp within the context of this invocation of the compiler process 
    member x.Stamp                      = x.Deref.Stamp

    /// Is this represented as a "top level" static binding (i.e. a static field, static member,
    /// instance member), rather than an "inner" binding that may result in a closure.
    member x.IsCompiledAsTopLevel       = x.Deref.IsCompiledAsTopLevel

    /// Indicates if this member is an F#-defined dispatch slot.
    member x.IsDispatchSlot             = x.Deref.IsDispatchSlot

    /// The name of the method in compiled code (with some exceptions where ilxgen.fs decides not to use a method impl)
    member x.CompiledName         = x.Deref.CompiledName

    /// Get the public path to the value, if any? Should be set if and only if
    /// IsMemberOrModuleBinding is set.
    member x.PublicPath                 = x.Deref.PublicPath

    /// The quotation expression associated with a value given the [<ReflectedDefinition>] tag
    member x.ReflectedDefinition        = x.Deref.ReflectedDefinition

    /// Indicates if this is an F#-defined 'new' constructor member
    member x.IsConstructor              = x.Deref.IsConstructor

    /// Indicates if this value was a member declared 'override' or an implementation of an interface slot
    member x.IsOverrideOrExplicitImpl   = x.Deref.IsOverrideOrExplicitImpl

    /// Is this a member, if so some more data about the member.
    member x.MemberInfo                 = x.Deref.MemberInfo

    /// Indicates if this is a member
    member x.IsMember                   = x.Deref.IsMember

    /// Indicates if this is an F#-defined value in a module, or an extension member, but excluding compiler generated bindings from optimizations
    member x.IsModuleBinding            = x.Deref.IsModuleBinding

    /// Indicates if this is an F#-defined instance member. 
    ///
    /// Note, the value may still be (a) an extension member or (b) and abstract slot without
    /// a true body. These cases are often causes of bugs in the compiler.
    member x.IsInstanceMember           = x.Deref.IsInstanceMember

    /// Indicates if this value is declared 'mutable'
    member x.IsMutable                  = x.Deref.IsMutable

    /// Indicates if this value allows the use of an explicit type instantiation (i.e. does it itself have explicit type arguments,
    /// or does it have a signature?)
    member x.PermitsExplicitTypeInstantiation  = x.Deref.PermitsExplicitTypeInstantiation

    /// Indicates if this is inferred to be a method or function that definitely makes no critical tailcalls?
    member x.MakesNoCriticalTailcalls  = x.Deref.MakesNoCriticalTailcalls

    /// Is this a member definition or module definition?
    member x.IsMemberOrModuleBinding    = x.Deref.IsMemberOrModuleBinding

    /// Indicates if this is an F#-defined extension member
    member x.IsExtensionMember          = x.Deref.IsExtensionMember

    /// Indicates if this is a constructor member generated from the de-sugaring of implicit constructor for a class type?
    member x.IsIncrClassConstructor = x.Deref.IsIncrClassConstructor

    /// Indicates if this is a member generated from the de-sugaring of 'let' function bindings in the implicit class syntax?
    member x.IsIncrClassGeneratedMember = x.Deref.IsIncrClassGeneratedMember

    /// Get the information about a recursive value used during type inference
    member x.RecursiveValInfo           = x.Deref.RecursiveValInfo

    /// Indicates if this is a 'base' or 'this' value?
    member x.BaseOrThisInfo             = x.Deref.BaseOrThisInfo

    //  Indicates if this value was declared to be a type function, e.g. "let f<'a> = typeof<'a>"
    member x.IsTypeFunction             = x.Deref.IsTypeFunction

    /// Records the "extra information" for a value compiled as a method.
    ///
    /// This indicates the number of arguments in each position for a curried function.
    member x.ValReprInfo                 = x.Deref.ValReprInfo

    /// Get the inline declaration on the value
    member x.InlineInfo                 = x.Deref.InlineInfo

    /// Indicates whether the inline declaration for the value indicate that the value must be inlined?
    member x.MustInline                 = x.Deref.MustInline

    /// Indicates whether this value was generated by the compiler.
    ///
    /// Note: this is true for the overrides generated by hash/compare augmentations
    member x.IsCompilerGenerated        = x.Deref.IsCompilerGenerated

    /// Get the declared attributes for the value
    member x.Attribs                    = x.Deref.Attribs

    /// Get the declared documentation for the value
    member x.XmlDoc                     = x.Deref.XmlDoc

    /// Get or set the signature for the value's XML documentation
    member x.XmlDocSig                  = x.Deref.XmlDocSig

    /// Get the actual parent entity for the value (a module or a type), i.e. the entity under which the
    /// value will appear in compiled code. For extension members this is the module where the extension member
    /// is declared.
    member x.TopValDeclaringEntity         = x.Deref.TopValDeclaringEntity

    // Can be false for members after error recovery
    member x.HasDeclaringEntity         = x.Deref.HasDeclaringEntity

    /// Get the apparent parent entity for a member
    member x.MemberApparentEntity       = x.Deref.MemberApparentEntity

    /// Get the number of 'this'/'self' object arguments for the member. Instance extension members return '1'.
    member x.NumObjArgs                 = x.Deref.NumObjArgs

    [<DebuggerBrowsable(DebuggerBrowsableState.Never)>]
    member x.DebugText  =  x.ToString()

    override x.ToString() = 
       if x.IsLocalRef then x.ResolvedTarget.DisplayName 
       else x.nlr.ToString()

/// Represents a reference to a case of a union type
and 
    [<NoEquality; NoComparison; StructuredFormatDisplay("{DebugText}")>]
    UnionCaseRef = 
    | UCRef of TyconRef * string

    /// Get a reference to the type containing this union case
    member x.TyconRef = let (UCRef(tcref, _)) = x in tcref

    /// Get the name of this union case
    member x.CaseName = let (UCRef(_, nm)) = x in nm

    /// Get the Entity for the type containing this union case
    member x.Tycon = x.TyconRef.Deref

    /// Dereference the reference to the union case
    member x.UnionCase = 
        match x.TyconRef.GetUnionCaseByName x.CaseName with 
        | Some res -> res
        | None -> error(InternalError(sprintf "union case %s not found in type %s" x.CaseName x.TyconRef.LogicalName, x.TyconRef.Range))

    /// Try to dereference the reference 
    member x.TryUnionCase = x.TyconRef.TryDeref |> ValueOptionInternal.bind (fun tcref -> tcref.GetUnionCaseByName x.CaseName |> ValueOptionInternal.ofOption)

    /// Get the attributes associated with the union case
    member x.Attribs = x.UnionCase.Attribs

    /// Get the range of the union case
    member x.Range = x.UnionCase.Range

    /// Get the definition range of the union case
    member x.DefinitionRange = x.UnionCase.DefinitionRange

    /// Get the signature range of the union case
    member x.SigRange = x.UnionCase.SigRange

    /// Get the index of the union case amongst the cases
    member x.Index = 
        try 
           // REVIEW: this could be faster, e.g. by storing the index in the NameMap 
            x.TyconRef.UnionCasesArray |> Array.findIndex (fun ucspec -> ucspec.DisplayName = x.CaseName) 
        with :? KeyNotFoundException -> 
            error(InternalError(sprintf "union case %s not found in type %s" x.CaseName x.TyconRef.LogicalName, x.TyconRef.Range))

    /// Get the fields of the union case
    member x.AllFieldsAsList = x.UnionCase.FieldTable.AllFieldsAsList

    /// Get the resulting type of the union case
    member x.ReturnType = x.UnionCase.ReturnType

    /// Get a field of the union case by index
    member x.FieldByIndex n = x.UnionCase.FieldTable.FieldByIndex n

    [<DebuggerBrowsable(DebuggerBrowsableState.Never)>]
    member x.DebugText  =  x.ToString()

    override x.ToString() = x.CaseName

/// Represents a reference to a field in a record, class or struct
and 
    [<NoEquality; NoComparison; StructuredFormatDisplay("{DebugText}")>]
    RecdFieldRef = 
    | RFRef of TyconRef * string

    /// Get a reference to the type containing this union case
    member x.TyconRef = let (RFRef(tcref, _)) = x in tcref

    /// Get the name off the field
    member x.FieldName = let (RFRef(_, id)) = x in id

    /// Get the Entity for the type containing this union case
    member x.Tycon = x.TyconRef.Deref

    /// Dereference the reference 
    member x.RecdField = 
        let (RFRef(tcref, id)) = x
        match tcref.GetFieldByName id with 
        | Some res -> res
        | None -> error(InternalError(sprintf "field %s not found in type %s" id tcref.LogicalName, tcref.Range))

    /// Try to dereference the reference 
    member x.TryRecdField =  x.TyconRef.TryDeref |> ValueOptionInternal.bind (fun tcref -> tcref.GetFieldByName x.FieldName |> ValueOptionInternal.ofOption)

    /// Get the attributes associated with the compiled property of the record field 
    member x.PropertyAttribs = x.RecdField.PropertyAttribs

    /// Get the declaration range of the record field 
    member x.Range = x.RecdField.Range

    /// Get the definition range of the record field 
    member x.DefinitionRange = x.RecdField.DefinitionRange

    /// Get the signature range of the record field 
    member x.SigRange = x.RecdField.SigRange

    member x.Index =
        let (RFRef(tcref, id)) = x
        try 
            // REVIEW: this could be faster, e.g. by storing the index in the NameMap 
            tcref.AllFieldsArray |> Array.findIndex (fun rfspec -> rfspec.Name = id)  
        with :? KeyNotFoundException -> 
            error(InternalError(sprintf "field %s not found in type %s" id tcref.LogicalName, tcref.Range))

    [<DebuggerBrowsable(DebuggerBrowsableState.Never)>]
    member x.DebugText  =  x.ToString()

    override x.ToString() = x.FieldName

and 
  /// The algebra of types
    [<NoEquality; NoComparison; StructuredFormatDisplay("{DebugText}")>]
    TType =

    /// TType_forall(typars, bodyTy).
    ///
    /// Indicates the type is a universal type, only used for types of values and members 
    | TType_forall of Typars * TType

    /// TType_app(tyconRef, typeInstantiation).
    ///
    /// Indicates the type is built from a named type and a number of type arguments
    | TType_app of TyconRef * TypeInst

    /// TType_anon
    ///
    /// Indicates the type is an anonymous record type whose compiled representation is located in the given assembly
    | TType_anon of AnonRecdTypeInfo * TType list

    /// TType_tuple(elementTypes).
    ///
    /// Indicates the type is a tuple type. elementTypes must be of length 2 or greater.
    | TType_tuple of TupInfo * TTypes

    /// TType_fun(domainType, rangeType).
    ///
    /// Indicates the type is a function type 
    | TType_fun of  TType * TType

    /// TType_ucase(unionCaseRef, typeInstantiation)
    ///
    /// Indicates the type is a non-F#-visible type representing a "proof" that a union value belongs to a particular union case
    /// These types are not user-visible and will never appear as an inferred type. They are the types given to
    /// the temporaries arising out of pattern matching on union values.
    | TType_ucase of  UnionCaseRef * TypeInst

    /// Indicates the type is a variable type, whether declared, generalized or an inference type parameter  
    | TType_var of Typar 

    /// Indicates the type is a unit-of-measure expression being used as an argument to a type or member
    | TType_measure of Measure

    /// For now, used only as a discriminant in error message.
    /// See https://github.com/Microsoft/visualfsharp/issues/2561
    member x.GetAssemblyName() =
        match x with
        | TType_forall (_tps, ty)        -> ty.GetAssemblyName()
        | TType_app (tcref, _tinst)      -> tcref.CompilationPath.ILScopeRef.QualifiedName
        | TType_tuple (_tupInfo, _tinst) -> ""
        | TType_anon (anonInfo, _tinst) -> defaultArg anonInfo.Assembly.QualifiedName ""
        | TType_fun (_d, _r)              -> ""
        | TType_measure _ms              -> ""
        | TType_var tp                   -> tp.Solution |> function Some sln -> sln.GetAssemblyName() | None -> ""
        | TType_ucase (_uc, _tinst)       ->
            let (TILObjectReprData(scope, _nesting, _definition)) = _uc.Tycon.ILTyconInfo
            scope.QualifiedName

    [<DebuggerBrowsable(DebuggerBrowsableState.Never)>]
    member x.DebugText  =  x.ToString()

    override x.ToString() =  
        match x with 
        | TType_forall (_tps, ty) -> "forall ...  " + ty.ToString()
        | TType_app (tcref, tinst) -> tcref.DisplayName + (match tinst with [] -> "" | tys -> "<" + String.concat "," (List.map string tys) + ">")
        | TType_tuple (tupInfo, tinst) -> 
            (match tupInfo with 
             | TupInfo.Const false -> ""
             | TupInfo.Const true -> "struct ")
             + String.concat "," (List.map string tinst) 
        | TType_anon (anonInfo, tinst) -> 
            (match anonInfo.TupInfo with 
             | TupInfo.Const false -> ""
             | TupInfo.Const true -> "struct ")
             + "{|" + String.concat "," (Seq.map2 (fun nm ty -> nm + " " + string ty + ";") anonInfo.SortedNames tinst) + ")" + "|}"
        | TType_fun (d, r) -> "(" + string d + " -> " + string r + ")"
        | TType_ucase (uc, tinst) -> "ucase " + uc.CaseName + (match tinst with [] -> "" | tys -> "<" + String.concat "," (List.map string tys) + ">")
        | TType_var tp -> 
            match tp.Solution with 
            | None -> tp.DisplayName
            | Some _ -> tp.DisplayName + " (solved)"
        | TType_measure ms -> ms.ToString()

and TypeInst = TType list 

and TTypes = TType list 
and [<RequireQualifiedAccess>] AnonRecdTypeInfo = 
    // Mutability for pickling/unpickling only
    { mutable Assembly: CcuThunk 
      mutable TupInfo: TupInfo
      mutable SortedIds:  Ident[]
      mutable Stamp: Stamp
      mutable SortedNames: string[] }

    /// Create an AnonRecdTypeInfo from the basic data
    static member Create(ccu: CcuThunk, tupInfo, ids: Ident[]) = 
        let sortedIds = ids |> Array.sortBy (fun id -> id.idText)
        // Hash all the data to form a unique stamp
        let stamp  = 
            sha1HashInt64 
                [| for c in ccu.AssemblyName do yield byte c; yield byte (int32 c >>> 8); 
                   match tupInfo with 
                   | TupInfo.Const b -> yield  (if b then 0uy else 1uy)
                   for id in sortedIds do 
                       for c in id.idText do yield byte c; yield byte (int32 c >>> 8) |]
        let sortedNames = Array.map textOfId sortedIds
        { Assembly = ccu; TupInfo = tupInfo; SortedIds = sortedIds; Stamp = stamp; SortedNames = sortedNames }

    /// Get the ILTypeRef for the generated type implied by the anonymous type
    member x.ILTypeRef = 
        let ilTypeName   = sprintf "<>f__AnonymousType%s%u`%d'" (match x.TupInfo with TupInfo.Const b -> if b then "1000" else "") (uint32 x.Stamp) x.SortedIds.Length
        mkILTyRef(x.Assembly.ILScopeRef, ilTypeName)

    static member NewUnlinked() : AnonRecdTypeInfo = 
        { Assembly = Unchecked.defaultof<_>
          TupInfo = Unchecked.defaultof<_>
          SortedIds = Unchecked.defaultof<_>
          Stamp = Unchecked.defaultof<_> 
          SortedNames  = Unchecked.defaultof<_> }

    member x.Link d = 
        let sortedNames = Array.map textOfId d.SortedIds
        x.Assembly <- d.Assembly
        x.TupInfo <- d.TupInfo
        x.SortedIds <- d.SortedIds
        x.Stamp <- d.Stamp
        x.SortedNames <- sortedNames

    member x.IsLinked = (match x.SortedIds with null -> true | _ -> false)
    
and [<RequireQualifiedAccess>] TupInfo = 
    /// Some constant, e.g. true or false for tupInfo
    | Const of bool

and 
    [<RequireQualifiedAccess (* ; StructuredFormatDisplay("{DebugText}") *) >]
    Measure = 
    /// A variable unit-of-measure
    | Var of Typar

    /// A constant, leaf unit-of-measure such as 'kg' or 'm'
    | Con of TyconRef

    /// A product of two units of measure
    | Prod of Measure*Measure

    /// An inverse of a units of measure expression
    | Inv of Measure

    /// The unit of measure '1', e.g. float = float<1>
    | One

    /// Raising a measure to a rational power 
    | RationalPower of Measure * Rational

    // %+A formatting is used, so this is not needed
    //[<DebuggerBrowsable(DebuggerBrowsableState.Never)>]
    //member x.DebugText  =  x.ToString()
    
    override x.ToString() = sprintf "%+A" x 

and 
    [<NoEquality; NoComparison; RequireQualifiedAccess; StructuredFormatDisplay("{DebugText}")>]
    CcuData = 
    { /// Holds the filename for the DLL, if any 
      FileName: string option 
      
      /// Holds the data indicating how this assembly/module is referenced from the code being compiled. 
      ILScopeRef: ILScopeRef
      
      /// A unique stamp for this DLL 
      Stamp: Stamp
      
      /// The fully qualified assembly reference string to refer to this assembly. This is persisted in quotations 
      QualifiedName: string option 
      
      /// A hint as to where does the code for the CCU live (e.g what was the tcConfig.implicitIncludeDir at compilation time for this DLL?) 
      SourceCodeDirectory: string 
      
      /// Indicates that this DLL was compiled using the F# compiler and has F# metadata
      IsFSharp: bool 
      
#if !NO_EXTENSIONTYPING
      /// Is the CCu an assembly injected by a type provider
      IsProviderGenerated: bool 

      /// Triggered when the contents of the CCU are invalidated
      InvalidateEvent : IEvent<string> 

      /// A helper function used to link method signatures using type equality. This is effectively a forward call to the type equality 
      /// logic in tastops.fs
      ImportProvidedType : Tainted<ProvidedType> -> TType 
      
#endif
      /// Indicates that this DLL uses pre-F#-4.0 quotation literals somewhere. This is used to implement a restriction on static linking
      mutable UsesFSharp20PlusQuotations : bool
      
      /// A handle to the full specification of the contents of the module contained in this ccu
      // NOTE: may contain transient state during typechecking 
      mutable Contents: ModuleOrNamespace
      
      /// A helper function used to link method signatures using type equality. This is effectively a forward call to the type equality 
      /// logic in tastops.fs
      TryGetILModuleDef: (unit -> ILModuleDef option) 
      
      /// A helper function used to link method signatures using type equality. This is effectively a forward call to the type equality 
      /// logic in tastops.fs
      MemberSignatureEquality : (TType -> TType -> bool) 
      
      /// The table of .NET CLI type forwarders for this assembly
      TypeForwarders : CcuTypeForwarderTable }

    [<DebuggerBrowsable(DebuggerBrowsableState.Never)>]
    member x.DebugText  =  x.ToString()

    override x.ToString() = sprintf "CcuData(%A)" x.FileName

/// Represents a table of .NET CLI type forwarders for an assembly
and CcuTypeForwarderTable = Map<string[] * string, Lazy<EntityRef>>

and CcuReference =  string // ILAssemblyRef


/// A relinkable handle to the contents of a compilation unit. Relinking is performed by mutation.
//
/// A compilation unit is, more or less, the new material created in one
/// invocation of the compiler.  Due to static linking assemblies may hold more 
/// than one compilation unit (i.e. when two assemblies are merged into a compilation
/// the resulting assembly will contain 3 CUs).  Compilation units are also created for referenced
/// .NET assemblies. 
/// 
/// References to items such as type constructors are via 
/// cross-compilation-unit thunks, which directly reference the data structures that define
/// these modules.  Thus, when saving out values to disk we only wish 
/// to save out the "current" part of the term graph.  When reading values
/// back in we "fixup" the links to previously referenced modules.
///
/// All non-local accesses to the data structures are mediated
/// by ccu-thunks.  Ultimately, a ccu-thunk is either a (named) element of
/// the data structure, or it is a delayed fixup, i.e. an invalid dangling
/// reference that has not had an appropriate fixup applied.  
and 
    [<NoEquality; NoComparison; RequireQualifiedAccess; StructuredFormatDisplay("{DebugText}")>]
    CcuThunk = 
    { mutable target: CcuData

      /// ccu.orphanfixup is true when a reference is missing in the transitive closure of static references that
      /// may potentially be required for the metadata of referenced DLLs. It is set to true if the "loader"
      /// used in the F# metadata-deserializer or the .NET metadata reader returns a failing value (e.g. None).
      /// Note: When used from Visual Studio, the loader will not automatically chase down transitively referenced DLLs - they
      /// must be in the explicit references in the project.
      mutable orphanfixup : bool

      name: CcuReference  }

    member ccu.Deref = 
        if isNull (ccu.target :> obj) || ccu.orphanfixup then 
            raise(UnresolvedReferenceNoRange ccu.name)
        ccu.target
   
    member ccu.IsUnresolvedReference = isNull (ccu.target :> obj) || ccu.orphanfixup

    /// Ensure the ccu is derefable in advance. Supply a path to attach to any resulting error message.
    member ccu.EnsureDerefable(requiringPath:string[]) = 
        if ccu.IsUnresolvedReference then 
            let path = System.String.Join(".", requiringPath)
            raise(UnresolvedPathReferenceNoRange(ccu.name, path))
            
    /// Indicates that this DLL uses F# 2.0+ quotation literals somewhere. This is used to implement a restriction on static linking.
    member ccu.UsesFSharp20PlusQuotations 
        with get() = ccu.Deref.UsesFSharp20PlusQuotations 
        and set v = ccu.Deref.UsesFSharp20PlusQuotations <- v

    member ccu.AssemblyName        = ccu.name

    /// Holds the data indicating how this assembly/module is referenced from the code being compiled. 
    member ccu.ILScopeRef          = ccu.Deref.ILScopeRef

    /// A unique stamp for this DLL 
    member ccu.Stamp               = ccu.Deref.Stamp

    /// Holds the filename for the DLL, if any 
    member ccu.FileName            = ccu.Deref.FileName

    /// Try to get the .NET Assembly, if known.  May not be present for `IsFSharp` for in-memory cross-project references
    member ccu.TryGetILModuleDef()  = ccu.Deref.TryGetILModuleDef()

#if !NO_EXTENSIONTYPING
    /// Is the CCu an EST injected assembly
    member ccu.IsProviderGenerated      = ccu.Deref.IsProviderGenerated

    /// Used to make 'forward' calls into the loader during linking
    member ccu.ImportProvidedType ty : TType = ccu.Deref.ImportProvidedType ty

#endif

    /// The fully qualified assembly reference string to refer to this assembly. This is persisted in quotations 
    member ccu.QualifiedName       = ccu.Deref.QualifiedName

    /// A hint as to where does the code for the CCU live (e.g what was the tcConfig.implicitIncludeDir at compilation time for this DLL?) 
    member ccu.SourceCodeDirectory = ccu.Deref.SourceCodeDirectory

    /// Indicates that this DLL was compiled using the F# compiler and has F# metadata
    member ccu.IsFSharp            = ccu.Deref.IsFSharp

    /// A handle to the full specification of the contents of the module contained in this ccu
    // NOTE: may contain transient state during typechecking 
    member ccu.Contents            = ccu.Deref.Contents

    /// The table of type forwarders for this assembly
    member ccu.TypeForwarders : Map<string[] * string, Lazy<EntityRef>>  = ccu.Deref.TypeForwarders

    /// The table of modules and namespaces at the "root" of the assembly
    member ccu.RootModulesAndNamespaces = ccu.Contents.ModuleOrNamespaceType.ModuleAndNamespaceDefinitions

    /// The table of type definitions at the "root" of the assembly
    member ccu.RootTypeAndExceptionDefinitions = ccu.Contents.ModuleOrNamespaceType.TypeAndExceptionDefinitions

    /// Create a CCU with the given name and contents
    static member Create(nm, x) = 
        { target = x 
          orphanfixup = false
          name = nm  }

    /// Create a CCU with the given name but where the contents have not yet been specified
    static member CreateDelayed(nm) = 
        { target = Unchecked.defaultof<_> 
          orphanfixup = false
          name = nm  }

    /// Fixup a CCU to have the given contents
    member x.Fixup(avail:CcuThunk) = 

        match box x.target with
        | null -> ()
        | _ -> 
            // In the IDE we tolerate  a double-fixup of FSHarp.Core when editing the FSharp.Core project itself
            if x.AssemblyName <>  "FSharp.Core" then 
                errorR(Failure("internal error: Fixup: the ccu thunk for assembly "+x.AssemblyName+" not delayed!"))

        assert (avail.AssemblyName = x.AssemblyName)
        x.target <- 
            match box avail.target with
            | null -> error(Failure("internal error: ccu thunk '"+avail.name+"' not fixed up!"))
            | _ -> avail.target
        
    /// Fixup a CCU to record it as "orphaned", i.e. not available
    member x.FixupOrphaned() = 
        match box x.target with
        | null -> x.orphanfixup<-true
        | _ -> errorR(Failure("internal error: FixupOrphaned: the ccu thunk for assembly "+x.AssemblyName+" not delayed!"))
            
    /// Try to resolve a path into the CCU by referencing the .NET/CLI type forwarder table of the CCU
    member ccu.TryForward(nlpath:string[], item:string) : EntityRef option  = 
        ccu.EnsureDerefable(nlpath)
        let key = nlpath, item
        match ccu.TypeForwarders.TryGetValue key with
        | true, entity -> Some(entity.Force())
        | _ -> None
        //printfn "trying to forward %A::%s from ccu '%s', res = '%A'" p n ccu.AssemblyName res.IsSome

    /// Used to make forward calls into the type/assembly loader when comparing member signatures during linking
    member ccu.MemberSignatureEquality(ty1:TType, ty2:TType) = 
        ccu.Deref.MemberSignatureEquality ty1 ty2
    
    [<DebuggerBrowsable(DebuggerBrowsableState.Never)>]
    member x.DebugText  =  x.ToString()

    override ccu.ToString() = ccu.AssemblyName

/// The result of attempting to resolve an assembly name to a full ccu.
/// UnresolvedCcu will contain the name of the assembly that could not be resolved.
and 
    [<NoEquality; NoComparison; StructuredFormatDisplay("{DebugText}")>]
    CcuResolutionResult =

    | ResolvedCcu of CcuThunk

    | UnresolvedCcu of string

    [<DebuggerBrowsable(DebuggerBrowsableState.Never)>]
    member x.DebugText  =  x.ToString()

    override x.ToString() = match x with ResolvedCcu ccu -> ccu.ToString() | UnresolvedCcu s -> "unresolved " + s

/// Represents the information saved in the assembly signature data resource for an F# assembly
and 
    [<NoEquality; NoComparison; StructuredFormatDisplay("{DebugText}")>]
    PickledCcuInfo =
    { mspec: ModuleOrNamespace

      compileTimeWorkingDir: string

      usesQuotations : bool }

    [<DebuggerBrowsable(DebuggerBrowsableState.Never)>]
    member x.DebugText  =  x.ToString()

    override __.ToString() = "PickledCcuInfo(...)"



//---------------------------------------------------------------------------
// Attributes
//---------------------------------------------------------------------------

and Attribs = Attrib list 

and 
    [<NoEquality; NoComparison (* ; StructuredFormatDisplay("{DebugText}") *) >]
    AttribKind = 

    /// Indicates an attribute refers to a type defined in an imported .NET assembly 
    | ILAttrib of ILMethodRef 

    /// Indicates an attribute refers to a type defined in an imported F# assembly 
    | FSAttrib of ValRef

    // %+A formatting is used, so this is not needed
    //[<DebuggerBrowsable(DebuggerBrowsableState.Never)>]
    //member x.DebugText  =  x.ToString()

    override x.ToString() = sprintf "%+A" x 

/// Attrib(kind, unnamedArgs, propVal, appliedToAGetterOrSetter, targetsOpt, range)
and 
    [<NoEquality; NoComparison; StructuredFormatDisplay("{DebugText}")>]
    Attrib = 

    | Attrib of TyconRef * AttribKind * AttribExpr list * AttribNamedArg list * bool * AttributeTargets option * range

    [<DebuggerBrowsable(DebuggerBrowsableState.Never)>]
    member x.DebugText  =  x.ToString()

    member x.TyconRef = (let (Attrib(tcref, _, _, _, _, _, _)) = x in tcref)

    override x.ToString() = "attrib" + x.TyconRef.ToString()

/// We keep both source expression and evaluated expression around to help intellisense and signature printing
and 
    [<NoEquality; NoComparison; StructuredFormatDisplay("{DebugText}")>]
    AttribExpr = 

    /// AttribExpr(source, evaluated)
    | AttribExpr of Expr * Expr 

    [<DebuggerBrowsable(DebuggerBrowsableState.Never)>]
    member x.DebugText  =  x.ToString()

    override x.ToString() = sprintf "AttribExpr(...)"

/// AttribNamedArg(name, type, isField, value)
and 
    [<NoEquality; NoComparison; StructuredFormatDisplay("{DebugText}")>]
    AttribNamedArg = 
    | AttribNamedArg of (string*TType*bool*AttribExpr)

    [<DebuggerBrowsable(DebuggerBrowsableState.Never)>]
    member x.DebugText  =  x.ToString()

    override x.ToString() = sprintf "AttribNamedArg(...)"

/// Constants in expressions
and [<RequireQualifiedAccess>]
    Const = 
    | Bool     of bool
    | SByte    of sbyte
    | Byte     of byte
    | Int16    of int16
    | UInt16   of uint16
    | Int32    of int32
    | UInt32   of uint32
    | Int64    of int64
    | UInt64   of uint64
    | IntPtr   of int64
    | UIntPtr  of uint64
    | Single   of single
    | Double   of double
    | Char     of char
    | String   of string
    | Decimal  of Decimal 
    | Unit
    | Zero // null/zero-bit-pattern 

/// Decision trees. Pattern matching has been compiled down to
/// a decision tree by this point.  The right-hand-sides (actions) of
/// a decision tree by this point.  The right-hand-sides (actions) of
/// the decision tree are labelled by integers that are unique for that
/// particular tree.
and 
    [<NoEquality; NoComparison (* ; StructuredFormatDisplay("{DebugText}") *) >]
    DecisionTree = 

    /// TDSwitch(input, cases, default, range)
    ///
    /// Indicates a decision point in a decision tree. 
    ///    input -- The expression being tested. If switching over a struct union this 
    ///             must be the address of the expression being tested.
    ///    cases -- The list of tests and their subsequent decision trees
    ///    default -- The default decision tree, if any
    ///    range -- (precise documentation  needed)
    | TDSwitch  of Expr * DecisionTreeCase list * DecisionTree option * range

    /// TDSuccess(results, targets)
    ///
    /// Indicates the decision tree has terminated with success, transferring control to the given target with the given parameters.
    ///    results -- the expressions to be bound to the variables at the target
    ///    target -- the target number for the continuation
    | TDSuccess of Exprs * int  

    /// TDBind(binding, body)
    ///
    /// Bind the given value through the remaining cases of the dtree. 
    /// These arise from active patterns and some optimizations to prevent
    /// repeated computations in decision trees.
    ///    binding -- the value and the expression it is bound to
    ///    body -- the rest of the decision tree
    | TDBind of Binding * DecisionTree

    // %+A formatting is used, so this is not needed
    //[<DebuggerBrowsable(DebuggerBrowsableState.Never)>]
    //member x.DebugText  =  x.ToString()

    override x.ToString() = sprintf "%+A" x 

/// Represents a test and a subsequent decision tree
and 
    [<NoEquality; NoComparison; StructuredFormatDisplay("{DebugText}")>]
    DecisionTreeCase = 
    | TCase of DecisionTreeTest * DecisionTree

    /// Get the discriminator associated with the case
    member x.Discriminator = let (TCase(d, _)) = x in d

    /// Get the decision tree or a successful test
    member x.CaseTree = let (TCase(_, d)) = x in d

    [<DebuggerBrowsable(DebuggerBrowsableState.Never)>]
    member x.DebugText  =  x.ToString()

    override x.ToString() = sprintf "DecisionTreeCase(...)"

and 
    [<NoEquality; NoComparison; RequireQualifiedAccess (*; StructuredFormatDisplay("{DebugText}") *) >]
    DecisionTreeTest = 
    /// Test if the input to a decision tree matches the given union case
    | UnionCase of UnionCaseRef * TypeInst

    /// Test if the input to a decision tree is an array of the given length 
    | ArrayLength of int * TType  

    /// Test if the input to a decision tree is the given constant value 
    | Const of Const

    /// Test if the input to a decision tree is null 
    | IsNull 

    /// IsInst(source, target)
    ///
    /// Test if the input to a decision tree is an instance of the given type 
    | IsInst of TType * TType

    /// Test.ActivePatternCase(activePatExpr, activePatResTys, activePatIdentity, idx, activePatInfo)
    ///
    /// Run the active pattern and bind a successful result to a 
    /// variable in the remaining tree. 
    ///     activePatExpr     -- The active pattern function being called, perhaps applied to some active pattern parameters.
    ///     activePatResTys   -- The result types (case types) of the active pattern.
    ///     activePatIdentity -- The value and the types it is applied to. If there are any active pattern parameters then this is empty. 
    ///     idx               -- The case number of the active pattern which the test relates to.
    ///     activePatternInfo -- The extracted info for the active pattern.
    | ActivePatternCase of Expr * TTypes * (ValRef * TypeInst) option * int * ActivePatternInfo

    // %+A formatting is used, so this is not needed
    //[<DebuggerBrowsable(DebuggerBrowsableState.Never)>]
    //member x.DebugText  =  x.ToString()

    override x.ToString() = sprintf "%+A" x 

/// A target of a decision tree. Can be thought of as a little function, though is compiled as a local block. 
and 
    [<NoEquality; NoComparison; StructuredFormatDisplay("{DebugText}")>]
    DecisionTreeTarget = 
    | TTarget of Vals * Expr * SequencePointInfoForTarget

    [<DebuggerBrowsable(DebuggerBrowsableState.Never)>]
    member x.DebugText  =  x.ToString()

    override x.ToString() = sprintf "DecisionTreeTarget(...)"

/// A collection of simultaneous bindings
and Bindings = Binding list

/// A binding of a variable to an expression, as in a `let` binding or similar
and 
    [<NoEquality; NoComparison; StructuredFormatDisplay("{DebugText}")>]
    Binding = 
    | TBind of Val * Expr * SequencePointInfoForBinding

    /// The value being bound
    member x.Var               = (let (TBind(v, _, _)) = x in v)

    /// The expression the value is being bound to
    member x.Expr              = (let (TBind(_, e, _)) = x in e)

    /// The information about whether to emit a sequence point for the binding
    member x.SequencePointInfo = (let (TBind(_, _, sp)) = x in sp)

    [<DebuggerBrowsable(DebuggerBrowsableState.Never)>]
    member x.DebugText  =  x.ToString()

    override x.ToString() = sprintf "TBind(%s, ...)" x.Var.CompiledName

/// Represents a reference to an active pattern element. The 
/// integer indicates which choice in the target set is being selected by this item. 
and 
    [<NoEquality; NoComparison; StructuredFormatDisplay("{DebugText}")>]
    ActivePatternElemRef = 
    | APElemRef of ActivePatternInfo * ValRef * int 

    /// Get the full information about the active pattern being referred to
    member x.ActivePatternInfo = (let (APElemRef(info, _, _)) = x in info)

    /// Get a reference to the value for the active pattern being referred to
    member x.ActivePatternVal = (let (APElemRef(_, vref, _)) = x in vref)

    /// Get the index of the active pattern element within the overall active pattern 
    member x.CaseIndex = (let (APElemRef(_, _, n)) = x in n)

    [<DebuggerBrowsable(DebuggerBrowsableState.Never)>]
    member x.DebugText  =  x.ToString()

    override __.ToString() = "ActivePatternElemRef(...)"

/// Records the "extra information" for a value compiled as a method (rather
/// than a closure or a local), including argument names, attributes etc.
and 
    [<NoEquality; NoComparison; StructuredFormatDisplay("{DebugText}")>]
    ValReprInfo  = 
    /// ValReprInfo (numTypars, args, result)
    | ValReprInfo  of TyparReprInfo list * ArgReprInfo list list * ArgReprInfo 

    /// Get the extra information about the arguments for the value
    member x.ArgInfos       = (let (ValReprInfo(_, args, _)) = x in args)

    /// Get the number of curried arguments of the value
    member x.NumCurriedArgs = (let (ValReprInfo(_, args, _)) = x in args.Length)

    /// Get the number of type parameters of the value
    member x.NumTypars      = (let (ValReprInfo(n, _, _)) = x in n.Length)

    /// Indicates if the value has no arguments - neither type parameters nor value arguments
    member x.HasNoArgs      = (let (ValReprInfo(n, args, _)) = x in n.IsEmpty && args.IsEmpty)

    /// Get the number of tupled arguments in each curried argument position
    member x.AritiesOfArgs  = (let (ValReprInfo(_, args, _)) = x in List.map List.length args)

    /// Get the kind of each type parameter
    member x.KindsOfTypars  = (let (ValReprInfo(n, _, _)) = x in n |> List.map (fun (TyparReprInfo(_, k)) -> k))

    /// Get the total number of arguments 
    member x.TotalArgCount = 
        let (ValReprInfo(_, args, _)) = x
        // This is List.sumBy List.length args
        // We write this by hand as it can be a performance bottleneck in LinkagePartialKey
        let rec loop (args:ArgReprInfo list list) acc = 
            match args with 
            | [] -> acc 
            | []::t -> loop t acc 
            | [_]::t -> loop t (acc+1) 
            | (_::_::h)::t -> loop t (acc + h.Length + 2) 
        loop args 0

    [<DebuggerBrowsable(DebuggerBrowsableState.Never)>]
    member x.DebugText  =  x.ToString()

    override __.ToString() = "ValReprInfo(...)"

/// Records the "extra information" for an argument compiled as a real
/// method argument, specifically the argument name and attributes.
and 
    [<NoEquality; NoComparison; RequireQualifiedAccess; StructuredFormatDisplay("{DebugText}")>]
    ArgReprInfo = 
    { 
      // MUTABILITY: used when propagating signature attributes into the implementation.
      mutable Attribs : Attribs 

      // MUTABILITY: used when propagating names of parameters from signature into the implementation.
      mutable Name : Ident option  }

    [<DebuggerBrowsable(DebuggerBrowsableState.Never)>]
    member x.DebugText  =  x.ToString()

    override __.ToString() = "ArgReprInfo(...)"

/// Records the extra metadata stored about typars for type parameters
/// compiled as "real" IL type parameters, specifically for values with 
/// ValReprInfo. Any information here is propagated from signature through
/// to the compiled code.
and TyparReprInfo = TyparReprInfo of Ident * TyparKind

and Typars = Typar list
 
and Exprs = Expr list

and Vals = Val list

/// The big type of expressions.  
and 
    [<NoEquality; NoComparison; RequireQualifiedAccess (* ; StructuredFormatDisplay("{DebugText}") *) >]
    Expr =
    /// A constant expression. 
    | Const of Const * range * TType

    /// Reference a value. The flag is only relevant if the value is an object model member 
    /// and indicates base calls and special uses of object constructors. 
    | Val of ValRef * ValUseFlag * range

    /// Sequence expressions, used for "a;b", "let a = e in b;a" and "a then b" (the last an OO constructor). 
    | Sequential of Expr * Expr * SequentialOpKind * SequencePointInfoForSeq * range

    /// Lambda expressions. 
    
    /// Why multiple vspecs? A Expr.Lambda taking multiple arguments really accepts a tuple. 
    /// But it is in a convenient form to be compile accepting multiple 
    /// arguments, e.g. if compiled as a toplevel static method. 
    | Lambda of Unique * Val option * Val option * Val list * Expr * range * TType

    /// Type lambdas.  These are used for the r.h.s. of polymorphic 'let' bindings and 
    /// for expressions that implement first-class polymorphic values. 
    | TyLambda of Unique * Typars * Expr * range * TType

    /// Applications.
    /// Applications combine type and term applications, and are normalized so 
    /// that sequential applications are combined, so "(f x y)" becomes "f [[x];[y]]". 
    /// The type attached to the function is the formal function type, used to ensure we don't build application 
    /// nodes that over-apply when instantiating at function types. 
    | App of Expr * TType * TypeInst * Exprs * range 

    /// Bind a recursive set of values. 
    | LetRec of Bindings * Expr * range * FreeVarsCache

    /// Bind a value. 
    | Let of Binding * Expr * range * FreeVarsCache

    // Object expressions: A closure that implements an interface or a base type. 
    // The base object type might be a delegate type. 
    | Obj of 
         (* unique *)           Unique * 
         (* object type *)      TType *                                         (* <-- NOTE: specifies type parameters for base type *)
         (* base val *)         Val option * 
         (* ctor call *)        Expr * 
         (* overrides *)        ObjExprMethod list * 
         (* extra interfaces *) (TType * ObjExprMethod list) list *                   
                                range

    /// Matches are a more complicated form of "let" with multiple possible destinations 
    /// and possibly multiple ways to get to each destination.  
    /// The first mark is that of the expression being matched, which is used 
    /// as the mark for all the decision making and binding that happens during the match. 
    | Match of SequencePointInfoForBinding * range * DecisionTree * DecisionTreeTarget array * range * TType

    /// If we statically know some information then in many cases we can use a more optimized expression 
    /// This is primarily used by terms in the standard library, particularly those implementing overloaded 
    /// operators. 
    | StaticOptimization of StaticOptimization list * Expr * Expr * range

    /// An intrinsic applied to some (strictly evaluated) arguments 
    /// A few of intrinsics (TOp_try, TOp.While, TOp.For) expect arguments kept in a normal form involving lambdas 
    | Op of TOp * TypeInst * Exprs * range

    /// Expr.Quote(quotedExpr, (referencedTypes, spliceTypes, spliceExprs, data) option ref, isFromQueryExpression, fullRange, quotedType)
    ///
    /// Indicates the expression is a quoted expression tree. 
    ///
    // MUTABILITY: this use of mutability is awkward and perhaps should be removed
    | Quote of Expr * (ILTypeRef list * TTypes * Exprs * ExprData) option ref * bool * range * TType  
    
    /// Typechecking residue: Indicates a free choice of typars that arises due to 
    /// minimization of polymorphism at let-rec bindings.  These are 
    /// resolved to a concrete instantiation on subsequent rewrites. 
    | TyChoose of Typars * Expr * range

    /// Typechecking residue: A Expr.Link occurs for every use of a recursively bound variable. While type-checking 
    /// the recursive bindings a dummy expression is stored in the mutable reference cell. 
    /// After type checking the bindings this is replaced by a use of the variable, perhaps at an 
    /// appropriate type instantiation. These are immediately eliminated on subsequent rewrites. 
    | Link of Expr ref

    // Prefer to use the default formatting of this union type
    //[<DebuggerBrowsable(DebuggerBrowsableState.Never)>]
    //member x.DebugText  =  x.ToString()
    //
    //override __.ToString() = "Expr(...)"

and 
    [<NoEquality; NoComparison; RequireQualifiedAccess (* ; StructuredFormatDisplay("{DebugText}") *) >]
    TOp =

    /// An operation representing the creation of a union value of the particular union case
    | UnionCase of UnionCaseRef 

    /// An operation representing the creation of an exception value using an F# exception declaration
    | ExnConstr of TyconRef

    /// An operation representing the creation of a tuple value
    | Tuple of TupInfo 

    /// An operation representing the creation of an anonymous record
    | AnonRecd of AnonRecdTypeInfo

    /// An operation representing the get of a property from an anonymous record
    | AnonRecdGet of AnonRecdTypeInfo * int

    /// An operation representing the creation of an array value
    | Array

    /// Constant byte arrays (used for parser tables and other embedded data)
    | Bytes of byte[] 

    /// Constant uint16 arrays (used for parser tables)
    | UInt16s of uint16[] 

    /// An operation representing a lambda-encoded while loop. The special while loop marker is used to mark compilations of 'foreach' expressions
    | While of SequencePointInfoForWhileLoop * SpecialWhileLoopMarker

    /// An operation representing a lambda-encoded for loop
    | For of SequencePointInfoForForLoop * ForLoopStyle (* count up or down? *)

    /// An operation representing a lambda-encoded try/catch
    | TryCatch of SequencePointInfoForTry * SequencePointInfoForWith

    /// An operation representing a lambda-encoded try/finally
    | TryFinally of SequencePointInfoForTry * SequencePointInfoForFinally

    /// Construct a record or object-model value. The ValRef is for self-referential class constructors, otherwise 
    /// it indicates that we're in a constructor and the purpose of the expression is to 
    /// fill in the fields of a pre-created but uninitialized object, and to assign the initialized 
    /// version of the object into the optional mutable cell pointed to be the given value. 
    | Recd of RecordConstructionInfo * TyconRef
    
    /// An operation representing setting a record or class field
    | ValFieldSet of RecdFieldRef 

    /// An operation representing getting a record or class field
    | ValFieldGet of RecdFieldRef 

    /// An operation representing getting the address of a record field
    | ValFieldGetAddr of RecdFieldRef * readonly: bool      

    /// An operation representing getting an integer tag for a union value representing the union case number
    | UnionCaseTagGet of TyconRef 

    /// An operation representing a coercion that proves a union value is of a particular union case. This is not a test, its
    /// simply added proof to enable us to generate verifiable code for field access on union types
    | UnionCaseProof of UnionCaseRef

    /// An operation representing a field-get from a union value, where that value has been proven to be of the corresponding union case.
    | UnionCaseFieldGet of UnionCaseRef * int 

    /// An operation representing a field-get from a union value, where that value has been proven to be of the corresponding union case.
    | UnionCaseFieldGetAddr of UnionCaseRef * int * readonly: bool

    /// An operation representing a field-get from a union value. The value is not assumed to have been proven to be of the corresponding union case.
    | UnionCaseFieldSet of  UnionCaseRef * int

    /// An operation representing a field-get from an F# exception value.
    | ExnFieldGet of TyconRef * int 

    /// An operation representing a field-set on an F# exception value.
    | ExnFieldSet of TyconRef * int 

    /// An operation representing a field-get from an F# tuple value.
    | TupleFieldGet of TupInfo * int 

    /// IL assembly code - type list are the types pushed on the stack 
    | ILAsm of ILInstr list * TTypes 

    /// Generate a ldflda on an 'a ref. 
    | RefAddrGet of bool

    /// Conversion node, compiled via type-directed translation or to box/unbox 
    | Coerce 

    /// Represents a "rethrow" operation. May not be rebound, or used outside of try-finally, expecting a unit argument 
    | Reraise 

    /// Used for state machine compilation
    | Return

    /// Used for state machine compilation
    | Goto of ILCodeLabel

    /// Used for state machine compilation
    | Label of ILCodeLabel

    /// Pseudo method calls. This is used for overloaded operations like op_Addition. 
    | TraitCall of TraitConstraintInfo 

    /// Operation nodes representing C-style operations on byrefs and mutable vals (l-values) 
    | LValueOp of LValueOperation * ValRef 

    /// ILCall(useCallvirt, isProtected, valu, newobj, valUseFlags, isProp, noTailCall, mref, actualTypeInst, actualMethInst, retTy)
    ///  
    /// IL method calls.
    ///     value -- is the object a value type? 
    ///     isProp -- used for quotation reflection.
    ///     noTailCall - DllImport? if so don't tailcall 
    ///     actualTypeInst -- instantiation of the enclosing type
    ///     actualMethInst -- instantiation of the method
    ///     retTy -- the types of pushed values, if any 
    | ILCall of bool * bool * bool * bool * ValUseFlag * bool * bool * ILMethodRef * TypeInst * TypeInst * TTypes   

    // Prefer to use the default formatting of this union type
    //[<DebuggerBrowsable(DebuggerBrowsableState.Never)>]
    //member x.DebugText  =  x.ToString()
    //
    //override __.ToString() = "TOp(...)"

/// Indicates the kind of record construction operation.
and RecordConstructionInfo = 
   /// We're in an explicit constructor. The purpose of the record expression is to 
   /// fill in the fields of a pre-created but uninitialized object 
   | RecdExprIsObjInit

   /// Normal record construction 
   | RecdExpr

/// If this is Some(ty) then it indicates that a .NET 2.0 constrained call is required, with the given type as the
/// static type of the object argument.
and ConstrainedCallInfo = TType option

/// Indicates the kind of looping operation.
and SpecialWhileLoopMarker = 

    | NoSpecialWhileLoopMarker

    /// Marks the compiled form of a 'for ... in ... do ' expression
    | WhileLoopForCompiledForEachExprMarker
    
/// Indicates the kind of looping operation.
and ForLoopStyle = 
    /// Evaluate start and end once, loop up
    | FSharpForLoopUp 

    /// Evaluate start and end once, loop down
    | FSharpForLoopDown 

    /// Evaluate start once and end multiple times, loop up
    | CSharpForLoopUp

/// Indicates what kind of pointer operation this is.
and LValueOperation = 
    /// In C syntax this is: &localv            
    | LAddrOf of readonly: bool

    /// In C syntax this is: *localv_ptr        
    | LByrefGet     

    /// In C syntax this is:  localv = e     , note == *(&localv) = e == LAddrOf; LByrefSet
    | LSet          

    /// In C syntax this is: *localv_ptr = e   
    | LByrefSet     

/// Indicates the kind of sequential operation, i.e. "normal" or "to a before returning b"
and SequentialOpKind = 
    /// a ; b 
    | NormalSeq 

    /// let res = a in b;res 
    | ThenDoSeq     

/// Indicates how a value, function or member is being used at a particular usage point.
and ValUseFlag =
    /// Indicates a use of a value represents a call to a method that may require
    /// a .NET 2.0 constrained call. A constrained call is only used for calls where 
    // the object argument is a value type or generic type, and the call is to a method
    //  on System.Object, System.ValueType, System.Enum or an interface methods.
    | PossibleConstrainedCall of TType

    /// A normal use of a value
    | NormalValUse

    /// A call to a constructor, e.g. 'inherit C()'
    | CtorValUsedAsSuperInit

    /// A call to a constructor, e.g. 'new C() = new C(3)'
    | CtorValUsedAsSelfInit

    /// A call to a base method, e.g. 'base.OnPaint(args)'
    | VSlotDirectCall
  
/// Indicates the kind of an F# core library static optimization construct
and StaticOptimization = 

    | TTyconEqualsTycon of TType * TType

    | TTyconIsStruct of TType 
  
/// A representation of a method in an object expression. 
///
/// TObjExprMethod(slotsig, attribs, methTyparsOfOverridingMethod, methodParams, methodBodyExpr, m)
and 
    [<NoEquality; NoComparison; StructuredFormatDisplay("{DebugText}")>]
    ObjExprMethod = 

    | TObjExprMethod of SlotSig * Attribs * Typars * Val list list * Expr * range

    member x.Id = let (TObjExprMethod(slotsig, _, _, _, _, m)) = x in mkSynId m slotsig.Name

    [<DebuggerBrowsable(DebuggerBrowsableState.Never)>]
    member x.DebugText  =  x.ToString()

    override x.ToString() = sprintf "TObjExprMethod(%s, ...)" x.Id.idText

/// Represents an abstract method slot, or delegate signature.
///
/// TSlotSig(methodName, declaringType, declaringTypeParameters, methodTypeParameters, slotParameters, returnTy)
and 
    [<NoEquality; NoComparison; StructuredFormatDisplay("{DebugText}")>]
    SlotSig = 

    | TSlotSig of string * TType * Typars * Typars * SlotParam list list * TType option

    member ss.Name             = let (TSlotSig(nm, _, _, _, _, _)) = ss in nm

    member ss.ImplementedType  = let (TSlotSig(_, ty, _, _, _, _)) = ss in ty

    member ss.ClassTypars      = let (TSlotSig(_, _, ctps, _, _, _)) = ss in ctps

    member ss.MethodTypars     = let (TSlotSig(_, _, _, mtps, _, _)) = ss in mtps

    member ss.FormalParams     = let (TSlotSig(_, _, _, _, ps, _)) = ss in ps

    member ss.FormalReturnType = let (TSlotSig(_, _, _, _, _, rt)) = ss in rt

    [<DebuggerBrowsable(DebuggerBrowsableState.Never)>]
    member x.DebugText  =  x.ToString()

    override ss.ToString() = sprintf "TSlotSig(%s, ...)" ss.Name

/// Represents a parameter to an abstract method slot. 
///
/// TSlotParam(nm, ty, inFlag, outFlag, optionalFlag, attribs)
and 
    [<NoEquality; NoComparison; StructuredFormatDisplay("{DebugText}")>]
    SlotParam = 
    | TSlotParam of  string option * TType * bool (* in *) * bool (* out *) * bool (* optional *) * Attribs

    member x.Type = let (TSlotParam(_, ty, _, _, _, _)) = x in ty

    [<DebuggerBrowsable(DebuggerBrowsableState.Never)>]
    member x.DebugText  =  x.ToString()

    override x.ToString() = "TSlotParam(...)"

/// A type for a module-or-namespace-fragment and the actual definition of the module-or-namespace-fragment
/// The first ModuleOrNamespaceType is the signature and is a binder. However the bindings are not used in the ModuleOrNamespaceExpr: it is only referenced from the 'outside' 
/// is for use by FCS only to report the "hidden" contents of the assembly prior to applying the signature.
and 
    [<NoEquality; NoComparison; StructuredFormatDisplay("{DebugText}")>]
    ModuleOrNamespaceExprWithSig = 
    | ModuleOrNamespaceExprWithSig of 
         ModuleOrNamespaceType 
         * ModuleOrNamespaceExpr
         * range

    member x.Type = let (ModuleOrNamespaceExprWithSig(mtyp, _, _)) = x in mtyp

    [<DebuggerBrowsable(DebuggerBrowsableState.Never)>]
    member x.DebugText  =  x.ToString()

    override x.ToString() = "ModuleOrNamespaceExprWithSig(...)"

/// The contents of a module-or-namespace-fragment definition 
and 
    [<NoEquality; NoComparison (* ; StructuredFormatDisplay("{DebugText}") *) >]
    ModuleOrNamespaceExpr = 
    /// Indicates the module is a module with a signature 
    | TMAbstract of ModuleOrNamespaceExprWithSig

    /// Indicates the module fragment is made of several module fragments in succession 
    | TMDefs     of ModuleOrNamespaceExpr list  

    /// Indicates the module fragment is a 'let' definition 
    | TMDefLet   of Binding * range

    /// Indicates the module fragment is an evaluation of expression for side-effects
    | TMDefDo   of Expr * range

    /// Indicates the module fragment is a 'rec' or 'non-rec' definition of types and modules
    | TMDefRec   of isRec:bool * Tycon list * ModuleOrNamespaceBinding list * range

    // %+A formatting is used, so this is not needed
    //[<DebuggerBrowsable(DebuggerBrowsableState.Never)>]
    member x.DebugText  =  x.ToString()

    override x.ToString() = sprintf "%+A" x 

/// A named module-or-namespace-fragment definition 
and 
    [<NoEquality; NoComparison; RequireQualifiedAccess; StructuredFormatDisplay("{DebugText}")>]
    ModuleOrNamespaceBinding = 

    | Binding of Binding 

    | Module of 
         /// This ModuleOrNamespace that represents the compilation of a module as a class. 
         /// The same set of tycons etc. are bound in the ModuleOrNamespace as in the ModuleOrNamespaceExpr
         ModuleOrNamespace * 
         /// This is the body of the module/namespace 
         ModuleOrNamespaceExpr

    [<DebuggerBrowsable(DebuggerBrowsableState.Never)>]
    member x.DebugText  =  x.ToString()

    override __.ToString() = "ModuleOrNamespaceBinding(...)"

/// Represents a complete typechecked implementation file, including its typechecked signature if any.
///
/// TImplFile(qualifiedNameOfFile, pragmas, implementationExpressionWithSignature, hasExplicitEntryPoint, isScript)
and 
    [<NoEquality; NoComparison; StructuredFormatDisplay("{DebugText}")>]
    TypedImplFile = 
    | TImplFile of QualifiedNameOfFile * ScopedPragma list * ModuleOrNamespaceExprWithSig * bool * bool * StampMap<AnonRecdTypeInfo>

    [<DebuggerBrowsable(DebuggerBrowsableState.Never)>]
    member x.DebugText  =  x.ToString()

    override x.ToString() = "TImplFile(...)"

/// Represents a complete typechecked assembly, made up of multiple implementation files.
///
and 
    [<NoEquality; NoComparison; StructuredFormatDisplay("{DebugText}")>]
    TypedAssemblyAfterOptimization = 
    | TypedAssemblyAfterOptimization of (TypedImplFile * (* optimizeDuringCodeGen: *) (Expr -> Expr)) list

    [<DebuggerBrowsable(DebuggerBrowsableState.Never)>]
    member x.DebugText  =  x.ToString()

    override x.ToString() = "TypedAssemblyAfterOptimization(...)"

//---------------------------------------------------------------------------
// Freevars.  Computed and cached by later phases (never computed type checking).  Cached in terms. Not pickled.
//---------------------------------------------------------------------------

/// Represents a set of free local values.
and FreeLocals = Zset<Val>

/// Represents a set of free type parameters
and FreeTypars = Zset<Typar>

/// Represents a set of 'free' named type definitions. Used to collect the named type definitions referred to 
/// from a type or expression.
and FreeTycons = Zset<Tycon>

/// Represents a set of 'free' record field definitions. Used to collect the record field definitions referred to 
/// from an expression.
and FreeRecdFields = Zset<RecdFieldRef>

/// Represents a set of 'free' union cases. Used to collect the union cases referred to from an expression.
and FreeUnionCases = Zset<UnionCaseRef>

/// Represents a set of 'free' type-related elements, including named types, trait solutions, union cases and
/// record fields.
and 
    [<NoEquality; NoComparison; StructuredFormatDisplay("{DebugText}")>]
    FreeTyvars = 
    { /// The summary of locally defined type definitions used in the expression. These may be made private by a signature 
      /// and we have to check various conditions associated with that. 
      FreeTycons: FreeTycons

      /// The summary of values used as trait solutions
      FreeTraitSolutions: FreeLocals
      
      /// The summary of type parameters used in the expression. These may not escape the enclosing generic construct 
      /// and we have to check various conditions associated with that. 
      FreeTypars: FreeTypars }

    [<DebuggerBrowsable(DebuggerBrowsableState.Never)>]
    member x.DebugText  =  x.ToString()

    override x.ToString() = "FreeTyvars(...)"

/// Represents an amortized computation of the free variables in an expression
and FreeVarsCache = FreeVars cache

/// Represents the set of free variables in an expression
and 
    [<NoEquality; NoComparison; StructuredFormatDisplay("{DebugText}")>]
    FreeVars = 
    { /// The summary of locally defined variables used in the expression. These may be hidden at let bindings etc. 
      /// or made private by a signature or marked 'internal' or 'private', and we have to check various conditions associated with that. 
      FreeLocals: FreeLocals
      
      /// Indicates if the expression contains a call to a protected member or a base call. 
      /// Calls to protected members and direct calls to super classes can't escape, also code can't be inlined 
      UsesMethodLocalConstructs: bool 

      /// Indicates if the expression contains a call to rethrow that is not bound under a (try-)with branch. 
      /// Rethrow may only occur in such locations. 
      UsesUnboundRethrow: bool 

      /// The summary of locally defined tycon representations used in the expression. These may be made private by a signature 
      /// or marked 'internal' or 'private' and we have to check various conditions associated with that. 
      FreeLocalTyconReprs: FreeTycons 

      /// The summary of fields used in the expression. These may be made private by a signature 
      /// or marked 'internal' or 'private' and we have to check various conditions associated with that. 
      FreeRecdFields: FreeRecdFields
      
      /// The summary of union constructors used in the expression. These may be
      /// marked 'internal' or 'private' and we have to check various conditions associated with that.
      FreeUnionCases: FreeUnionCases
      
      /// See FreeTyvars above.
      FreeTyvars: FreeTyvars }

    [<DebuggerBrowsable(DebuggerBrowsableState.Never)>]
    member x.DebugText  =  x.ToString()

    override x.ToString() = "FreeVars(...)"

/// Specifies the compiled representations of type and exception definitions.  Basically
/// just an ILTypeRef. Computed and cached by later phases.  Stored in 
/// type and exception definitions. Not pickled. Store an optional ILType object for 
/// non-generic types.
and 
    [<NoEquality; NoComparison; RequireQualifiedAccess; StructuredFormatDisplay("{DebugText}")>]
    CompiledTypeRepr = 

    /// An AbstractIL type representation that is just the name of a type.
    ///
    /// CompiledTypeRepr.ILAsmNamed (ilTypeRef, ilBoxity, ilTypeOpt)
    /// 
    /// The ilTypeOpt is present for non-generic types. It is an ILType corresponding to the first two elements of the case. This
    /// prevents reallocation of the ILType each time we need to generate it. For generic types, it is None.
    | ILAsmNamed of 
         ILTypeRef * 
         ILBoxity * 
         ILType option
         
    /// An AbstractIL type representation that may include type variables
    // This case is only used for types defined in the F# library by their translation to ILASM types, e.g.
    //   type ``[]``<'T> = (# "!0[]" #)
    //   type ``[, ]``<'T> = (# "!0[0 ..., 0 ...]" #)
    //   type ``[, , ]``<'T> = (# "!0[0 ..., 0 ..., 0 ...]" #)
    //   type byref<'T> = (# "!0&" #)
    //   type nativeptr<'T when 'T : unmanaged> = (# "native int" #)
    //   type ilsigptr<'T> = (# "!0*" #)
    | ILAsmOpen of ILType  

    [<DebuggerBrowsable(DebuggerBrowsableState.Never)>]
    member x.DebugText  =  x.ToString()

    override x.ToString() = "CompiledTypeRepr(...)"

//---------------------------------------------------------------------------
// Basic properties on type definitions
//---------------------------------------------------------------------------


/// Metadata on values (names of arguments etc. 
[<CompilationRepresentation(CompilationRepresentationFlags.ModuleSuffix)>]
module ValReprInfo = 

    let unnamedTopArg1 : ArgReprInfo = { Attribs=[]; Name=None }

    let unnamedTopArg = [unnamedTopArg1]

    let unitArgData : ArgReprInfo list list = [[]]

    let unnamedRetVal : ArgReprInfo = { Attribs = []; Name=None }

    let selfMetadata = unnamedTopArg

    let emptyValData = ValReprInfo([], [], unnamedRetVal)

    let InferTyparInfo (tps:Typar list) = tps |> List.map (fun tp -> TyparReprInfo(tp.Id, tp.Kind))

    let InferArgReprInfo (v:Val) : ArgReprInfo = { Attribs = []; Name= Some v.Id }

    let InferArgReprInfos (vs:Val list list) = ValReprInfo([], List.mapSquared InferArgReprInfo vs, unnamedRetVal)

    let HasNoArgs (ValReprInfo(n, args, _)) = n.IsEmpty && args.IsEmpty

//---------------------------------------------------------------------------
// Basic properties via functions (old style)
//---------------------------------------------------------------------------

let typeOfVal   (v:Val) = v.Type
let typesOfVals (v:Val list) = v |> List.map (fun v -> v.Type)
let nameOfVal   (v:Val) = v.LogicalName
let arityOfVal (v:Val) = (match v.ValReprInfo with None -> ValReprInfo.emptyValData | Some arities -> arities)

let tupInfoRef = TupInfo.Const false
let tupInfoStruct = TupInfo.Const true
let mkTupInfo b = if b then tupInfoStruct else tupInfoRef
let structnessDefault = false
let mkRawRefTupleTy tys = TType_tuple (tupInfoRef, tys)
let mkRawStructTupleTy tys = TType_tuple (tupInfoStruct, tys)

//---------------------------------------------------------------------------
// Aggregate operations to help transform the components that 
// make up the entire compilation unit
//---------------------------------------------------------------------------

let mapTImplFile   f   (TImplFile(fragName, pragmas, moduleExpr, hasExplicitEntryPoint, isScript, anonRecdTypes)) = TImplFile(fragName, pragmas, f moduleExpr, hasExplicitEntryPoint, isScript, anonRecdTypes)
let mapAccImplFile f z (TImplFile(fragName, pragmas, moduleExpr, hasExplicitEntryPoint, isScript, anonRecdTypes)) = let moduleExpr, z = f z moduleExpr in TImplFile(fragName, pragmas, moduleExpr, hasExplicitEntryPoint, isScript, anonRecdTypes), z
let foldTImplFile  f z (TImplFile(_, _, moduleExpr, _, _, _)) = f z moduleExpr

//---------------------------------------------------------------------------
// Equality relations on locally defined things 
//---------------------------------------------------------------------------

let typarEq    (lv1:Typar) (lv2:Typar) = (lv1.Stamp = lv2.Stamp)

/// Equality on type variables, implemented as reference equality. This should be equivalent to using typarEq.
let typarRefEq (tp1: Typar) (tp2: Typar) = (tp1 === tp2)


/// Equality on value specs, implemented as reference equality
let valEq (lv1: Val) (lv2: Val) = (lv1 === lv2)

/// Equality on CCU references, implemented as reference equality except when unresolved
let ccuEq (mv1: CcuThunk) (mv2: CcuThunk) = 
    (mv1 === mv2) || 
    (if mv1.IsUnresolvedReference || mv2.IsUnresolvedReference then 
        mv1.AssemblyName = mv2.AssemblyName
     else 
        mv1.Contents === mv2.Contents)

/// For dereferencing in the middle of a pattern
let (|ValDeref|) (vr :ValRef) = vr.Deref


//--------------------------------------------------------------------------
// Make references to TAST items
//--------------------------------------------------------------------------

let mkRecdFieldRef tcref f = RFRef(tcref, f)
let mkUnionCaseRef tcref c = UCRef(tcref, c)


let ERefLocal x : EntityRef = { binding=x; nlr=Unchecked.defaultof<_> }      
let ERefNonLocal x : EntityRef = { binding=Unchecked.defaultof<_>; nlr=x }      
let ERefNonLocalPreResolved x xref : EntityRef = { binding=x; nlr=xref }      
let (|ERefLocal|ERefNonLocal|) (x: EntityRef) = 
    match box x.nlr with 
    | null -> ERefLocal x.binding
    | _ -> ERefNonLocal x.nlr

//--------------------------------------------------------------------------
// Construct local references
//-------------------------------------------------------------------------- 


let mkLocalTyconRef x = ERefLocal x
let mkNonLocalEntityRef ccu mp = NonLocalEntityRef(ccu, mp)
let mkNestedNonLocalEntityRef (nleref:NonLocalEntityRef) id = mkNonLocalEntityRef nleref.Ccu (Array.append nleref.Path [| id |])
let mkNonLocalTyconRef nleref id = ERefNonLocal (mkNestedNonLocalEntityRef nleref id)
let mkNonLocalTyconRefPreResolved x nleref id = ERefNonLocalPreResolved x (mkNestedNonLocalEntityRef nleref id)

type EntityRef with 

    member tcref.NestedTyconRef (x:Entity) = 
        match tcref with 
        | ERefLocal _ -> mkLocalTyconRef x
        | ERefNonLocal nlr -> mkNonLocalTyconRefPreResolved x nlr x.LogicalName

    member tcref.RecdFieldRefInNestedTycon tycon (id:Ident) = RFRef (tcref.NestedTyconRef tycon, id.idText)

/// Make a reference to a union case for type in a module or namespace
let mkModuleUnionCaseRef (modref:ModuleOrNamespaceRef) tycon uc = 
    (modref.NestedTyconRef tycon).MakeNestedUnionCaseRef uc

let VRefLocal    x : ValRef = { binding=x; nlr=Unchecked.defaultof<_> }      

let VRefNonLocal x : ValRef = { binding=Unchecked.defaultof<_>; nlr=x }      

let VRefNonLocalPreResolved x xref : ValRef = { binding=x; nlr=xref }      

let (|VRefLocal|VRefNonLocal|) (x: ValRef) = 
    match box x.nlr with 
    | null -> VRefLocal x.binding
    | _ -> VRefNonLocal x.nlr

let mkNonLocalValRef mp id = VRefNonLocal {EnclosingEntity = ERefNonLocal mp; ItemKey=id }
let mkNonLocalValRefPreResolved x mp id = VRefNonLocalPreResolved x {EnclosingEntity = ERefNonLocal mp; ItemKey=id }

let ccuOfValRef vref =  
    match vref with 
    | VRefLocal _ -> None
    | VRefNonLocal nlr -> Some nlr.Ccu

let ccuOfTyconRef eref =  
    match eref with 
    | ERefLocal _ -> None
    | ERefNonLocal nlr -> Some nlr.Ccu

//--------------------------------------------------------------------------
// Type parameters and inference unknowns
//-------------------------------------------------------------------------

let mkTyparTy (tp:Typar) = 
    match tp.Kind with 
    | TyparKind.Type -> tp.AsType 
    | TyparKind.Measure -> TType_measure (Measure.Var tp)

let copyTypar (tp: Typar) = 
    let optData = tp.typar_opt_data |> Option.map (fun tg -> { typar_il_name = tg.typar_il_name; typar_xmldoc = tg.typar_xmldoc; typar_constraints = tg.typar_constraints; typar_attribs = tg.typar_attribs })
    Typar.New { typar_id       = tp.typar_id
                typar_flags    = tp.typar_flags
                typar_stamp    = newStamp()
                typar_solution = tp.typar_solution
                typar_astype   = Unchecked.defaultof<_>
                // Be careful to clone the mutable optional data too
                typar_opt_data = optData } 

let copyTypars tps = List.map copyTypar tps

//--------------------------------------------------------------------------
// Inference variables
//-------------------------------------------------------------------------- 
    
let tryShortcutSolvedUnitPar canShortcut (r:Typar) = 
    if r.Kind = TyparKind.Type then failwith "tryShortcutSolvedUnitPar: kind=type"
    match r.Solution with
    | Some (TType_measure unt) -> 
        if canShortcut then 
            match unt with 
            | Measure.Var r2 -> 
               match r2.Solution with
               | None -> ()
               | Some _ as soln -> 
                  r.typar_solution <- soln
            | _ -> () 
        unt
    | _ -> 
        failwith "tryShortcutSolvedUnitPar: unsolved"
      
let rec stripUnitEqnsAux canShortcut unt = 
    match unt with 
    | Measure.Var r when r.IsSolved -> stripUnitEqnsAux canShortcut (tryShortcutSolvedUnitPar canShortcut r)
    | _ -> unt

let rec stripTyparEqnsAux canShortcut ty = 
    match ty with 
    | TType_var r -> 
        match r.Solution with
        | Some soln -> 
            if canShortcut then 
                match soln with 
                // We avoid shortcutting when there are additional constraints on the type variable we're trying to cut out
                // This is only because IterType likes to walk _all_ the constraints _everywhere_ in a type, including
                // those attached to _solved_ type variables. In an ideal world this would never be needed - see the notes
                // on IterType.
                | TType_var r2 when r2.Constraints.IsEmpty -> 
                   match r2.Solution with
                   | None -> ()
                   | Some _ as soln2 -> 
                      r.typar_solution <- soln2
                | _ -> () 
            stripTyparEqnsAux canShortcut soln
        | None -> 
            ty
    | TType_measure unt -> 
        TType_measure (stripUnitEqnsAux canShortcut unt)
    | _ -> ty

let stripTyparEqns ty = stripTyparEqnsAux false ty
let stripUnitEqns unt = stripUnitEqnsAux false unt

//---------------------------------------------------------------------------
// These make local/non-local references to values according to whether
// the item is globally stable ("published") or not.
//---------------------------------------------------------------------------

let mkLocalValRef   (v:Val) = VRefLocal v
let mkLocalModRef (v:ModuleOrNamespace) = ERefLocal v
let mkLocalEntityRef  (v:Entity) = ERefLocal v

let mkNonLocalCcuRootEntityRef ccu (x:Entity) = mkNonLocalTyconRefPreResolved x (mkNonLocalEntityRef ccu [| |]) x.LogicalName

let mkNestedValRef  (cref:EntityRef) (v:Val) : ValRef = 
    match cref with 
    | ERefLocal _ -> mkLocalValRef v
    | ERefNonLocal nlr -> 
        let key = v.GetLinkageFullKey()
        mkNonLocalValRefPreResolved v nlr key

/// From Ref_private to Ref_nonlocal when exporting data.
let rescopePubPathToParent viewedCcu (PubPath(p)) = NonLocalEntityRef(viewedCcu, p.[0..p.Length-2])

/// From Ref_private to Ref_nonlocal when exporting data.
let rescopePubPath viewedCcu (PubPath(p)) = NonLocalEntityRef(viewedCcu, p)

//---------------------------------------------------------------------------
// Equality between TAST items.
//---------------------------------------------------------------------------

let valRefInThisAssembly compilingFslib (x: ValRef) = 
    match x with 
    | VRefLocal _ -> true
    | VRefNonLocal _ -> compilingFslib

let tyconRefUsesLocalXmlDoc compilingFslib (x: TyconRef) = 
    match x with 
    | ERefLocal _ -> true
    | ERefNonLocal _ ->
#if !NO_EXTENSIONTYPING
        match x.TypeReprInfo with
        | TProvidedTypeExtensionPoint _ -> true
        | _ -> 
#endif
        compilingFslib
    
let entityRefInThisAssembly compilingFslib (x: EntityRef) = 
    match x with 
    | ERefLocal _ -> true
    | ERefNonLocal _ -> compilingFslib

let arrayPathEq (y1:string[]) (y2:string[]) =
    let len1 = y1.Length 
    let len2 = y2.Length 
    (len1 = len2) && 
    (let rec loop i = (i >= len1) || (y1.[i] = y2.[i] && loop (i+1)) 
     loop 0)

let nonLocalRefEq (NonLocalEntityRef(x1, y1) as smr1) (NonLocalEntityRef(x2, y2) as smr2) = 
    smr1 === smr2 || (ccuEq x1 x2 && arrayPathEq y1 y2)

/// This predicate tests if non-local resolution paths are definitely known to resolve
/// to different entities. All references with different named paths always resolve to 
/// different entities. Two references with the same named paths may resolve to the same 
/// entities even if they reference through different CCUs, because one reference
/// may be forwarded to another via a .NET TypeForwarder.
let nonLocalRefDefinitelyNotEq (NonLocalEntityRef(_, y1)) (NonLocalEntityRef(_, y2)) = 
    not (arrayPathEq y1 y2)

let pubPathEq (PubPath path1) (PubPath path2) = arrayPathEq path1 path2

let fslibRefEq (nlr1:NonLocalEntityRef) (PubPath(path2)) =
    arrayPathEq nlr1.Path path2

// Compare two EntityRef's for equality when compiling fslib (FSharp.Core.dll)
//
// Compiler-internal references to items in fslib are Ref_nonlocals even when compiling fslib.
// This breaks certain invariants that hold elsewhere, because they dereference to point to 
// Entity's from signatures rather than Entity's from implementations. This means backup, alternative 
// equality comparison techniques are needed when compiling fslib itself.
let fslibEntityRefEq fslibCcu (eref1:EntityRef) (eref2:EntityRef)   =
    match eref1, eref2 with 
    | (ERefNonLocal nlr1, ERefLocal x2)
    | (ERefLocal x2, ERefNonLocal nlr1) ->
        ccuEq nlr1.Ccu fslibCcu &&
        match x2.PublicPath with 
        | Some pp2 -> fslibRefEq nlr1 pp2
        | None -> false
    | (ERefLocal e1, ERefLocal e2) ->
        match e1.PublicPath , e2.PublicPath with 
        | Some pp1, Some pp2 -> pubPathEq pp1 pp2
        | _ -> false
    | _ -> false
  

// Compare two ValRef's for equality when compiling fslib (FSharp.Core.dll)
//
// Compiler-internal references to items in fslib are Ref_nonlocals even when compiling fslib.
// This breaks certain invariants that hold elsewhere, because they dereference to point to 
// Val's from signatures rather than Val's from implementations. This means backup, alternative 
// equality comparison techniques are needed when compiling fslib itself.
let fslibValRefEq fslibCcu vref1 vref2 =
    match vref1, vref2 with 
    | (VRefNonLocal nlr1, VRefLocal x2)
    | (VRefLocal x2, VRefNonLocal nlr1) ->
        ccuEq nlr1.Ccu fslibCcu &&
        match x2.PublicPath with 
        | Some (ValPubPath(pp2, nm2)) -> 
            // Note: this next line is just comparing the values by name, and not even the partial linkage data
            // This relies on the fact that the compiler doesn't use any references to
            // entities in fslib that are overloaded, or, if they are overloaded, then value identity
            // is not significant
            nlr1.ItemKey.PartialKey = nm2.PartialKey  &&
            fslibRefEq nlr1.EnclosingEntity.nlr pp2
        | _ -> 
            false
    // Note: I suspect this private-to-private reference comparison is not needed
    | (VRefLocal e1, VRefLocal e2) ->
        match e1.PublicPath, e2.PublicPath with 
        | Some (ValPubPath(pp1, nm1)), Some (ValPubPath(pp2, nm2)) -> 
            pubPathEq pp1 pp2 && 
            (nm1 = nm2)
        | _ -> false
    | _ -> false
  
/// Primitive routine to compare two EntityRef's for equality
/// This takes into account the possibility that they may have type forwarders
let primEntityRefEq compilingFslib fslibCcu (x : EntityRef) (y : EntityRef) = 
    x === y ||
    
    if x.IsResolved && y.IsResolved && not compilingFslib then
        x.ResolvedTarget === y.ResolvedTarget 
    elif not x.IsLocalRef && not y.IsLocalRef &&
        (// Two tcrefs with identical paths are always equal
         nonLocalRefEq x.nlr y.nlr || 
         // The tcrefs may have forwarders. If they may possibly be equal then resolve them to get their canonical references
         // and compare those using pointer equality.
         (not (nonLocalRefDefinitelyNotEq x.nlr y.nlr) && 
            match x.TryDeref with
            | ValueSome v1 -> match y.TryDeref with ValueSome v2 -> v1 === v2 | _ -> false
            | _ -> match y.TryDeref with ValueNone -> true | _ -> false)) then
        true
    else
        compilingFslib && fslibEntityRefEq fslibCcu x y  

/// Primitive routine to compare two UnionCaseRef's for equality
let primUnionCaseRefEq compilingFslib fslibCcu (UCRef(tcr1, c1) as uc1) (UCRef(tcr2, c2) as uc2) = 
    uc1 === uc2 || (primEntityRefEq compilingFslib fslibCcu tcr1 tcr2 && c1 = c2)

/// Primitive routine to compare two ValRef's for equality.  On the whole value identity is not particularly
/// significant in F#. However it is significant for
///    (a) Active Patterns 
///    (b) detecting uses of "special known values" from FSharp.Core.dll, such as 'seq' 
///        and quotation splicing 
///
/// Note this routine doesn't take type forwarding into account
let primValRefEq compilingFslib fslibCcu (x : ValRef) (y : ValRef) =
    x === y ||
    if (x.IsResolved && y.IsResolved && x.ResolvedTarget === y.ResolvedTarget) ||
       (x.IsLocalRef && y.IsLocalRef && valEq x.PrivateTarget y.PrivateTarget) then
        true
    else
           (// Use TryDeref to guard against the platforms/times when certain F# language features aren't available,
            // e.g. CompactFramework doesn't have support for quotations.
            match x.TryDeref with
            | ValueSome v1 -> match y.TryDeref with ValueSome v2 -> v1 === v2 | _ -> false
            | _ -> match y.TryDeref with ValueNone -> true | _ -> false)
        || (if compilingFslib then fslibValRefEq fslibCcu x y else false)

//---------------------------------------------------------------------------
// pubpath/cpath mess
//---------------------------------------------------------------------------

let fullCompPathOfModuleOrNamespace (m:ModuleOrNamespace) = 
    let (CompPath(scoref, cpath))  = m.CompilationPath
    CompPath(scoref, cpath@[(m.LogicalName, m.ModuleOrNamespaceType.ModuleOrNamespaceKind)])

// Can cpath2 be accessed given a right to access cpath1. That is, is cpath2 a nested type or namespace of cpath1. Note order of arguments.
let inline canAccessCompPathFrom (CompPath(scoref1, cpath1)) (CompPath(scoref2, cpath2)) =
    let rec loop p1 p2  = 
        match p1, p2 with 
        | (a1, k1)::rest1, (a2, k2)::rest2 -> (a1=a2) && (k1=k2) && loop rest1 rest2
        | [], _ -> true 
        | _ -> false // cpath1 is longer
    loop cpath1 cpath2 &&
    (scoref1 = scoref2)

let canAccessFromOneOf cpaths cpathTest =
    cpaths |> List.exists (fun cpath -> canAccessCompPathFrom cpath cpathTest) 

let canAccessFrom (TAccess x) cpath = 
    x |> List.forall (fun cpath1 -> canAccessCompPathFrom cpath1 cpath)

let canAccessFromEverywhere (TAccess x) = x.IsEmpty
let canAccessFromSomewhere (TAccess _) = true
let isLessAccessible (TAccess aa) (TAccess bb)  = 
    not (aa |> List.forall(fun a -> bb |> List.exists (fun b -> canAccessCompPathFrom a b)))

/// Given (newPath, oldPath) replace oldPath by newPath in the TAccess.
let accessSubstPaths (newPath, oldPath) (TAccess paths) =
    let subst cpath = if cpath=oldPath then newPath else cpath
    TAccess (List.map subst paths)

let compPathOfCcu (ccu:CcuThunk) = CompPath(ccu.ILScopeRef, []) 
let taccessPublic = TAccess []
let taccessPrivate accessPath = TAccess [accessPath]
let compPathInternal = CompPath(ILScopeRef.Local, [])
let taccessInternal = TAccess [compPathInternal]
let combineAccess (TAccess a1) (TAccess a2) = TAccess(a1@a2)

//---------------------------------------------------------------------------
// Construct TAST nodes
//---------------------------------------------------------------------------

let NewFreeVarsCache() = newCache ()

let MakeUnionCasesTable ucs : TyconUnionCases = 
    { CasesByIndex = Array.ofList ucs 
      CasesByName = NameMap.ofKeyedList (fun uc -> uc.DisplayName) ucs }
                                                                  
let MakeRecdFieldsTable ucs : TyconRecdFields = 
    { FieldsByIndex = Array.ofList ucs 
      FieldsByName = ucs  |> NameMap.ofKeyedList (fun rfld -> rfld.Name) }
                                                                  

let MakeUnionCases ucs : TyconUnionData = 
    { CasesTable=MakeUnionCasesTable ucs 
      CompiledRepresentation=newCache() }

let MakeUnionRepr ucs = TUnionRepr (MakeUnionCases ucs)

let NewTypar (kind, rigid, Typar(id, staticReq, isCompGen), isFromError, dynamicReq, attribs, eqDep, compDep) = 
    Typar.New
      { typar_id = id 
        typar_stamp = newStamp() 
        typar_flags= TyparFlags(kind, rigid, isFromError, isCompGen, staticReq, dynamicReq, eqDep, compDep) 
        typar_solution = None
        typar_astype = Unchecked.defaultof<_>
        typar_opt_data =
            match attribs with
            | [] -> None
            | _ -> Some { typar_il_name = None; typar_xmldoc = XmlDoc.Empty; typar_constraints = []; typar_attribs = attribs } } 

let NewRigidTypar nm m = NewTypar (TyparKind.Type, TyparRigidity.Rigid, Typar(mkSynId m nm, NoStaticReq, true), false, TyparDynamicReq.Yes, [], false, false)

let NewUnionCase id tys rty attribs docOption access : UnionCase = 
    { Id=id
      XmlDoc=docOption
      XmlDocSig=""
      Accessibility=access
      FieldTable = MakeRecdFieldsTable tys
      ReturnType = rty
      Attribs=attribs 
      OtherRangeOpt = None } 

let NewModuleOrNamespaceType mkind tycons vals = 
    ModuleOrNamespaceType(mkind, QueueList.ofList vals, QueueList.ofList tycons)

let NewEmptyModuleOrNamespaceType mkind = NewModuleOrNamespaceType mkind [] []

/// Create a new TAST Entity node for an F# exception definition
let NewExn cpath (id:Ident) access repr attribs doc = 
    Tycon.New "exnc"
      { entity_stamp=newStamp()
        entity_attribs=attribs
        entity_logical_name=id.idText
        entity_range=id.idRange
        entity_tycon_tcaug=TyconAugmentation.Create()
        entity_pubpath=cpath |> Option.map (fun (cp:CompilationPath) -> cp.NestedPublicPath id)
        entity_modul_contents = MaybeLazy.Strict (NewEmptyModuleOrNamespaceType ModuleOrType)
        entity_cpath= cpath
        entity_typars=LazyWithContext.NotLazy []
        entity_tycon_repr = TNoRepr
        entity_flags=EntityFlags(usesPrefixDisplay=false, isModuleOrNamespace=false, preEstablishedHasDefaultCtor=false, hasSelfReferentialCtor=false, isStructRecordOrUnionType=false)
        entity_il_repr_cache= newCache()
        entity_opt_data =
            match doc, access, repr with
            | XmlDoc [||], TAccess [], TExnNone -> None
            | _ -> Some { Entity.NewEmptyEntityOptData() with entity_xmldoc = doc; entity_accessiblity = access; entity_tycon_repr_accessibility = access; entity_exn_info = repr } } 

/// Create a new TAST RecdField node for an F# class, struct or record field
let NewRecdField  stat konst id nameGenerated ty isMutable isVolatile pattribs fattribs docOption access secret =
    { rfield_mutable=isMutable
      rfield_pattribs=pattribs
      rfield_fattribs=fattribs
      rfield_type=ty
      rfield_static=stat
      rfield_volatile=isVolatile
      rfield_const=konst
      rfield_access = access
      rfield_secret = secret
      rfield_xmldoc = docOption 
      rfield_xmldocsig = ""
      rfield_id=id
      rfield_name_generated = nameGenerated
      rfield_other_range = None }

    
let NewTycon (cpath, nm, m, access, reprAccess, kind, typars, docOption, usesPrefixDisplay, preEstablishedHasDefaultCtor, hasSelfReferentialCtor, mtyp) =
    let stamp = newStamp() 
    Tycon.New "tycon"
      { entity_stamp=stamp
        entity_logical_name=nm
        entity_range=m
        entity_flags=EntityFlags(usesPrefixDisplay=usesPrefixDisplay, isModuleOrNamespace=false, preEstablishedHasDefaultCtor=preEstablishedHasDefaultCtor, hasSelfReferentialCtor=hasSelfReferentialCtor, isStructRecordOrUnionType=false)
        entity_attribs=[] // fixed up after
        entity_typars=typars
        entity_tycon_repr = TNoRepr
        entity_tycon_tcaug=TyconAugmentation.Create()
        entity_modul_contents = mtyp
        entity_pubpath=cpath |> Option.map (fun (cp:CompilationPath) -> cp.NestedPublicPath (mkSynId m nm))
        entity_cpath = cpath
        entity_il_repr_cache = newCache()
        entity_opt_data =
            match kind, docOption, reprAccess, access with
            | TyparKind.Type, XmlDoc [||], TAccess [], TAccess [] -> None
            | _ -> Some { Entity.NewEmptyEntityOptData() with entity_kind = kind; entity_xmldoc = docOption; entity_tycon_repr_accessibility = reprAccess; entity_accessiblity=access } } 


let NewILTycon nlpath (nm, m) tps (scoref:ILScopeRef, enc, tdef:ILTypeDef) mtyp =

    // NOTE: hasSelfReferentialCtor=false is an assumption about mscorlib
    let hasSelfReferentialCtor = tdef.IsClass && (not scoref.IsAssemblyRef && scoref.AssemblyRef.Name = "mscorlib")
    let tycon = NewTycon(nlpath, nm, m, taccessPublic, taccessPublic, TyparKind.Type, tps, XmlDoc.Empty, true, false, hasSelfReferentialCtor, mtyp)

    tycon.entity_tycon_repr <- TILObjectRepr (TILObjectReprData (scoref, enc, tdef))
    tycon.TypeContents.tcaug_closed <- true
    tycon

exception Duplicate of string * string * range
exception NameClash of string * string * string * range * string * string * range
exception FullAbstraction of string * range

let NewModuleOrNamespace cpath access (id:Ident) xml attribs mtype = 
    Construct.NewModuleOrNamespace cpath access id xml attribs mtype

/// Create a new Val object
let NewVal 
       (logicalName:string, m:range, compiledName, ty, isMutable, isCompGen, arity, access,
        recValInfo, specialRepr, baseOrThis, attribs, inlineInfo, doc, isModuleOrMemberBinding,
        isExtensionMember, isIncrClassSpecialMember, isTyFunc, allowTypeInst, isGeneratedEventVal,
        konst, actualParent) : Val = 

    let stamp = newStamp()
    Val.New
        { val_stamp        = stamp
          val_logical_name = logicalName
          val_range        = m
          val_flags        = ValFlags(recValInfo, baseOrThis, isCompGen, inlineInfo, isMutable, isModuleOrMemberBinding, isExtensionMember, isIncrClassSpecialMember, isTyFunc, allowTypeInst, isGeneratedEventVal)
          val_type         = ty
          val_opt_data     =
            match compiledName, arity, konst, access, doc, specialRepr, actualParent, attribs with
            | None, None, None, TAccess [], XmlDoc [||], None, ParentNone, [] -> None
            | _ -> 
                Some { Val.NewEmptyValOptData() with
                         val_compiled_name    = (match compiledName with Some v when v <> logicalName -> compiledName | _ -> None)
                         val_repr_info        = arity
                         val_const            = konst
                         val_access           = access
                         val_xmldoc           = doc
                         val_member_info      = specialRepr
                         val_declaring_entity = actualParent
                         val_attribs          = attribs }
        }


/// Create the new contents of an overall assembly
let NewCcuContents sref m nm mty =
    NewModuleOrNamespace (Some(CompPath(sref, []))) taccessPublic (ident(nm, m)) XmlDoc.Empty [] (MaybeLazy.Strict mty)
      

//--------------------------------------------------------------------------
// Cloning and adjusting
//--------------------------------------------------------------------------
 
/// Create a tycon based on an existing one using the function 'f'. 
/// We require that we be given the new parent for the new tycon. 
/// We pass the new tycon to 'f' in case it needs to reparent the 
/// contents of the tycon. 
let NewModifiedTycon f (orig:Tycon) = 
    let data = { orig with entity_stamp = newStamp()  }
    Tycon.New "NewModifiedTycon" (f data) 
    
/// Create a module Tycon based on an existing one using the function 'f'. 
/// We require that we be given the parent for the new module. 
/// We pass the new module to 'f' in case it needs to reparent the 
/// contents of the module. 
let NewModifiedModuleOrNamespace f orig = 
    orig |> NewModifiedTycon (fun d -> 
        { d with entity_modul_contents = MaybeLazy.Strict (f (d.entity_modul_contents.Force())) }) 

/// Create a Val based on an existing one using the function 'f'. 
/// We require that we be given the parent for the new Val. 
let NewModifiedVal f (orig:Val) = 
    let stamp = newStamp() 
    let data' = f { orig with val_stamp=stamp }
    Val.New data'

let NewClonedModuleOrNamespace orig =  NewModifiedModuleOrNamespace (fun mty -> mty) orig
let NewClonedTycon orig =  NewModifiedTycon (fun d -> d) orig

//------------------------------------------------------------------------------

/// Combine a list of ModuleOrNamespaceType's making up the description of a CCU. checking there are now
/// duplicate modules etc.
let CombineCcuContentFragments m l = 

    /// Combine module types when multiple namespace fragments contribute to the
    /// same namespace, making new module specs as we go.
    let rec CombineModuleOrNamespaceTypes path m (mty1:ModuleOrNamespaceType)  (mty2:ModuleOrNamespaceType)  = 
        match mty1.ModuleOrNamespaceKind, mty2.ModuleOrNamespaceKind  with 
        | Namespace, Namespace -> 
            let kind = mty1.ModuleOrNamespaceKind
            let tab1 = mty1.AllEntitiesByLogicalMangledName
            let tab2 = mty2.AllEntitiesByLogicalMangledName
            let entities = 
                [ for e1 in mty1.AllEntities do 
                      match tab2.TryGetValue e1.LogicalName with
                      | true, e2 -> yield CombineEntites path e1 e2
                      | _ -> yield e1
                  for e2 in mty2.AllEntities do 
                      match tab1.TryGetValue e2.LogicalName with
                      | true, _ -> ()
                      | _ -> yield e2 ]

            let vals = QueueList.append mty1.AllValsAndMembers mty2.AllValsAndMembers

            ModuleOrNamespaceType(kind, vals, QueueList.ofList entities)

        | Namespace, _ | _, Namespace -> 
            error(Error(FSComp.SR.tastNamespaceAndModuleWithSameNameInAssembly(textOfPath path), m))

        | _-> 
            error(Error(FSComp.SR.tastTwoModulesWithSameNameInAssembly(textOfPath path), m))

    and CombineEntites path (entity1:Entity) (entity2:Entity) = 

        match entity1.IsModuleOrNamespace, entity2.IsModuleOrNamespace with
        | true, true -> 
            entity1 |> NewModifiedTycon (fun data1 -> 
                        let xml = XmlDoc.Merge entity1.XmlDoc entity2.XmlDoc
                        { data1 with 
                             entity_attribs = entity1.Attribs @ entity2.Attribs
                             entity_modul_contents = MaybeLazy.Lazy (lazy (CombineModuleOrNamespaceTypes (path@[entity2.DemangledModuleOrNamespaceName]) entity2.Range entity1.ModuleOrNamespaceType entity2.ModuleOrNamespaceType))
                             entity_opt_data = 
                                match data1.entity_opt_data with
                                | Some optData -> Some { optData with entity_xmldoc = xml }
                                | _ -> Some { Entity.NewEmptyEntityOptData() with entity_xmldoc = xml } }) 
        | false, false -> 
            error(Error(FSComp.SR.tastDuplicateTypeDefinitionInAssembly(entity2.LogicalName, textOfPath path), entity2.Range))
        | _, _ -> 
            error(Error(FSComp.SR.tastConflictingModuleAndTypeDefinitionInAssembly(entity2.LogicalName, textOfPath path), entity2.Range))
    
    and CombineModuleOrNamespaceTypeList path m l = 
        match l with
        | h :: t -> List.fold (CombineModuleOrNamespaceTypes path m) h t
        | _ -> failwith "CombineModuleOrNamespaceTypeList"

    CombineModuleOrNamespaceTypeList [] m l

//--------------------------------------------------------------------------
// Resource format for pickled data
//--------------------------------------------------------------------------

let FSharpOptimizationDataResourceName = "FSharpOptimizationData."
let FSharpSignatureDataResourceName = "FSharpSignatureData."
// For historical reasons, we use a different resource name for FSharp.Core, so older F# compilers 
// don't complain when they see the resource. The prefix of these names must not be 'FSharpOptimizationData'
// or 'FSharpSignatureData'
let FSharpOptimizationDataResourceName2 = "FSharpOptimizationInfo." 
let FSharpSignatureDataResourceName2 = "FSharpSignatureInfo."


<|MERGE_RESOLUTION|>--- conflicted
+++ resolved
@@ -2383,11 +2383,7 @@
     [<NoEquality; NoComparison; StructuredFormatDisplay("{DebugText}")>]
     TraitConstraintInfo = 
 
-<<<<<<< HEAD
     /// TTrait(tys, nm, memFlags, argtys, rty, solutionCell, extSlns, ad)
-=======
-    /// TTrait(tys, nm, memFlags, argtys, rty, colution)
->>>>>>> 1681949f
     ///
     /// Indicates the signature of a member constraint. Contains a mutable solution cell
     /// to store the inferred solution of the constraint.
@@ -2397,36 +2393,24 @@
     member x.SupportTypes= (let (TTrait(tys,_,_,_,_,_,_,_)) = x in tys)
 
     /// Get the member name associated with the member constraint.
-<<<<<<< HEAD
-    member x.MemberName = (let (TTrait(_,nm,_,_,_,_,_,_)) = x in nm)
+    member x.MemberName = (let (TTrait(_, nm, _, _, _, _, _, _)) = x in nm)
 
     /// Get the argument types required of a member in order to solve the constraint
-    member x.ArgumentTypes = (let (TTrait(_,_,_,argtys,_,_,_,_)) = x in argtys)
+    member x.ArgumentTypes = (let (TTrait(_, _, _, argtys, _, _, _, _)) = x in argtys)
 
     /// Get the return type recorded in the member constraint.
-    member x.ReturnType = (let (TTrait(_,_,_,_,rty,_,_,_)) = x in rty)
+    member x.ReturnType = (let (TTrait(_, _, _, _, rty, _, _, _)) = x in rty)
 
     /// Get or set the solution of the member constraint during inference
     member x.Solution 
-        with get() = (let (TTrait(_,_,_,_,_,sln,_,_)) = x in sln.Value)
-        and set v = (let (TTrait(_,_,_,_,_,sln,_,_)) = x in sln.Value <- v)
+        with get() = (let (TTrait(_, _, _, _, _, sln, _, _)) = x in sln.Value)
+        and set v = (let (TTrait(_, _, _, _, _, sln, _, _)) = x in sln.Value <- v)
 
     /// Get possible extension member solutions available for a use of a trait at a particular location
-    member x.PossibleExtensionSolutions = (let (TTrait(_,_,_,_,_,_,extSlns,_)) = x in extSlns)
+    member x.PossibleExtensionSolutions = (let (TTrait(_, _, _, _, _, _, extSlns, _)) = x in extSlns)
 
     /// Get access rights for a use of a trait at a particular location
-    member x.AccessorDomain = (let (TTrait(_,_,_,_,_,_,_,ad)) = x in ad)
-=======
-    member x.MemberName = (let (TTrait(_, nm, _, _, _, _)) = x in nm)
-
-    /// Get the return type recorded in the member constraint.
-    member x.ReturnType = (let (TTrait(_, _, _, _, ty, _)) = x in ty)
-
-    /// Get or set the solution of the member constraint during inference
-    member x.Solution 
-        with get() = (let (TTrait(_, _, _, _, _, sln)) = x in sln.Value)
-        and set v = (let (TTrait(_, _, _, _, _, sln)) = x in sln.Value <- v)
->>>>>>> 1681949f
+    member x.AccessorDomain = (let (TTrait(_, _, _, _, _, _, _, ad)) = x in ad)
 
     [<DebuggerBrowsable(DebuggerBrowsableState.Never)>]
     member x.DebugText  =  x.ToString()
