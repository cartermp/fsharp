--- conflicted
+++ resolved
@@ -2396,14 +2396,10 @@
     ///    isSetProp -- indicates if this is a set of a record field
     | FSRecdFieldSln of TypeInst * RecdFieldRef * bool
 
-<<<<<<< HEAD
     /// Indicates a trait is solved by an F# anonymous record field.
     | FSAnonRecdFieldSln of AnonRecdTypeInfo * TypeInst * int
 
-    /// ILMethSln(typ, extOpt, ilMethodRef, minst)
-=======
     /// ILMethSln(ty, extOpt, ilMethodRef, minst)
->>>>>>> 4529c8fd
     ///
     /// Indicates a trait is solved by a .NET method.
     ///    ty         -- the type and its instantiation
@@ -3267,7 +3263,7 @@
             ValueSome tcr.binding
 
     /// Is the destination assembly available?
-    member tcr.CanDeref = ValueOption.isSome tcr.TryDeref
+    member tcr.CanDeref = tcr.TryDeref.IsSome
 
     /// Gets the data indicating the compiled representation of a type or module in terms of Abstract IL data structures.
     member x.CompiledRepresentation = x.Deref.CompiledRepresentation
@@ -5026,15 +5022,10 @@
 /// Represents a complete typechecked implementation file, including its typechecked signature if any.
 ///
 /// TImplFile(qualifiedNameOfFile,pragmas,implementationExpressionWithSignature,hasExplicitEntryPoint,isScript)
-<<<<<<< HEAD
-and TypedImplFile = 
-    | TImplFile of QualifiedNameOfFile * ScopedPragma list * ModuleOrNamespaceExprWithSig * bool * bool * StampMap<AnonRecdTypeInfo>
-=======
 and 
     [<NoEquality; NoComparison; StructuredFormatDisplay("{DebugText}")>]
     TypedImplFile = 
-    | TImplFile of QualifiedNameOfFile * ScopedPragma list * ModuleOrNamespaceExprWithSig * bool * bool
->>>>>>> 4529c8fd
+    | TImplFile of QualifiedNameOfFile * ScopedPragma list * ModuleOrNamespaceExprWithSig * bool * bool * StampMap<AnonRecdTypeInfo>
 
     [<DebuggerBrowsable(DebuggerBrowsableState.Never)>]
     member x.DebugText  =  x.ToString()
