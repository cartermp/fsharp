--- conflicted
+++ resolved
@@ -418,17 +418,10 @@
 
 #if !NO_EXTENSIONTYPING
 /// Get the return type of a provided method, where 'void' is returned as 'None'
-<<<<<<< HEAD
-let GetCompiledReturnTyOfProvidedMethodInfo amap m (mi:Tainted<ProvidedMethodBase>) =
+let GetCompiledReturnTyOfProvidedMethodInfo amap m (mi: Tainted<ProvidedMethodBase>) =
     let returnType = 
         if mi.PUntaint((fun mi -> mi.IsConstructor), m) then  
             mi.PApply((fun mi -> nonNull<ProvidedType> mi.DeclaringType), m)
-=======
-let GetCompiledReturnTyOfProvidedMethodInfo amap m (mi: Tainted<ProvidedMethodBase>) =
-    let returnType =
-        if mi.PUntaint((fun mi -> mi.IsConstructor), m) then
-            mi.PApply((fun mi -> mi.DeclaringType), m)
->>>>>>> d5f5bd00
         else mi.Coerce<ProvidedMethodInfo>(m).PApply((fun mi -> mi.ReturnType), m)
     let ty = Import.ImportProvidedType amap m returnType
     if isVoidTy amap.g ty then None else Some ty
