// Copyright (c) Microsoft Corporation.  All Rights Reserved.  See License.txt in the project root for license information.

module internal FSharp.Compiler.Infos

open FSharp.Compiler.AbstractIL
open FSharp.Compiler.AbstractIL.IL
open FSharp.Compiler.AbstractIL.Internal.Library
open FSharp.Compiler
open FSharp.Compiler.Range
open FSharp.Compiler.Ast
open FSharp.Compiler.ErrorLogger
open FSharp.Compiler.Tast
open FSharp.Compiler.Tastops
open FSharp.Compiler.Tastops.DebugPrint
open FSharp.Compiler.TcGlobals
open FSharp.Compiler.Lib
open Microsoft.FSharp.Core.Printf

#if !NO_EXTENSIONTYPING
open FSharp.Compiler.ExtensionTyping
#endif

//-------------------------------------------------------------------------
// From IL types to F# types
//-------------------------------------------------------------------------

/// Import an IL type as an F# type. importInst gives the context for interpreting type variables.
let ImportILType scoref amap m importInst ilty =
    ilty |> rescopeILType scoref |>  Import.ImportILType amap m importInst

let CanImportILType scoref amap m ilty =
    ilty |> rescopeILType scoref |>  Import.CanImportILType amap m

//-------------------------------------------------------------------------
// Fold the hierarchy.
//  REVIEW: this code generalizes the iteration used below for member lookup.
//-------------------------------------------------------------------------

/// Indicates if an F# type is the type associated with an F# exception declaration
let isExnDeclTy g ty =
    isAppTy g ty && (tcrefOfAppTy g ty).IsExceptionDecl

/// Get the base type of a type, taking into account type instantiations. Return None if the
/// type has no base type.
let GetSuperTypeOfType g amap m ty =
#if !NO_EXTENSIONTYPING
    let ty = (if isAppTy g ty && (tcrefOfAppTy g ty).IsProvided then stripTyEqns g ty else stripTyEqnsAndMeasureEqns g ty)
#else
    let ty = stripTyEqnsAndMeasureEqns g ty
#endif

    match metadataOfTy g ty with
#if !NO_EXTENSIONTYPING
    | ProvidedTypeMetadata info ->
        let st = info.ProvidedType
        let superOpt = st.PApplyOption((fun st -> match st.BaseType with null -> None | t -> Some t), m)
        match superOpt with
        | None -> None
        | Some super -> Some(Import.ImportProvidedType amap m super)
#endif
    | ILTypeMetadata (TILObjectReprData(scoref, _, tdef)) ->
        let tinst = argsOfAppTy g ty
        match tdef.Extends with
        | None -> None
        | Some ilty -> Some (ImportILType scoref amap m tinst ilty)

    | FSharpOrArrayOrByrefOrTupleOrExnTypeMetadata ->
        if isFSharpObjModelTy g ty || isExnDeclTy g ty then
            let tcref = tcrefOfAppTy g ty
            Some (instType (mkInstForAppTy g ty) (superOfTycon g tcref.Deref))
        elif isArrayTy g ty then
            Some g.system_Array_ty
        elif isRefTy g ty && not (isObjTy g ty) then
            Some g.obj_ty
        elif isStructTupleTy g ty then
            Some g.obj_ty
        elif isFSharpStructOrEnumTy g ty then
            if isFSharpEnumTy g ty then
                Some(g.system_Enum_ty)
            else
                Some (g.system_Value_ty)
        elif isAnonRecdTy g ty then
            Some g.obj_ty
        elif isRecdTy g ty || isUnionTy g ty then
            Some g.obj_ty
        else
            None

/// Make a type for System.Collections.Generic.IList<ty>
let mkSystemCollectionsGenericIListTy (g: TcGlobals) ty = TType_app(g.tcref_System_Collections_Generic_IList, [ty])

[<RequireQualifiedAccess>]
/// Indicates whether we can skip interface types that lie outside the reference set
type SkipUnrefInterfaces = Yes | No


/// Collect the set of immediate declared interface types for an F# type, but do not
/// traverse the type hierarchy to collect further interfaces.
let rec GetImmediateInterfacesOfType skipUnref g amap m ty =
    let itys =
        match tryAppTy g ty with
        | ValueSome(tcref, tinst) ->
            if tcref.IsMeasureableReprTycon then
                [ match tcref.TypeReprInfo with
                  | TMeasureableRepr reprTy ->
                       for ity in GetImmediateInterfacesOfType skipUnref g amap m reprTy do
                          if isAppTy g ity then
                              let itcref = tcrefOfAppTy g ity
                              if not (tyconRefEq g itcref g.system_GenericIComparable_tcref) &&
                                 not (tyconRefEq g itcref g.system_GenericIEquatable_tcref)  then
                                   yield ity
                  | _ -> ()
                  yield mkAppTy g.system_GenericIComparable_tcref [ty]
                  yield mkAppTy g.system_GenericIEquatable_tcref [ty]]
            else
                match metadataOfTy g ty with
#if !NO_EXTENSIONTYPING
                | ProvidedTypeMetadata info ->
                    [ for ity in info.ProvidedType.PApplyArray((fun st -> st.GetInterfaces()), "GetInterfaces", m) do
                          yield Import.ImportProvidedType amap m ity ]
#endif
                | ILTypeMetadata (TILObjectReprData(scoref, _, tdef)) ->

                    // ImportILType may fail for an interface if the assembly load set is incomplete and the interface
                    // comes from another assembly. In this case we simply skip the interface:
                    // if we don't skip it, then compilation will just fail here, and if type checking
                    // succeeds with fewer non-dereferencable interfaces reported then it would have
                    // succeeded with more reported. There are pathological corner cases where this
                    // doesn't apply: e.g. for mscorlib interfaces like IComparable, but we can always
                    // assume those are present.
                    tdef.Implements |> List.choose (fun ity ->
                         if skipUnref = SkipUnrefInterfaces.No || CanImportILType scoref amap m ity then
                             Some (ImportILType scoref amap m tinst ity)
                         else None)

                | FSharpOrArrayOrByrefOrTupleOrExnTypeMetadata ->
                    tcref.ImmediateInterfaceTypesOfFSharpTycon |> List.map (instType (mkInstForAppTy g ty))
        | _ -> []

    // .NET array types are considered to implement IList<T>
    let itys =
        if isArray1DTy g ty then
            mkSystemCollectionsGenericIListTy g (destArrayTy g ty) :: itys
        else
            itys
    itys

[<RequireQualifiedAccess>]
/// Indicates whether we should visit multiple instantiations of the same generic interface or not
type AllowMultiIntfInstantiations = Yes | No

/// Traverse the type hierarchy, e.g. f D (f C (f System.Object acc)).
/// Visit base types and interfaces first.
let private FoldHierarchyOfTypeAux followInterfaces allowMultiIntfInst skipUnref visitor g amap m ty acc =
    let rec loop ndeep ty ((visitedTycon, visited: TyconRefMultiMap<_>, acc) as state) =

        let seenThisTycon = isAppTy g ty && Set.contains (tcrefOfAppTy g ty).Stamp visitedTycon

        // Do not visit the same type twice. Could only be doing this if we've seen this tycon
        if seenThisTycon && List.exists (typeEquiv g ty) (visited.Find (tcrefOfAppTy g ty)) then state else

        // Do not visit the same tycon twice, e.g. I<int> and I<string>, collect I<int> only, unless directed to allow this
        if seenThisTycon && allowMultiIntfInst = AllowMultiIntfInstantiations.No then state else

        let state =
            if isAppTy g ty then
                let tcref = tcrefOfAppTy g ty
                let visitedTycon = Set.add tcref.Stamp visitedTycon
                visitedTycon, visited.Add (tcref, ty), acc
            else
                state

        if ndeep > 100 then (errorR(Error((FSComp.SR.recursiveClassHierarchy (showType ty)), m)); (visitedTycon, visited, acc)) else
        let visitedTycon, visited, acc =
            if isInterfaceTy g ty then
                List.foldBack
                   (loop (ndeep+1))
                   (GetImmediateInterfacesOfType skipUnref g amap m ty)
                      (loop ndeep g.obj_ty state)
            else
                match tryDestTyparTy g ty with
                | ValueSome tp ->
                    let state = loop (ndeep+1) g.obj_ty state
                    List.foldBack
                        (fun x vacc ->
                          match x with
                          | TyparConstraint.MayResolveMember _
                          | TyparConstraint.DefaultsTo _
                          | TyparConstraint.SupportsComparison _
                          | TyparConstraint.SupportsEquality _
                          | TyparConstraint.IsEnum _
                          | TyparConstraint.IsDelegate _
                          | TyparConstraint.SupportsNull _
                          | TyparConstraint.IsNonNullableStruct _
                          | TyparConstraint.IsUnmanaged _
                          | TyparConstraint.IsReferenceType _
                          | TyparConstraint.SimpleChoice _
                          | TyparConstraint.RequiresDefaultConstructor _ -> vacc
                          | TyparConstraint.CoercesTo(cty, _) ->
                                  loop (ndeep + 1)  cty vacc)
                        tp.Constraints
                        state
                | _ ->
                    let state =
                        if followInterfaces then
                            List.foldBack
                              (loop (ndeep+1))
                              (GetImmediateInterfacesOfType skipUnref g amap m ty)
                              state
                        else
                            state
                    let state =
                        Option.foldBack
                          (loop (ndeep+1))
                          (GetSuperTypeOfType g amap m ty)
                          state
                    state
        let acc = visitor ty acc
        (visitedTycon, visited, acc)
    loop 0 ty (Set.empty, TyconRefMultiMap<_>.Empty, acc)  |> p33

/// Fold, do not follow interfaces (unless the type is itself an interface)
let FoldPrimaryHierarchyOfType f g amap m allowMultiIntfInst ty acc =
    FoldHierarchyOfTypeAux false allowMultiIntfInst SkipUnrefInterfaces.No f g amap m ty acc

/// Fold, following interfaces. Skipping interfaces that lie outside the referenced assembly set is allowed.
let FoldEntireHierarchyOfType f g amap m allowMultiIntfInst ty acc =
    FoldHierarchyOfTypeAux true allowMultiIntfInst SkipUnrefInterfaces.Yes f g amap m ty acc

/// Iterate, following interfaces. Skipping interfaces that lie outside the referenced assembly set is allowed.
let IterateEntireHierarchyOfType f g amap m allowMultiIntfInst ty =
    FoldHierarchyOfTypeAux true allowMultiIntfInst SkipUnrefInterfaces.Yes (fun ty () -> f ty) g amap m ty ()

/// Search for one element satisfying a predicate, following interfaces
let ExistsInEntireHierarchyOfType f g amap m allowMultiIntfInst ty =
    FoldHierarchyOfTypeAux true allowMultiIntfInst SkipUnrefInterfaces.Yes (fun ty acc -> acc || f ty ) g amap m ty false

/// Search for one element where a function returns a 'Some' result, following interfaces
let SearchEntireHierarchyOfType f g amap m ty =
    FoldHierarchyOfTypeAux true AllowMultiIntfInstantiations.Yes SkipUnrefInterfaces.Yes
        (fun ty acc ->
            match acc with
            | None -> if f ty then Some(ty) else None
            | Some _ -> acc)
        g amap m ty None

/// Get all super types of the type, including the type itself
let AllSuperTypesOfType g amap m allowMultiIntfInst ty =
    FoldHierarchyOfTypeAux true allowMultiIntfInst SkipUnrefInterfaces.No (ListSet.insert (typeEquiv g)) g amap m ty []

/// Get all interfaces of a type, including the type itself if it is an interface
let AllInterfacesOfType g amap m allowMultiIntfInst ty =
    AllSuperTypesOfType g amap m allowMultiIntfInst ty |> List.filter (isInterfaceTy g)

/// Check if two types have the same nominal head type
let HaveSameHeadType g ty1 ty2 =
    isAppTy g ty1 && isAppTy g ty2 &&
    tyconRefEq g (tcrefOfAppTy g ty1) (tcrefOfAppTy g ty2)

/// Check if a type has a particular head type
let HasHeadType g tcref ty2 =
        isAppTy g ty2 &&
        tyconRefEq g tcref (tcrefOfAppTy g ty2)


/// Check if a type exists somewhere in the hierarchy which has the same head type as the given type (note, the given type need not have a head type at all)
let ExistsSameHeadTypeInHierarchy g amap m typeToSearchFrom typeToLookFor =
    ExistsInEntireHierarchyOfType (HaveSameHeadType g typeToLookFor)  g amap m AllowMultiIntfInstantiations.Yes typeToSearchFrom

/// Check if a type exists somewhere in the hierarchy which has the given head type.
let ExistsHeadTypeInEntireHierarchy g amap m typeToSearchFrom tcrefToLookFor =
    ExistsInEntireHierarchyOfType (HasHeadType g tcrefToLookFor) g amap m AllowMultiIntfInstantiations.Yes typeToSearchFrom


/// Read an Abstract IL type from metadata and convert to an F# type.
let ImportILTypeFromMetadata amap m scoref tinst minst ilty =
    ImportILType scoref amap m (tinst@minst) ilty

/// Read an Abstract IL type from metadata, including any attributes that may affect the type itself, and convert to an F# type.
let ImportILTypeFromMetadataWithAttributes amap m scoref tinst minst ilty cattrs =
    let ty = ImportILType scoref amap m (tinst@minst) ilty
    // If the type is a byref and one of attributes from a return or parameter has IsReadOnly, then it's a inref.
    if isByrefTy amap.g ty && TryFindILAttribute amap.g.attrib_IsReadOnlyAttribute cattrs then
        mkInByrefTy amap.g (destByrefTy amap.g ty)
    else
        ty

/// Get the parameter type of an IL method.
let ImportParameterTypeFromMetadata amap m ilty cattrs scoref tinst mist =
    ImportILTypeFromMetadataWithAttributes amap m scoref tinst mist ilty cattrs

/// Get the return type of an IL method, taking into account instantiations for type, return attributes and method generic parameters, and
/// translating 'void' to 'None'.
let ImportReturnTypeFromMetadata amap m ilty cattrs scoref tinst minst =
    match ilty with
    | ILType.Void -> None
    | retTy -> Some(ImportILTypeFromMetadataWithAttributes amap m scoref tinst minst retTy cattrs)


/// Copy constraints.  If the constraint comes from a type parameter associated
/// with a type constructor then we are simply renaming type variables.  If it comes
/// from a generic method in a generic class (e.g. ty.M<_>) then we may be both substituting the
/// instantiation associated with 'ty' as well as copying the type parameters associated with
/// M and instantiating their constraints
///
/// Note: this now looks identical to constraint instantiation.

let CopyTyparConstraints m tprefInst (tporig: Typar) =
    tporig.Constraints
    |>  List.map (fun tpc ->
           match tpc with
           | TyparConstraint.CoercesTo(ty, _) ->
               TyparConstraint.CoercesTo (instType tprefInst ty, m)
           | TyparConstraint.DefaultsTo(priority, ty, _) ->
               TyparConstraint.DefaultsTo (priority, instType tprefInst ty, m)
           | TyparConstraint.SupportsNull _ ->
               TyparConstraint.SupportsNull m
           | TyparConstraint.IsEnum (uty, _) ->
               TyparConstraint.IsEnum (instType tprefInst uty, m)
           | TyparConstraint.SupportsComparison _ ->
               TyparConstraint.SupportsComparison m
           | TyparConstraint.SupportsEquality _ ->
               TyparConstraint.SupportsEquality m
           | TyparConstraint.IsDelegate(aty, bty, _) ->
               TyparConstraint.IsDelegate (instType tprefInst aty, instType tprefInst bty, m)
           | TyparConstraint.IsNonNullableStruct _ ->
               TyparConstraint.IsNonNullableStruct m
           | TyparConstraint.IsUnmanaged _ ->
               TyparConstraint.IsUnmanaged m
           | TyparConstraint.IsReferenceType _ ->
               TyparConstraint.IsReferenceType m
           | TyparConstraint.SimpleChoice (tys, _) ->
               TyparConstraint.SimpleChoice (List.map (instType tprefInst) tys, m)
           | TyparConstraint.RequiresDefaultConstructor _ ->
               TyparConstraint.RequiresDefaultConstructor m
           | TyparConstraint.MayResolveMember(traitInfo, _) ->
               TyparConstraint.MayResolveMember (instTrait tprefInst traitInfo, m))

/// The constraints for each typar copied from another typar can only be fixed up once
/// we have generated all the new constraints, e.g. f<A :> List<B>, B :> List<A>> ...
let FixupNewTypars m (formalEnclosingTypars: Typars) (tinst: TType list) (tpsorig: Typars) (tps: Typars) =
    // Checks.. These are defensive programming against early reported errors.
    let n0 = formalEnclosingTypars.Length
    let n1 = tinst.Length
    let n2 = tpsorig.Length
    let n3 = tps.Length
    if n0 <> n1 then error(Error((FSComp.SR.tcInvalidTypeArgumentCount(n0, n1)), m))
    if n2 <> n3 then error(Error((FSComp.SR.tcInvalidTypeArgumentCount(n2, n3)), m))

    // The real code..
    let renaming, tptys = mkTyparToTyparRenaming tpsorig tps
    let tprefInst = mkTyparInst formalEnclosingTypars tinst @ renaming
    (tpsorig, tps) ||> List.iter2 (fun tporig tp -> tp.SetConstraints (CopyTyparConstraints  m tprefInst tporig))
    renaming, tptys


//-------------------------------------------------------------------------
// Predicates and properties on values and members


type ValRef with
    /// Indicates if an F#-declared function or member value is a CLIEvent property compiled as a .NET event
    member x.IsFSharpEventProperty g =
        x.IsMember && CompileAsEvent g x.Attribs && not x.IsExtensionMember

    /// Check if an F#-declared member value is a virtual method
    member vref.IsVirtualMember =
        let flags = vref.MemberInfo.Value.MemberFlags
        flags.IsDispatchSlot || flags.IsOverrideOrExplicitImpl

    /// Check if an F#-declared member value is a dispatch slot
    member vref.IsDispatchSlotMember =
        let membInfo = vref.MemberInfo.Value
        membInfo.MemberFlags.IsDispatchSlot

    /// Check if an F#-declared member value is an 'override' or explicit member implementation
    member vref.IsDefiniteFSharpOverrideMember =
        let membInfo = vref.MemberInfo.Value
        let flags = membInfo.MemberFlags
        not flags.IsDispatchSlot && (flags.IsOverrideOrExplicitImpl || not (isNil membInfo.ImplementedSlotSigs))

    /// Check if an F#-declared member value is an  explicit interface member implementation
    member vref.IsFSharpExplicitInterfaceImplementation g =
        match vref.MemberInfo with
        | None -> false
        | Some membInfo ->
        not membInfo.MemberFlags.IsDispatchSlot &&
        (match membInfo.ImplementedSlotSigs with
         | TSlotSig(_, oty, _, _, _, _) :: _ -> isInterfaceTy g oty
         | [] -> false)

    member vref.ImplementedSlotSignatures =
        match vref.MemberInfo with
        | None -> []
        | Some membInfo -> membInfo.ImplementedSlotSigs

//-------------------------------------------------------------------------
// Helper methods associated with using TAST metadata (F# members, values etc.)
// as backing data for MethInfo, PropInfo etc.


#if !NO_EXTENSIONTYPING
/// Get the return type of a provided method, where 'void' is returned as 'None'
let GetCompiledReturnTyOfProvidedMethodInfo amap m (mi: Tainted<ProvidedMethodBase>) =
    let returnType =
        if mi.PUntaint((fun mi -> mi.IsConstructor), m) then
            mi.PApply((fun mi -> mi.DeclaringType), m)
        else mi.Coerce<ProvidedMethodInfo>(m).PApply((fun mi -> mi.ReturnType), m)
    let ty = Import.ImportProvidedType amap m returnType
    if isVoidTy amap.g ty then None else Some ty
#endif

/// The slotsig returned by methInfo.GetSlotSig is in terms of the type parameters on the parent type of the overriding method.
/// Reverse-map the slotsig so it is in terms of the type parameters for the overriding method
let ReparentSlotSigToUseMethodTypars g m ovByMethValRef slotsig =
    match PartitionValRefTypars g ovByMethValRef with
    | Some(_, enclosingTypars, _, _, _) ->
        let parentToMemberInst, _ = mkTyparToTyparRenaming (ovByMethValRef.MemberApparentEntity.Typars(m)) enclosingTypars
        let res = instSlotSig parentToMemberInst slotsig
        res
    | None ->
        // Note: it appears PartitionValRefTypars should never return 'None'
        slotsig


/// Construct the data representing a parameter in the signature of an abstract method slot
let MakeSlotParam (ty, argInfo: ArgReprInfo) = TSlotParam(Option.map textOfId argInfo.Name, ty, false, false, false, argInfo.Attribs)

/// Construct the data representing the signature of an abstract method slot
let MakeSlotSig (nm, ty, ctps, mtps, paraml, retTy) = copySlotSig (TSlotSig(nm, ty, ctps, mtps, paraml, retTy))


/// Split the type of an F# member value into
///    - the type parameters associated with method but matching those of the enclosing type
///    - the type parameters associated with a generic method
///    - the return type of the method
///    - the actual type arguments of the enclosing type.
<<<<<<< HEAD
let private AnalyzeTypeOfMemberVal isCSharpExt g (ty, vref:ValRef) =
    let memberAllTypars, _cxs, _, retTy, _ = GetTypeOfMemberInMemberForm g vref
=======
let private AnalyzeTypeOfMemberVal isCSharpExt g (ty, vref: ValRef) =
    let memberAllTypars, _, retTy, _ = GetTypeOfMemberInMemberForm g vref
>>>>>>> d5f5bd00
    if isCSharpExt || vref.IsExtensionMember then
        [], memberAllTypars, retTy, []
    else
        let parentTyArgs = argsOfAppTy g ty
        let memberParentTypars, memberMethodTypars = List.splitAt parentTyArgs.Length memberAllTypars
        memberParentTypars, memberMethodTypars, retTy, parentTyArgs

/// Get the object type for a member value which is an extension method  (C#-style or F#-style)
<<<<<<< HEAD
let private GetObjTypeOfInstanceExtensionMethod g (vref:ValRef) =
    let _, _cxs, curriedArgInfos, _, _ = GetTopValTypeInCompiledForm g vref.ValReprInfo.Value vref.Type vref.Range
    curriedArgInfos.Head.Head |> fst

/// Get the object type for a member value, which might be a C#-style extension method
let private GetArgInfosOfMember isCSharpExt g (vref:ValRef) =
=======
let private GetObjTypeOfInstanceExtensionMethod g (vref: ValRef) =
    let _, curriedArgInfos, _, _ = GetTopValTypeInCompiledForm g vref.ValReprInfo.Value vref.Type vref.Range
    curriedArgInfos.Head.Head |> fst

/// Get the object type for a member value which is a C#-style extension method
let private GetArgInfosOfMember isCSharpExt g (vref: ValRef) =
>>>>>>> d5f5bd00
    if isCSharpExt then
        let _, _cxs, curriedArgInfos, _, _ = GetTopValTypeInCompiledForm g vref.ValReprInfo.Value vref.Type vref.Range
        [ curriedArgInfos.Head.Tail ]
    else
        ArgInfosOfMember  g vref

/// Combine the type instantiation and generic method instantiation
let private CombineMethInsts ttps mtps tinst minst = (mkTyparInst ttps tinst @ mkTyparInst mtps minst)

/// Work out the instantiation relevant to interpret the backing metadata for a member.
///
/// The 'methTyArgs' is the instantiation of any generic method type parameters (this instantiation is
/// not included in the MethInfo objects, but carried separately).
let private GetInstantiationForMemberVal g isCSharpExt (ty, vref, methTyArgs: TypeInst) =
    let memberParentTypars, memberMethodTypars, _retTy, parentTyArgs = AnalyzeTypeOfMemberVal isCSharpExt g (ty, vref)
    /// In some recursive inference cases involving constraints this may need to be
    /// fixed up - we allow uniform generic recursion but nothing else.
    /// See https://github.com/Microsoft/visualfsharp/issues/3038#issuecomment-309429410
    let methTyArgsFixedUp =
        if methTyArgs.Length < memberMethodTypars.Length then
            methTyArgs @ (List.skip methTyArgs.Length memberMethodTypars |> generalizeTypars)
        else
            methTyArgs
    CombineMethInsts memberParentTypars memberMethodTypars parentTyArgs methTyArgsFixedUp

/// Work out the instantiation relevant to interpret the backing metadata for a property.
let private GetInstantiationForPropertyVal g (ty, vref) =
    let memberParentTypars, memberMethodTypars, _retTy, parentTyArgs = AnalyzeTypeOfMemberVal false g (ty, vref)
    CombineMethInsts memberParentTypars memberMethodTypars parentTyArgs (generalizeTypars memberMethodTypars)

/// Describes the sequence order of the introduction of an extension method. Extension methods that are introduced
/// later through 'open' get priority in overload resolution.
type ExtensionMethodPriority = uint64

//-------------------------------------------------------------------------
// OptionalArgCallerSideValue, OptionalArgInfo

/// The caller-side value for the optional arg, if any
type OptionalArgCallerSideValue =
    | Constant of IL.ILFieldInit
    | DefaultValue
    | MissingValue
    | WrapperForIDispatch
    | WrapperForIUnknown
    | PassByRef of TType * OptionalArgCallerSideValue

/// Represents information about a parameter indicating if it is optional.
type OptionalArgInfo =
    /// The argument is not optional
    | NotOptional
    /// The argument is optional, and is an F# callee-side optional arg
    | CalleeSide
    /// The argument is optional, and is a caller-side .NET optional or default arg.
    /// Note this is correctly termed caller side, even though the default value is optically specified on the callee:
    /// in fact the default value is read from the metadata and passed explicitly to the callee on the caller side.
    | CallerSide of OptionalArgCallerSideValue
    member x.IsOptional = match x with CalleeSide | CallerSide  _ -> true | NotOptional -> false

    /// Compute the OptionalArgInfo for an IL parameter
    ///
    /// This includes the Visual Basic rules for IDispatchConstant and IUnknownConstant and optional arguments.
    static member FromILParameter g amap m ilScope ilTypeInst (ilParam: ILParameter) =
        if ilParam.IsOptional then
            match ilParam.Default with
            | None ->
                // Do a type-directed analysis of the IL type to determine the default value to pass.
                // The same rules as Visual Basic are applied here.
                let rec analyze ty =
                    if isByrefTy g ty then
                        let ty = destByrefTy g ty
                        PassByRef (ty, analyze ty)
                    elif isObjTy g ty then
                        match ilParam.Marshal with
                        | Some(ILNativeType.IUnknown | ILNativeType.IDispatch | ILNativeType.Interface) -> Constant(ILFieldInit.Null)
                        | _ ->
                            if   TryFindILAttributeOpt g.attrib_IUnknownConstantAttribute ilParam.CustomAttrs then WrapperForIUnknown
                            elif TryFindILAttributeOpt g.attrib_IDispatchConstantAttribute ilParam.CustomAttrs then WrapperForIDispatch
                            else MissingValue
                    else
                        DefaultValue
                CallerSide (analyze (ImportILTypeFromMetadata amap m ilScope ilTypeInst [] ilParam.Type))
            | Some v ->
                CallerSide (Constant v)
        else
            NotOptional

    static member ValueOfDefaultParameterValueAttrib (Attrib (_, _, exprs, _, _, _, _)) =
        let (AttribExpr (_, defaultValueExpr)) = List.head exprs
        match defaultValueExpr with
        | Expr.Const (_, _, _) -> Some defaultValueExpr
        | _ -> None
    static member FieldInitForDefaultParameterValueAttrib attrib =
        match OptionalArgInfo.ValueOfDefaultParameterValueAttrib attrib with
        | Some (Expr.Const (ConstToILFieldInit fi, _, _)) -> Some fi
        | _ -> None

type CallerInfo =
    | NoCallerInfo
    | CallerLineNumber
    | CallerMemberName
    | CallerFilePath

    override x.ToString() = sprintf "%+A" x

[<RequireQualifiedAccess>]
type ReflectedArgInfo =
    | None
    | Quote of bool
    member x.AutoQuote = match x with None -> false | Quote _ -> true

//-------------------------------------------------------------------------
// ParamNameAndType, ParamData

[<NoComparison; NoEquality>]
/// Partial information about a parameter returned for use by the Language Service
type ParamNameAndType =
    | ParamNameAndType of Ident option * TType

    static member FromArgInfo (ty, argInfo : ArgReprInfo) = ParamNameAndType(argInfo.Name, ty)
    static member FromMember isCSharpExtMem g vref = GetArgInfosOfMember isCSharpExtMem g vref |> List.mapSquared ParamNameAndType.FromArgInfo
    static member Instantiate inst p = let (ParamNameAndType(nm, ty)) = p in ParamNameAndType(nm, instType inst ty)
    static member InstantiateCurried inst paramTypes = paramTypes |> List.mapSquared (ParamNameAndType.Instantiate inst)

[<NoComparison; NoEquality>]
/// Full information about a parameter returned for use by the type checker and language service.
type ParamData =
    /// ParamData(isParamArray, isOut, optArgInfo, callerInfo, nameOpt, reflArgInfo, ttype)
    ParamData of bool * bool * bool * OptionalArgInfo * CallerInfo * Ident option * ReflectedArgInfo * TType


//-------------------------------------------------------------------------
// Helper methods associated with type providers

#if !NO_EXTENSIONTYPING

type ILFieldInit with
    /// Compute the ILFieldInit for the given provided constant value for a provided enum type.
    static member FromProvidedObj m (v: obj) =
        match v with
        | null -> ILFieldInit.Null
        | _ ->
            let objTy = v.GetType()
            let v = if objTy.IsEnum then objTy.GetField("value__").GetValue(v) else v
            match v with
            | :? single as i -> ILFieldInit.Single i
            | :? double as i -> ILFieldInit.Double i
            | :? bool as i -> ILFieldInit.Bool i
            | :? char as i -> ILFieldInit.Char (uint16 i)
            | :? string as i -> ILFieldInit.String i
            | :? sbyte as i -> ILFieldInit.Int8 i
            | :? byte as i -> ILFieldInit.UInt8 i
            | :? int16 as i -> ILFieldInit.Int16 i
            | :? uint16 as i -> ILFieldInit.UInt16 i
            | :? int as i -> ILFieldInit.Int32 i
            | :? uint32 as i -> ILFieldInit.UInt32 i
            | :? int64 as i -> ILFieldInit.Int64 i
            | :? uint64 as i -> ILFieldInit.UInt64 i
            | _ -> error(Error(FSComp.SR.infosInvalidProvidedLiteralValue(try v.ToString() with _ -> "?"), m))


/// Compute the OptionalArgInfo for a provided parameter.
///
/// This is the same logic as OptionalArgInfoOfILParameter except we do not apply the
/// Visual Basic rules for IDispatchConstant and IUnknownConstant to optional
/// provided parameters.
let OptionalArgInfoOfProvidedParameter (amap: Import.ImportMap) m (provParam : Tainted<ProvidedParameterInfo>) =
    let g = amap.g
    if provParam.PUntaint((fun p -> p.IsOptional), m) then
        match provParam.PUntaint((fun p ->  p.HasDefaultValue), m) with
        | false ->
            // Do a type-directed analysis of the IL type to determine the default value to pass.
            let rec analyze ty =
                if isByrefTy g ty then
                    let ty = destByrefTy g ty
                    PassByRef (ty, analyze ty)
                elif isObjTy g ty then MissingValue
                else  DefaultValue

            let pty = Import.ImportProvidedType amap m (provParam.PApply((fun p -> p.ParameterType), m))
            CallerSide (analyze pty)
        | _ ->
            let v = provParam.PUntaint((fun p ->  p.RawDefaultValue), m)
            CallerSide (Constant (ILFieldInit.FromProvidedObj m v))
    else
        NotOptional

/// Compute the ILFieldInit for the given provided constant value for a provided enum type.
let GetAndSanityCheckProviderMethod m (mi: Tainted<'T :> ProvidedMemberInfo>) (get : 'T -> ProvidedMethodInfo) err =
    match mi.PApply((fun mi -> (get mi :> ProvidedMethodBase)), m) with
    | Tainted.Null -> error(Error(err(mi.PUntaint((fun mi -> mi.Name), m), mi.PUntaint((fun mi -> mi.DeclaringType.Name), m)), m))
    | meth -> meth

/// Try to get an arbitrary ProvidedMethodInfo associated with a property.
let ArbitraryMethodInfoOfPropertyInfo (pi: Tainted<ProvidedPropertyInfo>) m =
    if pi.PUntaint((fun pi -> pi.CanRead), m) then
        GetAndSanityCheckProviderMethod m pi (fun pi -> pi.GetGetMethod()) FSComp.SR.etPropertyCanReadButHasNoGetter
    elif pi.PUntaint((fun pi -> pi.CanWrite), m) then
        GetAndSanityCheckProviderMethod m pi (fun pi -> pi.GetSetMethod()) FSComp.SR.etPropertyCanWriteButHasNoSetter
    else
        error(Error(FSComp.SR.etPropertyNeedsCanWriteOrCanRead(pi.PUntaint((fun mi -> mi.Name), m), pi.PUntaint((fun mi -> mi.DeclaringType.Name), m)), m))

#endif


//-------------------------------------------------------------------------
// ILTypeInfo

/// Describes an F# use of an IL type, including the type instantiation associated with the type at a particular usage point.
///
/// This is really just 1:1 with the subset ot TType which result from building types using IL type definitions.
[<NoComparison; NoEquality>]
type ILTypeInfo =
    /// ILTypeInfo (tyconRef, ilTypeRef, typeArgs, ilTypeDef).
    | ILTypeInfo of TcGlobals * TType * ILTypeRef * ILTypeDef

    member x.TcGlobals = let (ILTypeInfo(g, _, _, _)) = x in g

    member x.ILTypeRef = let (ILTypeInfo(_, _, tref, _)) = x in tref

    member x.RawMetadata = let (ILTypeInfo(_, _, _, tdef))  = x in tdef

    member x.ToType = let (ILTypeInfo(_, ty, _, _)) = x in ty

    /// Get the compiled nominal type. In the case of tuple types, this is a .NET tuple type
    member x.ToAppType = convertToTypeWithMetadataIfPossible x.TcGlobals x.ToType

    member x.TyconRefOfRawMetadata = tcrefOfAppTy x.TcGlobals x.ToAppType

    member x.TypeInstOfRawMetadata = argsOfAppTy x.TcGlobals x.ToAppType

    member x.ILScopeRef = x.ILTypeRef.Scope

    member x.Name     = x.ILTypeRef.Name

    member x.IsValueType = x.RawMetadata.IsStructOrEnum

    member x.Instantiate inst =
        let (ILTypeInfo(g, ty, tref, tdef)) = x
        ILTypeInfo(g, instType inst ty, tref, tdef)

    static member FromType g ty =
        if isAnyTupleTy g ty then
            // When getting .NET metadata for the properties and methods
            // of an F# tuple type, use the compiled nominal type, which is a .NET tuple type
            let metadataTy = convertToTypeWithMetadataIfPossible g ty
            assert (isILAppTy g metadataTy)
            let metadataTyconRef = tcrefOfAppTy g metadataTy
            let (TILObjectReprData(scoref, enc, tdef)) = metadataTyconRef.ILTyconInfo
            let metadataILTypeRef = mkRefForNestedILTypeDef scoref (enc, tdef)
            ILTypeInfo(g, ty, metadataILTypeRef, tdef)
        elif isILAppTy g ty then
            let tcref = tcrefOfAppTy g ty
            let (TILObjectReprData(scoref, enc, tdef)) = tcref.ILTyconInfo
            let tref = mkRefForNestedILTypeDef scoref (enc, tdef)
            ILTypeInfo(g, ty, tref, tdef)
        else
            failwith "ILTypeInfo.FromType - no IL metadata for type"

//-------------------------------------------------------------------------
// ILMethInfo


/// Describes an F# use of an IL method.
[<NoComparison; NoEquality>]
type ILMethInfo =
    /// ILMethInfo(g, ilApparentType, ilDeclaringTyconRefOpt, ilMethodDef, ilGenericMethodTyArgs)
    ///	
    /// Describes an F# use of an IL method.
    ///
    /// If ilDeclaringTyconRefOpt is 'Some' then this is an F# use of an C#-style extension method.
    /// If ilDeclaringTyconRefOpt is 'None' then ilApparentType is an IL type definition.
    | ILMethInfo of TcGlobals * TType * TyconRef option  * ILMethodDef * Typars

    member x.TcGlobals = match x with ILMethInfo(g, _, _, _, _) -> g

    /// Get the apparent declaring type of the method as an F# type.
    /// If this is a C#-style extension method then this is the type which the method
    /// appears to extend. This may be a variable type.
    member x.ApparentEnclosingType = match x with ILMethInfo(_, ty, _, _, _) -> ty

    /// Like ApparentEnclosingType but use the compiled nominal type if this is a method on a tuple type
    member x.ApparentEnclosingAppType = convertToTypeWithMetadataIfPossible x.TcGlobals x.ApparentEnclosingType

    /// Get the declaring type associated with an extension member, if any.
    member x.ILExtensionMethodDeclaringTyconRef = match x with ILMethInfo(_, _, tcrefOpt, _, _) -> tcrefOpt

    /// Get the Abstract IL metadata associated with the method.
    member x.RawMetadata = match x with ILMethInfo(_, _, _, md, _) -> md

    /// Get the formal method type parameters associated with a method.
    member x.FormalMethodTypars = match x with ILMethInfo(_, _, _, _, fmtps) -> fmtps

    /// Get the IL name of the method
    member x.ILName       = x.RawMetadata.Name

    /// Indicates if the method is an extension method
    member x.IsILExtensionMethod = x.ILExtensionMethodDeclaringTyconRef.IsSome

    /// Get the declaring type of the method. If this is an C#-style extension method then this is the IL type
    /// holding the static member that is the extension method.
    member x.DeclaringTyconRef   =
        match x.ILExtensionMethodDeclaringTyconRef with
        | Some tcref -> tcref
        | None -> tcrefOfAppTy x.TcGlobals  x.ApparentEnclosingAppType

    /// Get the instantiation of the declaring type of the method.
    /// If this is an C#-style extension method then this is empty because extension members
    /// are never in generic classes.
    member x.DeclaringTypeInst   =
        if x.IsILExtensionMethod then []
        else argsOfAppTy x.TcGlobals x.ApparentEnclosingAppType

    /// Get the Abstract IL scope information associated with interpreting the Abstract IL metadata that backs this method.
    member x.MetadataScope   = x.DeclaringTyconRef.CompiledRepresentationForNamedType.Scope

    /// Get the Abstract IL metadata corresponding to the parameters of the method.
    /// If this is an C#-style extension method then drop the object argument.
    member x.ParamMetadata =
        let ps = x.RawMetadata.Parameters
        if x.IsILExtensionMethod then List.tail ps else ps

    /// Get the number of parameters of the method
    member x.NumParams = x.ParamMetadata.Length

    /// Indicates if the method is a constructor
    member x.IsConstructor = x.RawMetadata.IsConstructor

    /// Indicates if the method is a class initializer.
    member x.IsClassConstructor = x.RawMetadata.IsClassInitializer

    /// Indicates if the method has protected accessibility,
    member x.IsProtectedAccessibility =
        let md = x.RawMetadata
        not md.IsConstructor &&
        not md.IsClassInitializer &&
        (md.Access = ILMemberAccess.Family || md.Access = ILMemberAccess.FamilyOrAssembly)

    /// Indicates if the IL method is marked virtual.
    member x.IsVirtual = x.RawMetadata.IsVirtual

    /// Indicates if the IL method is marked final.
    member x.IsFinal = x.RawMetadata.IsFinal

    /// Indicates if the IL method is marked abstract.
    member x.IsAbstract = x.RawMetadata.IsAbstract

    /// Does it appear to the user as a static method?
    member x.IsStatic =
        not x.IsILExtensionMethod &&  // all C#-declared extension methods are instance
        x.RawMetadata.CallingConv.IsStatic

    /// Does it have the .NET IL 'newslot' flag set, and is also a virtual?
    member x.IsNewSlot = x.RawMetadata.IsNewSlot

    /// Does it appear to the user as an instance method?
    member x.IsInstance = not x.IsConstructor &&  not x.IsStatic

    /// Get the argument types of the the IL method. If this is an C#-style extension method
    /// then drop the object argument.
    member x.GetParamTypes(amap, m, minst) =
        x.ParamMetadata |> List.map (fun p -> ImportParameterTypeFromMetadata amap m p.Type p.CustomAttrs x.MetadataScope x.DeclaringTypeInst minst)

    /// Get all the argument types of the IL method. Include the object argument even if this is
    /// an C#-style extension method.
    member x.GetRawArgTypes(amap, m, minst) =
        x.RawMetadata.Parameters |> List.map (fun p -> ImportParameterTypeFromMetadata amap m p.Type p.CustomAttrs x.MetadataScope x.DeclaringTypeInst minst)

    /// Get info about the arguments of the IL method. If this is an C#-style extension method then
    /// drop the object argument.
    ///
    /// Any type parameters of the enclosing type are instantiated in the type returned.
    member x.GetParamNamesAndTypes(amap, m, minst) =
        x.ParamMetadata |> List.map (fun p -> ParamNameAndType(Option.map (mkSynId m) p.Name, ImportParameterTypeFromMetadata amap m p.Type p.CustomAttrs x.MetadataScope x.DeclaringTypeInst minst) )

    /// Get a reference to the method (dropping all generic instantiations), as an Abstract IL ILMethodRef.
    member x.ILMethodRef =
        let mref = mkRefToILMethod (x.DeclaringTyconRef.CompiledRepresentationForNamedType, x.RawMetadata)
        rescopeILMethodRef x.MetadataScope mref

    /// Indicates if the method is marked as a DllImport (a PInvoke). This is done by looking at the IL custom attributes on
    /// the method.
    member x.IsDllImport (g: TcGlobals) =
        match g.attrib_DllImportAttribute with
        | None -> false
        | Some (AttribInfo(tref, _)) ->x.RawMetadata.CustomAttrs |> TryDecodeILAttribute g tref |> Option.isSome

    /// Get the (zero or one) 'self'/'this'/'object' arguments associated with an IL method.
    /// An instance extension method returns one object argument.
    member x.GetObjArgTypes(amap, m, minst) =
        // All C#-style extension methods are instance. We have to re-read the 'obj' type w.r.t. the
        // method instantiation.
        if x.IsILExtensionMethod then
            let p = x.RawMetadata.Parameters.Head
            [ ImportParameterTypeFromMetadata amap m p.Type p.CustomAttrs x.MetadataScope x.DeclaringTypeInst minst ]
        else if x.IsInstance then
            [ x.ApparentEnclosingType ]
        else
            []

    /// Get the compiled return type of the method, where 'void' is None.
    member x.GetCompiledReturnTy (amap, m, minst) =
        ImportReturnTypeFromMetadata amap m x.RawMetadata.Return.Type x.RawMetadata.Return.CustomAttrs x.MetadataScope x.DeclaringTypeInst minst

    /// Get the F# view of the return type of the method, where 'void' is 'unit'.
    member x.GetFSharpReturnTy (amap, m, minst) =
        x.GetCompiledReturnTy(amap, m, minst)
        |> GetFSharpViewOfReturnType amap.g

//-------------------------------------------------------------------------
// MethInfo


#if DEBUG
[<System.Diagnostics.DebuggerDisplayAttribute("{DebuggerDisplayName}")>]
#endif
/// Describes an F# use of a method
[<NoComparison; NoEquality>]
type MethInfo =
    /// FSMeth(tcGlobals, enclosingType, valRef, extensionMethodPriority).
    ///
    /// Describes a use of a method declared in F# code and backed by F# metadata.
    | FSMeth of TcGlobals * TType * ValRef  * ExtensionMethodPriority option

    /// ILMeth(tcGlobals, ilMethInfo, extensionMethodPriority).
    ///
    /// Describes a use of a method backed by Abstract IL # metadata
    | ILMeth of TcGlobals * ILMethInfo * ExtensionMethodPriority option

    /// Describes a use of a pseudo-method corresponding to the default constructor for a .NET struct type
    | DefaultStructCtor of TcGlobals * TType

#if !NO_EXTENSIONTYPING
    /// Describes a use of a method backed by provided metadata
    | ProvidedMeth of Import.ImportMap * Tainted<ProvidedMethodBase> * ExtensionMethodPriority option  * range
#endif

    /// Get the enclosing type of the method info.
    ///
    /// If this is an extension member, then this is the apparent parent, i.e. the type the method appears to extend.
    /// This may be a variable type.
    member x.ApparentEnclosingType =
        match x with
        | ILMeth(_, ilminfo, _) -> ilminfo.ApparentEnclosingType
        | FSMeth(_, ty, _, _) -> ty
        | DefaultStructCtor(_, ty) -> ty
#if !NO_EXTENSIONTYPING
        | ProvidedMeth(amap, mi, _, m) ->
              Import.ImportProvidedType amap m (mi.PApply((fun mi -> mi.DeclaringType), m))
#endif

    /// Get the enclosing type of the method info, using a nominal type for tuple types
    member x.ApparentEnclosingAppType =
        convertToTypeWithMetadataIfPossible x.TcGlobals x.ApparentEnclosingType

    member x.ApparentEnclosingTyconRef =
        tcrefOfAppTy x.TcGlobals x.ApparentEnclosingAppType

    /// Get the declaring type or module holding the method. If this is an C#-style extension method then this is the type
    /// holding the static member that is the extension method. If this is an F#-style extension method it is the logical module
    /// holding the value for the extension method.
    member x.DeclaringTyconRef   =
        match x with
        | ILMeth(_, ilminfo, _) when x.IsExtensionMember  -> ilminfo.DeclaringTyconRef
        | FSMeth(_, _, vref, _) when x.IsExtensionMember && vref.HasDeclaringEntity -> vref.TopValDeclaringEntity
        | _ -> x.ApparentEnclosingTyconRef

    /// Get the information about provided static parameters, if any
    member x.ProvidedStaticParameterInfo =
        match x with
        | ILMeth _ -> None
        | FSMeth _  -> None
#if !NO_EXTENSIONTYPING
        | ProvidedMeth (_, mb, _, m) ->
            let staticParams = mb.PApplyWithProvider((fun (mb, provider) -> mb.GetStaticParametersForMethod(provider)), range=m)
            let staticParams = staticParams.PApplyArray(id, "GetStaticParametersForMethod", m)
            match staticParams with
            | [| |] -> None
            | _ -> Some (mb, staticParams)
#endif
        | DefaultStructCtor _ -> None


    /// Get the extension method priority of the method, if it has one.
    member x.ExtensionMemberPriorityOption =
        match x with
        | ILMeth(_, _, pri) -> pri
        | FSMeth(_, _, _, pri) -> pri
#if !NO_EXTENSIONTYPING
        | ProvidedMeth(_, _, pri, _) -> pri
#endif
        | DefaultStructCtor _ -> None

     /// Get the extension method priority of the method. If it is not an extension method
     /// then use the highest possible value since non-extension methods always take priority
     /// over extension members.
    member x.ExtensionMemberPriority = defaultArg x.ExtensionMemberPriorityOption System.UInt64.MaxValue

#if DEBUG
     /// Get the method name in DebuggerDisplayForm
    member x.DebuggerDisplayName =
        match x with
        | ILMeth(_, y, _) -> "ILMeth: " + y.ILName
        | FSMeth(_, _, vref, _) -> "FSMeth: " + vref.LogicalName
#if !NO_EXTENSIONTYPING
        | ProvidedMeth(_, mi, _, m) -> "ProvidedMeth: " + mi.PUntaint((fun mi -> mi.Name), m)
#endif
        | DefaultStructCtor _ -> ".ctor"
#endif

     /// Get the method name in LogicalName form, i.e. the name as it would be stored in .NET metadata
    member x.LogicalName =
        match x with
        | ILMeth(_, y, _) -> y.ILName
        | FSMeth(_, _, vref, _) -> vref.LogicalName
#if !NO_EXTENSIONTYPING
        | ProvidedMeth(_, mi, _, m) -> mi.PUntaint((fun mi -> mi.Name), m)
#endif
        | DefaultStructCtor _ -> ".ctor"

     /// Get the method name in DisplayName form
    member x.DisplayName =
        match x with
        | FSMeth(_, _, vref, _) -> vref.DisplayName
        | _ -> x.LogicalName

     /// Indicates if this is a method defined in this assembly with an internal XML comment
    member x.HasDirectXmlComment =
        match x with
        | FSMeth(g, _, vref, _) -> valRefInThisAssembly g.compilingFslib vref
#if !NO_EXTENSIONTYPING
        | ProvidedMeth _ -> true
#endif
        | _ -> false

    override x.ToString() =  x.ApparentEnclosingType.ToString() + x.LogicalName

    /// Get the actual type instantiation of the declaring type associated with this use of the method.
    ///
    /// For extension members this is empty (the instantiation of the declaring type).
    member x.DeclaringTypeInst =
        if x.IsExtensionMember then [] else argsOfAppTy x.TcGlobals x.ApparentEnclosingAppType

    /// Get the TcGlobals value that governs the method declaration
    member x.TcGlobals =
        match x with
        | ILMeth(g, _, _) -> g
        | FSMeth(g, _, _, _) -> g
        | DefaultStructCtor (g, _) -> g
#if !NO_EXTENSIONTYPING
        | ProvidedMeth(amap, _, _, _) -> amap.g
#endif

    /// Get the formal generic method parameters for the method as a list of type variables.
    ///
    /// For an extension method this includes all type parameters, even if it is extending a generic type.
    member x.FormalMethodTypars =
        match x with
        | ILMeth(_, ilmeth, _) -> ilmeth.FormalMethodTypars
        | FSMeth(g, _, vref, _) ->
            let ty = x.ApparentEnclosingAppType
            let _, memberMethodTypars, _, _ = AnalyzeTypeOfMemberVal x.IsCSharpStyleExtensionMember g (ty, vref)
            memberMethodTypars
        | DefaultStructCtor _ -> []
#if !NO_EXTENSIONTYPING
        | ProvidedMeth _ -> [] // There will already have been an error if there are generic parameters here.
#endif

     /// Get the formal generic method parameters for the method as a list of variable types.
    member x.FormalMethodInst = generalizeTypars x.FormalMethodTypars

    member x.FormalMethodTyparInst = mkTyparInst x.FormalMethodTypars x.FormalMethodInst

     /// Get the XML documentation associated with the method
    member x.XmlDoc =
        match x with
        | ILMeth(_, _, _) -> XmlDoc.Empty
        | FSMeth(_, _, vref, _) -> vref.XmlDoc
        | DefaultStructCtor _ -> XmlDoc.Empty
#if !NO_EXTENSIONTYPING
        | ProvidedMeth(_, mi, _, m)->
            XmlDoc (mi.PUntaint((fun mix -> (mix :> IProvidedCustomAttributeProvider).GetXmlDocAttributes(mi.TypeProvider.PUntaintNoFailure(id))), m))
#endif

    /// Try to get an arbitrary F# ValRef associated with the member. This is to determine if the member is virtual, amongst other things.
    member x.ArbitraryValRef =
        match x with
        | FSMeth(_g, _, vref, _) -> Some vref
        | _ -> None

    /// Get a list of argument-number counts, one count for each set of curried arguments.
    ///
    /// For an extension member, drop the 'this' argument.
    member x.NumArgs =
        match x with
        | ILMeth(_, ilminfo, _) -> [ilminfo.NumParams]
        | FSMeth(g, _, vref, _) -> GetArgInfosOfMember x.IsCSharpStyleExtensionMember g vref |> List.map List.length
        | DefaultStructCtor _ -> [0]
#if !NO_EXTENSIONTYPING
        | ProvidedMeth(_, mi, _, m) -> [mi.PUntaint((fun mi -> mi.GetParameters().Length), m)] // Why is this a list? Answer: because the method might be curried
#endif

    member x.IsCurried = x.NumArgs.Length > 1

    /// Does the method appear to the user as an instance method?
    member x.IsInstance =
        match x with
        | ILMeth(_, ilmeth, _) -> ilmeth.IsInstance
        | FSMeth(_, _, vref, _) -> vref.IsInstanceMember || x.IsCSharpStyleExtensionMember
        | DefaultStructCtor _ -> false
#if !NO_EXTENSIONTYPING
        | ProvidedMeth(_, mi, _, m) -> mi.PUntaint((fun mi -> not mi.IsConstructor && not mi.IsStatic), m)
#endif


    /// Get the number of generic method parameters for a method.
    /// For an extension method this includes all type parameters, even if it is extending a generic type.
    member x.GenericArity =  x.FormalMethodTypars.Length

    member x.IsProtectedAccessiblity =
        match x with
        | ILMeth(_, ilmeth, _) -> ilmeth.IsProtectedAccessibility
        | FSMeth _ -> false
        | DefaultStructCtor _ -> false
#if !NO_EXTENSIONTYPING
        | ProvidedMeth(_, mi, _, m) -> mi.PUntaint((fun mi -> mi.IsFamily), m)
#endif

    member x.IsVirtual =
        match x with
        | ILMeth(_, ilmeth, _) -> ilmeth.IsVirtual
        | FSMeth(_, _, vref, _) -> vref.IsVirtualMember
        | DefaultStructCtor _ -> false
#if !NO_EXTENSIONTYPING
        | ProvidedMeth(_, mi, _, m) -> mi.PUntaint((fun mi -> mi.IsVirtual), m)
#endif

    member x.IsConstructor =
        match x with
        | ILMeth(_, ilmeth, _) -> ilmeth.IsConstructor
        | FSMeth(_g, _, vref, _) -> (vref.MemberInfo.Value.MemberFlags.MemberKind = MemberKind.Constructor)
        | DefaultStructCtor _ -> true
#if !NO_EXTENSIONTYPING
        | ProvidedMeth(_, mi, _, m) -> mi.PUntaint((fun mi -> mi.IsConstructor), m)
#endif

    member x.IsClassConstructor =
        match x with
        | ILMeth(_, ilmeth, _) -> ilmeth.IsClassConstructor
        | FSMeth(_, _, vref, _) ->
             match vref.TryDeref with
             | ValueSome x -> x.IsClassConstructor
             | _ -> false
        | DefaultStructCtor _ -> false
#if !NO_EXTENSIONTYPING
        | ProvidedMeth(_, mi, _, m) -> mi.PUntaint((fun mi -> mi.IsConstructor && mi.IsStatic), m) // Note: these are never public anyway
#endif

    member x.IsDispatchSlot =
        match x with
        | ILMeth(_g, ilmeth, _) -> ilmeth.IsVirtual
        | FSMeth(g, _, vref, _) as x ->
            isInterfaceTy g x.ApparentEnclosingType  ||
            vref.MemberInfo.Value.MemberFlags.IsDispatchSlot
        | DefaultStructCtor _ -> false
#if !NO_EXTENSIONTYPING
        | ProvidedMeth _ -> x.IsVirtual // Note: follow same implementation as ILMeth
#endif


    member x.IsFinal =
        not x.IsVirtual ||
        match x with
        | ILMeth(_, ilmeth, _) -> ilmeth.IsFinal
        | FSMeth(_g, _, _vref, _) -> false
        | DefaultStructCtor _ -> true
#if !NO_EXTENSIONTYPING
        | ProvidedMeth(_, mi, _, m) -> mi.PUntaint((fun mi -> mi.IsFinal), m)
#endif

    // This means 'is this particular MethInfo one that doesn't provide an implementation?'.
    // For F# methods, this is 'true' for the MethInfos corresponding to 'abstract' declarations,
    // and false for the (potentially) matching 'default' implementation MethInfos that eventually
    // provide an implementation for the dispatch slot.
    //
    // For IL methods, this is 'true' for abstract methods, and 'false' for virtual methods
    member minfo.IsAbstract =
        match minfo with
        | ILMeth(_, ilmeth, _) -> ilmeth.IsAbstract
        | FSMeth(g, _, vref, _)  -> isInterfaceTy g minfo.ApparentEnclosingType  || vref.IsDispatchSlotMember
        | DefaultStructCtor _ -> false
#if !NO_EXTENSIONTYPING
        | ProvidedMeth(_, mi, _, m) -> mi.PUntaint((fun mi -> mi.IsAbstract), m)
#endif

    member x.IsNewSlot =
        isInterfaceTy x.TcGlobals x.ApparentEnclosingType  ||
        (x.IsVirtual &&
          (match x with
           | ILMeth(_, x, _) -> x.IsNewSlot
           | FSMeth(_, _, vref, _) -> vref.IsDispatchSlotMember
#if !NO_EXTENSIONTYPING
           | ProvidedMeth(_, mi, _, m) -> mi.PUntaint((fun mi -> mi.IsHideBySig), m) // REVIEW: Check this is correct
#endif
           | DefaultStructCtor _ -> false))

    /// Check if this method is an explicit implementation of an interface member
    member x.IsFSharpExplicitInterfaceImplementation =
        match x with
        | ILMeth _ -> false
        | FSMeth(g, _, vref, _) -> vref.IsFSharpExplicitInterfaceImplementation g
        | DefaultStructCtor _ -> false
#if !NO_EXTENSIONTYPING
        | ProvidedMeth _ -> false
#endif

    /// Check if this method is marked 'override' and thus definitely overrides another method.
    member x.IsDefiniteFSharpOverride =
        match x with
        | ILMeth _ -> false
        | FSMeth(_, _, vref, _) -> vref.IsDefiniteFSharpOverrideMember
        | DefaultStructCtor _ -> false
#if !NO_EXTENSIONTYPING
        | ProvidedMeth _ -> false
#endif

    member x.ImplementedSlotSignatures =
        match x with
        | FSMeth(_, _, vref, _) -> vref.ImplementedSlotSignatures
        | _ -> failwith "not supported"

    /// Indicates if this is an extension member.
    member x.IsExtensionMember =
        match x with
        | FSMeth (_, _, vref, pri) -> pri.IsSome || vref.IsExtensionMember
        | ILMeth (_, _, Some _) -> true
        | _ -> false

    /// Indicates if this is an extension member (e.g. on a struct) that takes a byref arg
    member x.ObjArgNeedsAddress (amap: Import.ImportMap, m) =
        (x.IsStruct && not x.IsExtensionMember) ||
        match x.GetObjArgTypes (amap, m, x.FormalMethodInst) with
        | [h] -> isByrefTy amap.g h
        | _ -> false

    /// Indicates if this is an F# extension member.
    member x.IsFSharpStyleExtensionMember =
        match x with FSMeth (_, _, vref, _) -> vref.IsExtensionMember | _ -> false

    /// Indicates if this is an C#-style extension member.
    member x.IsCSharpStyleExtensionMember =
        match x with
        | FSMeth (_, _, vref, Some _) -> not vref.IsExtensionMember
        | ILMeth (_, _, Some _) -> true
        | _ -> false

    /// Add the actual type instantiation of the apparent type of an F# extension method.
    //
    // When an explicit type instantiation is given for an F# extension members the type
    // arguments implied by the object type are not given in source code. This means we must
    // add them explicitly. For example
    //    type List<'T> with
    //        member xs.Map<'U>(f : 'T -> 'U) = ....
    // is called as
    //    xs.Map<int>
    // but is compiled as a generic methods with two type arguments
    //     Map<'T, 'U>(this: List<'T>, f : 'T -> 'U)
    member x.AdjustUserTypeInstForFSharpStyleIndexedExtensionMembers(tyargs) =
        (if x.IsFSharpStyleExtensionMember then argsOfAppTy x.TcGlobals x.ApparentEnclosingAppType else []) @ tyargs

    /// Indicates if this method is a generated method associated with an F# CLIEvent property compiled as a .NET event
    member x.IsFSharpEventPropertyMethod =
        match x with
        | FSMeth(g, _, vref, _)  -> vref.IsFSharpEventProperty(g)
#if !NO_EXTENSIONTYPING
        | ProvidedMeth _ -> false
#endif
        | _ -> false

    /// Indicates if this method takes no arguments
    member x.IsNullary = (x.NumArgs = [0])

    /// Indicates if the enclosing type for the method is a value type.
    ///
    /// For an extension method, this indicates if the method extends a struct type.
    member x.IsStruct =
        isStructTy x.TcGlobals x.ApparentEnclosingType

    /// Build IL method infos.
    static member CreateILMeth (amap: Import.ImportMap, m, ty: TType, md: ILMethodDef) =
        let tinfo = ILTypeInfo.FromType amap.g ty
        let mtps = Import.ImportILGenericParameters (fun () -> amap) m tinfo.ILScopeRef tinfo.TypeInstOfRawMetadata md.GenericParams
        ILMeth (amap.g, ILMethInfo(amap.g, ty, None, md, mtps), None)

    /// Build IL method infos for a C#-style extension method
    static member CreateILExtensionMeth (amap, m, apparentTy: TType, declaringTyconRef: TyconRef, extMethPri, md: ILMethodDef) =
        let scoref =  declaringTyconRef.CompiledRepresentationForNamedType.Scope
        let mtps = Import.ImportILGenericParameters (fun () -> amap) m scoref [] md.GenericParams
        ILMeth (amap.g, ILMethInfo(amap.g, apparentTy, Some declaringTyconRef, md, mtps), extMethPri)

    /// Tests whether two method infos have the same underlying definition.
    /// Used to merge operator overloads collected from left and right of an operator constraint.
    /// Must be compatible with ItemsAreEffectivelyEqual relation.
    static member MethInfosUseIdenticalDefinitions x1 x2 =
        match x1, x2 with
        | ILMeth(_, x1, _), ILMeth(_, x2, _) -> (x1.RawMetadata ===  x2.RawMetadata)
        | FSMeth(g, _, vref1, _), FSMeth(_, _, vref2, _)  -> valRefEq g vref1 vref2
        | DefaultStructCtor _, DefaultStructCtor _ -> tyconRefEq x1.TcGlobals x1.DeclaringTyconRef x2.DeclaringTyconRef
#if !NO_EXTENSIONTYPING
        | ProvidedMeth(_, mi1, _, _), ProvidedMeth(_, mi2, _, _)  -> ProvidedMethodBase.TaintedEquals (mi1, mi2)
#endif
        | _ -> false

    /// Calculates a hash code of method info. Must be compatible with ItemsAreEffectivelyEqual relation.
    member x.ComputeHashCode() =
        match x with
        | ILMeth(_, x1, _) -> hash x1.RawMetadata.Name
        | FSMeth(_, _, vref, _) -> hash vref.LogicalName
        | DefaultStructCtor(_, _ty) -> 34892 // "ty" doesn't support hashing. We could use "hash (tcrefOfAppTy g ty).CompiledName" or
                                           // something but we don't have a "g" parameter here yet. But this hash need only be very approximate anyway
#if !NO_EXTENSIONTYPING
        | ProvidedMeth(_, mi, _, _) -> ProvidedMethodInfo.TaintedGetHashCode(mi)
#endif

    /// Apply a type instantiation to a method info, i.e. apply the instantiation to the enclosing type.
    member x.Instantiate(amap, m, inst) =
        match x with
        | ILMeth(_g, ilminfo, pri) ->
            match ilminfo with
            | ILMethInfo(_, ty, None, md, _) -> MethInfo.CreateILMeth(amap, m, instType inst ty, md)
            | ILMethInfo(_, ty, Some declaringTyconRef, md, _) -> MethInfo.CreateILExtensionMeth(amap, m, instType inst ty, declaringTyconRef, pri, md)
        | FSMeth(g, ty, vref, pri) -> FSMeth(g, instType inst ty, vref, pri)
        | DefaultStructCtor(g, ty) -> DefaultStructCtor(g, instType inst ty)
#if !NO_EXTENSIONTYPING
        | ProvidedMeth _ ->
            match inst with
            | [] -> x
            | _ -> assert false; failwith "Not supported"
#endif

    /// Get the return type of a method info, where 'void' is returned as 'None'
    member x.GetCompiledReturnTy (amap, m, minst) =
        match x with
        | ILMeth(_g, ilminfo, _) ->
            ilminfo.GetCompiledReturnTy(amap, m, minst)
        | FSMeth(g, _, vref, _) ->
            let ty = x.ApparentEnclosingAppType
            let inst = GetInstantiationForMemberVal g x.IsCSharpStyleExtensionMember (ty, vref, minst)
            let _, _, retTy, _ = AnalyzeTypeOfMemberVal x.IsCSharpStyleExtensionMember g (ty, vref)
            retTy |> Option.map (instType inst)
        | DefaultStructCtor _ -> None
#if !NO_EXTENSIONTYPING
        | ProvidedMeth(amap, mi, _, m) ->
            GetCompiledReturnTyOfProvidedMethodInfo amap m mi
#endif

    /// Get the return type of a method info, where 'void' is returned as 'unit'
    member x.GetFSharpReturnTy(amap, m, minst) =
        x.GetCompiledReturnTy(amap, m, minst) |> GetFSharpViewOfReturnType amap.g

    /// Get the parameter types of a method info
    member x.GetParamTypes(amap, m, minst) =
        match x with
        | ILMeth(_g, ilminfo, _) ->
            // A single group of tupled arguments
            [ ilminfo.GetParamTypes(amap, m, minst) ]
        | FSMeth(g, ty, vref, _) ->
            let paramTypes = ParamNameAndType.FromMember x.IsCSharpStyleExtensionMember g vref
            let inst = GetInstantiationForMemberVal g x.IsCSharpStyleExtensionMember (ty, vref, minst)
            paramTypes |> List.mapSquared (fun (ParamNameAndType(_, ty)) -> instType inst ty)
        | DefaultStructCtor _ -> []
#if !NO_EXTENSIONTYPING
        | ProvidedMeth(amap, mi, _, m) ->
            // A single group of tupled arguments
            [ [ for p in mi.PApplyArray((fun mi -> mi.GetParameters()), "GetParameters", m) do
                    yield Import.ImportProvidedType amap m (p.PApply((fun p -> p.ParameterType), m)) ] ]
#endif

    /// Get the (zero or one) 'self'/'this'/'object' arguments associated with a method.
    /// An instance method returns one object argument.
    member x.GetObjArgTypes (amap, m, minst) =
        match x with
        | ILMeth(_, ilminfo, _) -> ilminfo.GetObjArgTypes(amap, m, minst)
        | FSMeth(g, _, vref, _) ->
            if x.IsInstance then
                let ty = x.ApparentEnclosingAppType
                // The 'this' pointer of an extension member can depend on the minst
                if x.IsExtensionMember then
                    let inst = GetInstantiationForMemberVal g x.IsCSharpStyleExtensionMember (ty, vref, minst)
                    let rawObjTy = GetObjTypeOfInstanceExtensionMethod g vref
                    [ rawObjTy |> instType inst ]
                else
                    [ ty ]
            else []
        | DefaultStructCtor _ -> []
#if !NO_EXTENSIONTYPING
        | ProvidedMeth(amap, mi, _, m) ->
            if x.IsInstance then [ Import.ImportProvidedType amap m (mi.PApply((fun mi -> mi.DeclaringType), m)) ] // find the type of the 'this' argument
            else []
#endif

    /// Get the parameter attributes of a method info, which get combined with the parameter names and types
    member x.GetParamAttribs(amap, m) =
        match x with
        | ILMeth(g, ilMethInfo, _) ->
            [ [ for p in ilMethInfo.ParamMetadata do
                 let isParamArrayArg = TryFindILAttribute g.attrib_ParamArrayAttribute p.CustomAttrs
                 let reflArgInfo =
                     match TryDecodeILAttribute g g.attrib_ReflectedDefinitionAttribute.TypeRef p.CustomAttrs with
                     | Some ([ILAttribElem.Bool b ], _) ->  ReflectedArgInfo.Quote b
                     | Some _ -> ReflectedArgInfo.Quote false
                     | _ -> ReflectedArgInfo.None
                 let isOutArg = (p.IsOut && not p.IsIn)
                 let isInArg = (p.IsIn && not p.IsOut)
                 // Note: we get default argument values from VB and other .NET language metadata
                 let optArgInfo =  OptionalArgInfo.FromILParameter g amap m ilMethInfo.MetadataScope ilMethInfo.DeclaringTypeInst p

                 let isCallerLineNumberArg = TryFindILAttribute g.attrib_CallerLineNumberAttribute p.CustomAttrs
                 let isCallerFilePathArg = TryFindILAttribute g.attrib_CallerFilePathAttribute p.CustomAttrs
                 let isCallerMemberNameArg = TryFindILAttribute g.attrib_CallerMemberNameAttribute p.CustomAttrs

                 let callerInfo =
                    match isCallerLineNumberArg, isCallerFilePathArg, isCallerMemberNameArg with
                    | false, false, false -> NoCallerInfo
                    | true, false, false -> CallerLineNumber
                    | false, true, false -> CallerFilePath
                    | false, false, true -> CallerMemberName
                    | _, _, _ ->
                        // if multiple caller info attributes are specified, pick the "wrong" one here
                        // so that we get an error later
                        if p.Type.TypeRef.FullName = "System.Int32" then CallerFilePath
                        else CallerLineNumber

                 yield (isParamArrayArg, isInArg, isOutArg, optArgInfo, callerInfo, reflArgInfo) ] ]

        | FSMeth(g, _, vref, _) ->
            GetArgInfosOfMember x.IsCSharpStyleExtensionMember g vref
            |> List.mapSquared (fun (ty, argInfo) ->
                let isParamArrayArg = HasFSharpAttribute g g.attrib_ParamArrayAttribute argInfo.Attribs
                let reflArgInfo =
                    match TryFindFSharpBoolAttributeAssumeFalse  g g.attrib_ReflectedDefinitionAttribute argInfo.Attribs  with
                    | Some b -> ReflectedArgInfo.Quote b
                    | None -> ReflectedArgInfo.None
                let isOutArg = (HasFSharpAttribute g g.attrib_OutAttribute argInfo.Attribs && isByrefTy g ty) || isOutByrefTy g ty
                let isInArg = (HasFSharpAttribute g g.attrib_InAttribute argInfo.Attribs && isByrefTy g ty) || isInByrefTy g ty
                let isCalleeSideOptArg = HasFSharpAttribute g g.attrib_OptionalArgumentAttribute argInfo.Attribs
                let isCallerSideOptArg = HasFSharpAttributeOpt g g.attrib_OptionalAttribute argInfo.Attribs
                let optArgInfo =
                    if isCalleeSideOptArg then
                        CalleeSide
                    elif isCallerSideOptArg then
                        let defaultParameterValueAttribute = TryFindFSharpAttributeOpt g g.attrib_DefaultParameterValueAttribute argInfo.Attribs
                        match defaultParameterValueAttribute with
                        | None ->
                            // Do a type-directed analysis of the type to determine the default value to pass.
                            // Similar rules as OptionalArgInfo.FromILParameter are applied here, except for the COM and byref-related stuff.
                            CallerSide (if isObjTy g ty then MissingValue else DefaultValue)
                        | Some attr ->
                            let defaultValue = OptionalArgInfo.ValueOfDefaultParameterValueAttrib attr
                            match defaultValue with
                            | Some (Expr.Const (_, m, ty2)) when not (typeEquiv g ty2 ty) ->
                                // the type of the default value does not match the type of the argument.
                                // Emit a warning, and ignore the DefaultParameterValue argument altogether.
                                warning(Error(FSComp.SR.DefaultParameterValueNotAppropriateForArgument(), m))
                                NotOptional
                            | Some (Expr.Const((ConstToILFieldInit fi), _, _)) ->
                                // Good case - all is well.
                                CallerSide (Constant fi)
                            | _ ->
                                // Default value is not appropriate, i.e. not a constant.
                                // Compiler already gives an error in that case, so just ignore here.
                                NotOptional
                    else NotOptional

                let isCallerLineNumberArg = HasFSharpAttribute g g.attrib_CallerLineNumberAttribute argInfo.Attribs
                let isCallerFilePathArg = HasFSharpAttribute g g.attrib_CallerFilePathAttribute argInfo.Attribs
                let isCallerMemberNameArg = HasFSharpAttribute g g.attrib_CallerMemberNameAttribute argInfo.Attribs

                let callerInfo =
                    match isCallerLineNumberArg, isCallerFilePathArg, isCallerMemberNameArg with
                    | false, false, false -> NoCallerInfo
                    | true, false, false -> CallerLineNumber
                    | false, true, false -> CallerFilePath
                    | false, false, true -> CallerMemberName
                    | false, true, true -> 
                        match TryFindFSharpAttribute g g.attrib_CallerMemberNameAttribute argInfo.Attribs with
                        | Some(Attrib(_, _, _, _, _, _, callerMemberNameAttributeRange)) ->
                            warning(Error(FSComp.SR.CallerMemberNameIsOverriden(argInfo.Name.Value.idText), callerMemberNameAttributeRange))
                            CallerFilePath
                        | _ -> failwith "Impossible"
                    | _, _, _ ->
                        // if multiple caller info attributes are specified, pick the "wrong" one here
                        // so that we get an error later
                        match tryDestOptionTy g ty with
                        | ValueSome optTy when typeEquiv g g.int32_ty optTy -> CallerFilePath
                        | _ -> CallerLineNumber

                (isParamArrayArg, isInArg, isOutArg, optArgInfo, callerInfo, reflArgInfo))

        | DefaultStructCtor _ ->
            [[]]

#if !NO_EXTENSIONTYPING
        | ProvidedMeth(amap, mi, _, _) ->
            // A single group of tupled arguments
            [ [for p in mi.PApplyArray((fun mi -> mi.GetParameters()), "GetParameters", m) do
                let isParamArrayArg = p.PUntaint((fun px -> (px :> IProvidedCustomAttributeProvider).GetAttributeConstructorArgs(p.TypeProvider.PUntaintNoFailure(id), typeof<System.ParamArrayAttribute>.FullName).IsSome), m)
                let optArgInfo =  OptionalArgInfoOfProvidedParameter amap m p
                let reflArgInfo =
                    match p.PUntaint((fun px -> (px :> IProvidedCustomAttributeProvider).GetAttributeConstructorArgs(p.TypeProvider.PUntaintNoFailure(id), typeof<Microsoft.FSharp.Core.ReflectedDefinitionAttribute>.FullName)), m) with
                    | Some ([ Some (:? bool as b) ], _) -> ReflectedArgInfo.Quote b
                    | Some _ -> ReflectedArgInfo.Quote false
                    | None -> ReflectedArgInfo.None
                let isOutArg = p.PUntaint((fun p -> p.IsOut && not p.IsIn), m)
                let isInArg = p.PUntaint((fun p -> p.IsIn && not p.IsOut), m)
                yield (isParamArrayArg, isInArg, isOutArg, optArgInfo, NoCallerInfo, reflArgInfo)] ]
#endif



    /// Get the signature of an abstract method slot.
    //
    // This code has grown organically over time. We've managed to unify the ILMeth+ProvidedMeth paths.
    // The FSMeth, ILMeth+ProvidedMeth paths can probably be unified too.
    member x.GetSlotSig(amap, m) =
        match x with
        | FSMeth(g, _, vref, _) ->
            match vref.RecursiveValInfo with
            | ValInRecScope(false) -> error(Error((FSComp.SR.InvalidRecursiveReferenceToAbstractSlot()), m))
            | _ -> ()

            // TODO: consider witnesses w.r.t. slot sigs?
            let allTyparsFromMethod, _cxs, _, retTy, _ = GetTypeOfMemberInMemberForm g vref
            // A slot signature is w.r.t. the type variables of the type it is associated with.
            // So we have to rename from the member type variables to the type variables of the type.
            let formalEnclosingTypars = x.ApparentEnclosingTyconRef.Typars(m)
            let formalEnclosingTyparsFromMethod, formalMethTypars = List.splitAt formalEnclosingTypars.Length allTyparsFromMethod
            let methodToParentRenaming, _ = mkTyparToTyparRenaming formalEnclosingTyparsFromMethod formalEnclosingTypars
            let formalParams =
                GetArgInfosOfMember x.IsCSharpStyleExtensionMember g vref
                |> List.mapSquared (map1Of2 (instType methodToParentRenaming) >> MakeSlotParam )
            let formalRetTy = Option.map (instType methodToParentRenaming) retTy
            MakeSlotSig(x.LogicalName, x.ApparentEnclosingType, formalEnclosingTypars, formalMethTypars, formalParams, formalRetTy)
        | DefaultStructCtor _ -> error(InternalError("no slotsig for DefaultStructCtor", m))
        | _ ->
            let g = x.TcGlobals
            // slotsigs must contain the formal types for the arguments and return type
            // a _formal_ 'void' return type is represented as a 'unit' type.
            // slotsigs are independent of instantiation: if an instantiation
            // happens to make the return type 'unit' (i.e. it was originally a variable type
            // then that does not correspond to a slotsig compiled as a 'void' return type.
            // REVIEW: should we copy down attributes to slot params?
            let tcref =  tcrefOfAppTy g x.ApparentEnclosingAppType
            let formalEnclosingTyparsOrig = tcref.Typars(m)
            let formalEnclosingTypars = copyTypars formalEnclosingTyparsOrig
            let _, formalEnclosingTyparTys = FixupNewTypars m [] [] formalEnclosingTyparsOrig formalEnclosingTypars
            let formalMethTypars = copyTypars x.FormalMethodTypars
            let _, formalMethTyparTys = FixupNewTypars m formalEnclosingTypars formalEnclosingTyparTys x.FormalMethodTypars formalMethTypars
            let formalRetTy, formalParams =
                match x with
                | ILMeth(_, ilminfo, _) ->
                    let ftinfo = ILTypeInfo.FromType g (TType_app(tcref, formalEnclosingTyparTys))
                    let formalRetTy = ImportReturnTypeFromMetadata amap m ilminfo.RawMetadata.Return.Type ilminfo.RawMetadata.Return.CustomAttrs ftinfo.ILScopeRef ftinfo.TypeInstOfRawMetadata formalMethTyparTys
                    let formalParams =
                        [ [ for p in ilminfo.RawMetadata.Parameters do
                                let paramType = ImportILTypeFromMetadata amap m ftinfo.ILScopeRef ftinfo.TypeInstOfRawMetadata formalMethTyparTys p.Type
                                yield TSlotParam(p.Name, paramType, p.IsIn, p.IsOut, p.IsOptional, []) ] ]
                    formalRetTy, formalParams
#if !NO_EXTENSIONTYPING
                | ProvidedMeth (_, mi, _, _) ->
                    // GENERIC TYPE PROVIDERS: for generics, formal types should be  generated here, not the actual types
                    // For non-generic type providers there is no difference
                    let formalRetTy = x.GetCompiledReturnTy(amap, m, formalMethTyparTys)
                    // GENERIC TYPE PROVIDERS: formal types should be  generated here, not the actual types
                    // For non-generic type providers there is no difference
                    let formalParams =
                        [ [ for p in mi.PApplyArray((fun mi -> mi.GetParameters()), "GetParameters", m) do
                                let paramName = p.PUntaint((fun p -> match p.Name with null -> None | s -> Some s), m)
                                let paramType = Import.ImportProvidedType amap m (p.PApply((fun p -> p.ParameterType), m))
                                let isIn, isOut, isOptional = p.PUntaint((fun p -> p.IsIn, p.IsOut, p.IsOptional), m)
                                yield TSlotParam(paramName, paramType, isIn, isOut, isOptional, []) ] ]
                    formalRetTy, formalParams
#endif
                | _ -> failwith "unreachable"
            MakeSlotSig(x.LogicalName, x.ApparentEnclosingType, formalEnclosingTypars, formalMethTypars, formalParams, formalRetTy)

    /// Get the ParamData objects for the parameters of a MethInfo
    member x.GetParamDatas(amap, m, minst) =
        let paramNamesAndTypes =
            match x with
            | ILMeth(_g, ilminfo, _) ->
                [ ilminfo.GetParamNamesAndTypes(amap, m, minst)  ]
            | FSMeth(g, _, vref, _) ->
                let ty = x.ApparentEnclosingAppType
                let items = ParamNameAndType.FromMember x.IsCSharpStyleExtensionMember g vref
                let inst = GetInstantiationForMemberVal g x.IsCSharpStyleExtensionMember (ty, vref, minst)
                items |> ParamNameAndType.InstantiateCurried inst
            | DefaultStructCtor _ ->
                [[]]
#if !NO_EXTENSIONTYPING
            | ProvidedMeth(amap, mi, _, _) ->
                // A single set of tupled parameters
                [ [for p in mi.PApplyArray((fun mi -> mi.GetParameters()), "GetParameters", m) do
                        let pname =
                            match p.PUntaint((fun p -> p.Name), m) with
                            | null -> None
                            | name -> Some (mkSynId m name)
                        let pty =
                            match p.PApply((fun p -> p.ParameterType), m) with
                            | Tainted.Null ->  amap.g.unit_ty
                            | parameterType -> Import.ImportProvidedType amap m parameterType
                        yield ParamNameAndType(pname, pty) ] ]

#endif

        let paramAttribs = x.GetParamAttribs(amap, m)
        (paramAttribs, paramNamesAndTypes) ||> List.map2 (List.map2 (fun (isParamArrayArg, isInArg, isOutArg, optArgInfo, callerInfo, reflArgInfo) (ParamNameAndType(nmOpt, pty)) ->
             ParamData(isParamArrayArg, isInArg, isOutArg, optArgInfo, callerInfo, nmOpt, reflArgInfo, pty)))

    /// Get the ParamData objects for the parameters of a MethInfo
    member x.HasParamArrayArg(amap, m, minst) =
        x.GetParamDatas(amap, m, minst) |> List.existsSquared (fun (ParamData(isParamArrayArg, _, _, _, _, _, _, _)) -> isParamArrayArg)


    /// Select all the type parameters of the declaring type of a method.
    ///
    /// For extension methods, no type parameters are returned, because all the
    /// type parameters are part of the apparent type, rather the
    /// declaring type, even for extension methods extending generic types.
    member x.GetFormalTyparsOfDeclaringType m =
        if x.IsExtensionMember then []
        else
            match x with
            | FSMeth(g, _, vref, _) ->
                let ty = x.ApparentEnclosingAppType
                let memberParentTypars, _, _, _ = AnalyzeTypeOfMemberVal false g (ty, vref)
                memberParentTypars
            | _ ->
                x.DeclaringTyconRef.Typars(m)

    /// Tries to get the object arg type if it's a byref type.
    member x.TryObjArgByrefType(amap, m, minst) =
        x.GetObjArgTypes(amap, m, minst)
        |> List.tryHead
        |> Option.bind (fun ty ->
            if isByrefTy x.TcGlobals ty then Some(ty)
            else None)

//-------------------------------------------------------------------------
// ILFieldInfo


/// Represents a single use of a IL or provided field from one point in an F# program
[<NoComparison; NoEquality>]
type ILFieldInfo =
     /// Represents a single use of a field backed by Abstract IL metadata
    | ILFieldInfo of ILTypeInfo * ILFieldDef // .NET IL fields
#if !NO_EXTENSIONTYPING
     /// Represents a single use of a field backed by provided metadata
    | ProvidedField of Import.ImportMap * Tainted<ProvidedFieldInfo> * range
#endif

    /// Get the enclosing ("parent"/"declaring") type of the field.
    member x.ApparentEnclosingType =
        match x with
        | ILFieldInfo(tinfo, _) -> tinfo.ToType
#if !NO_EXTENSIONTYPING
        | ProvidedField(amap, fi, m) -> (Import.ImportProvidedType amap m (fi.PApply((fun fi -> fi.DeclaringType), m)))
#endif

    member x.ApparentEnclosingAppType = x.ApparentEnclosingType

    member x.ApparentEnclosingTyconRef = tcrefOfAppTy x.TcGlobals x.ApparentEnclosingAppType

    member x.DeclaringTyconRef = x.ApparentEnclosingTyconRef

    member x.TcGlobals =
        match x with
        | ILFieldInfo(tinfo, _) -> tinfo.TcGlobals
#if !NO_EXTENSIONTYPING
        | ProvidedField(amap, _, _) -> amap.g
#endif

     /// Get a reference to the declaring type of the field as an ILTypeRef
    member x.ILTypeRef =
        match x with
        | ILFieldInfo(tinfo, _) -> tinfo.ILTypeRef
#if !NO_EXTENSIONTYPING
        | ProvidedField(amap, fi, m) -> (Import.ImportProvidedTypeAsILType amap m (fi.PApply((fun fi -> fi.DeclaringType), m))).TypeRef
#endif

     /// Get the scope used to interpret IL metadata
    member x.ScopeRef = x.ILTypeRef.Scope

    /// Get the type instantiation of the declaring type of the field
    member x.TypeInst =
        match x with
        | ILFieldInfo(tinfo, _) -> tinfo.TypeInstOfRawMetadata
#if !NO_EXTENSIONTYPING
        | ProvidedField _ -> [] /// GENERIC TYPE PROVIDERS
#endif

     /// Get the name of the field
    member x.FieldName =
        match x with
        | ILFieldInfo(_, pd) -> pd.Name
#if !NO_EXTENSIONTYPING
        | ProvidedField(_, fi, m) -> fi.PUntaint((fun fi -> fi.Name), m)
#endif

     /// Indicates if the field is readonly (in the .NET/C# sense of readonly)
    member x.IsInitOnly =
        match x with
        | ILFieldInfo(_, pd) -> pd.IsInitOnly
#if !NO_EXTENSIONTYPING
        | ProvidedField(_, fi, m) -> fi.PUntaint((fun fi -> fi.IsInitOnly), m)
#endif

    /// Indicates if the field is a member of a struct or enum type
    member x.IsValueType =
        match x with
        | ILFieldInfo(tinfo, _) -> tinfo.IsValueType
#if !NO_EXTENSIONTYPING
        | ProvidedField(amap, _, _) -> isStructTy amap.g x.ApparentEnclosingType
#endif

     /// Indicates if the field is static
    member x.IsStatic =
        match x with
        | ILFieldInfo(_, pd) -> pd.IsStatic
#if !NO_EXTENSIONTYPING
        | ProvidedField(_, fi, m) -> fi.PUntaint((fun fi -> fi.IsStatic), m)
#endif

     /// Indicates if the field has the 'specialname' property in the .NET IL
    member x.IsSpecialName =
        match x with
        | ILFieldInfo(_, pd) -> pd.IsSpecialName
#if !NO_EXTENSIONTYPING
        | ProvidedField(_, fi, m) -> fi.PUntaint((fun fi -> fi.IsSpecialName), m)
#endif

     /// Indicates if the field is a literal field with an associated literal value
    member x.LiteralValue =
        match x with
        | ILFieldInfo(_, pd) -> if pd.IsLiteral then pd.LiteralValue else None
#if !NO_EXTENSIONTYPING
        | ProvidedField(_, fi, m) ->
            if fi.PUntaint((fun fi -> fi.IsLiteral), m) then
                Some (ILFieldInit.FromProvidedObj m (fi.PUntaint((fun fi -> fi.GetRawConstantValue()), m)))
            else
                None
#endif

     /// Get the type of the field as an IL type
    member x.ILFieldType =
        match x with
        | ILFieldInfo (_, fdef) -> fdef.FieldType
#if !NO_EXTENSIONTYPING
        | ProvidedField(amap, fi, m) -> Import.ImportProvidedTypeAsILType amap m (fi.PApply((fun fi -> fi.FieldType), m))
#endif

     /// Get the type of the field as an F# type
    member x.FieldType(amap, m) =
        match x with
        | ILFieldInfo (tinfo, fdef) -> ImportILTypeFromMetadata amap m tinfo.ILScopeRef tinfo.TypeInstOfRawMetadata [] fdef.FieldType
#if !NO_EXTENSIONTYPING
        | ProvidedField(amap, fi, m) -> Import.ImportProvidedType amap m (fi.PApply((fun fi -> fi.FieldType), m))
#endif

    /// Tests whether two infos have the same underlying definition.
    /// Must be compatible with ItemsAreEffectivelyEqual relation.
    static member ILFieldInfosUseIdenticalDefinitions x1 x2 =
        match x1, x2 with
        | ILFieldInfo(_, x1), ILFieldInfo(_, x2) -> (x1 === x2)
#if !NO_EXTENSIONTYPING
        | ProvidedField(_, fi1, _), ProvidedField(_, fi2, _)-> ProvidedFieldInfo.TaintedEquals (fi1, fi2)
        | _ -> false
#endif
     /// Get an (uninstantiated) reference to the field as an Abstract IL ILFieldRef
    member x.ILFieldRef = rescopeILFieldRef x.ScopeRef (mkILFieldRef(x.ILTypeRef, x.FieldName, x.ILFieldType))

    /// Calculates a hash code of field info. Must be compatible with ItemsAreEffectivelyEqual relation.
    member x.ComputeHashCode() = hash x.FieldName

    override x.ToString() =  x.FieldName


/// Describes an F# use of a field in an F#-declared record, class or struct type
[<NoComparison; NoEquality>]
type RecdFieldInfo =
    | RecdFieldInfo of TypeInst * Tast.RecdFieldRef

    /// Get the generic instantiation of the declaring type of the field
    member x.TypeInst = let (RecdFieldInfo(tinst, _)) = x in tinst

    /// Get a reference to the F# metadata for the uninstantiated field
    member x.RecdFieldRef = let (RecdFieldInfo(_, rfref)) = x in rfref

    /// Get the F# metadata for the uninstantiated field
    member x.RecdField = x.RecdFieldRef.RecdField

    /// Indicate if the field is a static field in an F#-declared record, class or struct type
    member x.IsStatic = x.RecdField.IsStatic

    /// Indicate if the field is a literal field in an F#-declared record, class or struct type
    member x.LiteralValue = x.RecdField.LiteralValue

    /// Get a reference to the F# metadata for the F#-declared record, class or struct type
    member x.TyconRef = x.RecdFieldRef.TyconRef

    /// Get the F# metadata for the F#-declared record, class or struct type
    member x.Tycon = x.RecdFieldRef.Tycon

    /// Get the name of the field in an F#-declared record, class or struct type
    member x.Name = x.RecdField.Name

    /// Get the (instantiated) type of the field in an F#-declared record, class or struct type
    member x.FieldType = actualTyOfRecdFieldRef x.RecdFieldRef x.TypeInst

    /// Get the enclosing (declaring) type of the field in an F#-declared record, class or struct type
    member x.DeclaringType = TType_app (x.RecdFieldRef.TyconRef, x.TypeInst)
    override x.ToString() = x.TyconRef.ToString() + "::" + x.Name


/// Describes an F# use of a union case
[<NoComparison; NoEquality>]
type UnionCaseInfo =
    | UnionCaseInfo of TypeInst * Tast.UnionCaseRef

    /// Get the list of types for the instantiation of the type parameters of the declaring type of the union case
    member x.TypeInst = let (UnionCaseInfo(tinst, _)) = x in tinst

    /// Get a reference to the F# metadata for the uninstantiated union case
    member x.UnionCaseRef = let (UnionCaseInfo(_, ucref)) = x in ucref

    /// Get the F# metadata for the uninstantiated union case
    member x.UnionCase = x.UnionCaseRef.UnionCase

    /// Get a reference to the F# metadata for the declaring union type
    member x.TyconRef = x.UnionCaseRef.TyconRef

    /// Get the F# metadata for the declaring union type
    member x.Tycon = x.UnionCaseRef.Tycon

    /// Get the name of the union case
    member x.Name = x.UnionCase.DisplayName

    /// Get the instantiation of the type parameters of the declaring type of the union case
    member x.GetTyparInst(m) =  mkTyparInst (x.TyconRef.Typars(m)) x.TypeInst

    override x.ToString() = x.TyconRef.ToString() + "::" + x.Name


/// Describes an F# use of a property backed by Abstract IL metadata
[<NoComparison; NoEquality>]
type ILPropInfo =
    | ILPropInfo of ILTypeInfo * ILPropertyDef

    /// Get the TcGlobals governing this value
    member x.TcGlobals = match x with ILPropInfo(tinfo, _) -> tinfo.TcGlobals

    /// Get the declaring IL type of the IL property, including any generic instantiation
    member x.ILTypeInfo = match x with ILPropInfo(tinfo, _) -> tinfo

    /// Get the apparent declaring type of the method as an F# type.
    /// If this is a C#-style extension method then this is the type which the method
    /// appears to extend. This may be a variable type.
    member x.ApparentEnclosingType = match x with ILPropInfo(tinfo, _) -> tinfo.ToType

    /// Like ApparentEnclosingType but use the compiled nominal type if this is a method on a tuple type
    member x.ApparentEnclosingAppType = convertToTypeWithMetadataIfPossible x.TcGlobals x.ApparentEnclosingType

    /// Get the raw Abstract IL metadata for the IL property
    member x.RawMetadata = match x with ILPropInfo(_, pd) -> pd

    /// Get the name of the IL property
    member x.PropertyName = x.RawMetadata.Name

    /// Gets the ILMethInfo of the 'get' method for the IL property
    member x.GetterMethod =
        assert x.HasGetter
        let mdef = resolveILMethodRef x.ILTypeInfo.RawMetadata x.RawMetadata.GetMethod.Value
        ILMethInfo(x.TcGlobals, x.ILTypeInfo.ToType, None, mdef, [])

    /// Gets the ILMethInfo of the 'set' method for the IL property
    member x.SetterMethod =
        assert x.HasSetter
        let mdef = resolveILMethodRef x.ILTypeInfo.RawMetadata x.RawMetadata.SetMethod.Value
        ILMethInfo(x.TcGlobals, x.ILTypeInfo.ToType, None, mdef, [])

    /// Indicates if the IL property has a 'get' method
    member x.HasGetter = Option.isSome x.RawMetadata.GetMethod

    /// Indicates if the IL property has a 'set' method
    member x.HasSetter = Option.isSome x.RawMetadata.SetMethod

    /// Indicates if the IL property is static
    member x.IsStatic = (x.RawMetadata.CallingConv = ILThisConvention.Static)

    /// Indicates if the IL property is virtual
    member x.IsVirtual =
        (x.HasGetter && x.GetterMethod.IsVirtual) ||
        (x.HasSetter && x.SetterMethod.IsVirtual)

    /// Indicates if the IL property is logically a 'newslot', i.e. hides any previous slots of the same name.
    member x.IsNewSlot =
        (x.HasGetter && x.GetterMethod.IsNewSlot) ||
        (x.HasSetter && x.SetterMethod.IsNewSlot)

    /// Get the names and types of the indexer arguments associated with the IL property.
    ///
    /// Any type parameters of the enclosing type are instantiated in the type returned.
    member x.GetParamNamesAndTypes(amap, m) =
        let (ILPropInfo (tinfo, pdef)) = x
        pdef.Args |> List.map (fun ty -> ParamNameAndType(None, ImportILTypeFromMetadata amap m tinfo.ILScopeRef tinfo.TypeInstOfRawMetadata [] ty) )

    /// Get the types of the indexer arguments associated with the IL property.
    ///
    /// Any type parameters of the enclosing type are instantiated in the type returned.
    member x.GetParamTypes(amap, m) =
        let (ILPropInfo (tinfo, pdef)) = x
        pdef.Args |> List.map (fun ty -> ImportILTypeFromMetadata amap m tinfo.ILScopeRef tinfo.TypeInstOfRawMetadata [] ty)

    /// Get the return type of the IL property.
    ///
    /// Any type parameters of the enclosing type are instantiated in the type returned.
    member x.GetPropertyType (amap, m) =
        let (ILPropInfo (tinfo, pdef)) = x
        ImportILTypeFromMetadata amap m tinfo.ILScopeRef tinfo.TypeInstOfRawMetadata [] pdef.PropertyType

    override x.ToString() = x.ILTypeInfo.ToString() + "::" + x.PropertyName



/// Describes an F# use of a property
[<NoComparison; NoEquality>]
type PropInfo =
    /// An F# use of a property backed by F#-declared metadata
    | FSProp of TcGlobals * TType * ValRef option * ValRef option
    /// An F# use of a property backed by Abstract IL metadata
    | ILProp of ILPropInfo
#if !NO_EXTENSIONTYPING
    /// An F# use of a property backed by provided metadata
    | ProvidedProp of Import.ImportMap * Tainted<ProvidedPropertyInfo> * range
#endif

    /// Get the enclosing type of the property.
    ///
    /// If this is an extension member, then this is the apparent parent, i.e. the type the property appears to extend.
    member x.ApparentEnclosingType =
        match x with
        | ILProp ilpinfo -> ilpinfo.ILTypeInfo.ToType
        | FSProp(_, ty, _, _) -> ty
#if !NO_EXTENSIONTYPING
        | ProvidedProp(amap, pi, m) ->
            Import.ImportProvidedType amap m (pi.PApply((fun pi -> pi.DeclaringType), m))
#endif

    /// Get the enclosing type of the method info, using a nominal type for tuple types
    member x.ApparentEnclosingAppType =
        match x with
        | ILProp ilpinfo -> ilpinfo.ApparentEnclosingAppType
        | _ -> x.ApparentEnclosingType

    member x.ApparentEnclosingTyconRef = tcrefOfAppTy x.TcGlobals x.ApparentEnclosingAppType

    /// Get the declaring type or module holding the method.
    /// Note that C#-style extension properties don't exist in the C# design as yet.
    /// If this is an F#-style extension method it is the logical module
    /// holding the value for the extension method.
    member x.DeclaringTyconRef   =
        match x.ArbitraryValRef with
        | Some vref when x.IsExtensionMember && vref.HasDeclaringEntity -> vref.TopValDeclaringEntity
        | _ -> x.ApparentEnclosingTyconRef

    /// Try to get an arbitrary F# ValRef associated with the member. This is to determine if the member is virtual, amongst other things.
    member x.ArbitraryValRef : ValRef option =
        match x with
        | FSProp(_, _, Some vref, _)
        | FSProp(_, _, _, Some vref) -> Some vref
        | FSProp(_, _, None, None) -> failwith "unreachable"
        | _ -> None

    /// Indicates if this property has an associated XML comment authored in this assembly.
    member x.HasDirectXmlComment =
        match x with
        | FSProp(g, _, Some vref, _)
        | FSProp(g, _, _, Some vref) -> valRefInThisAssembly g.compilingFslib vref
#if !NO_EXTENSIONTYPING
        | ProvidedProp _ -> true
#endif
        | _ -> false

    /// Get the logical name of the property.
    member x.PropertyName =
        match x with
        | ILProp ilpinfo -> ilpinfo.PropertyName
        | FSProp(_, _, Some vref, _)
        | FSProp(_, _, _, Some vref) -> vref.PropertyName
#if !NO_EXTENSIONTYPING
        | ProvidedProp(_, pi, m) -> pi.PUntaint((fun pi -> pi.Name), m)
#endif
        | FSProp _ -> failwith "unreachable"

    /// Indicates if this property has an associated getter method.
    member x.HasGetter =
        match x with
        | ILProp ilpinfo-> ilpinfo.HasGetter
        | FSProp(_, _, x, _) -> Option.isSome x
#if !NO_EXTENSIONTYPING
        | ProvidedProp(_, pi, m) -> pi.PUntaint((fun pi -> pi.CanRead), m)
#endif

    /// Indicates if this property has an associated setter method.
    member x.HasSetter =
        match x with
        | ILProp ilpinfo -> ilpinfo.HasSetter
        | FSProp(_, _, _, x) -> Option.isSome x
#if !NO_EXTENSIONTYPING
        | ProvidedProp(_, pi, m) -> pi.PUntaint((fun pi -> pi.CanWrite), m)
#endif


    /// Indicates if this is an extension member
    member x.IsExtensionMember =
        match x.ArbitraryValRef with
        | Some vref -> vref.IsExtensionMember
        | _ -> false

    /// True if the getter (or, if absent, the setter) is a virtual method
    // REVIEW: for IL properties this is getter OR setter. For F# properties it is getter ELSE setter
    member x.IsVirtualProperty =
        match x with
        | ILProp ilpinfo -> ilpinfo.IsVirtual
        | FSProp(_, _, Some vref, _)
        | FSProp(_, _, _, Some vref) -> vref.IsVirtualMember
        | FSProp _-> failwith "unreachable"
#if !NO_EXTENSIONTYPING
        | ProvidedProp(_, pi, m) ->
            let mi = ArbitraryMethodInfoOfPropertyInfo pi m
            mi.PUntaint((fun mi -> mi.IsVirtual), m)
#endif

    /// Indicates if the property is logically a 'newslot', i.e. hides any previous slots of the same name.
    member x.IsNewSlot =
        match x with
        | ILProp ilpinfo -> ilpinfo.IsNewSlot
        | FSProp(_, _, Some vref, _)
        | FSProp(_, _, _, Some vref) -> vref.IsDispatchSlotMember
        | FSProp(_, _, None, None) -> failwith "unreachable"
#if !NO_EXTENSIONTYPING
        | ProvidedProp(_, pi, m) ->
            let mi = ArbitraryMethodInfoOfPropertyInfo pi m
            mi.PUntaint((fun mi -> mi.IsHideBySig), m)
#endif


    /// Indicates if the getter (or, if absent, the setter) for the property is a dispatch slot.
    // REVIEW: for IL properties this is getter OR setter. For F# properties it is getter ELSE setter
    member x.IsDispatchSlot =
        match x with
        | ILProp ilpinfo -> ilpinfo.IsVirtual
        | FSProp(g, ty, Some vref, _)
        | FSProp(g, ty, _, Some vref) ->
            isInterfaceTy g ty  || (vref.MemberInfo.Value.MemberFlags.IsDispatchSlot)
        | FSProp _ -> failwith "unreachable"
#if !NO_EXTENSIONTYPING
        | ProvidedProp(_, pi, m) ->
            let mi = ArbitraryMethodInfoOfPropertyInfo pi m
            mi.PUntaint((fun mi -> mi.IsVirtual), m)
#endif

    /// Indicates if this property is static.
    member x.IsStatic =
        match x with
        | ILProp ilpinfo -> ilpinfo.IsStatic
        | FSProp(_, _, Some vref, _)
        | FSProp(_, _, _, Some vref) -> not vref.IsInstanceMember
        | FSProp(_, _, None, None) -> failwith "unreachable"
#if !NO_EXTENSIONTYPING
        | ProvidedProp(_, pi, m) ->
            (ArbitraryMethodInfoOfPropertyInfo pi m).PUntaint((fun mi -> mi.IsStatic), m)
#endif

    /// Indicates if this property is marked 'override' and thus definitely overrides another property.
    member x.IsDefiniteFSharpOverride =
        match x.ArbitraryValRef with
        | Some vref -> vref.IsDefiniteFSharpOverrideMember
        | None -> false

    member x.ImplementedSlotSignatures =
        x.ArbitraryValRef.Value.ImplementedSlotSignatures

    member x.IsFSharpExplicitInterfaceImplementation =
        match x.ArbitraryValRef with
        | Some vref -> vref.IsFSharpExplicitInterfaceImplementation x.TcGlobals
        | None -> false


    /// Indicates if this property is an indexer property, i.e. a property with arguments.
    member x.IsIndexer =
        match x with
        | ILProp(ILPropInfo(_, pdef)) -> pdef.Args.Length <> 0
        | FSProp(g, _, Some vref, _)  ->
            // A getter has signature  { OptionalObjectType } -> Unit -> PropertyType
            // A getter indexer has signature  { OptionalObjectType } -> TupledIndexerArguments -> PropertyType
            let arginfos = ArgInfosOfMember g vref
            arginfos.Length = 1 && arginfos.Head.Length >= 1
        | FSProp(g, _, _, Some vref) ->
            // A setter has signature  { OptionalObjectType } -> PropertyType -> Void
            // A setter indexer has signature  { OptionalObjectType } -> TupledIndexerArguments -> PropertyType -> Void
            let arginfos = ArgInfosOfMember g vref
            arginfos.Length = 1 && arginfos.Head.Length >= 2
        | FSProp(_, _, None, None) ->
            failwith "unreachable"
#if !NO_EXTENSIONTYPING
        | ProvidedProp(_, pi, m) ->
            pi.PUntaint((fun pi -> pi.GetIndexParameters().Length), m)>0
#endif

    /// Indicates if this is an F# property compiled as a CLI event, e.g. a [<CLIEvent>] property.
    member x.IsFSharpEventProperty =
        match x with
        | FSProp(g, _, Some vref, None)  -> vref.IsFSharpEventProperty(g)
#if !NO_EXTENSIONTYPING
        | ProvidedProp _ -> false
#endif
        | _ -> false

    /// Return a new property info where there is no associated setter, only an associated getter.
    ///
    /// Property infos can combine getters and setters, assuming they are consistent w.r.t. 'virtual', indexer argument types etc.
    /// When checking consistency we split these apart
    member x.DropSetter =
        match x with
        | FSProp(g, ty, Some vref, _)  -> FSProp(g, ty, Some vref, None)
        | _ -> x


    /// Return a new property info where there is no associated getter, only an associated setter.
    member x.DropGetter =
        match x with
        | FSProp(g, ty, _, Some vref)  -> FSProp(g, ty, None, Some vref)
        | _ -> x

    /// Get the intra-assembly XML documentation for the property.
    member x.XmlDoc =
        match x with
        | ILProp _ -> XmlDoc.Empty
        | FSProp(_, _, Some vref, _)
        | FSProp(_, _, _, Some vref) -> vref.XmlDoc
        | FSProp(_, _, None, None) -> failwith "unreachable"
#if !NO_EXTENSIONTYPING
        | ProvidedProp(_, pi, m) ->
            XmlDoc (pi.PUntaint((fun pix -> (pix :> IProvidedCustomAttributeProvider).GetXmlDocAttributes(pi.TypeProvider.PUntaintNoFailure(id))), m))
#endif

    /// Get the TcGlobals associated with the object
    member x.TcGlobals =
        match x with
        | ILProp ilpinfo -> ilpinfo.TcGlobals
        | FSProp(g, _, _, _) -> g
#if !NO_EXTENSIONTYPING
        | ProvidedProp(amap, _, _) -> amap.g
#endif

    /// Indicates if the enclosing type for the property is a value type.
    ///
    /// For an extension property, this indicates if the property extends a struct type.
    member x.IsValueType = isStructTy x.TcGlobals x.ApparentEnclosingType


    /// Get the result type of the property
    member x.GetPropertyType (amap, m) =
        match x with
        | ILProp ilpinfo -> ilpinfo.GetPropertyType (amap, m)
        | FSProp (g, _, Some vref, _)
        | FSProp (g, _, _, Some vref) ->
            let ty = x.ApparentEnclosingAppType
            let inst = GetInstantiationForPropertyVal g (ty, vref)
            ReturnTypeOfPropertyVal g vref.Deref |> instType inst

        | FSProp _ -> failwith "unreachable"
#if !NO_EXTENSIONTYPING
        | ProvidedProp(_, pi, m) ->
            Import.ImportProvidedType amap m (pi.PApply((fun pi -> pi.PropertyType), m))
#endif


    /// Get the names and types of the indexer parameters associated with the property
    ///
    /// If the property is in a generic type, then the type parameters are instantiated in the types returned.
    member x.GetParamNamesAndTypes(amap, m) =
        match x with
        | ILProp ilpinfo -> ilpinfo.GetParamNamesAndTypes(amap, m)
        | FSProp (g, ty, Some vref, _)
        | FSProp (g, ty, _, Some vref) ->
            let inst = GetInstantiationForPropertyVal g (ty, vref)
            ArgInfosOfPropertyVal g vref.Deref |> List.map (ParamNameAndType.FromArgInfo >> ParamNameAndType.Instantiate inst)
        | FSProp _ -> failwith "unreachable"
#if !NO_EXTENSIONTYPING
        | ProvidedProp (_, pi, m) ->
            [ for p in pi.PApplyArray((fun pi -> pi.GetIndexParameters()), "GetIndexParameters", m) do
                let paramName = p.PUntaint((fun p -> match p.Name with null -> None | s -> Some (mkSynId m s)), m)
                let paramType = Import.ImportProvidedType amap m (p.PApply((fun p -> p.ParameterType), m))
                yield ParamNameAndType(paramName, paramType) ]
#endif

    /// Get the details of the indexer parameters associated with the property
    member x.GetParamDatas(amap, m) =
        x.GetParamNamesAndTypes(amap, m)
        |> List.map (fun (ParamNameAndType(nmOpt, pty)) -> ParamData(false, false, false, NotOptional, NoCallerInfo, nmOpt, ReflectedArgInfo.None, pty))

    /// Get the types of the indexer parameters associated with the property
    member x.GetParamTypes(amap, m) =
      x.GetParamNamesAndTypes(amap, m) |> List.map (fun (ParamNameAndType(_, ty)) -> ty)

    /// Get a MethInfo for the 'getter' method associated with the property
    member x.GetterMethod =
        match x with
        | ILProp ilpinfo -> ILMeth(x.TcGlobals, ilpinfo.GetterMethod, None)
        | FSProp(g, ty, Some vref, _) -> FSMeth(g, ty, vref, None)
#if !NO_EXTENSIONTYPING
        | ProvidedProp(amap, pi, m) ->
            let meth = GetAndSanityCheckProviderMethod m pi (fun pi -> pi.GetGetMethod()) FSComp.SR.etPropertyCanReadButHasNoGetter
            ProvidedMeth(amap, meth, None, m)

#endif
        | FSProp _ -> failwith "no getter method"

    /// Get a MethInfo for the 'setter' method associated with the property
    member x.SetterMethod =
        match x with
        | ILProp ilpinfo -> ILMeth(x.TcGlobals, ilpinfo.SetterMethod, None)
        | FSProp(g, ty, _, Some vref) -> FSMeth(g, ty, vref, None)
#if !NO_EXTENSIONTYPING
        | ProvidedProp(amap, pi, m) ->
            let meth = GetAndSanityCheckProviderMethod m pi (fun pi -> pi.GetSetMethod()) FSComp.SR.etPropertyCanWriteButHasNoSetter
            ProvidedMeth(amap, meth, None, m)
#endif
        | FSProp _ -> failwith "no setter method"

    /// Test whether two property infos have the same underlying definition.
    /// Uses the same techniques as 'MethInfosUseIdenticalDefinitions'.
    /// Must be compatible with ItemsAreEffectivelyEqual relation.
    static member PropInfosUseIdenticalDefinitions x1 x2 =
        let optVrefEq g = function
          | Some(v1), Some(v2) -> valRefEq g v1 v2
          | None, None -> true
          | _ -> false
        match x1, x2 with
        | ILProp ilpinfo1, ILProp ilpinfo2 -> (ilpinfo1.RawMetadata === ilpinfo2.RawMetadata)
        | FSProp(g, _, vrefa1, vrefb1), FSProp(_, _, vrefa2, vrefb2) ->
            (optVrefEq g (vrefa1, vrefa2)) && (optVrefEq g (vrefb1, vrefb2))
#if !NO_EXTENSIONTYPING
        | ProvidedProp(_, pi1, _), ProvidedProp(_, pi2, _) -> ProvidedPropertyInfo.TaintedEquals (pi1, pi2)
#endif
        | _ -> false

    /// Calculates a hash code of property info. Must be compatible with ItemsAreEffectivelyEqual relation.
    member pi.ComputeHashCode() =
        match pi with
        | ILProp ilpinfo -> hash ilpinfo.RawMetadata.Name
        | FSProp(_, _, vrefOpt1, vrefOpt2) ->
            // Hash on option<string>*option<string>
            let vth = (vrefOpt1 |> Option.map (fun vr -> vr.LogicalName), (vrefOpt2 |> Option.map (fun vr -> vr.LogicalName)))
            hash vth
#if !NO_EXTENSIONTYPING
        | ProvidedProp(_, pi, _) -> ProvidedPropertyInfo.TaintedGetHashCode(pi)
#endif

//-------------------------------------------------------------------------
// ILEventInfo


/// Describes an F# use of an event backed by Abstract IL metadata
[<NoComparison; NoEquality>]
type ILEventInfo =
    | ILEventInfo of ILTypeInfo * ILEventDef

    /// Get the enclosing ("parent"/"declaring") type of the field.
    member x.ApparentEnclosingType = match x with ILEventInfo(tinfo, _) -> tinfo.ToType

    // Note: events are always associated with nominal types
    member x.ApparentEnclosingAppType = x.ApparentEnclosingType

    // Note: IL Events are never extension members as C# has no notion of extension events as yet
    member x.DeclaringTyconRef = tcrefOfAppTy x.TcGlobals x.ApparentEnclosingAppType

    member x.TcGlobals = match x with ILEventInfo(tinfo, _) -> tinfo.TcGlobals

    /// Get the raw Abstract IL metadata for the event
    member x.RawMetadata = match x with ILEventInfo(_, ed) -> ed

    /// Get the declaring IL type of the event as an ILTypeInfo
    member x.ILTypeInfo = match x with ILEventInfo(tinfo, _) -> tinfo

    /// Get the ILMethInfo describing the 'add' method associated with the event
    member x.AddMethod =
        let mdef = resolveILMethodRef x.ILTypeInfo.RawMetadata x.RawMetadata.AddMethod
        ILMethInfo(x.TcGlobals, x.ILTypeInfo.ToType, None, mdef, [])

    /// Get the ILMethInfo describing the 'remove' method associated with the event
    member x.RemoveMethod =
        let mdef = resolveILMethodRef x.ILTypeInfo.RawMetadata x.RawMetadata.RemoveMethod
        ILMethInfo(x.TcGlobals, x.ILTypeInfo.ToType, None, mdef, [])

    /// Get the declaring type of the event as an ILTypeRef
    member x.TypeRef = x.ILTypeInfo.ILTypeRef

    /// Get the name of the event
    member x.Name = x.RawMetadata.Name

    /// Indicates if the property is static
    member x.IsStatic = x.AddMethod.IsStatic
    override x.ToString() = x.ILTypeInfo.ToString() + "::" + x.Name

//-------------------------------------------------------------------------
// Helpers for EventInfo

/// An exception type used to raise an error using the old error system.
///
/// Error text: "A definition to be compiled as a .NET event does not have the expected form. Only property members can be compiled as .NET events."
exception BadEventTransformation of range

/// Properties compatible with type IDelegateEvent and attributed with CLIEvent are special:
/// we generate metadata and add/remove methods
/// to make them into a .NET event, and mangle the name of a property.
/// We don't handle static, indexer or abstract properties correctly.
/// Note the name mangling doesn't affect the name of the get/set methods for the property
/// and so doesn't affect how we compile F# accesses to the property.
let private tyConformsToIDelegateEvent g ty =
   isIDelegateEventType g ty && isDelegateTy g (destIDelegateEventType g ty)


/// Create an error object to raise should an event not have the shape expected by the .NET idiom described further below
let nonStandardEventError nm m =
    Error ((FSComp.SR.eventHasNonStandardType(nm, ("add_"+nm), ("remove_"+nm))), m)

/// Find the delegate type that an F# event property implements by looking through the type hierarchy of the type of the property
/// for the first instantiation of IDelegateEvent.
let FindDelegateTypeOfPropertyEvent g amap nm m ty =
    match SearchEntireHierarchyOfType (tyConformsToIDelegateEvent g) g amap m ty with
    | None -> error(nonStandardEventError nm m)
    | Some ty -> destIDelegateEventType g ty


//-------------------------------------------------------------------------
// EventInfo

/// Describes an F# use of an event
[<NoComparison; NoEquality>]
type EventInfo =
    /// An F# use of an event backed by F#-declared metadata
    | FSEvent of TcGlobals * PropInfo * ValRef * ValRef
    /// An F# use of an event backed by .NET metadata
    | ILEvent of ILEventInfo
#if !NO_EXTENSIONTYPING
    /// An F# use of an event backed by provided metadata
    | ProvidedEvent of Import.ImportMap * Tainted<ProvidedEventInfo> * range
#endif

    /// Get the enclosing type of the event.
    ///
    /// If this is an extension member, then this is the apparent parent, i.e. the type the event appears to extend.
    member x.ApparentEnclosingType =
        match x with
        | ILEvent ileinfo -> ileinfo.ApparentEnclosingType
        | FSEvent (_, p, _, _) -> p.ApparentEnclosingType
#if !NO_EXTENSIONTYPING
        | ProvidedEvent (amap, ei, m) -> Import.ImportProvidedType amap m (ei.PApply((fun ei -> ei.DeclaringType), m))
#endif
    /// Get the enclosing type of the method info, using a nominal type for tuple types
    member x.ApparentEnclosingAppType =
        match x with
        | ILEvent ileinfo -> ileinfo.ApparentEnclosingAppType
        | _ -> x.ApparentEnclosingType

    member x.ApparentEnclosingTyconRef = tcrefOfAppTy x.TcGlobals x.ApparentEnclosingAppType

    /// Get the declaring type or module holding the method.
    /// Note that C#-style extension properties don't exist in the C# design as yet.
    /// If this is an F#-style extension method it is the logical module
    /// holding the value for the extension method.
    member x.DeclaringTyconRef =
        match x.ArbitraryValRef with
        | Some vref when x.IsExtensionMember && vref.HasDeclaringEntity -> vref.TopValDeclaringEntity
        | _ -> x.ApparentEnclosingTyconRef


    /// Indicates if this event has an associated XML comment authored in this assembly.
    member x.HasDirectXmlComment =
        match x with
        | FSEvent (_, p, _, _) -> p.HasDirectXmlComment
#if !NO_EXTENSIONTYPING
        | ProvidedEvent _ -> true
#endif
        | _ -> false

    /// Get the intra-assembly XML documentation for the property.
    member x.XmlDoc =
        match x with
        | ILEvent _ -> XmlDoc.Empty
        | FSEvent (_, p, _, _) -> p.XmlDoc
#if !NO_EXTENSIONTYPING
        | ProvidedEvent (_, ei, m) ->
            XmlDoc (ei.PUntaint((fun eix -> (eix :> IProvidedCustomAttributeProvider).GetXmlDocAttributes(ei.TypeProvider.PUntaintNoFailure(id))), m))
#endif

    /// Get the logical name of the event.
    member x.EventName =
        match x with
        | ILEvent ileinfo -> ileinfo.Name
        | FSEvent (_, p, _, _) -> p.PropertyName
#if !NO_EXTENSIONTYPING
        | ProvidedEvent (_, ei, m) -> ei.PUntaint((fun ei -> ei.Name), m)
#endif

    /// Indicates if this property is static.
    member x.IsStatic =
        match x with
        | ILEvent ileinfo -> ileinfo.IsStatic
        | FSEvent (_, p, _, _) -> p.IsStatic
#if !NO_EXTENSIONTYPING
        | ProvidedEvent (_, ei, m) ->
            let meth = GetAndSanityCheckProviderMethod m ei (fun ei -> ei.GetAddMethod()) FSComp.SR.etEventNoAdd
            meth.PUntaint((fun mi -> mi.IsStatic), m)
#endif

    /// Indicates if this is an extension member
    member x.IsExtensionMember =
        match x with
        | ILEvent _ -> false
        | FSEvent (_, p, _, _) -> p.IsExtensionMember
#if !NO_EXTENSIONTYPING
        | ProvidedEvent _ -> false
#endif

    /// Get the TcGlobals associated with the object
    member x.TcGlobals =
        match x with
        | ILEvent ileinfo -> ileinfo.TcGlobals
        | FSEvent(g, _, _, _) -> g
#if !NO_EXTENSIONTYPING
        | ProvidedEvent (amap, _, _) -> amap.g
#endif

    /// Indicates if the enclosing type for the event is a value type.
    ///
    /// For an extension event, this indicates if the event extends a struct type.
    member x.IsValueType = isStructTy x.TcGlobals x.ApparentEnclosingType

    /// Get the 'add' method associated with an event
    member x.AddMethod =
        match x with
        | ILEvent ileinfo -> ILMeth(ileinfo.TcGlobals, ileinfo.AddMethod, None)
        | FSEvent(g, p, addValRef, _) -> FSMeth(g, p.ApparentEnclosingType, addValRef, None)
#if !NO_EXTENSIONTYPING
        | ProvidedEvent (amap, ei, m) ->
            let meth = GetAndSanityCheckProviderMethod m ei (fun ei -> ei.GetAddMethod()) FSComp.SR.etEventNoAdd
            ProvidedMeth(amap, meth, None, m)
#endif

    /// Get the 'remove' method associated with an event
    member x.RemoveMethod =
        match x with
        | ILEvent ileinfo -> ILMeth(x.TcGlobals, ileinfo.RemoveMethod, None)
        | FSEvent(g, p, _, removeValRef) -> FSMeth(g, p.ApparentEnclosingType, removeValRef, None)
#if !NO_EXTENSIONTYPING
        | ProvidedEvent (amap, ei, m) ->
            let meth = GetAndSanityCheckProviderMethod m ei (fun ei -> ei.GetRemoveMethod()) FSComp.SR.etEventNoRemove
            ProvidedMeth(amap, meth, None, m)
#endif

    /// Try to get an arbitrary F# ValRef associated with the member. This is to determine if the member is virtual, amongst other things.
    member x.ArbitraryValRef: ValRef option =
        match x with
        | FSEvent(_, _, addValRef, _) -> Some addValRef
        | _ ->  None

    /// Get the delegate type associated with the event.
    member x.GetDelegateType(amap, m) =
        match x with
        | ILEvent(ILEventInfo(tinfo, edef)) ->
            // Get the delegate type associated with an IL event, taking into account the instantiation of the
            // declaring type.
            if Option.isNone edef.EventType then error (nonStandardEventError x.EventName m)
            ImportILTypeFromMetadata amap m tinfo.ILScopeRef tinfo.TypeInstOfRawMetadata [] edef.EventType.Value

        | FSEvent(g, p, _, _) ->
            FindDelegateTypeOfPropertyEvent g amap x.EventName m (p.GetPropertyType(amap, m))
#if !NO_EXTENSIONTYPING
        | ProvidedEvent (_, ei, _) ->
            Import.ImportProvidedType amap m (ei.PApply((fun ei -> ei.EventHandlerType), m))
#endif


    /// Test whether two event infos have the same underlying definition.
    /// Must be compatible with ItemsAreEffectivelyEqual relation.
    static member EventInfosUseIdenticalDefintions x1 x2 =
        match x1, x2 with
        | FSEvent(g, pi1, vrefa1, vrefb1), FSEvent(_, pi2, vrefa2, vrefb2) ->
            PropInfo.PropInfosUseIdenticalDefinitions pi1 pi2 && valRefEq g vrefa1 vrefa2 && valRefEq g vrefb1 vrefb2
        | ILEvent ileinfo1, ILEvent ileinfo2 -> (ileinfo1.RawMetadata === ileinfo2.RawMetadata)
#if !NO_EXTENSIONTYPING
        | ProvidedEvent (_, ei1, _), ProvidedEvent (_, ei2, _) -> ProvidedEventInfo.TaintedEquals (ei1, ei2)
#endif
        | _ -> false

    /// Calculates a hash code of event info (similar as previous)
    /// Must be compatible with ItemsAreEffectivelyEqual relation.
    member ei.ComputeHashCode() =
        match ei with
        | ILEvent ileinfo -> hash ileinfo.RawMetadata.Name
        | FSEvent(_, pi, vref1, vref2) -> hash ( pi.ComputeHashCode(), vref1.LogicalName, vref2.LogicalName)
#if !NO_EXTENSIONTYPING
        | ProvidedEvent (_, ei, _) -> ProvidedEventInfo.TaintedGetHashCode(ei)
#endif

//-------------------------------------------------------------------------
// Helpers associated with getting and comparing method signatures

/// Strips inref and outref to be a byref.
let stripByrefTy g ty =
    if isByrefTy g ty then mkByrefTy g (destByrefTy g ty)
    else ty

/// Represents the information about the compiled form of a method signature. Used when analyzing implementation
/// relations between members and abstract slots.
type CompiledSig = CompiledSig  of TType list list * TType option * Typars * TyparInst

/// Get the information about the compiled form of a method signature. Used when analyzing implementation
/// relations between members and abstract slots.
let CompiledSigOfMeth g amap m (minfo: MethInfo) =
    let formalMethTypars = minfo.FormalMethodTypars
    let fminst = generalizeTypars formalMethTypars
    let vargtys = minfo.GetParamTypes(amap, m, fminst)
    let vrty = minfo.GetCompiledReturnTy(amap, m, fminst)

    // The formal method typars returned are completely formal - they don't take into account the instantiation
    // of the enclosing type. For example, they may have constraints involving the _formal_ type parameters
    // of the enclosing type. This instantiations can be used to interpret those type parameters
    let fmtpinst =
        let parentTyArgs = argsOfAppTy g minfo.ApparentEnclosingAppType
        let memberParentTypars  = minfo.GetFormalTyparsOfDeclaringType m
        mkTyparInst memberParentTypars parentTyArgs

    CompiledSig(vargtys, vrty, formalMethTypars, fmtpinst)

/// Used to hide/filter members from super classes based on signature
/// Inref and outref parameter types will be treated as a byref type for equivalency.
let MethInfosEquivByNameAndPartialSig erasureFlag ignoreFinal g amap m (minfo: MethInfo) (minfo2: MethInfo) =
    (minfo.LogicalName = minfo2.LogicalName) &&
    (minfo.GenericArity = minfo2.GenericArity) &&
    (ignoreFinal || minfo.IsFinal = minfo2.IsFinal) &&
    let formalMethTypars = minfo.FormalMethodTypars
    let fminst = generalizeTypars formalMethTypars
    let formalMethTypars2 = minfo2.FormalMethodTypars
    let fminst2 = generalizeTypars formalMethTypars2
    let argtys = minfo.GetParamTypes(amap, m, fminst)
    let argtys2 = minfo2.GetParamTypes(amap, m, fminst2)
    (argtys, argtys2) ||> List.lengthsEqAndForall2 (List.lengthsEqAndForall2 (fun ty1 ty2 ->
        typeAEquivAux erasureFlag g (TypeEquivEnv.FromEquivTypars formalMethTypars formalMethTypars2) (stripByrefTy g ty1) (stripByrefTy g ty2)))

/// Used to hide/filter members from super classes based on signature
let PropInfosEquivByNameAndPartialSig erasureFlag g amap m (pinfo: PropInfo) (pinfo2: PropInfo) =
    pinfo.PropertyName = pinfo2.PropertyName &&
    let argtys = pinfo.GetParamTypes(amap, m)
    let argtys2 = pinfo2.GetParamTypes(amap, m)
    List.lengthsEqAndForall2 (typeEquivAux erasureFlag g) argtys argtys2

/// Used to hide/filter members from super classes based on signature
let MethInfosEquivByNameAndSig erasureFlag ignoreFinal g amap m minfo minfo2 =
    MethInfosEquivByNameAndPartialSig erasureFlag ignoreFinal g amap m minfo minfo2 &&
    let (CompiledSig(_, retTy, formalMethTypars, _)) = CompiledSigOfMeth g amap m minfo
    let (CompiledSig(_, retTy2, formalMethTypars2, _)) = CompiledSigOfMeth g amap m minfo2
    match retTy, retTy2 with
    | None, None -> true
    | Some retTy, Some retTy2 -> typeAEquivAux erasureFlag g (TypeEquivEnv.FromEquivTypars formalMethTypars formalMethTypars2) retTy retTy2
    | _ -> false

/// Used to hide/filter members from super classes based on signature
let PropInfosEquivByNameAndSig erasureFlag g amap m (pinfo: PropInfo) (pinfo2: PropInfo) =
    PropInfosEquivByNameAndPartialSig erasureFlag g amap m pinfo pinfo2 &&
    let retTy = pinfo.GetPropertyType(amap, m)
    let retTy2 = pinfo2.GetPropertyType(amap, m)
    typeEquivAux erasureFlag g retTy retTy2

let SettersOfPropInfos (pinfos: PropInfo list) = pinfos |> List.choose (fun pinfo -> if pinfo.HasSetter then Some(pinfo.SetterMethod, Some pinfo) else None)
let GettersOfPropInfos (pinfos: PropInfo list) = pinfos |> List.choose (fun pinfo -> if pinfo.HasGetter then Some(pinfo.GetterMethod, Some pinfo) else None)
<|MERGE_RESOLUTION|>--- conflicted
+++ resolved
@@ -435,13 +435,8 @@
 ///    - the type parameters associated with a generic method
 ///    - the return type of the method
 ///    - the actual type arguments of the enclosing type.
-<<<<<<< HEAD
-let private AnalyzeTypeOfMemberVal isCSharpExt g (ty, vref:ValRef) =
+let private AnalyzeTypeOfMemberVal isCSharpExt g (ty, vref: ValRef) =
     let memberAllTypars, _cxs, _, retTy, _ = GetTypeOfMemberInMemberForm g vref
-=======
-let private AnalyzeTypeOfMemberVal isCSharpExt g (ty, vref: ValRef) =
-    let memberAllTypars, _, retTy, _ = GetTypeOfMemberInMemberForm g vref
->>>>>>> d5f5bd00
     if isCSharpExt || vref.IsExtensionMember then
         [], memberAllTypars, retTy, []
     else
@@ -450,21 +445,12 @@
         memberParentTypars, memberMethodTypars, retTy, parentTyArgs
 
 /// Get the object type for a member value which is an extension method  (C#-style or F#-style)
-<<<<<<< HEAD
-let private GetObjTypeOfInstanceExtensionMethod g (vref:ValRef) =
+let private GetObjTypeOfInstanceExtensionMethod g (vref: ValRef) =
     let _, _cxs, curriedArgInfos, _, _ = GetTopValTypeInCompiledForm g vref.ValReprInfo.Value vref.Type vref.Range
     curriedArgInfos.Head.Head |> fst
 
 /// Get the object type for a member value, which might be a C#-style extension method
 let private GetArgInfosOfMember isCSharpExt g (vref:ValRef) =
-=======
-let private GetObjTypeOfInstanceExtensionMethod g (vref: ValRef) =
-    let _, curriedArgInfos, _, _ = GetTopValTypeInCompiledForm g vref.ValReprInfo.Value vref.Type vref.Range
-    curriedArgInfos.Head.Head |> fst
-
-/// Get the object type for a member value which is a C#-style extension method
-let private GetArgInfosOfMember isCSharpExt g (vref: ValRef) =
->>>>>>> d5f5bd00
     if isCSharpExt then
         let _, _cxs, curriedArgInfos, _, _ = GetTopValTypeInCompiledForm g vref.ValReprInfo.Value vref.Type vref.Range
         [ curriedArgInfos.Head.Tail ]
