--- conflicted
+++ resolved
@@ -326,27 +326,15 @@
 ///
 /// Note: this now looks identical to constraint instantiation.
 
-<<<<<<< HEAD
 let CopyTyparConstraints traitFreshner m tprefInst (tporig:Typar) =
     tporig.Constraints 
     |>  List.map (fun tpc -> 
            match tpc with 
-           | TyparConstraint.CoercesTo(ty,_) -> 
-               TyparConstraint.CoercesTo (instType tprefInst ty,m)
-           | TyparConstraint.DefaultsTo(priority,ty,_) -> 
-               TyparConstraint.DefaultsTo (priority,instType tprefInst ty,m)
+           | TyparConstraint.CoercesTo(ty, _) -> 
+               TyparConstraint.CoercesTo (instType tprefInst ty, m)
+           | TyparConstraint.DefaultsTo(priority, ty, _) -> 
+               TyparConstraint.DefaultsTo (priority, instType tprefInst ty, m)
            | TyparConstraint.SupportsNull _ -> 
-=======
-let CopyTyparConstraints m tprefInst (tporig:Typar) =
-    tporig.Constraints
-    |>  List.map (fun tpc ->
-           match tpc with
-           | TyparConstraint.CoercesTo(ty, _) ->
-               TyparConstraint.CoercesTo (instType tprefInst ty, m)
-           | TyparConstraint.DefaultsTo(priority, ty, _) ->
-               TyparConstraint.DefaultsTo (priority, instType tprefInst ty, m)
-           | TyparConstraint.SupportsNull _ ->
->>>>>>> 1681949f
                TyparConstraint.SupportsNull m
            | TyparConstraint.IsEnum (uty, _) ->
                TyparConstraint.IsEnum (instType tprefInst uty, m)
@@ -366,7 +354,6 @@
                TyparConstraint.SimpleChoice (List.map (instType tprefInst) tys, m)
            | TyparConstraint.RequiresDefaultConstructor _ ->
                TyparConstraint.RequiresDefaultConstructor m
-<<<<<<< HEAD
            | TyparConstraint.MayResolveMember(traitInfo, _) -> 
                let traitInfo2 = FreshenTrait traitFreshner traitInfo 
                TyparConstraint.MayResolveMember (instTrait tprefInst traitInfo2, m))
@@ -374,14 +361,6 @@
 /// The constraints for each typar copied from another typar can only be fixed up once 
 /// we have generated all the new constraints, e.g. f<A :> List<B>, B :> List<A>> ... 
 let FixupNewTypars traitFreshner m (formalEnclosingTypars:Typars) (tinst: TType list) (tpsorig: Typars) (tps: Typars) =
-=======
-           | TyparConstraint.MayResolveMember(traitInfo, _) ->
-               TyparConstraint.MayResolveMember (instTrait tprefInst traitInfo, m))
-
-/// The constraints for each typar copied from another typar can only be fixed up once
-/// we have generated all the new constraints, e.g. f<A :> List<B>, B :> List<A>> ...
-let FixupNewTypars m (formalEnclosingTypars:Typars) (tinst: TType list) (tpsorig: Typars) (tps: Typars) =
->>>>>>> 1681949f
     // Checks.. These are defensive programming against early reported errors.
     let n0 = formalEnclosingTypars.Length
     let n1 = tinst.Length
@@ -393,13 +372,8 @@
     // The real code..
     let renaming, tptys = mkTyparToTyparRenaming tpsorig tps
     let tprefInst = mkTyparInst formalEnclosingTypars tinst @ renaming
-<<<<<<< HEAD
-    (tpsorig,tps) ||> List.iter2 (fun tporig tp -> tp.SetConstraints (CopyTyparConstraints traitFreshner m tprefInst tporig)) 
-    renaming,tptys
-=======
-    (tpsorig, tps) ||> List.iter2 (fun tporig tp -> tp.SetConstraints (CopyTyparConstraints  m tprefInst tporig))
+    (tpsorig, tps) ||> List.iter2 (fun tporig tp -> tp.SetConstraints (CopyTyparConstraints traitFreshner m tprefInst tporig)) 
     renaming, tptys
->>>>>>> 1681949f
 
 
 //-------------------------------------------------------------------------
@@ -1548,17 +1522,10 @@
             let tcref =  tcrefOfAppTy g x.ApparentEnclosingAppType
             let formalEnclosingTyparsOrig = tcref.Typars(m)
             let formalEnclosingTypars = copyTypars formalEnclosingTyparsOrig
-<<<<<<< HEAD
-            let _,formalEnclosingTyparTys = FixupNewTypars None m [] [] formalEnclosingTyparsOrig formalEnclosingTypars
+            let _, formalEnclosingTyparTys = FixupNewTypars None m [] [] formalEnclosingTyparsOrig formalEnclosingTypars
             let formalMethTypars = copyTypars x.FormalMethodTypars
-            let _,formalMethTyparTys = FixupNewTypars None m formalEnclosingTypars formalEnclosingTyparTys x.FormalMethodTypars formalMethTypars
+            let _, formalMethTyparTys = FixupNewTypars None m formalEnclosingTypars formalEnclosingTyparTys x.FormalMethodTypars formalMethTypars
             let formalRetTy, formalParams = 
-=======
-            let _, formalEnclosingTyparTys = FixupNewTypars m [] [] formalEnclosingTyparsOrig formalEnclosingTypars
-            let formalMethTypars = copyTypars x.FormalMethodTypars
-            let _, formalMethTyparTys = FixupNewTypars m formalEnclosingTypars formalEnclosingTyparTys x.FormalMethodTypars formalMethTypars
-            let formalRetTy, formalParams =
->>>>>>> 1681949f
                 match x with
                 | ILMeth(_, ilminfo, _) ->
                     let ftinfo = ILTypeInfo.FromType g (TType_app(tcref, formalEnclosingTyparTys))
