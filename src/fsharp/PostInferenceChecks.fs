--- conflicted
+++ resolved
@@ -301,11 +301,7 @@
     | TType_var tp  when tp.Solution.IsSome  -> 
         tp.Constraints |> List.iter (fun cx -> 
             match cx with 
-<<<<<<< HEAD
             | TyparConstraint.MayResolveMember((TTrait(_, _, _, _, _, soln, _, _)), _) -> 
-=======
-            | TyparConstraint.MayResolveMember((TTrait(_, _, _, _, _, soln)), _) -> 
->>>>>>> 1681949f
                  match visitTraitSolutionOpt, !soln with 
                  | Some visitTraitSolution, Some sln -> visitTraitSolution sln
                  | _ -> ()
@@ -374,11 +370,7 @@
      | TyparConstraint.IsReferenceType _ 
      | TyparConstraint.RequiresDefaultConstructor _ -> ()
 
-<<<<<<< HEAD
-and CheckTraitInfoDeep cenv ((_,_,_,visitTraitSolutionOpt,_) as f) g env (TTrait(tys, _, _, argtys, rty, soln, _extSlns, _ad))  = 
-=======
-and CheckTraitInfoDeep cenv ((_, _, _, visitTraitSolutionOpt, _) as f) g env (TTrait(tys, _, _, argtys, rty, soln))  = 
->>>>>>> 1681949f
+and CheckTraitInfoDeep cenv ((_, _, _, visitTraitSolutionOpt, _) as f) g env (TTrait(tys, _, _, argtys, rty, soln, _extSlns, _ad))  = 
     CheckTypesDeep cenv f g env tys 
     CheckTypesDeep cenv f g env argtys 
     Option.iter (CheckTypeDeep cenv f g env true ) rty
