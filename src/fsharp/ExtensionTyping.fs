--- conflicted
+++ resolved
@@ -596,8 +596,7 @@
         ProvidedAssembly (x: System.Reflection.Assembly, _ctxt) = 
         member __.GetName() = x.GetName()
         member __.FullName = x.FullName
-<<<<<<< HEAD
-        member __.GetManifestModuleContents(provider: ITypeProvider) = provider.GetGeneratedAssemblyContents(x)
+        member __.GetManifestModuleContents (provider: ITypeProvider) = provider.GetGeneratedAssemblyContents x
 
 #if BUILDING_WITH_LKG || BUILD_FROM_SOURCE
         static member Create ctxt x : ProvidedAssembly = match x with null -> null | t -> ProvidedAssembly (t, ctxt)
@@ -605,10 +604,6 @@
         static member Create ctxt x : ProvidedAssembly? = match x with null -> null | t -> ProvidedAssembly (t, ctxt)
 #endif
 
-=======
-        member __.GetManifestModuleContents(provider: ITypeProvider) = provider.GetGeneratedAssemblyContents x
-        static member Create ctxt x = match x with null -> null | t -> ProvidedAssembly (t, ctxt)
->>>>>>> ccb913d3
         member __.Handle = x
 
         override __.Equals y = assert false; match y with :? ProvidedAssembly as y -> x.Equals y.Handle | _ -> false
@@ -1094,13 +1089,8 @@
         if TryTypeMember(st, fullName, "IsGenericType", m, false, fun st->st.IsGenericType) |> unmarshal then  
             errorR(Error(FSComp.SR.etMustNotBeGeneric fullName, m))  
         if TryTypeMember(st, fullName, "IsArray", m, false, fun st->st.IsArray) |> unmarshal then 
-<<<<<<< HEAD
-            errorR(Error(FSComp.SR.etMustNotBeAnArray(fullName), m))  
+            errorR(Error(FSComp.SR.etMustNotBeAnArray fullName, m))  
         TryTypeMember(st, fullName, "GetInterfaces", m, [||], fun st -> st.GetInterfaces()) |> ignore
-=======
-            errorR(Error(FSComp.SR.etMustNotBeAnArray fullName, m))  
-        TryTypeMemberNonNull(st, fullName, "GetInterfaces", m, [||], fun st -> st.GetInterfaces()) |> ignore
->>>>>>> ccb913d3
 
 
     /// Verify that a provided type has the expected name
@@ -1117,14 +1107,9 @@
 
         let rec declaringTypes (st: Tainted<ProvidedType>) accu =
             match TryTypeMember(st, name, "DeclaringType", m, null, fun st -> st.DeclaringType) with
-<<<<<<< HEAD
             | Tainted.Null -> accu
-            | Tainted.NonNull dt -> declaringTypes dt (CheckAndComputeProvidedNameProperty(m, dt, (fun dt -> dt.Name), "Name")::accu)
-
-=======
-            |   Tainted.Null -> accu
-            |   dt -> declaringTypes dt (CheckAndComputeProvidedNameProperty(m, dt, (fun dt -> dt.Name), "Name") :: accu)
->>>>>>> ccb913d3
+            | Tainted.NonNull dt -> declaringTypes dt (CheckAndComputeProvidedNameProperty(m, dt, (fun dt -> dt.Name), "Name") :: accu)
+
         let path = 
             [|  match namespaceName with 
                 | null -> ()
@@ -1169,13 +1154,8 @@
         // This needs to be a *shallow* exploration. Otherwise, as in Freebase sample the entire database could be explored.
         for mi in usedMembers do
             match mi with 
-<<<<<<< HEAD
-            | Tainted.Null -> errorR(Error(FSComp.SR.etNullMember(fullName), m))  
+            | Tainted.Null -> errorR(Error(FSComp.SR.etNullMember fullName, m))  
             | Tainted.NonNull _ -> 
-=======
-            | Tainted.Null -> errorR(Error(FSComp.SR.etNullMember fullName, m))  
-            | _ -> 
->>>>>>> ccb913d3
                 let memberName = TryMemberMember(mi, fullName, "Name", "Name", m, "invalid provided type member name", fun mi -> mi.Name) |> unmarshal
                 if String.IsNullOrEmpty memberName then 
                     errorR(Error(FSComp.SR.etNullOrEmptyMemberName fullName, m))  
