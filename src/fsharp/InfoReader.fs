// Copyright (c) Microsoft Corporation.  All Rights Reserved.  See License.txt in the project root for license information.


/// Select members from a type by name, searching the type hierarchy if needed
module internal FSharp.Compiler.InfoReader

open System.Collections.Generic

open FSharp.Compiler.AbstractIL.IL 
open FSharp.Compiler.AbstractIL.Internal.Library
open FSharp.Compiler 
open FSharp.Compiler.AccessibilityLogic
open FSharp.Compiler.Ast
open FSharp.Compiler.AttributeChecking
open FSharp.Compiler.ErrorLogger
open FSharp.Compiler.Infos
open FSharp.Compiler.Range
open FSharp.Compiler.Tast
open FSharp.Compiler.Tastops
open FSharp.Compiler.TcGlobals

/// Use the given function to select some of the member values from the members of an F# type
let private SelectImmediateMemberVals g optFilter f (tcref: TyconRef) = 
    let chooser (vref: ValRef) = 
        match vref.MemberInfo with 
        // The 'when' condition is a workaround for the fact that values providing 
        // override and interface implementations are published in inferred module types 
        // These cannot be selected directly via the "." notation. 
        // However, it certainly is useful to be able to publish these values, as we can in theory 
        // optimize code to make direct calls to these methods. 
        | Some membInfo when not (ValRefIsExplicitImpl g vref) -> 
            f membInfo vref
        | _ ->  
            None

    match optFilter with 
    | None -> tcref.MembersOfFSharpTyconByName |> NameMultiMap.chooseRange chooser
    | Some nm -> tcref.MembersOfFSharpTyconByName |> NameMultiMap.find nm |> List.choose chooser

/// Check whether a name matches an optional filter
let private checkFilter optFilter (nm: string) = match optFilter with None -> true | Some n2 -> nm = n2

/// Try to select an F# value when querying members, and if so return a MethInfo that wraps the F# value.
let TrySelectMemberVal g optFilter ty pri _membInfo (vref: ValRef) =
    if checkFilter optFilter vref.LogicalName then 
        Some(FSMeth(g, ty, vref, pri))
    else 
        None

let rec GetImmediateIntrinsicMethInfosOfTypeAux (optFilter, ad) g amap m origTy metadataTy =

    let minfos =
        match metadataOfTy g metadataTy with 
#if !NO_EXTENSIONTYPING
        | ProvidedTypeMetadata info -> 
            let st = info.ProvidedType
            let meths = 
                match optFilter with
                | Some name ->  st.PApplyArray ((fun st -> st.GetMethods() |> Array.filter (fun mi -> mi.Name = name) ), "GetMethods", m)
                | None -> st.PApplyArray ((fun st -> st.GetMethods()), "GetMethods", m)
            [   for mi in meths -> ProvidedMeth(amap, mi.Coerce(m), None, m) ]
#endif
        | ILTypeMetadata _ -> 
            let tinfo = ILTypeInfo.FromType g origTy
            let mdefs = tinfo.RawMetadata.Methods
            let mdefs = match optFilter with None -> mdefs.AsList | Some nm -> mdefs.FindByName nm
            mdefs |> List.map (fun mdef -> MethInfo.CreateILMeth(amap, m, origTy, mdef)) 

        | FSharpOrArrayOrByrefOrTupleOrExnTypeMetadata -> 
            // Tuple types also support the methods get_Item1-8, get_Rest from the compiled tuple type.
            // In this case convert to the .NET Tuple type that carries metadata and try again
            if isAnyTupleTy g metadataTy then 
                let betterMetadataTy = convertToTypeWithMetadataIfPossible g metadataTy
                GetImmediateIntrinsicMethInfosOfTypeAux (optFilter, ad) g amap m origTy betterMetadataTy
            // Function types support methods FSharpFunc<_, _>.FromConverter and friends from .NET metadata,
            // but not instance methods (you can't write "f.Invoke(x)", you have to write "f x")
            elif isFunTy g metadataTy then 
                let betterMetadataTy = convertToTypeWithMetadataIfPossible g metadataTy
                GetImmediateIntrinsicMethInfosOfTypeAux (optFilter, ad) g amap m origTy betterMetadataTy
                  |> List.filter (fun minfo -> not minfo.IsInstance)
            else
                match tryDestAppTy g metadataTy with
                | ValueNone -> []
                | ValueSome tcref ->
                    SelectImmediateMemberVals g optFilter (TrySelectMemberVal g optFilter origTy None) tcref
    let minfos = minfos |> List.filter (IsMethInfoAccessible amap m ad)
    minfos

/// Query the immediate methods of an F# type, not taking into account inherited methods. The optFilter
/// parameter is an optional name to restrict the set of properties returned.
let GetImmediateIntrinsicMethInfosOfType (optFilter, ad) g amap m ty = 
    GetImmediateIntrinsicMethInfosOfTypeAux (optFilter, ad) g amap m ty ty

/// A helper type to help collect properties.
///
/// Join up getters and setters which are not associated in the F# data structure 
type PropertyCollector(g, amap, m, ty, optFilter, ad) = 

    let hashIdentity = 
        HashIdentity.FromFunctions 
            (fun (pinfo: PropInfo) -> hash pinfo.PropertyName) 
            (fun pinfo1 pinfo2 -> 
                pinfo1.IsStatic = pinfo2.IsStatic &&
                PropInfosEquivByNameAndPartialSig EraseNone g amap m pinfo1 pinfo2 &&
                pinfo1.IsDefiniteFSharpOverride = pinfo2.IsDefiniteFSharpOverride )

    let props = new Dictionary<PropInfo, PropInfo>(hashIdentity)

    let add pinfo =
        match props.TryGetValue(pinfo), pinfo with
<<<<<<< HEAD
        | (true, FSProp (_, ty, Some vref1 , _)), FSProp (_, _, _, Some vref2)
=======
        | (true, FSProp (_, ty, Some vref1, _)), FSProp (_, _, _, Some vref2)
>>>>>>> 88d18d99
        | (true, FSProp (_, ty, _, Some vref2)), FSProp (_, _, Some vref1, _) ->
            let pinfo = FSProp (g, ty, Some vref1, Some vref2)
            props.[pinfo] <- pinfo 
        | (true, _), _ -> 
            // This assert fires while editing bad code. We will give a warning later in check.fs
            //assert ("unexpected case"= "")
            ()
        | _ ->
            props.[pinfo] <- pinfo

<<<<<<< HEAD
    member x.Collect(membInfo:ValMemberInfo, vref:ValRef) = 
=======
    member x.Collect(membInfo: ValMemberInfo, vref: ValRef) = 
>>>>>>> 88d18d99
        match membInfo.MemberFlags.MemberKind with 
        | MemberKind.PropertyGet ->
            let pinfo = FSProp(g, ty, Some vref, None) 
            if checkFilter optFilter vref.PropertyName && IsPropInfoAccessible g amap m ad pinfo then
                add pinfo
        | MemberKind.PropertySet ->
            let pinfo = FSProp(g, ty, None, Some vref)
            if checkFilter optFilter vref.PropertyName  && IsPropInfoAccessible g amap m ad pinfo then 
                add pinfo
        | _ -> 
            ()

    member x.Close() = [ for KeyValue(_, pinfo) in props -> pinfo ]

let rec GetImmediateIntrinsicPropInfosOfTypeAux (optFilter, ad) g amap m origTy metadataTy =

    let pinfos =
        match metadataOfTy g metadataTy with 
#if !NO_EXTENSIONTYPING
        | ProvidedTypeMetadata info -> 
            let st = info.ProvidedType
            let matchingProps =
                match optFilter with
                |   Some name ->
                        match st.PApply((fun st -> st.GetProperty name), m) with
                        |   Tainted.Null -> [||]
                        |   pi -> [|pi|]
                |   None ->
                        st.PApplyArray((fun st -> st.GetProperties()), "GetProperties", m)
            matchingProps
            |> Seq.map(fun pi -> ProvidedProp(amap, pi, m)) 
            |> List.ofSeq
#endif

        | ILTypeMetadata _ -> 
            let tinfo = ILTypeInfo.FromType g origTy
            let pdefs = tinfo.RawMetadata.Properties
            let pdefs = match optFilter with None -> pdefs.AsList | Some nm -> pdefs.LookupByName nm
            pdefs |> List.map (fun pdef -> ILProp(ILPropInfo(tinfo, pdef))) 

        | FSharpOrArrayOrByrefOrTupleOrExnTypeMetadata -> 
            // Tuple types also support the properties Item1-8, Rest from the compiled tuple type
            // In this case convert to the .NET Tuple type that carries metadata and try again
            if isAnyTupleTy g metadataTy || isFunTy g metadataTy then 
                let betterMetadataTy = convertToTypeWithMetadataIfPossible g metadataTy
                GetImmediateIntrinsicPropInfosOfTypeAux (optFilter, ad) g amap m origTy betterMetadataTy
            else
                match tryDestAppTy g metadataTy with
                | ValueNone -> []
                | ValueSome tcref ->
                    let propCollector = new PropertyCollector(g, amap, m, origTy, optFilter, ad)
                    SelectImmediateMemberVals g None (fun membInfo vref -> propCollector.Collect(membInfo, vref); None) tcref |> ignore
                    propCollector.Close()

    let pinfos = pinfos |> List.filter (IsPropInfoAccessible g amap m ad)
    pinfos

/// Query the immediate properties of an F# type, not taking into account inherited properties. The optFilter
/// parameter is an optional name to restrict the set of properties returned.
let rec GetImmediateIntrinsicPropInfosOfType (optFilter, ad) g amap m ty =
    GetImmediateIntrinsicPropInfosOfTypeAux (optFilter, ad) g amap m ty ty

// Checks whether the given type has an indexer property.
let IsIndexerType g amap ty = 
    isArray1DTy g ty ||
    isListTy g ty ||
    match tryDestAppTy g ty with
    | ValueSome tcref ->
        let _, entityTy = generalizeTyconRef tcref
        let props = GetImmediateIntrinsicPropInfosOfType (None, AccessibleFromSomeFSharpCode) g amap range0 entityTy
        props |> List.exists (fun x -> x.PropertyName = "Item")
    | ValueNone -> false


/// Sets of methods up the hierarchy, ignoring duplicates by name and sig.
/// Used to collect sets of virtual methods, protected methods, protected
/// properties etc. 
type HierarchyItem = 
    | MethodItem of MethInfo list list
    | PropertyItem of PropInfo list list
    | RecdFieldItem of RecdFieldInfo
    | EventItem of EventInfo list
    | ILFieldItem of ILFieldInfo list

/// An InfoReader is an object to help us read and cache infos. 
/// We create one of these for each file we typecheck. 
type InfoReader(g: TcGlobals, amap: Import.ImportMap) =

    /// Get the declared IL fields of a type, not including inherited fields
    let GetImmediateIntrinsicILFieldsOfType (optFilter, ad) m ty =
        let infos =
            match metadataOfTy g ty with 
#if !NO_EXTENSIONTYPING
            | ProvidedTypeMetadata info -> 
                let st = info.ProvidedType
                match optFilter with
                |   None ->
<<<<<<< HEAD
                        [ for fi in st.PApplyArray((fun st -> st.GetFields()), "GetFields" , m) -> ProvidedField(amap, fi, m) ]
=======
                        [ for fi in st.PApplyArray((fun st -> st.GetFields()), "GetFields", m) -> ProvidedField(amap, fi, m) ]
>>>>>>> 88d18d99
                |   Some name ->
                        match st.PApply ((fun st -> st.GetField name), m) with
                        |   Tainted.Null -> []
                        |   fi -> [  ProvidedField(amap, fi, m) ]
#endif
            | ILTypeMetadata _ -> 
                let tinfo = ILTypeInfo.FromType g ty
                let fdefs = tinfo.RawMetadata.Fields
                let fdefs = match optFilter with None -> fdefs.AsList | Some nm -> fdefs.LookupByName nm
                fdefs |> List.map (fun pd -> ILFieldInfo(tinfo, pd)) 
            | FSharpOrArrayOrByrefOrTupleOrExnTypeMetadata -> 
                []
        let infos = infos |> List.filter (IsILFieldInfoAccessible g amap m  ad)
        infos           

    /// Get the declared events of a type, not including inherited events, and not including F#-declared CLIEvents
    let ComputeImmediateIntrinsicEventsOfType (optFilter, ad) m ty =
        let infos =
            match metadataOfTy g ty with 
#if !NO_EXTENSIONTYPING
            | ProvidedTypeMetadata info -> 
                let st = info.ProvidedType
                match optFilter with
                |   None ->
<<<<<<< HEAD
                        [   for ei in st.PApplyArray((fun st -> st.GetEvents()), "GetEvents" , m) -> ProvidedEvent(amap, ei, m) ]
=======
                        [   for ei in st.PApplyArray((fun st -> st.GetEvents()), "GetEvents", m) -> ProvidedEvent(amap, ei, m) ]
>>>>>>> 88d18d99
                |   Some name ->
                        match st.PApply ((fun st -> st.GetEvent name), m) with
                        |   Tainted.Null -> []
                        |   ei -> [  ProvidedEvent(amap, ei, m) ]
#endif
            | ILTypeMetadata _ -> 
                let tinfo = ILTypeInfo.FromType g ty
                let edefs = tinfo.RawMetadata.Events
                let edefs = match optFilter with None -> edefs.AsList | Some nm -> edefs.LookupByName nm
                [ for edef in edefs   do
                    let ileinfo = ILEventInfo(tinfo, edef)
                    if IsILEventInfoAccessible g amap m ad ileinfo then 
                        yield ILEvent ileinfo ]
            | FSharpOrArrayOrByrefOrTupleOrExnTypeMetadata -> 
                []
        infos 

    /// Make a reference to a record or class field
<<<<<<< HEAD
    let MakeRecdFieldInfo g ty (tcref:TyconRef) fspec = 
=======
    let MakeRecdFieldInfo g ty (tcref: TyconRef) fspec = 
>>>>>>> 88d18d99
        RecdFieldInfo(argsOfAppTy g ty, tcref.MakeNestedRecdFieldRef fspec)

    /// Get the F#-declared record fields or class 'val' fields of a type
    let GetImmediateIntrinsicRecdOrClassFieldsOfType (optFilter, _ad) _m ty =
        match tryDestAppTy g ty with 
        | ValueNone -> []
        | ValueSome tcref -> 
            // Note;secret fields are not allowed in lookups here, as we're only looking
            // up user-visible fields in name resolution.
            match optFilter with
            | Some nm ->
               match tcref.GetFieldByName nm with
               | Some rfield when not rfield.IsCompilerGenerated -> [MakeRecdFieldInfo g ty tcref rfield]
               | _ -> []
            | None -> 
                [ for fdef in tcref.AllFieldsArray do
                    if not fdef.IsCompilerGenerated then
                        yield MakeRecdFieldInfo g ty tcref fdef ]


    /// The primitive reader for the method info sets up a hierarchy
    let GetIntrinsicMethodSetsUncached ((optFilter, ad, allowMultiIntfInst), m, ty) =
        FoldPrimaryHierarchyOfType (fun ty acc -> GetImmediateIntrinsicMethInfosOfType (optFilter, ad) g amap m ty :: acc) g amap m allowMultiIntfInst ty []

    /// The primitive reader for the property info sets up a hierarchy
    let GetIntrinsicPropertySetsUncached ((optFilter, ad, allowMultiIntfInst), m, ty) =
        FoldPrimaryHierarchyOfType (fun ty acc -> GetImmediateIntrinsicPropInfosOfType (optFilter, ad) g amap m ty :: acc) g amap m allowMultiIntfInst ty []

    let GetIntrinsicILFieldInfosUncached ((optFilter, ad), m, ty) =
        FoldPrimaryHierarchyOfType (fun ty acc -> GetImmediateIntrinsicILFieldsOfType (optFilter, ad) m ty @ acc) g amap m AllowMultiIntfInstantiations.Yes ty []

    let GetIntrinsicEventInfosUncached ((optFilter, ad), m, ty) =
        FoldPrimaryHierarchyOfType (fun ty acc -> ComputeImmediateIntrinsicEventsOfType (optFilter, ad) m ty @ acc) g amap m AllowMultiIntfInstantiations.Yes ty []

    let GetIntrinsicRecdOrClassFieldInfosUncached ((optFilter, ad), m, ty) =
        FoldPrimaryHierarchyOfType (fun ty acc -> GetImmediateIntrinsicRecdOrClassFieldsOfType (optFilter, ad) m ty @ acc) g amap m AllowMultiIntfInstantiations.Yes ty []
    
    let GetEntireTypeHierachyUncached (allowMultiIntfInst, m, ty) =
        FoldEntireHierarchyOfType (fun ty acc -> ty :: acc) g amap m allowMultiIntfInst ty  [] 

    let GetPrimaryTypeHierachyUncached (allowMultiIntfInst, m, ty) =
        FoldPrimaryHierarchyOfType (fun ty acc -> ty :: acc) g amap m allowMultiIntfInst ty [] 

    /// The primitive reader for the named items up a hierarchy
    let GetIntrinsicNamedItemsUncached ((nm, ad), m, ty) =
        if nm = ".ctor" then None else // '.ctor' lookups only ever happen via constructor syntax
        let optFilter = Some nm
        FoldPrimaryHierarchyOfType (fun ty acc -> 
             let minfos = GetImmediateIntrinsicMethInfosOfType (optFilter, ad) g amap m ty
             let pinfos = GetImmediateIntrinsicPropInfosOfType (optFilter, ad) g amap m ty
             let finfos = GetImmediateIntrinsicILFieldsOfType (optFilter, ad) m ty 
             let einfos = ComputeImmediateIntrinsicEventsOfType (optFilter, ad) m ty 
             let rfinfos = GetImmediateIntrinsicRecdOrClassFieldsOfType (optFilter, ad) m ty 
             match acc with 
             | Some(MethodItem(inheritedMethSets)) when not (isNil minfos) -> Some(MethodItem (minfos::inheritedMethSets))
             | _ when not (isNil minfos) -> Some(MethodItem ([minfos]))
             | Some(PropertyItem(inheritedPropSets)) when not (isNil pinfos) -> Some(PropertyItem(pinfos::inheritedPropSets))
             | _ when not (isNil pinfos) -> Some(PropertyItem([pinfos]))
             | _ when not (isNil finfos) -> Some(ILFieldItem(finfos))
             | _ when not (isNil einfos) -> Some(EventItem(einfos))
             | _ when not (isNil rfinfos) -> 
                match rfinfos with
                | [single] -> Some(RecdFieldItem(single))
                | _ -> failwith "Unexpected multiple fields with the same name" // Because an explicit name (i.e., nm) was supplied, there will be only one element at most.
             | _ -> acc)
          g amap m 
          AllowMultiIntfInstantiations.Yes
          ty
          None

    /// Make a cache for function 'f' keyed by type (plus some additional 'flags') that only 
    /// caches computations for monomorphic types.

    let MakeInfoCache f (flagsEq : System.Collections.Generic.IEqualityComparer<_>) = 
        new MemoizationTable<_, _>
             (compute=f,
              // Only cache closed, monomorphic types (closed = all members for the type
              // have been processed). Generic type instantiations could be processed if we had 
              // a decent hash function for these.
<<<<<<< HEAD
              canMemoize=(fun (_flags, (_:range), ty) -> 
=======
              canMemoize=(fun (_flags, (_: range), ty) -> 
>>>>>>> 88d18d99
                                    match stripTyEqns g ty with 
                                    | TType_app(tcref, []) -> tcref.TypeContents.tcaug_closed 
                                    | _ -> false),
              
              keyComparer=
                 { new System.Collections.Generic.IEqualityComparer<_> with 
                       member x.Equals((flags1, _, typ1), (flags2, _, typ2)) =
                                    // Ignoring the ranges - that's OK.
                                    flagsEq.Equals(flags1, flags2) && 
                                    match stripTyEqns g typ1, stripTyEqns g typ2 with 
                                    | TType_app(tcref1, []), TType_app(tcref2, []) -> tyconRefEq g tcref1 tcref2
                                    | _ -> false
                       member x.GetHashCode((flags, _, ty)) =
                                    // Ignoring the ranges - that's OK.
                                    flagsEq.GetHashCode flags + 
                                    (match stripTyEqns g ty with 
                                     | TType_app(tcref, []) -> hash tcref.LogicalName
                                     | _ -> 0) })

    
    let hashFlags0 = 
        { new System.Collections.Generic.IEqualityComparer<_> with 
               member x.GetHashCode((filter: string option, ad: AccessorDomain, _allowMultiIntfInst1)) = hash filter + AccessorDomain.CustomGetHashCode ad
               member x.Equals((filter1, ad1, allowMultiIntfInst1), (filter2, ad2, allowMultiIntfInst2)) = 
                   (filter1 = filter2) && AccessorDomain.CustomEquals(g, ad1, ad2) && allowMultiIntfInst1 = allowMultiIntfInst2 }

    let hashFlags1 = 
        { new System.Collections.Generic.IEqualityComparer<_> with 
               member x.GetHashCode((filter: string option, ad: AccessorDomain)) = hash filter + AccessorDomain.CustomGetHashCode ad
               member x.Equals((filter1, ad1), (filter2, ad2)) = (filter1 = filter2) && AccessorDomain.CustomEquals(g, ad1, ad2) }

    let hashFlags2 = 
        { new System.Collections.Generic.IEqualityComparer<_> with 
               member x.GetHashCode((nm: string, ad: AccessorDomain)) = hash nm + AccessorDomain.CustomGetHashCode ad
               member x.Equals((nm1, ad1), (nm2, ad2)) = (nm1 = nm2) && AccessorDomain.CustomEquals(g, ad1, ad2) }
                         
    let methodInfoCache = MakeInfoCache GetIntrinsicMethodSetsUncached hashFlags0
    let propertyInfoCache = MakeInfoCache GetIntrinsicPropertySetsUncached hashFlags0
    let recdOrClassFieldInfoCache =  MakeInfoCache GetIntrinsicRecdOrClassFieldInfosUncached hashFlags1
    let ilFieldInfoCache = MakeInfoCache GetIntrinsicILFieldInfosUncached hashFlags1
    let eventInfoCache = MakeInfoCache GetIntrinsicEventInfosUncached hashFlags1
    let namedItemsCache = MakeInfoCache GetIntrinsicNamedItemsUncached hashFlags2

    let entireTypeHierarchyCache = MakeInfoCache GetEntireTypeHierachyUncached HashIdentity.Structural
    let primaryTypeHierarchyCache = MakeInfoCache GetPrimaryTypeHierachyUncached HashIdentity.Structural
                                            
    member x.g = g
    member x.amap = amap
    
    /// Read the raw method sets of a type, including inherited ones. Cache the result for monomorphic types
    member x.GetRawIntrinsicMethodSetsOfType (optFilter, ad, allowMultiIntfInst, m, ty) =
        methodInfoCache.Apply(((optFilter, ad, allowMultiIntfInst), m, ty))

    /// Read the raw property sets of a type, including inherited ones. Cache the result for monomorphic types
    member x.GetRawIntrinsicPropertySetsOfType (optFilter, ad, allowMultiIntfInst, m, ty) =
        propertyInfoCache.Apply(((optFilter, ad, allowMultiIntfInst), m, ty))

    /// Read the record or class fields of a type, including inherited ones. Cache the result for monomorphic types.
    member x.GetRecordOrClassFieldsOfType (optFilter, ad, m, ty) =
        recdOrClassFieldInfoCache.Apply(((optFilter, ad), m, ty))

    /// Read the IL fields of a type, including inherited ones. Cache the result for monomorphic types.
    member x.GetILFieldInfosOfType (optFilter, ad, m, ty) =
        ilFieldInfoCache.Apply(((optFilter, ad), m, ty))

    member x.GetImmediateIntrinsicEventsOfType (optFilter, ad, m, ty) = ComputeImmediateIntrinsicEventsOfType (optFilter, ad) m ty

    /// Read the events of a type, including inherited ones. Cache the result for monomorphic types.
    member x.GetEventInfosOfType (optFilter, ad, m, ty) =
        eventInfoCache.Apply(((optFilter, ad), m, ty))

    /// Try and find a record or class field for a type.
    member x.TryFindRecdOrClassFieldInfoOfType (nm, m, ty) =
        match recdOrClassFieldInfoCache.Apply((Some nm, AccessibleFromSomewhere), m, ty) with
        | [] -> ValueNone
        | [single] -> ValueSome single
        | flds ->
            // multiple fields with the same name can come from different classes,
            // so filter them by the given type name
            match tryDestAppTy g ty with 
            | ValueNone -> ValueNone
            | ValueSome tcref ->
                match flds |> List.filter (fun rfinfo -> tyconRefEq g tcref rfinfo.TyconRef) with
                | [] -> ValueNone
                | [single] -> ValueSome single
                | _ -> failwith "unexpected multiple fields with same name" // Because it should have been already reported as duplicate fields

    /// Try and find an item with the given name in a type.
    member x.TryFindNamedItemOfType (nm, ad, m, ty) =
        namedItemsCache.Apply(((nm, ad), m, ty))

    /// Get the super-types of a type, including interface types.
    member x.GetEntireTypeHierachy (allowMultiIntfInst, m, ty) =
        entireTypeHierarchyCache.Apply((allowMultiIntfInst, m, ty))

    /// Get the super-types of a type, excluding interface types.
    member x.GetPrimaryTypeHierachy (allowMultiIntfInst, m, ty) =
        primaryTypeHierarchyCache.Apply((allowMultiIntfInst, m, ty))


/// Get the declared constructors of any F# type
let rec GetIntrinsicConstructorInfosOfTypeAux (infoReader: InfoReader) m origTy metadataTy = 
  protectAssemblyExploration [] (fun () -> 
    let g = infoReader.g
    let amap = infoReader.amap 
    match metadataOfTy g metadataTy with 
#if !NO_EXTENSIONTYPING
    | ProvidedTypeMetadata info -> 
        let st = info.ProvidedType
        [ for ci in st.PApplyArray((fun st -> st.GetConstructors()), "GetConstructors", m) do
                yield ProvidedMeth(amap, ci.Coerce(m), None, m) ]
#endif
    | ILTypeMetadata _ -> 
        let tinfo = ILTypeInfo.FromType g origTy
        tinfo.RawMetadata.Methods.FindByName ".ctor" 
        |> List.filter (fun md -> md.IsConstructor) 
        |> List.map (fun mdef -> MethInfo.CreateILMeth (amap, m, origTy, mdef)) 

    | FSharpOrArrayOrByrefOrTupleOrExnTypeMetadata -> 
        // Tuple types also support constructors. In this case convert to the .NET Tuple type that carries metadata and try again
        // Function types also support constructors. In this case convert to the FSharpFunc type that carries metadata and try again
        if isAnyTupleTy g metadataTy || isFunTy g metadataTy then 
            let betterMetadataTy = convertToTypeWithMetadataIfPossible g metadataTy
            GetIntrinsicConstructorInfosOfTypeAux infoReader m origTy betterMetadataTy
        else
            match tryDestAppTy g metadataTy with
            | ValueNone -> []
            | ValueSome tcref -> 
                tcref.MembersOfFSharpTyconByName 
                |> NameMultiMap.find ".ctor"
                |> List.choose(fun vref -> 
                    match vref.MemberInfo with 
                    | Some membInfo when (membInfo.MemberFlags.MemberKind = MemberKind.Constructor) -> Some vref 
                    | _ -> None) 
                |> List.map (fun x -> FSMeth(g, origTy, x, None)) 
  )    

let GetIntrinsicConstructorInfosOfType infoReader m ty = 
    GetIntrinsicConstructorInfosOfTypeAux infoReader m ty ty



//-------------------------------------------------------------------------
// Collecting methods and properties taking into account hiding rules in the hierarchy

  
/// Indicates if we prefer overrides or abstract slots. 
type FindMemberFlag = 
    /// Prefer items toward the top of the hierarchy, which we do if the items are virtual 
    /// but not when resolving base calls. 
    | IgnoreOverrides 
    /// Get overrides instead of abstract slots when measuring whether a class/interface implements all its required slots. 
    | PreferOverrides

/// The input list is sorted from most-derived to least-derived type, so any System.Object methods 
/// are at the end of the list. Return a filtered list where prior/subsequent members matching by name and 
/// that are in the same equivalence class have been removed. We keep a name-indexed table to 
/// be more efficient when we check to see if we've already seen a particular named method. 
type private IndexedList<'T>(itemLists: 'T list list, itemsByName: NameMultiMap<'T>) = 
    
    /// Get the item sets
    member x.Items = itemLists

    /// Get the items with a particular name
    member x.ItemsWithName(nm)  = NameMultiMap.find nm itemsByName

    /// Add new items, extracting the names using the given function.
    member x.AddItems(items, nmf) = IndexedList<'T>(items::itemLists, List.foldBack (fun x acc -> NameMultiMap.add (nmf x) x acc) items itemsByName )

    /// Get an empty set of items
    static member Empty = IndexedList<'T>([], NameMultiMap.empty)

    /// Filter a set of new items to add according to the content of the list.  Only keep an item
    /// if it passes 'keepTest' for all matching items already in the list.
    member x.FilterNewItems keepTest nmf itemsToAdd =
        // Have we already seen an item with the same name and that is in the same equivalence class?
        // If so, ignore this one. Note we can check against the original incoming 'ilist' because we are assuming that
        // none the elements of 'itemsToAdd' are equivalent. 
        itemsToAdd |> List.filter (fun item -> List.forall (keepTest item) (x.ItemsWithName(nmf item)))

/// Add all the items to the IndexedList, preferring the ones in the super-types. This is used to hide methods
/// in super classes and/or hide overrides of methods in subclasses.
///
/// Assume no items in 'items' are equivalent according to 'equivTest'. This is valid because each step in a
/// .NET class hierarchy introduces a consistent set of methods, none of which hide each other within the 
/// given set. This is an important optimization because it means we don't have filter for equivalence between the 
/// large overload sets introduced by methods like System.WriteLine.
///
/// Assume items can be given names by 'nmf', where two items with different names are
/// not equivalent.

let private FilterItemsInSubTypesBasedOnItemsInSuperTypes nmf keepTest itemLists = 
    let rec loop itemLists = 
        match itemLists with
        | [] -> IndexedList.Empty
        | items :: itemsInSuperTypes -> 
            let ilist = loop itemsInSuperTypes
            let itemsToAdd = ilist.FilterNewItems keepTest nmf items 
            ilist.AddItems(itemsToAdd, nmf)
    (loop itemLists).Items

/// Add all the items to the IndexedList, preferring the ones in the sub-types.
let private FilterItemsInSuperTypesBasedOnItemsInSubTypes nmf keepTest itemLists  = 
    let rec loop itemLists (indexedItemsInSubTypes: IndexedList<_>) = 
        match itemLists with
        | [] -> List.rev indexedItemsInSubTypes.Items
        | items :: itemsInSuperTypes -> 
            let itemsToAdd = items |> List.filter (fun item -> keepTest item (indexedItemsInSubTypes.ItemsWithName(nmf item)))            
            let ilist = indexedItemsInSubTypes.AddItems(itemsToAdd, nmf)
            loop itemsInSuperTypes ilist

    loop itemLists IndexedList.Empty

let private ExcludeItemsInSuperTypesBasedOnEquivTestWithItemsInSubTypes nmf equivTest itemLists = 
    FilterItemsInSuperTypesBasedOnItemsInSubTypes nmf (fun item1 items -> not (items |> List.exists (fun item2 -> equivTest item1 item2))) itemLists 

/// Filter the overrides of methods or properties, either keeping the overrides or keeping the dispatch slots.
let private FilterOverrides findFlag (isVirt:'a->bool, isNewSlot, isDefiniteOverride, isFinal, equivSigs, nmf:'a->string) items = 
    let equivVirts x y = isVirt x && isVirt y && equivSigs x y

    match findFlag with 
    | PreferOverrides -> 
        items
        // For each F#-declared override, get rid of any equivalent abstract member in the same type
        // This is because F# abstract members with default overrides give rise to two members with the
        // same logical signature in the same type, e.g.
        // type ClassType1() =
        //      abstract VirtualMethod1: string -> int
        //      default x.VirtualMethod1(s) = 3
        
        |> List.map (fun items -> 
            let definiteOverrides = items |> List.filter isDefiniteOverride 
            items |> List.filter (fun item -> (isDefiniteOverride item || not (List.exists (equivVirts item) definiteOverrides))))
       
        // only keep virtuals that are not signature-equivalent to virtuals in subtypes
        |> ExcludeItemsInSuperTypesBasedOnEquivTestWithItemsInSubTypes nmf equivVirts 
    | IgnoreOverrides ->  
        let equivNewSlots x y = isNewSlot x && isNewSlot y && equivSigs x y
        items
          // Remove any F#-declared overrides. These may occur in the same type as the abstract member (unlike with .NET metadata)
          // Include any 'newslot' declared methods.
          |> List.map (List.filter (fun x -> not (isDefiniteOverride x))) 

          // Remove any virtuals that are signature-equivalent to virtuals in subtypes, except for newslots
          // That is, keep if it's 
          ///      (a) not virtual
          //       (b) is a new slot or 
          //       (c) not equivalent
          // We keep virtual finals around for error detection later on
          |> FilterItemsInSubTypesBasedOnItemsInSuperTypes nmf (fun newItem priorItem  ->
                 (isVirt newItem && isFinal newItem) || not (isVirt newItem) || isNewSlot newItem || not (equivVirts newItem priorItem) )

          // Remove any abstract slots in supertypes that are (a) hidden by another newslot and (b) implemented
          // We leave unimplemented ones around to give errors, e.g. for
          // [<AbstractClass>]
          //   type PA() =
          //   abstract M : int -> unit
          // 
          //   [<AbstractClass>]
          //   type PB<'a>() =
          //       inherit PA()
          //       abstract M : 'a -> unit
          // 
          //   [<AbstractClass>]
          //   type PC() =
          //       inherit PB<int>()
          //       // Here, PA.M and PB<int>.M have the same signature, so PA.M is unimplementable.
          //       // REVIEW: in future we may give a friendly error at this point
          // 
          //   type PD() = 
          //       inherit PC()
          //       override this.M(x: int) = ()

          |> FilterItemsInSuperTypesBasedOnItemsInSubTypes nmf (fun item1 superTypeItems -> 
                  not (isNewSlot item1 && 
                       superTypeItems |> List.exists (equivNewSlots item1) &&
                       superTypeItems |> List.exists (fun item2 -> isDefiniteOverride item1 && equivVirts item1 item2))) 

    
/// Filter the overrides of methods, either keeping the overrides or keeping the dispatch slots.
let private FilterOverridesOfMethInfos findFlag g amap m minfos = 
    minfos 
    |> FilterOverrides findFlag 
<<<<<<< HEAD
        ((fun (minfo:MethInfo) -> minfo.IsVirtual),
=======
        ((fun (minfo: MethInfo) -> minfo.IsVirtual),
>>>>>>> 88d18d99
         (fun minfo -> minfo.IsNewSlot),
         (fun minfo -> minfo.IsDefiniteFSharpOverride),
         (fun minfo -> minfo.IsFinal),
         MethInfosEquivByNameAndSig EraseNone true g amap m,
         (fun minfo -> minfo.LogicalName)) 

/// Filter the overrides of properties, either keeping the overrides or keeping the dispatch slots.
let private FilterOverridesOfPropInfos findFlag g amap m props = 
    props 
    |> FilterOverrides findFlag 
<<<<<<< HEAD
          ((fun (pinfo:PropInfo) -> pinfo.IsVirtualProperty),
=======
          ((fun (pinfo: PropInfo) -> pinfo.IsVirtualProperty),
>>>>>>> 88d18d99
           (fun pinfo -> pinfo.IsNewSlot),
           (fun pinfo -> pinfo.IsDefiniteFSharpOverride),
           (fun _ -> false),
           PropInfosEquivByNameAndSig EraseNone g amap m,
           (fun pinfo -> pinfo.PropertyName)) 

/// Exclude methods from super types which have the same signature as a method in a more specific type.
let ExcludeHiddenOfMethInfos g amap m (minfos: MethInfo list list) = 
    minfos
    |> ExcludeItemsInSuperTypesBasedOnEquivTestWithItemsInSubTypes 
        (fun minfo -> minfo.LogicalName)
        (fun m1 m2 -> 
             // only hide those truly from super classes 
             not (tyconRefEq g m1.DeclaringTyconRef m2.DeclaringTyconRef) &&
             MethInfosEquivByNameAndPartialSig EraseNone true g amap m m1 m2)
        
    |> List.concat

/// Exclude properties from super types which have the same name as a property in a more specific type.
let ExcludeHiddenOfPropInfos g amap m pinfos = 
    pinfos 
    |> ExcludeItemsInSuperTypesBasedOnEquivTestWithItemsInSubTypes (fun (pinfo: PropInfo) -> pinfo.PropertyName) (PropInfosEquivByNameAndPartialSig EraseNone g amap m) 
    |> List.concat

/// Get the sets of intrinsic methods in the hierarchy (not including extension methods)
<<<<<<< HEAD
let GetIntrinsicMethInfoSetsOfType (infoReader:InfoReader) (optFilter, ad, allowMultiIntfInst) findFlag m ty = 
=======
let GetIntrinsicMethInfoSetsOfType (infoReader: InfoReader) (optFilter, ad, allowMultiIntfInst) findFlag m ty = 
>>>>>>> 88d18d99
    infoReader.GetRawIntrinsicMethodSetsOfType(optFilter, ad, allowMultiIntfInst, m, ty)
    |> FilterOverridesOfMethInfos findFlag infoReader.g infoReader.amap m
  
/// Get the sets intrinsic properties in the hierarchy (not including extension properties)
<<<<<<< HEAD
let GetIntrinsicPropInfoSetsOfType (infoReader:InfoReader) (optFilter, ad, allowMultiIntfInst) findFlag m ty = 
=======
let GetIntrinsicPropInfoSetsOfType (infoReader: InfoReader) (optFilter, ad, allowMultiIntfInst) findFlag m ty = 
>>>>>>> 88d18d99
    infoReader.GetRawIntrinsicPropertySetsOfType(optFilter, ad, allowMultiIntfInst, m, ty) 
    |> FilterOverridesOfPropInfos findFlag infoReader.g infoReader.amap m

/// Get the flattened list of intrinsic methods in the hierarchy
let GetIntrinsicMethInfosOfType infoReader (optFilter, ad, allowMultiIntfInst)  findFlag m ty = 
    GetIntrinsicMethInfoSetsOfType infoReader (optFilter, ad, allowMultiIntfInst)  findFlag m ty |> List.concat
  
/// Get the flattened list of intrinsic properties in the hierarchy
let GetIntrinsicPropInfosOfType infoReader (optFilter, ad, allowMultiIntfInst)  findFlag m ty = 
    GetIntrinsicPropInfoSetsOfType infoReader (optFilter, ad, allowMultiIntfInst)  findFlag m ty  |> List.concat

/// Perform type-directed name resolution of a particular named member in an F# type
<<<<<<< HEAD
let TryFindIntrinsicNamedItemOfType (infoReader:InfoReader) (nm, ad) findFlag m ty = 
=======
let TryFindIntrinsicNamedItemOfType (infoReader: InfoReader) (nm, ad) findFlag m ty = 
>>>>>>> 88d18d99
    match infoReader.TryFindNamedItemOfType(nm, ad, m, ty) with
    | Some item -> 
        match item with 
        | PropertyItem psets -> Some(PropertyItem (psets |> FilterOverridesOfPropInfos findFlag infoReader.g infoReader.amap m))
        | MethodItem msets -> Some(MethodItem (msets |> FilterOverridesOfMethInfos findFlag infoReader.g infoReader.amap m))
        | _ -> Some(item)
    | None -> None

/// Try to detect the existence of a method on a type.
/// Used for 
///     -- getting the GetEnumerator, get_Current, MoveNext methods for enumerable types 
///     -- getting the Dispose method when resolving the 'use' construct 
///     -- getting the various methods used to desugar the computation expression syntax 
let TryFindIntrinsicMethInfo infoReader m ad nm ty = 
    GetIntrinsicMethInfosOfType infoReader (Some nm, ad, AllowMultiIntfInstantiations.Yes) IgnoreOverrides m ty 

/// Try to find a particular named property on a type. Only used to ensure that local 'let' definitions and property names
/// are distinct, a somewhat adhoc check in tc.fs.
let TryFindPropInfo infoReader m ad nm ty = 
    GetIntrinsicPropInfosOfType infoReader (Some nm, ad, AllowMultiIntfInstantiations.Yes) IgnoreOverrides m ty 

//-------------------------------------------------------------------------
// Helpers related to delegates and events - these use method searching hence are in this file
//------------------------------------------------------------------------- 

/// The Invoke MethInfo, the function argument types, the function return type 
/// and the overall F# function type for the function type associated with a .NET delegate type
[<NoEquality;NoComparison>]
type SigOfFunctionForDelegate = SigOfFunctionForDelegate of MethInfo * TType list * TType * TType

/// Given a delegate type work out the minfo, argument types, return type 
/// and F# function type by looking at the Invoke signature of the delegate. 
let GetSigOfFunctionForDelegate (infoReader: InfoReader) delty m ad =
    let g = infoReader.g
    let amap = infoReader.amap
    let invokeMethInfo = 
        match GetIntrinsicMethInfosOfType infoReader (Some "Invoke", ad, AllowMultiIntfInstantiations.Yes) IgnoreOverrides m delty with 
        | [h] -> h
        | [] -> error(Error(FSComp.SR.noInvokeMethodsFound (), m))
        | h :: _ -> warning(InternalError(FSComp.SR.moreThanOneInvokeMethodFound (), m)); h
    
    let minst = []   // a delegate's Invoke method is never generic 
    let compiledViewOfDelArgTys = 
        match invokeMethInfo.GetParamTypes(amap, m, minst) with 
        | [args] -> args
        | _ -> error(Error(FSComp.SR.delegatesNotAllowedToHaveCurriedSignatures (), m))
    let fsharpViewOfDelArgTys = 
        match compiledViewOfDelArgTys with 
        | [] -> [g.unit_ty] 
        | _ -> compiledViewOfDelArgTys
    let delRetTy = invokeMethInfo.GetFSharpReturnTy(amap, m, minst)
    CheckMethInfoAttributes g m None invokeMethInfo |> CommitOperationResult
    let fty = mkIteratedFunTy fsharpViewOfDelArgTys delRetTy
    SigOfFunctionForDelegate(invokeMethInfo, compiledViewOfDelArgTys, delRetTy, fty)

/// Try and interpret a delegate type as a "standard" .NET delegate type associated with an event, with a "sender" parameter.
let TryDestStandardDelegateType (infoReader: InfoReader) m ad delTy =
    let g = infoReader.g
    let (SigOfFunctionForDelegate(_, compiledViewOfDelArgTys, delRetTy, _)) = GetSigOfFunctionForDelegate infoReader delTy m ad
    match compiledViewOfDelArgTys with 
    | senderTy :: argTys when (isObjTy g senderTy) && not (List.exists (isByrefTy g) argTys)  -> Some(mkRefTupledTy g argTys, delRetTy)
    | _ -> None


/// Indicates if an event info is associated with a delegate type that is a "standard" .NET delegate type
/// with a sender parameter.
//
/// In the F# design, we take advantage of the following idiom to simplify away the bogus "object" parameter of the 
/// of the "Add" methods associated with events.  If you want to access it you
/// can use AddHandler instead.
   
/// The .NET Framework guidelines indicate that the delegate type used for
/// an event should take two parameters, an "object source" parameter
/// indicating the source of the event, and an "e" parameter that
/// encapsulates any additional information about the event. The type of
/// the "e" parameter should derive from the EventArgs class. For events
/// that do not use any additional information, the .NET Framework has
/// already defined an appropriate delegate type: EventHandler.
/// (from http://msdn.microsoft.com/library/default.asp?url=/library/en-us/csref/html/vcwlkEventsTutorial.asp) 
<<<<<<< HEAD
let IsStandardEventInfo (infoReader:InfoReader) m ad (einfo:EventInfo) =
=======
let IsStandardEventInfo (infoReader: InfoReader) m ad (einfo: EventInfo) =
>>>>>>> 88d18d99
    let dty = einfo.GetDelegateType(infoReader.amap, m)
    match TryDestStandardDelegateType infoReader m ad dty with
    | Some _ -> true
    | None -> false

/// Get the (perhaps tupled) argument type accepted by an event 
let ArgsTypOfEventInfo (infoReader: InfoReader) m ad (einfo: EventInfo)  =
    let amap = infoReader.amap
    let dty = einfo.GetDelegateType(amap, m)
    match TryDestStandardDelegateType infoReader m ad dty with
    | Some(argtys, _) -> argtys
    | None -> error(nonStandardEventError einfo.EventName m)

/// Get the type of the event when looked at as if it is a property 
/// Used when displaying the property in Intellisense 
let PropTypOfEventInfo (infoReader: InfoReader) m ad (einfo: EventInfo) =  
    let g = infoReader.g
    let amap = infoReader.amap
    let delTy = einfo.GetDelegateType(amap, m)
    let argsTy = ArgsTypOfEventInfo infoReader m ad einfo 
    mkIEventType g delTy argsTy

<|MERGE_RESOLUTION|>--- conflicted
+++ resolved
@@ -108,11 +108,7 @@
 
     let add pinfo =
         match props.TryGetValue(pinfo), pinfo with
-<<<<<<< HEAD
-        | (true, FSProp (_, ty, Some vref1 , _)), FSProp (_, _, _, Some vref2)
-=======
         | (true, FSProp (_, ty, Some vref1, _)), FSProp (_, _, _, Some vref2)
->>>>>>> 88d18d99
         | (true, FSProp (_, ty, _, Some vref2)), FSProp (_, _, Some vref1, _) ->
             let pinfo = FSProp (g, ty, Some vref1, Some vref2)
             props.[pinfo] <- pinfo 
@@ -123,11 +119,7 @@
         | _ ->
             props.[pinfo] <- pinfo
 
-<<<<<<< HEAD
-    member x.Collect(membInfo:ValMemberInfo, vref:ValRef) = 
-=======
     member x.Collect(membInfo: ValMemberInfo, vref: ValRef) = 
->>>>>>> 88d18d99
         match membInfo.MemberFlags.MemberKind with 
         | MemberKind.PropertyGet ->
             let pinfo = FSProp(g, ty, Some vref, None) 
@@ -225,11 +217,7 @@
                 let st = info.ProvidedType
                 match optFilter with
                 |   None ->
-<<<<<<< HEAD
-                        [ for fi in st.PApplyArray((fun st -> st.GetFields()), "GetFields" , m) -> ProvidedField(amap, fi, m) ]
-=======
                         [ for fi in st.PApplyArray((fun st -> st.GetFields()), "GetFields", m) -> ProvidedField(amap, fi, m) ]
->>>>>>> 88d18d99
                 |   Some name ->
                         match st.PApply ((fun st -> st.GetField name), m) with
                         |   Tainted.Null -> []
@@ -254,11 +242,7 @@
                 let st = info.ProvidedType
                 match optFilter with
                 |   None ->
-<<<<<<< HEAD
-                        [   for ei in st.PApplyArray((fun st -> st.GetEvents()), "GetEvents" , m) -> ProvidedEvent(amap, ei, m) ]
-=======
                         [   for ei in st.PApplyArray((fun st -> st.GetEvents()), "GetEvents", m) -> ProvidedEvent(amap, ei, m) ]
->>>>>>> 88d18d99
                 |   Some name ->
                         match st.PApply ((fun st -> st.GetEvent name), m) with
                         |   Tainted.Null -> []
@@ -277,11 +261,7 @@
         infos 
 
     /// Make a reference to a record or class field
-<<<<<<< HEAD
-    let MakeRecdFieldInfo g ty (tcref:TyconRef) fspec = 
-=======
     let MakeRecdFieldInfo g ty (tcref: TyconRef) fspec = 
->>>>>>> 88d18d99
         RecdFieldInfo(argsOfAppTy g ty, tcref.MakeNestedRecdFieldRef fspec)
 
     /// Get the F#-declared record fields or class 'val' fields of a type
@@ -361,11 +341,7 @@
               // Only cache closed, monomorphic types (closed = all members for the type
               // have been processed). Generic type instantiations could be processed if we had 
               // a decent hash function for these.
-<<<<<<< HEAD
-              canMemoize=(fun (_flags, (_:range), ty) -> 
-=======
               canMemoize=(fun (_flags, (_: range), ty) -> 
->>>>>>> 88d18d99
                                     match stripTyEqns g ty with 
                                     | TType_app(tcref, []) -> tcref.TypeContents.tcaug_closed 
                                     | _ -> false),
@@ -649,11 +625,7 @@
 let private FilterOverridesOfMethInfos findFlag g amap m minfos = 
     minfos 
     |> FilterOverrides findFlag 
-<<<<<<< HEAD
-        ((fun (minfo:MethInfo) -> minfo.IsVirtual),
-=======
         ((fun (minfo: MethInfo) -> minfo.IsVirtual),
->>>>>>> 88d18d99
          (fun minfo -> minfo.IsNewSlot),
          (fun minfo -> minfo.IsDefiniteFSharpOverride),
          (fun minfo -> minfo.IsFinal),
@@ -664,11 +636,7 @@
 let private FilterOverridesOfPropInfos findFlag g amap m props = 
     props 
     |> FilterOverrides findFlag 
-<<<<<<< HEAD
-          ((fun (pinfo:PropInfo) -> pinfo.IsVirtualProperty),
-=======
           ((fun (pinfo: PropInfo) -> pinfo.IsVirtualProperty),
->>>>>>> 88d18d99
            (fun pinfo -> pinfo.IsNewSlot),
            (fun pinfo -> pinfo.IsDefiniteFSharpOverride),
            (fun _ -> false),
@@ -694,20 +662,12 @@
     |> List.concat
 
 /// Get the sets of intrinsic methods in the hierarchy (not including extension methods)
-<<<<<<< HEAD
-let GetIntrinsicMethInfoSetsOfType (infoReader:InfoReader) (optFilter, ad, allowMultiIntfInst) findFlag m ty = 
-=======
 let GetIntrinsicMethInfoSetsOfType (infoReader: InfoReader) (optFilter, ad, allowMultiIntfInst) findFlag m ty = 
->>>>>>> 88d18d99
     infoReader.GetRawIntrinsicMethodSetsOfType(optFilter, ad, allowMultiIntfInst, m, ty)
     |> FilterOverridesOfMethInfos findFlag infoReader.g infoReader.amap m
   
 /// Get the sets intrinsic properties in the hierarchy (not including extension properties)
-<<<<<<< HEAD
-let GetIntrinsicPropInfoSetsOfType (infoReader:InfoReader) (optFilter, ad, allowMultiIntfInst) findFlag m ty = 
-=======
 let GetIntrinsicPropInfoSetsOfType (infoReader: InfoReader) (optFilter, ad, allowMultiIntfInst) findFlag m ty = 
->>>>>>> 88d18d99
     infoReader.GetRawIntrinsicPropertySetsOfType(optFilter, ad, allowMultiIntfInst, m, ty) 
     |> FilterOverridesOfPropInfos findFlag infoReader.g infoReader.amap m
 
@@ -720,11 +680,7 @@
     GetIntrinsicPropInfoSetsOfType infoReader (optFilter, ad, allowMultiIntfInst)  findFlag m ty  |> List.concat
 
 /// Perform type-directed name resolution of a particular named member in an F# type
-<<<<<<< HEAD
-let TryFindIntrinsicNamedItemOfType (infoReader:InfoReader) (nm, ad) findFlag m ty = 
-=======
 let TryFindIntrinsicNamedItemOfType (infoReader: InfoReader) (nm, ad) findFlag m ty = 
->>>>>>> 88d18d99
     match infoReader.TryFindNamedItemOfType(nm, ad, m, ty) with
     | Some item -> 
         match item with 
@@ -804,11 +760,7 @@
 /// that do not use any additional information, the .NET Framework has
 /// already defined an appropriate delegate type: EventHandler.
 /// (from http://msdn.microsoft.com/library/default.asp?url=/library/en-us/csref/html/vcwlkEventsTutorial.asp) 
-<<<<<<< HEAD
-let IsStandardEventInfo (infoReader:InfoReader) m ad (einfo:EventInfo) =
-=======
 let IsStandardEventInfo (infoReader: InfoReader) m ad (einfo: EventInfo) =
->>>>>>> 88d18d99
     let dty = einfo.GetDelegateType(infoReader.amap, m)
     match TryDestStandardDelegateType infoReader m ad dty with
     | Some _ -> true
