// Copyright (c) Microsoft Corporation.  All Rights Reserved.  See License.txt in the project root for license information.


/// Select members from a type by name, searching the type hierarchy if needed
module internal FSharp.Compiler.InfoReader

open System.Collections.Generic

open FSharp.Compiler.AbstractIL.IL 
open FSharp.Compiler.AbstractIL.Internal.Library
open FSharp.Compiler 
open FSharp.Compiler.AccessibilityLogic
open FSharp.Compiler.Ast
open FSharp.Compiler.AttributeChecking
open FSharp.Compiler.ErrorLogger
open FSharp.Compiler.Infos
open FSharp.Compiler.Range
open FSharp.Compiler.Tast
open FSharp.Compiler.Tastops
open FSharp.Compiler.TcGlobals

#if !NO_EXTENSIONTYPING
open FSharp.Compiler.ExtensionTyping
#endif

/// Use the given function to select some of the member values from the members of an F# type
let private SelectImmediateMemberVals g optFilter f (tcref:TyconRef) = 
    let chooser (vref:ValRef) = 
        match vref.MemberInfo with 
        // The 'when' condition is a workaround for the fact that values providing 
        // override and interface implementations are published in inferred module types 
        // These cannot be selected directly via the "." notation. 
        // However, it certainly is useful to be able to publish these values, as we can in theory 
        // optimize code to make direct calls to these methods. 
        | Some membInfo when not (ValRefIsExplicitImpl g vref) -> 
            f membInfo vref
        | _ ->  
            None

    match optFilter with 
    | None -> tcref.MembersOfFSharpTyconByName |> NameMultiMap.chooseRange chooser
    | Some nm -> tcref.MembersOfFSharpTyconByName |> NameMultiMap.find nm |> List.choose chooser

/// Check whether a name matches an optional filter
let private checkFilter optFilter (nm:string) = match optFilter with None -> true | Some n2 -> nm = n2

/// Try to select an F# value when querying members, and if so return a MethInfo that wraps the F# value.
let TrySelectMemberVal g optFilter ty pri _membInfo (vref:ValRef) =
    if checkFilter optFilter vref.LogicalName then 
        Some(FSMeth(g, ty, vref, pri))
    else 
        None

let rec GetImmediateIntrinsicMethInfosOfTypeAux (optFilter, ad) g amap m origTy metadataTy =

    let minfos =
        match metadataOfTy g metadataTy with 
#if !NO_EXTENSIONTYPING
        | ProvidedTypeMetadata info -> 
            let st = info.ProvidedType
            let meths = 
                match optFilter with
                | Some name ->  st.PApplyArray ((fun st -> st.GetMethods() |> Array.filter (fun mi -> mi.Name = name) ), "GetMethods", m)
                | None -> st.PApplyArray ((fun st -> st.GetMethods()), "GetMethods", m)
            [   for mi in meths -> ProvidedMeth(amap, mi.Coerce(m), None, m) ]
#endif
        | ILTypeMetadata _ -> 
            let tinfo = ILTypeInfo.FromType g origTy
            let mdefs = tinfo.RawMetadata.Methods
            let mdefs = match optFilter with None -> mdefs.AsList | Some nm -> mdefs.FindByName nm
            mdefs |> List.map (fun mdef -> MethInfo.CreateILMeth(amap, m, origTy, mdef)) 

        | FSharpOrArrayOrByrefOrTupleOrExnTypeMetadata -> 
            // Tuple types also support the methods get_Item1-8, get_Rest from the compiled tuple type.
            // In this case convert to the .NET Tuple type that carries metadata and try again
            if isAnyTupleTy g metadataTy then 
                let betterMetadataTy = convertToTypeWithMetadataIfPossible g metadataTy
                GetImmediateIntrinsicMethInfosOfTypeAux (optFilter, ad) g amap m origTy betterMetadataTy
            // Function types support methods FSharpFunc<_, _>.FromConverter and friends from .NET metadata,
            // but not instance methods (you can't write "f.Invoke(x)", you have to write "f x")
            elif isFunTy g metadataTy then 
                let betterMetadataTy = convertToTypeWithMetadataIfPossible g metadataTy
                GetImmediateIntrinsicMethInfosOfTypeAux (optFilter, ad) g amap m origTy betterMetadataTy
                  |> List.filter (fun minfo -> not minfo.IsInstance)
            else
                match tryDestAppTy g metadataTy with
                | ValueNone -> []
                | ValueSome tcref ->
                    SelectImmediateMemberVals g optFilter (TrySelectMemberVal g optFilter origTy None) tcref
    let minfos = minfos |> List.filter (IsMethInfoAccessible amap m ad)
    minfos

/// Query the immediate methods of an F# type, not taking into account inherited methods. The optFilter
/// parameter is an optional name to restrict the set of properties returned.
let GetImmediateIntrinsicMethInfosOfType (optFilter, ad) g amap m ty = 
    GetImmediateIntrinsicMethInfosOfTypeAux (optFilter, ad) g amap m ty ty

/// A helper type to help collect properties.
///
/// Join up getters and setters which are not associated in the F# data structure 
type PropertyCollector(g, amap, m, ty, optFilter, ad) = 

    let hashIdentity = 
        HashIdentity.FromFunctions 
            (fun (pinfo:PropInfo) -> hash pinfo.PropertyName) 
            (fun pinfo1 pinfo2 -> 
                pinfo1.IsStatic = pinfo2.IsStatic &&
                PropInfosEquivByNameAndPartialSig EraseNone g amap m pinfo1 pinfo2 &&
                pinfo1.IsDefiniteFSharpOverride = pinfo2.IsDefiniteFSharpOverride )

    let props = new Dictionary<PropInfo, PropInfo>(hashIdentity)

    let add pinfo =
        match props.TryGetValue(pinfo), pinfo with
        | (true, FSProp (_, ty, Some vref1 , _)), FSProp (_, _, _, Some vref2)
        | (true, FSProp (_, ty, _, Some vref2)), FSProp (_, _, Some vref1, _) ->
            let pinfo = FSProp (g, ty, Some vref1, Some vref2)
            props.[pinfo] <- pinfo 
        | (true, _), _ -> 
            // This assert fires while editing bad code. We will give a warning later in check.fs
            //assert ("unexpected case"= "")
            ()
        | _ ->
            props.[pinfo] <- pinfo

    member x.Collect(membInfo:ValMemberInfo, vref:ValRef) = 
        match membInfo.MemberFlags.MemberKind with 
        | MemberKind.PropertyGet ->
            let pinfo = FSProp(g, ty, Some vref, None) 
            if checkFilter optFilter vref.PropertyName && IsPropInfoAccessible g amap m ad pinfo then
                add pinfo
        | MemberKind.PropertySet ->
            let pinfo = FSProp(g, ty, None, Some vref)
            if checkFilter optFilter vref.PropertyName  && IsPropInfoAccessible g amap m ad pinfo then 
                add pinfo
        | _ -> 
            ()

    member x.Close() = [ for KeyValue(_, pinfo) in props -> pinfo ]

let rec GetImmediateIntrinsicPropInfosOfTypeAux (optFilter, ad) g amap m origTy metadataTy =

    let pinfos =
        match metadataOfTy g metadataTy with 
#if !NO_EXTENSIONTYPING
        | ProvidedTypeMetadata info -> 
            let st = info.ProvidedType
            let matchingProps =
                match optFilter with
                |   Some name ->
                        match st.PApply((fun st -> st.GetProperty name), m) with
                        | Tainted.Null -> [||]
                        | Tainted.NonNull pi -> [|pi|]
                |   None ->
                        st.PApplyArray((fun st -> st.GetProperties()), "GetProperties", m)
            matchingProps
            |> Seq.map(fun pi -> ProvidedProp(amap, pi, m)) 
            |> List.ofSeq
#endif

        | ILTypeMetadata _ -> 
            let tinfo = ILTypeInfo.FromType g origTy
            let pdefs = tinfo.RawMetadata.Properties
            let pdefs = match optFilter with None -> pdefs.AsList | Some nm -> pdefs.LookupByName nm
            pdefs |> List.map (fun pdef -> ILProp(ILPropInfo(tinfo, pdef))) 

        | FSharpOrArrayOrByrefOrTupleOrExnTypeMetadata -> 
            // Tuple types also support the properties Item1-8, Rest from the compiled tuple type
            // In this case convert to the .NET Tuple type that carries metadata and try again
            if isAnyTupleTy g metadataTy || isFunTy g metadataTy then 
                let betterMetadataTy = convertToTypeWithMetadataIfPossible g metadataTy
                GetImmediateIntrinsicPropInfosOfTypeAux (optFilter, ad) g amap m origTy betterMetadataTy
            else
                match tryDestAppTy g metadataTy with
                | ValueNone -> []
                | ValueSome tcref ->
                    let propCollector = new PropertyCollector(g, amap, m, origTy, optFilter, ad)
                    SelectImmediateMemberVals g None (fun membInfo vref -> propCollector.Collect(membInfo, vref); None) tcref |> ignore
                    propCollector.Close()

    let pinfos = pinfos |> List.filter (IsPropInfoAccessible g amap m ad)
    pinfos

/// Query the immediate properties of an F# type, not taking into account inherited properties. The optFilter
/// parameter is an optional name to restrict the set of properties returned.
let rec GetImmediateIntrinsicPropInfosOfType (optFilter, ad) g amap m ty =
    GetImmediateIntrinsicPropInfosOfTypeAux (optFilter, ad) g amap m ty ty

// Checks whether the given type has an indexer property.
let IsIndexerType g amap ty = 
    isArray1DTy g ty ||
    isListTy g ty ||
    match tryDestAppTy g ty with
    | ValueSome tcref ->
        let entityTy = generalizedTyOfTyconRef g tcref
        let props = GetImmediateIntrinsicPropInfosOfType (None, AccessibleFromSomeFSharpCode) g amap range0 entityTy
        props |> List.exists (fun x -> x.PropertyName = "Item")
    | ValueNone -> false


/// Sets of methods up the hierarchy, ignoring duplicates by name and sig.
/// Used to collect sets of virtual methods, protected methods, protected
/// properties etc. 
type HierarchyItem = 
    | MethodItem of MethInfo list list
    | PropertyItem of PropInfo list list
    | RecdFieldItem of RecdFieldInfo
    | EventItem of EventInfo list
    | ILFieldItem of ILFieldInfo list

/// An InfoReader is an object to help us read and cache infos. 
/// We create one of these for each file we typecheck. 
type InfoReader(g: TcGlobals, amap: Import.ImportMap) =

    /// Get the declared IL fields of a type, not including inherited fields
    let GetImmediateIntrinsicILFieldsOfType (optFilter, ad) m ty =
        let infos =
            match metadataOfTy g ty with 
#if !NO_EXTENSIONTYPING
            | ProvidedTypeMetadata info -> 
                let st = info.ProvidedType
                match optFilter with
                |   None ->
                        [ for fi in st.PApplyArray((fun st -> st.GetFields()), "GetFields" , m) -> ProvidedField(amap, fi, m) ]
                |   Some name ->
                        match st.PApply ((fun st -> st.GetField name), m) with
<<<<<<< HEAD
                        | Tainted.Null -> []
                        | Tainted.NonNull fi -> [  ProvidedField(amap,fi,m) ]
=======
                        |   Tainted.Null -> []
                        |   fi -> [  ProvidedField(amap, fi, m) ]
>>>>>>> 1681949f
#endif
            | ILTypeMetadata _ -> 
                let tinfo = ILTypeInfo.FromType g ty
                let fdefs = tinfo.RawMetadata.Fields
                let fdefs = match optFilter with None -> fdefs.AsList | Some nm -> fdefs.LookupByName nm
                fdefs |> List.map (fun pd -> ILFieldInfo(tinfo, pd)) 
            | FSharpOrArrayOrByrefOrTupleOrExnTypeMetadata -> 
                []
        let infos = infos |> List.filter (IsILFieldInfoAccessible g amap m  ad)
        infos           

    /// Get the declared events of a type, not including inherited events, and not including F#-declared CLIEvents
    let ComputeImmediateIntrinsicEventsOfType (optFilter, ad) m ty =
        let infos =
            match metadataOfTy g ty with 
#if !NO_EXTENSIONTYPING
            | ProvidedTypeMetadata info -> 
                let st = info.ProvidedType
                match optFilter with
                |   None ->
                        [   for ei in st.PApplyArray((fun st -> st.GetEvents()), "GetEvents" , m) -> ProvidedEvent(amap, ei, m) ]
                |   Some name ->
                        match st.PApply ((fun st -> st.GetEvent name), m) with
<<<<<<< HEAD
                        | Tainted.Null -> []
                        | Tainted.NonNull ei -> [  ProvidedEvent(amap,ei,m) ]
=======
                        |   Tainted.Null -> []
                        |   ei -> [  ProvidedEvent(amap, ei, m) ]
>>>>>>> 1681949f
#endif
            | ILTypeMetadata _ -> 
                let tinfo = ILTypeInfo.FromType g ty
                let edefs = tinfo.RawMetadata.Events
                let edefs = match optFilter with None -> edefs.AsList | Some nm -> edefs.LookupByName nm
                [ for edef in edefs   do
                    let ileinfo = ILEventInfo(tinfo, edef)
                    if IsILEventInfoAccessible g amap m ad ileinfo then 
                        yield ILEvent ileinfo ]
            | FSharpOrArrayOrByrefOrTupleOrExnTypeMetadata -> 
                []
        infos 

    /// Make a reference to a record or class field
    let MakeRecdFieldInfo g ty (tcref:TyconRef) fspec = 
        RecdFieldInfo(argsOfAppTy g ty, tcref.MakeNestedRecdFieldRef fspec)

    /// Get the F#-declared record fields or class 'val' fields of a type
    let GetImmediateIntrinsicRecdOrClassFieldsOfType (optFilter, _ad) _m ty =
        match tryDestAppTy g ty with 
        | ValueNone -> []
        | ValueSome tcref -> 
            // Note;secret fields are not allowed in lookups here, as we're only looking
            // up user-visible fields in name resolution.
            match optFilter with
            | Some nm ->
               match tcref.GetFieldByName nm with
               | Some rfield when not rfield.IsCompilerGenerated -> [MakeRecdFieldInfo g ty tcref rfield]
               | _ -> []
            | None -> 
                [ for fdef in tcref.AllFieldsArray do
                    if not fdef.IsCompilerGenerated then
                        yield MakeRecdFieldInfo g ty tcref fdef ]


    /// The primitive reader for the method info sets up a hierarchy
    let GetIntrinsicMethodSetsUncached ((optFilter, ad, allowMultiIntfInst), m, ty) =
        FoldPrimaryHierarchyOfType (fun ty acc -> GetImmediateIntrinsicMethInfosOfType (optFilter, ad) g amap m ty :: acc) g amap m allowMultiIntfInst ty []

    /// The primitive reader for the property info sets up a hierarchy
    let GetIntrinsicPropertySetsUncached ((optFilter, ad, allowMultiIntfInst), m, ty) =
        FoldPrimaryHierarchyOfType (fun ty acc -> GetImmediateIntrinsicPropInfosOfType (optFilter, ad) g amap m ty :: acc) g amap m allowMultiIntfInst ty []

    let GetIntrinsicILFieldInfosUncached ((optFilter, ad), m, ty) =
        FoldPrimaryHierarchyOfType (fun ty acc -> GetImmediateIntrinsicILFieldsOfType (optFilter, ad) m ty @ acc) g amap m AllowMultiIntfInstantiations.Yes ty []

    let GetIntrinsicEventInfosUncached ((optFilter, ad), m, ty) =
        FoldPrimaryHierarchyOfType (fun ty acc -> ComputeImmediateIntrinsicEventsOfType (optFilter, ad) m ty @ acc) g amap m AllowMultiIntfInstantiations.Yes ty []

    let GetIntrinsicRecdOrClassFieldInfosUncached ((optFilter, ad), m, ty) =
        FoldPrimaryHierarchyOfType (fun ty acc -> GetImmediateIntrinsicRecdOrClassFieldsOfType (optFilter, ad) m ty @ acc) g amap m AllowMultiIntfInstantiations.Yes ty []
    
    let GetEntireTypeHierachyUncached (allowMultiIntfInst, m, ty) =
        FoldEntireHierarchyOfType (fun ty acc -> ty :: acc) g amap m allowMultiIntfInst ty  [] 

    let GetPrimaryTypeHierachyUncached (allowMultiIntfInst, m, ty) =
        FoldPrimaryHierarchyOfType (fun ty acc -> ty :: acc) g amap m allowMultiIntfInst ty [] 

    /// The primitive reader for the named items up a hierarchy
    let GetIntrinsicNamedItemsUncached ((nm, ad), m, ty) =
        if nm = ".ctor" then None else // '.ctor' lookups only ever happen via constructor syntax
        let optFilter = Some nm
        FoldPrimaryHierarchyOfType (fun ty acc -> 
             let minfos = GetImmediateIntrinsicMethInfosOfType (optFilter, ad) g amap m ty
             let pinfos = GetImmediateIntrinsicPropInfosOfType (optFilter, ad) g amap m ty
             let finfos = GetImmediateIntrinsicILFieldsOfType (optFilter, ad) m ty 
             let einfos = ComputeImmediateIntrinsicEventsOfType (optFilter, ad) m ty 
             let rfinfos = GetImmediateIntrinsicRecdOrClassFieldsOfType (optFilter, ad) m ty 
             match acc with 
             | Some(MethodItem(inheritedMethSets)) when not (isNil minfos) -> Some(MethodItem (minfos::inheritedMethSets))
             | _ when not (isNil minfos) -> Some(MethodItem ([minfos]))
             | Some(PropertyItem(inheritedPropSets)) when not (isNil pinfos) -> Some(PropertyItem(pinfos::inheritedPropSets))
             | _ when not (isNil pinfos) -> Some(PropertyItem([pinfos]))
             | _ when not (isNil finfos) -> Some(ILFieldItem(finfos))
             | _ when not (isNil einfos) -> Some(EventItem(einfos))
             | _ when not (isNil rfinfos) -> 
                match rfinfos with
                | [single] -> Some(RecdFieldItem(single))
                | _ -> failwith "Unexpected multiple fields with the same name" // Because an explicit name (i.e., nm) was supplied, there will be only one element at most.
             | _ -> acc)
          g amap m 
          AllowMultiIntfInstantiations.Yes
          ty
          None

    /// Make a cache for function 'f' keyed by type (plus some additional 'flags') that only 
    /// caches computations for monomorphic types.

    let MakeInfoCache f (flagsEq : System.Collections.Generic.IEqualityComparer<_>) = 
        new MemoizationTable<_, _>
             (compute=f,
              // Only cache closed, monomorphic types (closed = all members for the type
              // have been processed). Generic type instantiations could be processed if we had 
              // a decent hash function for these.
              canMemoize=(fun (_flags, (_:range), ty) -> 
                                    match stripTyEqns g ty with 
<<<<<<< HEAD
                                    | TType_app(tcref,[],_nullness) -> tcref.TypeContents.tcaug_closed // TODO NULLNESS: consider whether ignoring _nullness is valid here
=======
                                    | TType_app(tcref, []) -> tcref.TypeContents.tcaug_closed 
>>>>>>> 1681949f
                                    | _ -> false),
              
              keyComparer=
                 { new System.Collections.Generic.IEqualityComparer<_> with 
                       member x.Equals((flags1, _, typ1), (flags2, _, typ2)) =
                                    // Ignoring the ranges - that's OK.
                                    flagsEq.Equals(flags1, flags2) && 
                                    match stripTyEqns g typ1, stripTyEqns g typ2 with 
<<<<<<< HEAD
                                    | TType_app(tcref1,[],_nullness1),TType_app(tcref2,[],_nullness2) -> tyconRefEq g tcref1 tcref2  // TODO NULLNESS: consider whether ignoring _nullness is valid here
=======
                                    | TType_app(tcref1, []), TType_app(tcref2, []) -> tyconRefEq g tcref1 tcref2
>>>>>>> 1681949f
                                    | _ -> false
                       member x.GetHashCode((flags, _, ty)) =
                                    // Ignoring the ranges - that's OK.
                                    flagsEq.GetHashCode flags + 
                                    (match stripTyEqns g ty with 
<<<<<<< HEAD
                                     | TType_app(tcref,[],_nullness1) -> hash tcref.LogicalName  // TODO NULLNESS: consider whether ignoring _nullness is valid here
=======
                                     | TType_app(tcref, []) -> hash tcref.LogicalName
>>>>>>> 1681949f
                                     | _ -> 0) })

    
    let hashFlags0 = 
        { new System.Collections.Generic.IEqualityComparer<_> with 
               member x.GetHashCode((filter: string option, ad: AccessorDomain, _allowMultiIntfInst1)) = hash filter + AccessorDomain.CustomGetHashCode ad
               member x.Equals((filter1, ad1, allowMultiIntfInst1), (filter2, ad2, allowMultiIntfInst2)) = 
                   (filter1 = filter2) && AccessorDomain.CustomEquals(g, ad1, ad2) && allowMultiIntfInst1 = allowMultiIntfInst2 }

    let hashFlags1 = 
        { new System.Collections.Generic.IEqualityComparer<_> with 
               member x.GetHashCode((filter: string option, ad: AccessorDomain)) = hash filter + AccessorDomain.CustomGetHashCode ad
               member x.Equals((filter1, ad1), (filter2, ad2)) = (filter1 = filter2) && AccessorDomain.CustomEquals(g, ad1, ad2) }

    let hashFlags2 = 
        { new System.Collections.Generic.IEqualityComparer<_> with 
               member x.GetHashCode((nm: string, ad: AccessorDomain)) = hash nm + AccessorDomain.CustomGetHashCode ad
               member x.Equals((nm1, ad1), (nm2, ad2)) = (nm1 = nm2) && AccessorDomain.CustomEquals(g, ad1, ad2) }
                         
    let methodInfoCache = MakeInfoCache GetIntrinsicMethodSetsUncached hashFlags0
    let propertyInfoCache = MakeInfoCache GetIntrinsicPropertySetsUncached hashFlags0
    let recdOrClassFieldInfoCache =  MakeInfoCache GetIntrinsicRecdOrClassFieldInfosUncached hashFlags1
    let ilFieldInfoCache = MakeInfoCache GetIntrinsicILFieldInfosUncached hashFlags1
    let eventInfoCache = MakeInfoCache GetIntrinsicEventInfosUncached hashFlags1
    let namedItemsCache = MakeInfoCache GetIntrinsicNamedItemsUncached hashFlags2

    let entireTypeHierarchyCache = MakeInfoCache GetEntireTypeHierachyUncached HashIdentity.Structural
    let primaryTypeHierarchyCache = MakeInfoCache GetPrimaryTypeHierachyUncached HashIdentity.Structural
                                            
    member x.g = g
    member x.amap = amap
    
    /// Read the raw method sets of a type, including inherited ones. Cache the result for monomorphic types
    member x.GetRawIntrinsicMethodSetsOfType (optFilter, ad, allowMultiIntfInst, m, ty) =
        methodInfoCache.Apply(((optFilter, ad, allowMultiIntfInst), m, ty))

    /// Read the raw property sets of a type, including inherited ones. Cache the result for monomorphic types
    member x.GetRawIntrinsicPropertySetsOfType (optFilter, ad, allowMultiIntfInst, m, ty) =
        propertyInfoCache.Apply(((optFilter, ad, allowMultiIntfInst), m, ty))

    /// Read the record or class fields of a type, including inherited ones. Cache the result for monomorphic types.
    member x.GetRecordOrClassFieldsOfType (optFilter, ad, m, ty) =
        recdOrClassFieldInfoCache.Apply(((optFilter, ad), m, ty))

    /// Read the IL fields of a type, including inherited ones. Cache the result for monomorphic types.
    member x.GetILFieldInfosOfType (optFilter, ad, m, ty) =
        ilFieldInfoCache.Apply(((optFilter, ad), m, ty))

    member x.GetImmediateIntrinsicEventsOfType (optFilter, ad, m, ty) = ComputeImmediateIntrinsicEventsOfType (optFilter, ad) m ty

    /// Read the events of a type, including inherited ones. Cache the result for monomorphic types.
    member x.GetEventInfosOfType (optFilter, ad, m, ty) =
        eventInfoCache.Apply(((optFilter, ad), m, ty))

    /// Try and find a record or class field for a type.
    member x.TryFindRecdOrClassFieldInfoOfType (nm, m, ty) =
        match recdOrClassFieldInfoCache.Apply((Some nm, AccessibleFromSomewhere), m, ty) with
        | [] -> ValueNone
        | [single] -> ValueSome single
        | flds ->
            // multiple fields with the same name can come from different classes,
            // so filter them by the given type name
            match tryDestAppTy g ty with 
            | ValueNone -> ValueNone
            | ValueSome tcref ->
                match flds |> List.filter (fun rfinfo -> tyconRefEq g tcref rfinfo.TyconRef) with
                | [] -> ValueNone
                | [single] -> ValueSome single
                | _ -> failwith "unexpected multiple fields with same name" // Because it should have been already reported as duplicate fields

    /// Try and find an item with the given name in a type.
    member x.TryFindNamedItemOfType (nm, ad, m, ty) =
        namedItemsCache.Apply(((nm, ad), m, ty))

    /// Get the super-types of a type, including interface types.
    member x.GetEntireTypeHierachy (allowMultiIntfInst, m, ty) =
        entireTypeHierarchyCache.Apply((allowMultiIntfInst, m, ty))

    /// Get the super-types of a type, excluding interface types.
    member x.GetPrimaryTypeHierachy (allowMultiIntfInst, m, ty) =
        primaryTypeHierarchyCache.Apply((allowMultiIntfInst, m, ty))


/// Get the declared constructors of any F# type
let rec GetIntrinsicConstructorInfosOfTypeAux (infoReader:InfoReader) m origTy metadataTy = 
  protectAssemblyExploration [] (fun () -> 
    let g = infoReader.g
    let amap = infoReader.amap 
    match metadataOfTy g metadataTy with 
#if !NO_EXTENSIONTYPING
    | ProvidedTypeMetadata info -> 
        let st = info.ProvidedType
        [ for ci in st.PApplyArray((fun st -> st.GetConstructors()), "GetConstructors", m) do
                yield ProvidedMeth(amap, ci.Coerce(m), None, m) ]
#endif
    | ILTypeMetadata _ -> 
        let tinfo = ILTypeInfo.FromType g origTy
        tinfo.RawMetadata.Methods.FindByName ".ctor" 
        |> List.filter (fun md -> md.IsConstructor) 
        |> List.map (fun mdef -> MethInfo.CreateILMeth (amap, m, origTy, mdef)) 

    | FSharpOrArrayOrByrefOrTupleOrExnTypeMetadata -> 
        // Tuple types also support constructors. In this case convert to the .NET Tuple type that carries metadata and try again
        // Function types also support constructors. In this case convert to the FSharpFunc type that carries metadata and try again
        if isAnyTupleTy g metadataTy || isFunTy g metadataTy then 
            let betterMetadataTy = convertToTypeWithMetadataIfPossible g metadataTy
            GetIntrinsicConstructorInfosOfTypeAux infoReader m origTy betterMetadataTy
        else
            match tryDestAppTy g metadataTy with
            | ValueNone -> []
            | ValueSome tcref -> 
                tcref.MembersOfFSharpTyconByName 
                |> NameMultiMap.find ".ctor"
                |> List.choose(fun vref -> 
                    match vref.MemberInfo with 
                    | Some membInfo when (membInfo.MemberFlags.MemberKind = MemberKind.Constructor) -> Some vref 
                    | _ -> None) 
                |> List.map (fun x -> FSMeth(g, origTy, x, None)) 
  )    

let GetIntrinsicConstructorInfosOfType infoReader m ty = 
    GetIntrinsicConstructorInfosOfTypeAux infoReader m ty ty



//-------------------------------------------------------------------------
// Collecting methods and properties taking into account hiding rules in the hierarchy

  
/// Indicates if we prefer overrides or abstract slots. 
type FindMemberFlag = 
    /// Prefer items toward the top of the hierarchy, which we do if the items are virtual 
    /// but not when resolving base calls. 
    | IgnoreOverrides 
    /// Get overrides instead of abstract slots when measuring whether a class/interface implements all its required slots. 
    | PreferOverrides

/// The input list is sorted from most-derived to least-derived type, so any System.Object methods 
/// are at the end of the list. Return a filtered list where prior/subsequent members matching by name and 
/// that are in the same equivalence class have been removed. We keep a name-indexed table to 
/// be more efficient when we check to see if we've already seen a particular named method. 
type private IndexedList<'T>(itemLists: 'T list list, itemsByName: NameMultiMap<'T>) = 
    
    /// Get the item sets
    member x.Items = itemLists

    /// Get the items with a particular name
    member x.ItemsWithName(nm)  = NameMultiMap.find nm itemsByName

    /// Add new items, extracting the names using the given function.
    member x.AddItems(items, nmf) = IndexedList<'T>(items::itemLists, List.foldBack (fun x acc -> NameMultiMap.add (nmf x) x acc) items itemsByName )

    /// Get an empty set of items
    static member Empty = IndexedList<'T>([], NameMultiMap.empty)

    /// Filter a set of new items to add according to the content of the list.  Only keep an item
    /// if it passes 'keepTest' for all matching items already in the list.
    member x.FilterNewItems keepTest nmf itemsToAdd =
        // Have we already seen an item with the same name and that is in the same equivalence class?
        // If so, ignore this one. Note we can check against the original incoming 'ilist' because we are assuming that
        // none the elements of 'itemsToAdd' are equivalent. 
        itemsToAdd |> List.filter (fun item -> List.forall (keepTest item) (x.ItemsWithName(nmf item)))

/// Add all the items to the IndexedList, preferring the ones in the super-types. This is used to hide methods
/// in super classes and/or hide overrides of methods in subclasses.
///
/// Assume no items in 'items' are equivalent according to 'equivTest'. This is valid because each step in a
/// .NET class hierarchy introduces a consistent set of methods, none of which hide each other within the 
/// given set. This is an important optimization because it means we don't have filter for equivalence between the 
/// large overload sets introduced by methods like System.WriteLine.
///
/// Assume items can be given names by 'nmf', where two items with different names are
/// not equivalent.

let private FilterItemsInSubTypesBasedOnItemsInSuperTypes nmf keepTest itemLists = 
    let rec loop itemLists = 
        match itemLists with
        | [] -> IndexedList.Empty
        | items :: itemsInSuperTypes -> 
            let ilist = loop itemsInSuperTypes
            let itemsToAdd = ilist.FilterNewItems keepTest nmf items 
            ilist.AddItems(itemsToAdd, nmf)
    (loop itemLists).Items

/// Add all the items to the IndexedList, preferring the ones in the sub-types.
let private FilterItemsInSuperTypesBasedOnItemsInSubTypes nmf keepTest itemLists  = 
    let rec loop itemLists (indexedItemsInSubTypes:IndexedList<_>) = 
        match itemLists with
        | [] -> List.rev indexedItemsInSubTypes.Items
        | items :: itemsInSuperTypes -> 
            let itemsToAdd = items |> List.filter (fun item -> keepTest item (indexedItemsInSubTypes.ItemsWithName(nmf item)))            
            let ilist = indexedItemsInSubTypes.AddItems(itemsToAdd, nmf)
            loop itemsInSuperTypes ilist

    loop itemLists IndexedList.Empty

let private ExcludeItemsInSuperTypesBasedOnEquivTestWithItemsInSubTypes nmf equivTest itemLists = 
    FilterItemsInSuperTypesBasedOnItemsInSubTypes nmf (fun item1 items -> not (items |> List.exists (fun item2 -> equivTest item1 item2))) itemLists 

/// Filter the overrides of methods or properties, either keeping the overrides or keeping the dispatch slots.
let private FilterOverrides findFlag (isVirt:'a->bool, isNewSlot, isDefiniteOverride, isFinal, equivSigs, nmf:'a->string) items = 
    let equivVirts x y = isVirt x && isVirt y && equivSigs x y

    match findFlag with 
    | PreferOverrides -> 
        items
        // For each F#-declared override, get rid of any equivalent abstract member in the same type
        // This is because F# abstract members with default overrides give rise to two members with the
        // same logical signature in the same type, e.g.
        // type ClassType1() =
        //      abstract VirtualMethod1: string -> int
        //      default x.VirtualMethod1(s) = 3
        
        |> List.map (fun items -> 
            let definiteOverrides = items |> List.filter isDefiniteOverride 
            items |> List.filter (fun item -> (isDefiniteOverride item || not (List.exists (equivVirts item) definiteOverrides))))
       
        // only keep virtuals that are not signature-equivalent to virtuals in subtypes
        |> ExcludeItemsInSuperTypesBasedOnEquivTestWithItemsInSubTypes nmf equivVirts 
    | IgnoreOverrides ->  
        let equivNewSlots x y = isNewSlot x && isNewSlot y && equivSigs x y
        items
          // Remove any F#-declared overrides. These may occur in the same type as the abstract member (unlike with .NET metadata)
          // Include any 'newslot' declared methods.
          |> List.map (List.filter (fun x -> not (isDefiniteOverride x))) 

          // Remove any virtuals that are signature-equivalent to virtuals in subtypes, except for newslots
          // That is, keep if it's 
          ///      (a) not virtual
          //       (b) is a new slot or 
          //       (c) not equivalent
          // We keep virtual finals around for error detection later on
          |> FilterItemsInSubTypesBasedOnItemsInSuperTypes nmf (fun newItem priorItem  ->
                 (isVirt newItem && isFinal newItem) || not (isVirt newItem) || isNewSlot newItem || not (equivVirts newItem priorItem) )

          // Remove any abstract slots in supertypes that are (a) hidden by another newslot and (b) implemented
          // We leave unimplemented ones around to give errors, e.g. for
          // [<AbstractClass>]
          //   type PA() =
          //   abstract M : int -> unit
          // 
          //   [<AbstractClass>]
          //   type PB<'a>() =
          //       inherit PA()
          //       abstract M : 'a -> unit
          // 
          //   [<AbstractClass>]
          //   type PC() =
          //       inherit PB<int>()
          //       // Here, PA.M and PB<int>.M have the same signature, so PA.M is unimplementable.
          //       // REVIEW: in future we may give a friendly error at this point
          // 
          //   type PD() = 
          //       inherit PC()
          //       override this.M(x:int) = ()

          |> FilterItemsInSuperTypesBasedOnItemsInSubTypes nmf (fun item1 superTypeItems -> 
                  not (isNewSlot item1 && 
                       superTypeItems |> List.exists (equivNewSlots item1) &&
                       superTypeItems |> List.exists (fun item2 -> isDefiniteOverride item1 && equivVirts item1 item2))) 

    
/// Filter the overrides of methods, either keeping the overrides or keeping the dispatch slots.
let private FilterOverridesOfMethInfos findFlag g amap m minfos = 
    minfos 
    |> FilterOverrides findFlag 
        ((fun (minfo:MethInfo) -> minfo.IsVirtual),
         (fun minfo -> minfo.IsNewSlot),
         (fun minfo -> minfo.IsDefiniteFSharpOverride),
         (fun minfo -> minfo.IsFinal),
         MethInfosEquivByNameAndSig EraseNone true g amap m,
         (fun minfo -> minfo.LogicalName)) 

/// Filter the overrides of properties, either keeping the overrides or keeping the dispatch slots.
let private FilterOverridesOfPropInfos findFlag g amap m props = 
    props 
    |> FilterOverrides findFlag 
          ((fun (pinfo:PropInfo) -> pinfo.IsVirtualProperty),
           (fun pinfo -> pinfo.IsNewSlot),
           (fun pinfo -> pinfo.IsDefiniteFSharpOverride),
           (fun _ -> false),
           PropInfosEquivByNameAndSig EraseNone g amap m,
           (fun pinfo -> pinfo.PropertyName)) 

/// Exclude methods from super types which have the same signature as a method in a more specific type.
let ExcludeHiddenOfMethInfos g amap m (minfos:MethInfo list list) = 
    minfos
    |> ExcludeItemsInSuperTypesBasedOnEquivTestWithItemsInSubTypes 
        (fun minfo -> minfo.LogicalName)
        (fun m1 m2 -> 
             // only hide those truly from super classes 
             not (tyconRefEq g m1.DeclaringTyconRef m2.DeclaringTyconRef) &&
             MethInfosEquivByNameAndPartialSig EraseNone true g amap m m1 m2)
        
    |> List.concat

/// Exclude properties from super types which have the same name as a property in a more specific type.
let ExcludeHiddenOfPropInfos g amap m pinfos = 
    pinfos 
    |> ExcludeItemsInSuperTypesBasedOnEquivTestWithItemsInSubTypes (fun (pinfo:PropInfo) -> pinfo.PropertyName) (PropInfosEquivByNameAndPartialSig EraseNone g amap m) 
    |> List.concat

/// Get the sets of intrinsic methods in the hierarchy (not including extension methods)
let GetIntrinsicMethInfoSetsOfType (infoReader:InfoReader) (optFilter, ad, allowMultiIntfInst) findFlag m ty = 
    infoReader.GetRawIntrinsicMethodSetsOfType(optFilter, ad, allowMultiIntfInst, m, ty)
    |> FilterOverridesOfMethInfos findFlag infoReader.g infoReader.amap m
  
/// Get the sets intrinsic properties in the hierarchy (not including extension properties)
let GetIntrinsicPropInfoSetsOfType (infoReader:InfoReader) (optFilter, ad, allowMultiIntfInst) findFlag m ty = 
    infoReader.GetRawIntrinsicPropertySetsOfType(optFilter, ad, allowMultiIntfInst, m, ty) 
    |> FilterOverridesOfPropInfos findFlag infoReader.g infoReader.amap m

/// Get the flattened list of intrinsic methods in the hierarchy
let GetIntrinsicMethInfosOfType infoReader (optFilter, ad, allowMultiIntfInst)  findFlag m ty = 
    GetIntrinsicMethInfoSetsOfType infoReader (optFilter, ad, allowMultiIntfInst)  findFlag m ty |> List.concat
  
/// Get the flattened list of intrinsic properties in the hierarchy
let GetIntrinsicPropInfosOfType infoReader (optFilter, ad, allowMultiIntfInst)  findFlag m ty = 
    GetIntrinsicPropInfoSetsOfType infoReader (optFilter, ad, allowMultiIntfInst)  findFlag m ty  |> List.concat

/// Perform type-directed name resolution of a particular named member in an F# type
let TryFindIntrinsicNamedItemOfType (infoReader:InfoReader) (nm, ad) findFlag m ty = 
    match infoReader.TryFindNamedItemOfType(nm, ad, m, ty) with
    | Some item -> 
        match item with 
        | PropertyItem psets -> Some(PropertyItem (psets |> FilterOverridesOfPropInfos findFlag infoReader.g infoReader.amap m))
        | MethodItem msets -> Some(MethodItem (msets |> FilterOverridesOfMethInfos findFlag infoReader.g infoReader.amap m))
        | _ -> Some(item)
    | None -> None

/// Try to detect the existence of a method on a type.
/// Used for 
///     -- getting the GetEnumerator, get_Current, MoveNext methods for enumerable types 
///     -- getting the Dispose method when resolving the 'use' construct 
///     -- getting the various methods used to desugar the computation expression syntax 
let TryFindIntrinsicMethInfo infoReader m ad nm ty = 
    GetIntrinsicMethInfosOfType infoReader (Some nm, ad, AllowMultiIntfInstantiations.Yes) IgnoreOverrides m ty 

/// Try to find a particular named property on a type. Only used to ensure that local 'let' definitions and property names
/// are distinct, a somewhat adhoc check in tc.fs.
let TryFindPropInfo infoReader m ad nm ty = 
    GetIntrinsicPropInfosOfType infoReader (Some nm, ad, AllowMultiIntfInstantiations.Yes) IgnoreOverrides m ty 

//-------------------------------------------------------------------------
// Helpers related to delegates and events - these use method searching hence are in this file
//------------------------------------------------------------------------- 

/// The Invoke MethInfo, the function argument types, the function return type 
/// and the overall F# function type for the function type associated with a .NET delegate type
[<NoEquality;NoComparison>]
type SigOfFunctionForDelegate = SigOfFunctionForDelegate of MethInfo * TType list * TType * TType

/// Given a delegate type work out the minfo, argument types, return type 
/// and F# function type by looking at the Invoke signature of the delegate. 
let GetSigOfFunctionForDelegate (infoReader:InfoReader) delty m ad =
    let g = infoReader.g
    let amap = infoReader.amap
    let invokeMethInfo = 
        match GetIntrinsicMethInfosOfType infoReader (Some "Invoke", ad, AllowMultiIntfInstantiations.Yes) IgnoreOverrides m delty with 
        | [h] -> h
        | [] -> error(Error(FSComp.SR.noInvokeMethodsFound (), m))
        | h :: _ -> warning(InternalError(FSComp.SR.moreThanOneInvokeMethodFound (), m)); h
    
    let minst = []   // a delegate's Invoke method is never generic 
    let compiledViewOfDelArgTys = 
        match invokeMethInfo.GetParamTypes(amap, m, minst) with 
        | [args] -> args
        | _ -> error(Error(FSComp.SR.delegatesNotAllowedToHaveCurriedSignatures (), m))
    let fsharpViewOfDelArgTys = 
        match compiledViewOfDelArgTys with 
        | [] -> [g.unit_ty] 
        | _ -> compiledViewOfDelArgTys
    let delRetTy = invokeMethInfo.GetFSharpReturnTy(amap, m, minst)
    CheckMethInfoAttributes g m None invokeMethInfo |> CommitOperationResult
<<<<<<< HEAD
    let fty = mkIteratedFunTy g fsharpViewOfDelArgTys delRetTy
    SigOfFunctionForDelegate(invokeMethInfo,compiledViewOfDelArgTys,delRetTy,fty)
=======
    let fty = mkIteratedFunTy fsharpViewOfDelArgTys delRetTy
    SigOfFunctionForDelegate(invokeMethInfo, compiledViewOfDelArgTys, delRetTy, fty)
>>>>>>> 1681949f

/// Try and interpret a delegate type as a "standard" .NET delegate type associated with an event, with a "sender" parameter.
let TryDestStandardDelegateType (infoReader:InfoReader) m ad delTy =
    let g = infoReader.g
    let (SigOfFunctionForDelegate(_, compiledViewOfDelArgTys, delRetTy, _)) = GetSigOfFunctionForDelegate infoReader delTy m ad
    match compiledViewOfDelArgTys with 
    | senderTy :: argTys when (isObjTy g senderTy) && not (List.exists (isByrefTy g) argTys)  -> Some(mkRefTupledTy g argTys, delRetTy)
    | _ -> None


/// Indicates if an event info is associated with a delegate type that is a "standard" .NET delegate type
/// with a sender parameter.
//
/// In the F# design, we take advantage of the following idiom to simplify away the bogus "object" parameter of the 
/// of the "Add" methods associated with events.  If you want to access it you
/// can use AddHandler instead.
   
/// The .NET Framework guidelines indicate that the delegate type used for
/// an event should take two parameters, an "object source" parameter
/// indicating the source of the event, and an "e" parameter that
/// encapsulates any additional information about the event. The type of
/// the "e" parameter should derive from the EventArgs class. For events
/// that do not use any additional information, the .NET Framework has
/// already defined an appropriate delegate type: EventHandler.
/// (from http://msdn.microsoft.com/library/default.asp?url=/library/en-us/csref/html/vcwlkEventsTutorial.asp) 
let IsStandardEventInfo (infoReader:InfoReader) m ad (einfo:EventInfo) =
    let dty = einfo.GetDelegateType(infoReader.amap, m)
    match TryDestStandardDelegateType infoReader m ad dty with
    | Some _ -> true
    | None -> false

/// Get the (perhaps tupled) argument type accepted by an event 
let ArgsTypOfEventInfo (infoReader:InfoReader) m ad (einfo:EventInfo)  =
    let amap = infoReader.amap
    let dty = einfo.GetDelegateType(amap, m)
    match TryDestStandardDelegateType infoReader m ad dty with
    | Some(argtys, _) -> argtys
    | None -> error(nonStandardEventError einfo.EventName m)

/// Get the type of the event when looked at as if it is a property 
/// Used when displaying the property in Intellisense 
let PropTypOfEventInfo (infoReader:InfoReader) m ad (einfo:EventInfo) =  
    let g = infoReader.g
    let amap = infoReader.amap
    let delTy = einfo.GetDelegateType(amap, m)
    let argsTy = ArgsTypOfEventInfo infoReader m ad einfo 
    mkIEventType g delTy argsTy

<|MERGE_RESOLUTION|>--- conflicted
+++ resolved
@@ -224,13 +224,8 @@
                         [ for fi in st.PApplyArray((fun st -> st.GetFields()), "GetFields" , m) -> ProvidedField(amap, fi, m) ]
                 |   Some name ->
                         match st.PApply ((fun st -> st.GetField name), m) with
-<<<<<<< HEAD
                         | Tainted.Null -> []
-                        | Tainted.NonNull fi -> [  ProvidedField(amap,fi,m) ]
-=======
-                        |   Tainted.Null -> []
-                        |   fi -> [  ProvidedField(amap, fi, m) ]
->>>>>>> 1681949f
+                        | Tainted.NonNull fi -> [  ProvidedField(amap, fi, m) ]
 #endif
             | ILTypeMetadata _ -> 
                 let tinfo = ILTypeInfo.FromType g ty
@@ -254,13 +249,8 @@
                         [   for ei in st.PApplyArray((fun st -> st.GetEvents()), "GetEvents" , m) -> ProvidedEvent(amap, ei, m) ]
                 |   Some name ->
                         match st.PApply ((fun st -> st.GetEvent name), m) with
-<<<<<<< HEAD
                         | Tainted.Null -> []
-                        | Tainted.NonNull ei -> [  ProvidedEvent(amap,ei,m) ]
-=======
-                        |   Tainted.Null -> []
-                        |   ei -> [  ProvidedEvent(amap, ei, m) ]
->>>>>>> 1681949f
+                        | Tainted.NonNull ei -> [  ProvidedEvent(amap, ei, m) ]
 #endif
             | ILTypeMetadata _ -> 
                 let tinfo = ILTypeInfo.FromType g ty
@@ -357,11 +347,7 @@
               // a decent hash function for these.
               canMemoize=(fun (_flags, (_:range), ty) -> 
                                     match stripTyEqns g ty with 
-<<<<<<< HEAD
-                                    | TType_app(tcref,[],_nullness) -> tcref.TypeContents.tcaug_closed // TODO NULLNESS: consider whether ignoring _nullness is valid here
-=======
-                                    | TType_app(tcref, []) -> tcref.TypeContents.tcaug_closed 
->>>>>>> 1681949f
+                                    | TType_app(tcref, [], _nullness) -> tcref.TypeContents.tcaug_closed // TODO NULLNESS: consider whether ignoring _nullness is valid here
                                     | _ -> false),
               
               keyComparer=
@@ -370,21 +356,13 @@
                                     // Ignoring the ranges - that's OK.
                                     flagsEq.Equals(flags1, flags2) && 
                                     match stripTyEqns g typ1, stripTyEqns g typ2 with 
-<<<<<<< HEAD
-                                    | TType_app(tcref1,[],_nullness1),TType_app(tcref2,[],_nullness2) -> tyconRefEq g tcref1 tcref2  // TODO NULLNESS: consider whether ignoring _nullness is valid here
-=======
-                                    | TType_app(tcref1, []), TType_app(tcref2, []) -> tyconRefEq g tcref1 tcref2
->>>>>>> 1681949f
+                                    | TType_app(tcref1, [], _nullness1),TType_app(tcref2, [], _nullness2) -> tyconRefEq g tcref1 tcref2  // TODO NULLNESS: consider whether ignoring _nullness is valid here
                                     | _ -> false
                        member x.GetHashCode((flags, _, ty)) =
                                     // Ignoring the ranges - that's OK.
                                     flagsEq.GetHashCode flags + 
                                     (match stripTyEqns g ty with 
-<<<<<<< HEAD
-                                     | TType_app(tcref,[],_nullness1) -> hash tcref.LogicalName  // TODO NULLNESS: consider whether ignoring _nullness is valid here
-=======
-                                     | TType_app(tcref, []) -> hash tcref.LogicalName
->>>>>>> 1681949f
+                                     | TType_app(tcref, [], _nullness1) -> hash tcref.LogicalName  // TODO NULLNESS: consider whether ignoring _nullness is valid here
                                      | _ -> 0) })
 
     
@@ -759,13 +737,8 @@
         | _ -> compiledViewOfDelArgTys
     let delRetTy = invokeMethInfo.GetFSharpReturnTy(amap, m, minst)
     CheckMethInfoAttributes g m None invokeMethInfo |> CommitOperationResult
-<<<<<<< HEAD
     let fty = mkIteratedFunTy g fsharpViewOfDelArgTys delRetTy
-    SigOfFunctionForDelegate(invokeMethInfo,compiledViewOfDelArgTys,delRetTy,fty)
-=======
-    let fty = mkIteratedFunTy fsharpViewOfDelArgTys delRetTy
-    SigOfFunctionForDelegate(invokeMethInfo, compiledViewOfDelArgTys, delRetTy, fty)
->>>>>>> 1681949f
+    SigOfFunctionForDelegate(invokeMethInfo,compiledViewOfDelArgTys, delRetTy, fty)
 
 /// Try and interpret a delegate type as a "standard" .NET delegate type associated with an event, with a "sender" parameter.
 let TryDestStandardDelegateType (infoReader:InfoReader) m ad delTy =
