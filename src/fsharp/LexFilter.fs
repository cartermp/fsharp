--- conflicted
+++ resolved
@@ -395,11 +395,7 @@
 /// Used to save some aspects of the lexbuffer state
 [<Struct>]
 type LexbufState(startPos: Position,
-<<<<<<< HEAD
-                 endPos  : Position,
-=======
                  endPos : Position,
->>>>>>> 88d18d99
                  pastEOF : bool) = 
     member x.StartPos = startPos
     member x.EndPos = endPos
@@ -502,11 +498,7 @@
 //----------------------------------------------------------------------------
 // build a LexFilter
 //--------------------------------------------------------------------------*)
-<<<<<<< HEAD
-type LexFilterImpl (lightSyntaxStatus: LightSyntaxStatus, compilingFsLib, lexer, lexbuf: UnicodeLexing.Lexbuf)  = 
-=======
 type LexFilterImpl (lightSyntaxStatus: LightSyntaxStatus, compilingFsLib, lexer, lexbuf: UnicodeLexing.Lexbuf) = 
->>>>>>> 88d18d99
 
     //----------------------------------------------------------------------------
     // Part I. Building a new lex stream from an old
@@ -661,30 +653,18 @@
              //     let f x = function   
              //     | Case1 -> ...       
              //     | Case2 -> ...       
-<<<<<<< HEAD
-            | (CtxtMatchClauses _), (CtxtFunction _ :: CtxtSeqBlock _ :: (CtxtLetDecl  _ as limitCtxt) :: _rest)
-=======
             | (CtxtMatchClauses _), (CtxtFunction _ :: CtxtSeqBlock _ :: (CtxtLetDecl _ as limitCtxt) :: _rest)
->>>>>>> 88d18d99
                       -> PositionWithColumn(limitCtxt.StartPos, limitCtxt.StartCol)
 
             // Otherwise 'function ...' places no limit until we hit a CtxtLetDecl etc... (Recursive) 
             | (CtxtMatchClauses _), (CtxtFunction _ :: rest)
                       -> unindentationLimit false rest
 
-<<<<<<< HEAD
-            // 'try ... with'  limited by 'try'  
-            | _, (CtxtMatchClauses _ :: (CtxtTry _ as limitCtxt) :: _rest)
-                      -> PositionWithColumn(limitCtxt.StartPos, limitCtxt.StartCol)
-
-            // 'fun ->' places no limit until we hit a CtxtLetDecl etc...  (Recursive) 
-=======
             // 'try ... with' limited by 'try'  
             | _, (CtxtMatchClauses _ :: (CtxtTry _ as limitCtxt) :: _rest)
                       -> PositionWithColumn(limitCtxt.StartPos, limitCtxt.StartCol)
 
             // 'fun ->' places no limit until we hit a CtxtLetDecl etc... (Recursive) 
->>>>>>> 88d18d99
             | _, (CtxtFun _ :: rest)
                       -> unindentationLimit false rest
 
@@ -702,11 +682,7 @@
             //   x + x  
             // This is a serious thing to allow, but is required since there is no "return" in this language.
             // Without it there is no way of escaping special cases in large bits of code without indenting the main case.
-<<<<<<< HEAD
-            | CtxtSeqBlock _, (CtxtElse _  :: (CtxtIf _ as limitCtxt) :: _rest) 
-=======
             | CtxtSeqBlock _, (CtxtElse _ :: (CtxtIf _ as limitCtxt) :: _rest) 
->>>>>>> 88d18d99
                       -> PositionWithColumn(limitCtxt.StartPos, limitCtxt.StartCol)
 
             // Permitted inner-construct precise block alignment: 
@@ -717,11 +693,7 @@
             //           type ...
             //           with ... 
             //           end 
-<<<<<<< HEAD
-            | CtxtWithAsAugment _, ((CtxtInterfaceHead _ | CtxtMemberHead _ | CtxtException _ | CtxtTypeDefns _) as limitCtxt  :: _rest)
-=======
             | CtxtWithAsAugment _, ((CtxtInterfaceHead _ | CtxtMemberHead _ | CtxtException _ | CtxtTypeDefns _) as limitCtxt :: _rest)
->>>>>>> 88d18d99
                       -> PositionWithColumn(limitCtxt.StartPos, limitCtxt.StartCol) 
 
             // Permit unindentation via parentheses (or begin/end) following a 'then', 'else' or 'do':
@@ -746,11 +718,7 @@
             //           ...           <-- this is before the "with"
             //         end
 
-<<<<<<< HEAD
-            | _, ((CtxtWithAsAugment _ | CtxtThen _ | CtxtElse _ | CtxtDo _ )  :: rest)
-=======
             | _, ((CtxtWithAsAugment _ | CtxtThen _ | CtxtElse _ | CtxtDo _ ) :: rest)
->>>>>>> 88d18d99
                       -> unindentationLimit false rest
 
 
@@ -782,44 +750,26 @@
             // 'if ... else {'       limited by 'if' 
             // 'if ... else ['       limited by 'if' 
             // 'if ... else [|'       limited by 'if' 
-<<<<<<< HEAD
-            | _, (CtxtParen ((SIG | STRUCT | BEGIN), _) :: CtxtSeqBlock _  :: (CtxtModuleBody (_, false) as limitCtxt) ::  _)
-            | _, (CtxtParen ((BEGIN | LPAREN | LBRACK | LBRACE | LBRACE_BAR | LBRACK_BAR)      , _) :: CtxtSeqBlock _ :: CtxtThen _ :: (CtxtIf _         as limitCtxt) ::  _)
-            | _, (CtxtParen ((BEGIN | LPAREN | LBRACK | LBRACE | LBRACE_BAR | LBRACK_BAR | LBRACK_LESS)      , _) :: CtxtSeqBlock _ :: CtxtElse _ :: (CtxtIf _         as limitCtxt) ::  _)
-=======
             | _, (CtxtParen ((SIG | STRUCT | BEGIN), _) :: CtxtSeqBlock _ :: (CtxtModuleBody (_, false) as limitCtxt) :: _)
             | _, (CtxtParen ((BEGIN | LPAREN | LBRACK | LBRACE | LBRACE_BAR | LBRACK_BAR), _) :: CtxtSeqBlock _ :: CtxtThen _ :: (CtxtIf _ as limitCtxt) :: _)
             | _, (CtxtParen ((BEGIN | LPAREN | LBRACK | LBRACE | LBRACE_BAR | LBRACK_BAR | LBRACK_LESS), _) :: CtxtSeqBlock _ :: CtxtElse _ :: (CtxtIf _ as limitCtxt) :: _)
->>>>>>> 88d18d99
 
             // 'f ... ('  in seqblock     limited by 'f' 
             // 'f ... {'  in seqblock     limited by 'f'  NOTE: this is covered by the more generous case above 
             // 'f ... ['  in seqblock     limited by 'f' 
             // 'f ... [|' in seqblock      limited by 'f' 
             // 'f ... Foo<' in seqblock      limited by 'f' 
-<<<<<<< HEAD
-            | _, (CtxtParen ((BEGIN | LPAREN | LESS true | LBRACK | LBRACK_BAR)      , _) :: CtxtVanilla _ :: (CtxtSeqBlock _         as limitCtxt) ::  _)
-=======
             | _, (CtxtParen ((BEGIN | LPAREN | LESS true | LBRACK | LBRACK_BAR), _) :: CtxtVanilla _ :: (CtxtSeqBlock _ as limitCtxt) :: _)
->>>>>>> 88d18d99
 
             // 'type C = class ... '       limited by 'type' 
             // 'type C = interface ... '       limited by 'type' 
             // 'type C = struct ... '       limited by 'type' 
-<<<<<<< HEAD
-            | _, (CtxtParen ((CLASS | STRUCT | INTERFACE), _) :: CtxtSeqBlock _ :: (CtxtTypeDefns _ as limitCtxt) ::  _)
-=======
             | _, (CtxtParen ((CLASS | STRUCT | INTERFACE), _) :: CtxtSeqBlock _ :: (CtxtTypeDefns _ as limitCtxt) :: _)
->>>>>>> 88d18d99
                       -> PositionWithColumn(limitCtxt.StartPos, limitCtxt.StartCol + 1) 
 
             // REVIEW: document these 
             | _, (CtxtSeqBlock _ :: CtxtParen((BEGIN | LPAREN | LBRACK | LBRACK_BAR), _) :: CtxtVanilla _ :: (CtxtSeqBlock _ as limitCtxt) :: _)
-<<<<<<< HEAD
-            | (CtxtSeqBlock _), (CtxtParen ((BEGIN | LPAREN | LBRACE | LBRACE_BAR | LBRACK | LBRACK_BAR)      , _) :: CtxtSeqBlock _ :: ((CtxtTypeDefns _ | CtxtLetDecl _ | CtxtMemberBody _ | CtxtWithAsLet _) as limitCtxt) ::  _)
-=======
             | (CtxtSeqBlock _), (CtxtParen ((BEGIN | LPAREN | LBRACE | LBRACE_BAR | LBRACK | LBRACK_BAR), _) :: CtxtSeqBlock _ :: ((CtxtTypeDefns _ | CtxtLetDecl _ | CtxtMemberBody _ | CtxtWithAsLet _) as limitCtxt) :: _)
->>>>>>> 88d18d99
                       -> PositionWithColumn(limitCtxt.StartPos, limitCtxt.StartCol + 1) 
 
             // Permitted inner-construct (e.g. "then" block and "else" block in overall 
@@ -828,21 +778,13 @@
             //           then expr
             //           elif expr  
             //           else expr  
-<<<<<<< HEAD
-            | (CtxtIf   _ | CtxtElse _ | CtxtThen _), (CtxtIf _ as limitCtxt) :: _rest  
-=======
             | (CtxtIf _ | CtxtElse _ | CtxtThen _), (CtxtIf _ as limitCtxt) :: _rest  
->>>>>>> 88d18d99
                       -> PositionWithColumn(limitCtxt.StartPos, limitCtxt.StartCol)
             // Permitted inner-construct precise block alignment: 
             //           while  ... 
             //           do expr
             //           done   
-<<<<<<< HEAD
-            | (CtxtDo _), ((CtxtFor  _ | CtxtWhile _) as limitCtxt) :: _rest  
-=======
             | (CtxtDo _), ((CtxtFor _ | CtxtWhile _) as limitCtxt) :: _rest  
->>>>>>> 88d18d99
                       -> PositionWithColumn(limitCtxt.StartPos, limitCtxt.StartCol)
 
 
@@ -851,11 +793,7 @@
                       -> PositionWithColumn(limitCtxt.StartPos, limitCtxt.StartCol + 1) 
 
             // These contexts can have their contents exactly aligning 
-<<<<<<< HEAD
-            | _, ((CtxtParen _ | CtxtFor _ | CtxtWhen _ | CtxtWhile _ | CtxtTypeDefns _ | CtxtMatch _  | CtxtModuleBody (_, true) | CtxtNamespaceBody _ | CtxtTry _ | CtxtMatchClauses _ | CtxtSeqBlock _) as limitCtxt :: _)
-=======
             | _, ((CtxtParen _ | CtxtFor _ | CtxtWhen _ | CtxtWhile _ | CtxtTypeDefns _ | CtxtMatch _ | CtxtModuleBody (_, true) | CtxtNamespaceBody _ | CtxtTry _ | CtxtMatchClauses _ | CtxtSeqBlock _) as limitCtxt :: _)
->>>>>>> 88d18d99
                       -> PositionWithColumn(limitCtxt.StartPos, limitCtxt.StartCol) 
        
         match newCtxt with 
@@ -1058,23 +996,14 @@
 
     let tokenBalancesHeadContext token stack = 
         match token, stack with 
-<<<<<<< HEAD
-        | END, (CtxtWithAsAugment(_)  :: _)
-=======
         | END, (CtxtWithAsAugment(_) :: _)
->>>>>>> 88d18d99
         | (ELSE | ELIF), (CtxtIf _ :: _)
         | DONE, (CtxtDo _ :: _)
         // WITH balances except in the following contexts.... Phew - an overused keyword! 
         | WITH, ( ((CtxtMatch _ | CtxtException _ | CtxtMemberHead _ | CtxtInterfaceHead _ | CtxtTry _ | CtxtTypeDefns _ | CtxtMemberBody _) :: _)
                                 // This is the nasty record/object-expression case 
-<<<<<<< HEAD
-                                | (CtxtSeqBlock _ :: CtxtParen((LBRACE | LBRACE_BAR), _)  :: _) )
-        | FINALLY      , (CtxtTry _  :: _) -> 
-=======
                                 | (CtxtSeqBlock _ :: CtxtParen((LBRACE | LBRACE_BAR), _) :: _) )
         | FINALLY, (CtxtTry _ :: _) -> 
->>>>>>> 88d18d99
             true
 
         // for x in ienum ... 
@@ -1096,13 +1025,8 @@
         | SEMICOLON_SEMICOLON, (CtxtSeqBlock _ :: CtxtModuleBody (_, true) :: _) -> 
             true
 
-<<<<<<< HEAD
-        | t2           , (CtxtParen(t1, _) :: _) -> 
-            parenTokensBalance t1  t2
-=======
         | t2, (CtxtParen(t1, _) :: _) -> 
             parenTokensBalance t1 t2
->>>>>>> 88d18d99
 
         | _ -> 
             false
@@ -1363,11 +1287,7 @@
 
         // Balancing rule. Encountering an 'in' balances with a 'let'. i.e. even a non-offside 'in' closes a 'let' 
         // The 'IN' token is thrown away and becomes an ODECLEND 
-<<<<<<< HEAD
-        |  IN, (CtxtLetDecl (blockLet, offsidePos) :: _) -> 
-=======
         | IN, (CtxtLetDecl (blockLet, offsidePos) :: _) -> 
->>>>>>> 88d18d99
             if debug then dprintf "IN at %a (becomes %s)\n" outputPos tokenStartPos (if blockLet then "ODECLEND" else "IN")
             if tokenStartCol < offsidePos.Column then warn tokenTup (FSComp.SR.lexfltIncorrentIndentationOfIn())
             popCtxt()
@@ -1385,13 +1305,8 @@
             hwTokenFetch(useBlockRule)
 
         // Balancing rule. Encountering a ')' or '}' balances with a '(' or '{', even if not offside 
-<<<<<<< HEAD
-        |  ((END | RPAREN | RBRACE | BAR_RBRACE | RBRACK | BAR_RBRACK | RQUOTE _ | GREATER true) as t2), (CtxtParen (t1, _) :: _) 
-                when parenTokensBalance t1 t2  ->
-=======
         | ((END | RPAREN | RBRACE | BAR_RBRACE | RBRACK | BAR_RBRACK | RQUOTE _ | GREATER true) as t2), (CtxtParen (t1, _) :: _) 
                 when parenTokensBalance t1 t2 ->
->>>>>>> 88d18d99
             if debug then dprintf "RPAREN/RBRACE/BAR_RBRACE/RBRACK/BAR_RBRACK/RQUOTE/END at %a terminates CtxtParen()\n" outputPos tokenStartPos
             popCtxt()
             // Queue a dummy token at this position to check if any closing rules apply
@@ -1432,11 +1347,7 @@
         //  Transition rule. CtxtModuleHead ~~~> push CtxtModuleBody; push CtxtSeqBlock 
         //  Applied when a ':' or '=' token is seen 
         //  Otherwise it's a 'head' module declaration, so ignore it 
-<<<<<<< HEAD
-        | _, (CtxtModuleHead (moduleTokenPos, prevToken) :: _)  ->
-=======
         | _, (CtxtModuleHead (moduleTokenPos, prevToken) :: _) ->
->>>>>>> 88d18d99
             match prevToken, token with 
             | MODULE, GLOBAL when moduleTokenPos.Column < tokenStartPos.Column -> 
                 replaceCtxt tokenTup (CtxtModuleHead (moduleTokenPos, token))
@@ -1582,11 +1493,7 @@
         //    ...
         // ~~> insert OBLOCKSEP
         | _, (CtxtSeqBlock (NotFirstInSeqBlock, offsidePos, addBlockEnd) :: rest) 
-<<<<<<< HEAD
-                when  useBlockRule 
-=======
                 when useBlockRule 
->>>>>>> 88d18d99
                     && not (let isTypeCtxt = (match rest with | (CtxtTypeDefns _ :: _) -> true | _ -> false)
                             // Don't insert 'OBLOCKSEP' between namespace declarations
                             let isNamespaceCtxt = (match rest with | (CtxtNamespaceBody _ :: _) -> true | _ -> false)
@@ -1648,11 +1555,7 @@
         //  module M = ...
         // ...
         // NOTE: ;; does not terminate a whole file module body. 
-<<<<<<< HEAD
-        | _, ((CtxtModuleBody (offsidePos, wholeFile)) :: _) when (isSemiSemi && not wholeFile) ||  tokenStartCol <= offsidePos.Column -> 
-=======
         | _, ((CtxtModuleBody (offsidePos, wholeFile)) :: _) when (isSemiSemi && not wholeFile) || tokenStartCol <= offsidePos.Column -> 
->>>>>>> 88d18d99
             if debug then dprintf "token at column %d is offside from MODULE with offsidePos %a! delaying token\n" tokenStartCol outputPos offsidePos
             popCtxt()
             reprocess()
@@ -1777,32 +1680,20 @@
                 
 
         //  namespace ... ~~~> CtxtNamespaceHead 
-<<<<<<< HEAD
-        |  NAMESPACE, (_ :: _) -> 
-=======
         | NAMESPACE, (_ :: _) -> 
->>>>>>> 88d18d99
             if debug then dprintf "NAMESPACE: entering CtxtNamespaceHead, awaiting end of long identifier to push CtxtSeqBlock\n" 
             pushCtxt tokenTup (CtxtNamespaceHead (tokenStartPos, token))
             returnToken tokenLexbufState token
                 
         //  module ... ~~~> CtxtModuleHead 
-<<<<<<< HEAD
-        |  MODULE, (_ :: _) -> 
-=======
         | MODULE, (_ :: _) -> 
->>>>>>> 88d18d99
             insertComingSoonTokens("MODULE", MODULE_COMING_SOON, MODULE_IS_HERE)
             if debug then dprintf "MODULE: entering CtxtModuleHead, awaiting EQUALS to go to CtxtSeqBlock (%a)\n" outputPos tokenStartPos
             pushCtxt tokenTup (CtxtModuleHead (tokenStartPos, token))
             hwTokenFetch(useBlockRule)
                 
         // exception ... ~~~> CtxtException 
-<<<<<<< HEAD
-        |  EXCEPTION, (_ :: _) -> 
-=======
         | EXCEPTION, (_ :: _) -> 
->>>>>>> 88d18d99
             if debug then dprintf "EXCEPTION: entering CtxtException(%a)\n" outputPos tokenStartPos
             pushCtxt tokenTup (CtxtException tokenStartPos)
             returnToken tokenLexbufState token
@@ -1860,21 +1751,13 @@
         //  override ... ~~~> CtxtMemberHead 
         //  default ... ~~~> CtxtMemberHead 
         //  val ... ~~~> CtxtMemberHead 
-<<<<<<< HEAD
-        |  (VAL | STATIC | ABSTRACT | MEMBER | OVERRIDE | DEFAULT), (ctxt :: _) when (match ctxt with CtxtMemberHead _ -> false | _ -> true) -> 
-=======
         | (VAL | STATIC | ABSTRACT | MEMBER | OVERRIDE | DEFAULT), (ctxt :: _) when (match ctxt with CtxtMemberHead _ -> false | _ -> true) -> 
->>>>>>> 88d18d99
             if debug then dprintf "STATIC/MEMBER/OVERRIDE/DEFAULT: entering CtxtMemberHead, awaiting EQUALS to go to CtxtSeqBlock (%a)\n" outputPos tokenStartPos
             pushCtxt tokenTup (CtxtMemberHead(tokenStartPos))
             returnToken tokenLexbufState token
 
         //  public new... ~~~> CtxtMemberHead 
-<<<<<<< HEAD
-        |  (PUBLIC | PRIVATE | INTERNAL), (_ctxt :: _) when (match peekNextToken() with NEW -> true | _ -> false) -> 
-=======
         | (PUBLIC | PRIVATE | INTERNAL), (_ctxt :: _) when (match peekNextToken() with NEW -> true | _ -> false) -> 
->>>>>>> 88d18d99
             if debug then dprintf "PUBLIC/PRIVATE/INTERNAL NEW: entering CtxtMemberHead, awaiting EQUALS to go to CtxtSeqBlock (%a)\n" outputPos tokenStartPos
             pushCtxt tokenTup (CtxtMemberHead(tokenStartPos))
             returnToken tokenLexbufState token
@@ -1900,11 +1783,7 @@
             if isControlFlowOrNotSameLine() then 
                 if debug then dprintf "LAZY/ASSERT, pushing CtxtSeqBlock\n"
                 pushCtxtSeqBlock(true, AddBlockEnd)
-<<<<<<< HEAD
-                returnToken tokenLexbufState (match token with LAZY -> OLAZY | _  -> OASSERT)
-=======
                 returnToken tokenLexbufState (match token with LAZY -> OLAZY | _ -> OASSERT)
->>>>>>> 88d18d99
             else
                 returnToken tokenLexbufState token
 
@@ -2022,11 +1901,7 @@
             returnToken tokenLexbufState token
 
         | WITH, (((CtxtException _ | CtxtTypeDefns _ | CtxtMemberHead _ | CtxtInterfaceHead _ | CtxtMemberBody _) as limCtxt) :: _) 
-<<<<<<< HEAD
-        | WITH, ((CtxtSeqBlock _) as limCtxt :: CtxtParen((LBRACE | LBRACE_BAR), _) :: _)  -> 
-=======
         | WITH, ((CtxtSeqBlock _) as limCtxt :: CtxtParen((LBRACE | LBRACE_BAR), _) :: _) -> 
->>>>>>> 88d18d99
             let lookaheadTokenTup = peekNextTokenTup()
             let lookaheadTokenStartPos = startPosOfTokenTup lookaheadTokenTup
             match lookaheadTokenTup.Token with 
@@ -2135,11 +2010,7 @@
             pushCtxt lookaheadTokenTup (CtxtMatchClauses(leadingBar, lookaheadTokenStartPos))
             returnToken tokenLexbufState OFUNCTION
 
-<<<<<<< HEAD
-        | THEN, _  -> 
-=======
         | THEN, _ -> 
->>>>>>> 88d18d99
             if debug then dprintf "THEN, replacing THEN with OTHEN, pushing CtxtSeqBlock;CtxtThen(%a)\n" outputPos tokenStartPos
             pushCtxt tokenTup (CtxtThen(tokenStartPos))
             pushCtxtSeqBlock(true, AddBlockEnd)
@@ -2236,26 +2107,15 @@
             pushCtxtSeqBlock(false, AddOneSidedBlockEnd)
             returnToken tokenLexbufState token
 
-<<<<<<< HEAD
-        |  OBLOCKBEGIN, _ -> 
-            returnToken tokenLexbufState token  
-                
-        |  ODUMMY(_), _ -> 
-=======
         | OBLOCKBEGIN, _ -> 
             returnToken tokenLexbufState token  
                 
         | ODUMMY(_), _ -> 
->>>>>>> 88d18d99
             if debug then dprintf "skipping dummy token as no offside rules apply\n"
             hwTokenFetch (useBlockRule) 
                 
         // Ordinary tokens start a vanilla block 
-<<<<<<< HEAD
-        |  _, CtxtSeqBlock _ :: _ -> 
-=======
         | _, CtxtSeqBlock _ :: _ -> 
->>>>>>> 88d18d99
             pushCtxt tokenTup (CtxtVanilla(tokenStartPos, isLongIdentEquals token))
             if debug then dprintf "pushing CtxtVanilla at tokenStartPos = %a\n" outputPos tokenStartPos
             returnToken tokenLexbufState token  
@@ -2290,21 +2150,13 @@
               true
 
           // Split this token to allow "1..2" for range specification 
-<<<<<<< HEAD
-          |  INT32_DOT_DOT (i, v) ->
-=======
           | INT32_DOT_DOT (i, v) ->
->>>>>>> 88d18d99
               let dotdotPos = new LexbufState(tokenTup.EndPos.ShiftColumnBy(-2), tokenTup.EndPos, false)
               delayToken(new TokenTup(DOT_DOT, dotdotPos, tokenTup.LastTokenPos))
               delayToken(tokenTup.UseShiftedLocation(INT32(i, v), 0, -2))
               true
           // Split @>. and @@>. into two 
-<<<<<<< HEAD
-          |  RQUOTE_DOT (s, raw) ->
-=======
           | RQUOTE_DOT (s, raw) ->
->>>>>>> 88d18d99
               let dotPos = new LexbufState(tokenTup.EndPos.ShiftColumnBy(-1), tokenTup.EndPos, false)
               delayToken(new TokenTup(DOT, dotPos, tokenTup.LastTokenPos))
               delayToken(tokenTup.UseShiftedLocation(RQUOTE(s, raw), 0, -1))
@@ -2345,18 +2197,6 @@
 
               if plusOrMinus then 
                   match nextTokenTup.Token with 
-<<<<<<< HEAD
-                  | INT8(v, bad)          -> delayMergedToken(INT8((if plus then v else -v), (plus && bad))) // note: '-' makes a 'bad' max int 'good'. '+' does not
-                  | INT16(v, bad)         -> delayMergedToken(INT16((if plus then v else -v), (plus && bad))) // note: '-' makes a 'bad' max int 'good'. '+' does not
-                  | INT32(v, bad)         -> delayMergedToken(INT32((if plus then v else -v), (plus && bad))) // note: '-' makes a 'bad' max int 'good'. '+' does not
-                  | INT32_DOT_DOT(v, bad) -> delayMergedToken(INT32_DOT_DOT((if plus then v else -v), (plus && bad))) // note: '-' makes a 'bad' max int 'good'. '+' does not
-                  | INT64(v, bad)         -> delayMergedToken(INT64((if plus then v else -v), (plus && bad))) // note: '-' makes a 'bad' max int 'good'. '+' does not
-                  | NATIVEINT(v)         -> delayMergedToken(NATIVEINT(if plus then v else -v))
-                  | IEEE32(v)            -> delayMergedToken(IEEE32(if plus then v else -v))
-                  | IEEE64(v)            -> delayMergedToken(IEEE64(if plus then v else -v))
-                  | DECIMAL(v)           -> delayMergedToken(DECIMAL(if plus then v else System.Decimal.op_UnaryNegation v))
-                  | BIGNUM(v, s)          -> delayMergedToken(BIGNUM((if plus then v else "-" + v), s))
-=======
                   | INT8(v, bad) -> delayMergedToken(INT8((if plus then v else -v), (plus && bad))) // note: '-' makes a 'bad' max int 'good'. '+' does not
                   | INT16(v, bad) -> delayMergedToken(INT16((if plus then v else -v), (plus && bad))) // note: '-' makes a 'bad' max int 'good'. '+' does not
                   | INT32(v, bad) -> delayMergedToken(INT32((if plus then v else -v), (plus && bad))) // note: '-' makes a 'bad' max int 'good'. '+' does not
@@ -2367,7 +2207,6 @@
                   | IEEE64(v) -> delayMergedToken(IEEE64(if plus then v else -v))
                   | DECIMAL(v) -> delayMergedToken(DECIMAL(if plus then v else System.Decimal.op_UnaryNegation v))
                   | BIGNUM(v, s) -> delayMergedToken(BIGNUM((if plus then v else "-" + v), s))
->>>>>>> 88d18d99
                   | _ -> noMerge()
               else
                   noMerge()
@@ -2407,11 +2246,7 @@
 // LexFilterImpl does the majority of the work for offsides rules and other magic.
 // LexFilter just wraps it with light post-processing that introduces a few more 'coming soon' symbols, to
 // make it easier for the parser to 'look ahead' and safely shift tokens in a number of recovery scenarios.
-<<<<<<< HEAD
-type LexFilter (lightSyntaxStatus: LightSyntaxStatus, compilingFsLib, lexer, lexbuf: UnicodeLexing.Lexbuf)  = 
-=======
 type LexFilter (lightSyntaxStatus: LightSyntaxStatus, compilingFsLib, lexer, lexbuf: UnicodeLexing.Lexbuf) = 
->>>>>>> 88d18d99
     let inner = new LexFilterImpl (lightSyntaxStatus, compilingFsLib, lexer, lexbuf)
 
     // We don't interact with lexbuf state at all, any inserted tokens have same state/location as the real one read, so
