// Copyright (c) Microsoft Corporation.  All Rights Reserved.  See License.txt in the project root for license information.

/// Defines derived expression manipulation and construction functions.
module internal Microsoft.FSharp.Compiler.Tastops

open System.Collections.Generic 
open Internal.Utilities
open Microsoft.FSharp.Compiler.AbstractIL 
open Microsoft.FSharp.Compiler.AbstractIL.IL
open Microsoft.FSharp.Compiler.AbstractIL.Extensions.ILX 
open Microsoft.FSharp.Compiler.AbstractIL.Internal 
open Microsoft.FSharp.Compiler.AbstractIL.Internal.Library
open Microsoft.FSharp.Compiler 
open Microsoft.FSharp.Compiler.Range
open Microsoft.FSharp.Compiler.Rational
open Microsoft.FSharp.Compiler.Ast
open Microsoft.FSharp.Compiler.ErrorLogger
open Microsoft.FSharp.Compiler.Tast
open Microsoft.FSharp.Compiler.AbstractIL.Diagnostics
open Microsoft.FSharp.Compiler.Lib
open Microsoft.FSharp.Compiler.TcGlobals
open Microsoft.FSharp.Compiler.Layout
open Microsoft.FSharp.Compiler.Layout.TaggedTextOps
open Microsoft.FSharp.Compiler.PrettyNaming
#if EXTENSIONTYPING
open Microsoft.FSharp.Compiler.ExtensionTyping
#endif

//---------------------------------------------------------------------------
// Basic data structures
//---------------------------------------------------------------------------

[<NoEquality; NoComparison>]
type TyparMap<'T> = 
    | TPMap of StampMap<'T>

    member tm.Item 
        with get (v: Typar) = 
            let (TPMap m) = tm
            m.[v.Stamp]

    member tm.ContainsKey (v: Typar) = 
        let (TPMap m) = tm
        m.ContainsKey(v.Stamp)

    member tm.Add (v: Typar, x) = 
        let (TPMap m) = tm
        TPMap (m.Add(v.Stamp, x))

    static member Empty : TyparMap<'T> = TPMap Map.empty

[<NoEquality; NoComparison; Sealed>]
type TyconRefMap<'T>(imap: StampMap<'T>) =
    member m.Item with get (v: TyconRef) = imap.[v.Stamp]
    member m.TryFind (v: TyconRef) = imap.TryFind v.Stamp 
    member m.ContainsKey (v: TyconRef) =  imap.ContainsKey v.Stamp 
    member m.Add (v: TyconRef) x = TyconRefMap (imap.Add (v.Stamp, x))
    member m.Remove (v: TyconRef) = TyconRefMap (imap.Remove v.Stamp)
    member m.IsEmpty = imap.IsEmpty
    member m.Contents = imap
    static member Empty : TyconRefMap<'T> = TyconRefMap Map.empty
    static member OfList vs = (vs, TyconRefMap<'T>.Empty) ||> List.foldBack (fun (x, y) acc -> acc.Add x y) 

[<Struct>]
[<NoEquality; NoComparison>]
type ValMap<'T>(imap: StampMap<'T>) = 
     
    member m.Contents = imap
    member m.Item with get (v:Val) = imap.[v.Stamp]
    member m.TryFind (v: Val) = imap.TryFind v.Stamp 
    member m.ContainsVal (v: Val) = imap.ContainsKey v.Stamp 
    member m.Add (v: Val) x = ValMap (imap.Add(v.Stamp, x))
    member m.Remove (v: Val) = ValMap (imap.Remove(v.Stamp))
    static member Empty = ValMap<'T> Map.empty
    member m.IsEmpty = imap.IsEmpty
    static member OfList vs = (vs, ValMap<'T>.Empty) ||> List.foldBack (fun (x, y) acc -> acc.Add x y) 

//--------------------------------------------------------------------------
// renamings
//--------------------------------------------------------------------------

type TyparInst = (Typar * TType) list

type TyconRefRemap = TyconRefMap<TyconRef>
type ValRemap = ValMap<ValRef>

let emptyTyconRefRemap : TyconRefRemap = TyconRefMap<_>.Empty
let emptyTyparInst = ([] : TyparInst)

[<NoEquality; NoComparison>]
type Remap =
    { tpinst : TyparInst
      valRemap: ValRemap
      tyconRefRemap : TyconRefRemap
      removeTraitSolutions: bool }

let emptyRemap = 
    { tpinst        = emptyTyparInst;
      tyconRefRemap = emptyTyconRefRemap
      valRemap      = ValMap.Empty
      removeTraitSolutions = false }

type Remap with 
    static member Empty = emptyRemap

//--------------------------------------------------------------------------
// Substitute for type variables and remap type constructors 
//--------------------------------------------------------------------------

let addTyconRefRemap tcref1 tcref2 tmenv = 
    { tmenv with tyconRefRemap = tmenv.tyconRefRemap.Add tcref1 tcref2 }

let isRemapEmpty remap = 
    isNil remap.tpinst && 
    remap.tyconRefRemap.IsEmpty && 
    remap.valRemap.IsEmpty 

let rec instTyparRef tpinst ty tp  =
    match tpinst with 
    | [] -> ty
    | (tp', ty')::t -> 
        if typarEq tp tp' then ty' 
        else instTyparRef t ty tp

let instMeasureTyparRef tpinst unt (tp:Typar)  =
   match tp.Kind with 
   | TyparKind.Measure ->
        let rec loop tpinst = 
            match tpinst with 
            | [] -> unt
            | (tp', ty')::t -> 
                if typarEq tp tp' then 
                    match ty' with 
                    | TType_measure unt -> unt
                    | _ -> failwith "instMeasureTyparRef incorrect kind"
                else
                    loop t
        loop tpinst
   | _ -> failwith "instMeasureTyparRef: kind=Type"

let remapTyconRef (tcmap: TyconRefMap<_>) tcr  =
    match tcmap.TryFind tcr with 
    | Some tcr ->  tcr
    | None -> tcr

let remapUnionCaseRef tcmap (UCRef(tcref, nm)) = UCRef(remapTyconRef tcmap tcref, nm)
let remapRecdFieldRef tcmap (RFRef(tcref, nm)) = RFRef(remapTyconRef tcmap tcref, nm)

let mkTyparInst (typars: Typars) tyargs =  
#if CHECKED
    if List.length typars <> List.length tyargs then
      failwith ("mkTyparInst: invalid type" + (sprintf " %d <> %d" (List.length typars) (List.length tyargs)));
#endif
    (List.zip typars tyargs : TyparInst)

let generalizeTypar tp = mkTyparTy tp
let generalizeTypars tps = List.map generalizeTypar tps

let rec remapTypeAux (tyenv : Remap) (ty:TType) =
  let ty = stripTyparEqns ty
  match ty with
  | TType_var tp as ty       -> instTyparRef tyenv.tpinst ty tp
  | TType_app (tcr, tinst) as ty -> 
      match tyenv.tyconRefRemap.TryFind tcr with 
      | Some tcr' ->  TType_app (tcr', remapTypesAux tyenv tinst)
      | None -> 
          match tinst with 
          | [] -> ty  // optimization to avoid re-allocation of TType_app node in the common case 
          | _ -> 
              // avoid reallocation on idempotent 
              let tinst' = remapTypesAux tyenv tinst
              if tinst === tinst' then ty else 
              TType_app (tcr, tinst')

  | TType_ucase (UCRef(tcr, n), tinst) -> 
      match tyenv.tyconRefRemap.TryFind tcr with 
      | Some tcr' ->  TType_ucase (UCRef(tcr', n), remapTypesAux tyenv tinst)
      | None -> TType_ucase (UCRef(tcr, n), remapTypesAux tyenv tinst)

  | TType_tuple (tupInfo, l)  as ty -> 
      let tupInfo' = remapTupInfoAux tyenv tupInfo
      let l' = remapTypesAux tyenv l
      if tupInfo === tupInfo' && l === l' then ty else  
      TType_tuple (tupInfo', l')

  | TType_fun (d, r) as ty      -> 
      let d' = remapTypeAux tyenv d
      let r' = remapTypeAux tyenv r
      if d === d' && r === r' then ty else
      TType_fun (d', r')

  | TType_forall (tps, ty) -> 
      let tps', tyenv = copyAndRemapAndBindTypars tyenv tps
      TType_forall (tps', remapTypeAux tyenv ty)

  | TType_measure unt -> 
      TType_measure (remapMeasureAux tyenv unt)


and remapMeasureAux tyenv unt =
    match unt with
    | Measure.One -> unt
    | Measure.Con tcr ->
        match tyenv.tyconRefRemap.TryFind tcr with 
        | Some tcr ->  Measure.Con tcr
        | None -> unt
    | Measure.Prod(u1, u2) -> Measure.Prod(remapMeasureAux tyenv u1, remapMeasureAux tyenv u2)
    | Measure.RationalPower(u, q) -> Measure.RationalPower(remapMeasureAux tyenv u, q)
    | Measure.Inv u -> Measure.Inv(remapMeasureAux tyenv u)
    | Measure.Var tp as unt -> 
      match tp.Solution with
       | None -> 
          if ListAssoc.containsKey typarEq tp tyenv.tpinst then 
              match ListAssoc.find typarEq tp tyenv.tpinst with 
              | TType_measure unt -> unt
              | _ -> failwith "remapMeasureAux: incorrect kinds"
          else unt
       | Some (TType_measure unt) -> remapMeasureAux tyenv unt
       | Some ty -> failwithf "incorrect kinds: %A" ty

and remapTupInfoAux _tyenv unt =
    match unt with
    | TupInfo.Const _ -> unt

and remapTypesAux tyenv types = List.mapq (remapTypeAux tyenv) types
and remapTyparConstraintsAux tyenv cs =
   cs |>  List.choose (fun x -> 
         match x with 
         | TyparConstraint.CoercesTo(ty,m) -> 
             Some(TyparConstraint.CoercesTo (remapTypeAux tyenv ty,m))
<<<<<<< HEAD
         | TyparConstraint.MayResolveMember(traitInfo,m,extTys) -> 
             Some(TyparConstraint.MayResolveMember (remapTraitAux tyenv traitInfo,m,List.map (remapValRef tyenv) extTys))
=======
         | TyparConstraint.MayResolveMember(traitInfo,m,extVals) -> 
             Some(TyparConstraint.MayResolveMember (remapTraitAux tyenv traitInfo,m,List.map (remapValRef tyenv) extVals))
>>>>>>> 7121bc39
         | TyparConstraint.DefaultsTo(priority,ty,m) -> Some(TyparConstraint.DefaultsTo(priority,remapTypeAux tyenv ty,m))
         | TyparConstraint.IsEnum(uty,m) -> 
             Some(TyparConstraint.IsEnum(remapTypeAux tyenv uty,m))
         | TyparConstraint.IsDelegate(uty1,uty2,m) -> 
             Some(TyparConstraint.IsDelegate(remapTypeAux tyenv uty1,remapTypeAux tyenv uty2,m))
         | TyparConstraint.SimpleChoice(tys,m) -> Some(TyparConstraint.SimpleChoice(remapTypesAux tyenv tys,m))
         | TyparConstraint.SupportsComparison  _ 
         | TyparConstraint.SupportsEquality  _ 
         | TyparConstraint.SupportsNull _ 
         | TyparConstraint.IsUnmanaged _ 
         | TyparConstraint.IsNonNullableStruct _ 
         | TyparConstraint.IsReferenceType _ 
         | TyparConstraint.RequiresDefaultConstructor _ -> Some(x))

and remapTraitAux tyenv (TTrait(typs, nm, mf, argtys, rty, slnCell)) =
    let slnCell = 
        match !slnCell with 
        | None -> None
        | _ when tyenv.removeTraitSolutions -> None
        | Some sln -> 
            let sln = 
                match sln with 
                | ILMethSln(typ, extOpt, ilMethRef, minst) ->
                     ILMethSln(remapTypeAux tyenv typ, extOpt, ilMethRef, remapTypesAux tyenv minst)  
                | FSMethSln(typ, vref, minst) ->
                     FSMethSln(remapTypeAux tyenv typ, remapValRef tyenv vref, remapTypesAux tyenv minst)  
                | FSRecdFieldSln(tinst, rfref, isSet) ->
                     FSRecdFieldSln(remapTypesAux tyenv tinst, remapRecdFieldRef tyenv.tyconRefRemap rfref, isSet)  
                | BuiltInSln -> 
                     BuiltInSln
                | ClosedExprSln e -> 
                     ClosedExprSln e // no need to remap because it is a closed expression, referring only to external types
            Some sln
    // Note: we reallocate a new solution cell on every traversal of a trait constraint
    // This feels incorrect for trait constraints that are quantified: it seems we should have 
    // formal binders for trait constraints when they are quantified, just as
    // we have formal binders for type variables.
    //
    // The danger here is that a solution for one syntactic occurrence of a trait constraint won't
    // be propagated to other, "linked" solutions. However trait constraints don't appear in any algebra
    // in the same way as types
    TTrait(remapTypesAux tyenv typs, nm, mf, remapTypesAux tyenv argtys, Option.map (remapTypeAux tyenv) rty, ref slnCell)

and bindTypars tps tyargs tpinst =   
    match tps with 
    | [] -> tpinst 
    | _ -> List.map2 (fun tp tyarg -> (tp, tyarg)) tps tyargs @ tpinst 

// This version is used to remap most type parameters, e.g. ones bound at tycons, vals, records 
// See notes below on remapTypeFull for why we have a function that accepts remapAttribs as an argument 
and copyAndRemapAndBindTyparsFull remapAttrib tyenv tps =
    match tps with 
    | [] -> tps, tyenv 
    | _ -> 
      let tps' = copyTypars tps
      let tyenv = { tyenv with tpinst = bindTypars tps (generalizeTypars tps') tyenv.tpinst } 
      (tps, tps') ||> List.iter2 (fun tporig tp -> 
         tp.FixupConstraints (remapTyparConstraintsAux tyenv  tporig.Constraints)
         tp.typar_attribs  <- tporig.typar_attribs |> remapAttrib)
      tps', tyenv

// copies bound typars, extends tpinst 
and copyAndRemapAndBindTypars tyenv tps =
    copyAndRemapAndBindTyparsFull (fun _ -> []) tyenv tps

and remapValLinkage tyenv (vlink: ValLinkageFullKey) = 
    let tyOpt = vlink.TypeForLinkage
    let tyOpt' = 
        match tyOpt with 
        | None -> tyOpt 
        | Some ty -> 
            let ty' = remapTypeAux tyenv ty
            if ty === ty' then tyOpt else
            Some ty'
    if tyOpt === tyOpt' then vlink else
    ValLinkageFullKey(vlink.PartialKey, tyOpt')

and remapNonLocalValRef tyenv (nlvref:NonLocalValOrMemberRef) = 
    let eref = nlvref.EnclosingEntity
    let eref' = remapTyconRef tyenv.tyconRefRemap eref
    let vlink = nlvref.ItemKey
    let vlink' = remapValLinkage tyenv vlink
    if eref === eref' && vlink === vlink' then nlvref else
    { EnclosingEntity = eref'
      ItemKey = vlink'  }

and remapValRef tmenv (vref: ValRef) = 
    match tmenv.valRemap.TryFind vref.Deref  with 
    | None -> 
        if vref.IsLocalRef then vref else 
        let nlvref = vref.nlr
        let nlvref' = remapNonLocalValRef tmenv nlvref
        if nlvref === nlvref' then vref else
        VRefNonLocal nlvref'
    | Some res -> 
        res

let remapType tyenv x =
    if isRemapEmpty tyenv then x else
    remapTypeAux tyenv x

let remapTypes tyenv x = 
    if isRemapEmpty tyenv then x else 
    remapTypesAux tyenv x

/// Use this one for any type that may be a forall type where the type variables may contain attributes 
/// Logically speaking this is mutually recursive with remapAttrib defined much later in this file, 
/// because types may contain forall types that contain attributes, which need to be remapped. 
/// We currently break the recursion by passing in remapAttrib as a function parameter. 
/// Use this one for any type that may be a forall type where the type variables may contain attributes 
let remapTypeFull remapAttrib tyenv ty =
    if isRemapEmpty tyenv then ty else 
    match stripTyparEqns ty with
    | TType_forall(tps, tau) -> 
        let tps', tyenvinner = copyAndRemapAndBindTyparsFull remapAttrib tyenv tps
        TType_forall(tps', remapType tyenvinner tau)
    | _ -> 
        remapType tyenv ty

let remapParam tyenv (TSlotParam(nm, typ, fl1, fl2, fl3, attribs) as x) = 
    if isRemapEmpty tyenv then x else 
    TSlotParam(nm, remapTypeAux tyenv typ, fl1, fl2, fl3, attribs) 

let remapSlotSig remapAttrib tyenv (TSlotSig(nm, typ, ctps, methTypars, paraml, rty) as x) =
    if isRemapEmpty tyenv then x else 
    let typ' = remapTypeAux tyenv typ
    let ctps', tyenvinner = copyAndRemapAndBindTyparsFull remapAttrib tyenv ctps
    let methTypars', tyenvinner = copyAndRemapAndBindTyparsFull remapAttrib tyenvinner methTypars
    TSlotSig(nm, typ', ctps', methTypars', List.mapSquared (remapParam tyenvinner) paraml, Option.map (remapTypeAux tyenvinner) rty) 

let mkInstRemap tpinst = 
    { tyconRefRemap = emptyTyconRefRemap
      tpinst        = tpinst
      valRemap      = ValMap.Empty
      removeTraitSolutions = false }

// entry points for "typar -> TType" instantiation 
let instType              tpinst x = if isNil tpinst then x else remapTypeAux  (mkInstRemap tpinst) x
let instTypes             tpinst x = if isNil tpinst then x else remapTypesAux (mkInstRemap tpinst) x
let instTrait             tpinst x = if isNil tpinst then x else remapTraitAux (mkInstRemap tpinst) x
let instValRef            tpinst x = if isNil tpinst then x else remapValRef (mkInstRemap tpinst) x
let instTyparConstraints tpinst x = if isNil tpinst then x else remapTyparConstraintsAux (mkInstRemap tpinst) x
let instSlotSig tpinst ss = remapSlotSig (fun _ -> []) (mkInstRemap tpinst) ss
let copySlotSig ss = remapSlotSig (fun _ -> []) Remap.Empty ss


let mkTyparToTyparRenaming tpsOrig tps = 
    let tinst = generalizeTypars tps
    mkTyparInst tpsOrig tinst, tinst

let mkTyconInst (tycon:Tycon) tinst = mkTyparInst tycon.TyparsNoRange tinst
let mkTyconRefInst (tcref:TyconRef) tinst = mkTyconInst tcref.Deref tinst

//---------------------------------------------------------------------------
// Basic equalites
//---------------------------------------------------------------------------

let tyconRefEq (g:TcGlobals) tcref1 tcref2 = primEntityRefEq g.compilingFslib g.fslibCcu tcref1 tcref2
let valRefEq (g:TcGlobals) vref1 vref2 = primValRefEq g.compilingFslib g.fslibCcu vref1 vref2

//---------------------------------------------------------------------------
// Remove inference equations and abbreviations from units
//---------------------------------------------------------------------------

let reduceTyconRefAbbrevMeasureable (tcref:TyconRef) = 
    let abbrev = tcref.TypeAbbrev
    match abbrev with 
    | Some (TType_measure ms) -> ms
    | _ -> invalidArg "tcref" "not a measure abbreviation, or incorrect kind"

let rec stripUnitEqnsFromMeasureAux canShortcut unt = 
    match stripUnitEqnsAux canShortcut unt with 
    | Measure.Con tcref when tcref.IsTypeAbbrev  ->  
        stripUnitEqnsFromMeasureAux canShortcut (reduceTyconRefAbbrevMeasureable tcref) 
    | m -> m

let stripUnitEqnsFromMeasure m = stripUnitEqnsFromMeasureAux false m

//---------------------------------------------------------------------------
// Basic unit stuff
//---------------------------------------------------------------------------

/// What is the contribution of unit-of-measure constant ucref to unit-of-measure expression measure? 
let rec MeasureExprConExponent g abbrev ucref unt =
    match (if abbrev then stripUnitEqnsFromMeasure unt else stripUnitEqns unt) with
    | Measure.Con ucref' -> if tyconRefEq g ucref' ucref then OneRational else ZeroRational
    | Measure.Inv unt' -> NegRational(MeasureExprConExponent g abbrev ucref unt')
    | Measure.Prod(unt1, unt2) -> AddRational(MeasureExprConExponent g abbrev ucref unt1) (MeasureExprConExponent g abbrev ucref unt2)
    | Measure.RationalPower(unt', q) -> MulRational (MeasureExprConExponent g abbrev ucref unt') q
    | _ -> ZeroRational

/// What is the contribution of unit-of-measure constant ucref to unit-of-measure expression measure
/// after remapping tycons? 
let rec MeasureConExponentAfterRemapping g r ucref unt =
    match stripUnitEqnsFromMeasure unt with
    | Measure.Con ucref' -> if tyconRefEq g (r ucref') ucref then OneRational else ZeroRational
    | Measure.Inv unt' -> NegRational(MeasureConExponentAfterRemapping g r ucref unt')
    | Measure.Prod(unt1, unt2) -> AddRational(MeasureConExponentAfterRemapping g r ucref unt1) (MeasureConExponentAfterRemapping g r ucref unt2)
    | Measure.RationalPower(unt', q) -> MulRational (MeasureConExponentAfterRemapping g r ucref unt') q
    | _ -> ZeroRational

/// What is the contribution of unit-of-measure variable tp to unit-of-measure expression unt? 
let rec MeasureVarExponent tp unt =
    match stripUnitEqnsFromMeasure unt with
    | Measure.Var tp' -> if typarEq tp tp' then OneRational else ZeroRational
    | Measure.Inv unt' -> NegRational(MeasureVarExponent tp unt')
    | Measure.Prod(unt1, unt2) -> AddRational(MeasureVarExponent tp unt1) (MeasureVarExponent tp unt2)
    | Measure.RationalPower(unt', q) -> MulRational (MeasureVarExponent tp unt') q
    | _ -> ZeroRational

/// List the *literal* occurrences of unit variables in a unit expression, without repeats  
let ListMeasureVarOccs unt =
    let rec gather acc unt =  
        match stripUnitEqnsFromMeasure unt with
        | Measure.Var tp -> if List.exists (typarEq tp) acc then acc else tp::acc
        | Measure.Prod(unt1, unt2) -> gather (gather acc unt1) unt2
        | Measure.RationalPower(unt', _) -> gather acc unt'
        | Measure.Inv unt' -> gather acc unt'
        | _ -> acc   
    gather [] unt

/// List the *observable* occurrences of unit variables in a unit expression, without repeats, paired with their non-zero exponents
let ListMeasureVarOccsWithNonZeroExponents untexpr =
    let rec gather acc unt =  
        match stripUnitEqnsFromMeasure unt with
        | Measure.Var tp -> 
            if List.exists (fun (tp', _) -> typarEq tp tp') acc then acc 
            else 
                let e = MeasureVarExponent tp untexpr
                if e = ZeroRational then acc else (tp, e)::acc
        | Measure.Prod(unt1, unt2) -> gather (gather acc unt1) unt2
        | Measure.Inv unt' -> gather acc unt'
        | Measure.RationalPower(unt', _) -> gather acc unt'
        | _ -> acc   
    gather [] untexpr

/// List the *observable* occurrences of unit constants in a unit expression, without repeats, paired with their non-zero exponents
let ListMeasureConOccsWithNonZeroExponents g eraseAbbrevs untexpr =
    let rec gather acc unt =  
        match (if eraseAbbrevs then stripUnitEqnsFromMeasure unt else stripUnitEqns unt) with
        | Measure.Con c -> 
            if List.exists (fun (c', _) -> tyconRefEq g c c') acc then acc else 
            let e = MeasureExprConExponent g eraseAbbrevs c untexpr
            if e = ZeroRational then acc else (c, e)::acc
        | Measure.Prod(unt1, unt2) -> gather (gather acc unt1) unt2
        | Measure.Inv unt' -> gather acc unt'
        | Measure.RationalPower(unt', _) -> gather acc unt'
        | _ -> acc  
    gather [] untexpr

/// List the *literal* occurrences of unit constants in a unit expression, without repeats, 
/// and after applying a remapping function r to tycons
let ListMeasureConOccsAfterRemapping g r unt =
    let rec gather acc unt =  
        match stripUnitEqnsFromMeasure unt with
        | Measure.Con c -> if List.exists (tyconRefEq g (r c)) acc then acc else r c::acc
        | Measure.Prod(unt1, unt2) -> gather (gather acc unt1) unt2
        | Measure.RationalPower(unt', _) -> gather acc unt'
        | Measure.Inv unt' -> gather acc unt'
        | _ -> acc
   
    gather [] unt

/// Construct a measure expression representing the n'th power of a measure
let MeasurePower u n = 
    if n = 1 then u
    elif n = 0 then Measure.One
    else Measure.RationalPower (u, intToRational n)

let MeasureProdOpt m1 m2 =
    match m1, m2 with
    | Measure.One, _ -> m2
    | _, Measure.One -> m1
    | _, _ -> Measure.Prod (m1, m2)

/// Construct a measure expression representing the product of a list of measures
let ProdMeasures ms = 
    match ms with 
    | [] -> Measure.One 
    | m::ms -> List.foldBack MeasureProdOpt ms m

let isDimensionless g tyarg =
    match stripTyparEqns tyarg with
    | TType_measure unt ->
      isNil (ListMeasureVarOccsWithNonZeroExponents unt) && 
      isNil (ListMeasureConOccsWithNonZeroExponents g true unt)
    | _ -> false

let destUnitParMeasure g unt =
    let vs = ListMeasureVarOccsWithNonZeroExponents unt
    let cs = ListMeasureConOccsWithNonZeroExponents g true unt

    match vs, cs with
    | [(v, e)], [] when e = OneRational -> v
    | _, _ -> failwith "destUnitParMeasure: not a unit-of-measure parameter"

let isUnitParMeasure g unt =
    let vs = ListMeasureVarOccsWithNonZeroExponents unt
    let cs = ListMeasureConOccsWithNonZeroExponents g true unt
 
    match vs, cs with
    | [(_, e)], [] when e = OneRational -> true
    | _, _ -> false

let normalizeMeasure g ms =
    let vs = ListMeasureVarOccsWithNonZeroExponents ms
    let cs = ListMeasureConOccsWithNonZeroExponents g false ms
    match vs, cs with
    | [], [] -> Measure.One
    | [(v, e)], [] when e = OneRational -> Measure.Var v
    | vs, cs -> List.foldBack (fun (v, e) -> fun m -> Measure.Prod (Measure.RationalPower (Measure.Var v, e), m)) vs (List.foldBack (fun (c, e) -> fun m -> Measure.Prod (Measure.RationalPower (Measure.Con c, e), m)) cs Measure.One)
 
let tryNormalizeMeasureInType g ty =
    match ty with
    | TType_measure (Measure.Var v) ->
        match v.Solution with
        | Some (TType_measure ms) ->
            v.typar_solution <- Some (TType_measure (normalizeMeasure g ms))
            ty
        | _ -> ty
    | _ -> ty

//---------------------------------------------------------------------------
// Some basic type builders
//---------------------------------------------------------------------------

let mkNativePtrTy (g:TcGlobals) ty = TType_app (g.nativeptr_tcr, [ty])
let mkByrefTy (g:TcGlobals) ty = TType_app (g.byref_tcr, [ty])

let mkArrayTy (g:TcGlobals) rank ty m =
    if rank < 1 || rank > 32 then
        errorR(Error(FSComp.SR.tastopsMaxArrayThirtyTwo(rank), m))
        TType_app (g.il_arr_tcr_map.[3], [ty])
    else
        TType_app (g.il_arr_tcr_map.[rank - 1], [ty])

//--------------------------------------------------------------------------
// Tuple compilation (types)
//------------------------------------------------------------------------ 

let maxTuple = 8
let goodTupleFields = maxTuple-1

let isCompiledTupleTyconRef g tcref =
    tyconRefEq g g.ref_tuple1_tcr tcref || 
    tyconRefEq g g.ref_tuple2_tcr tcref || 
    tyconRefEq g g.ref_tuple3_tcr tcref || 
    tyconRefEq g g.ref_tuple4_tcr tcref || 
    tyconRefEq g g.ref_tuple5_tcr tcref || 
    tyconRefEq g g.ref_tuple6_tcr tcref || 
    tyconRefEq g g.ref_tuple7_tcr tcref || 
    tyconRefEq g g.ref_tuple8_tcr tcref ||
    tyconRefEq g g.struct_tuple1_tcr tcref || 
    tyconRefEq g g.struct_tuple2_tcr tcref || 
    tyconRefEq g g.struct_tuple3_tcr tcref || 
    tyconRefEq g g.struct_tuple4_tcr tcref || 
    tyconRefEq g g.struct_tuple5_tcr tcref || 
    tyconRefEq g g.struct_tuple6_tcr tcref || 
    tyconRefEq g g.struct_tuple7_tcr tcref || 
    tyconRefEq g g.struct_tuple8_tcr tcref

let mkCompiledTupleTyconRef (g:TcGlobals) isStruct n = 
    if   n = 1 then (if isStruct then g.struct_tuple1_tcr else g.ref_tuple1_tcr)
    elif n = 2 then (if isStruct then g.struct_tuple2_tcr else g.ref_tuple2_tcr)
    elif n = 3 then (if isStruct then g.struct_tuple3_tcr else g.ref_tuple3_tcr)
    elif n = 4 then (if isStruct then g.struct_tuple4_tcr else g.ref_tuple4_tcr)
    elif n = 5 then (if isStruct then g.struct_tuple5_tcr else g.ref_tuple5_tcr)
    elif n = 6 then (if isStruct then g.struct_tuple6_tcr else g.ref_tuple6_tcr)
    elif n = 7 then (if isStruct then g.struct_tuple7_tcr else g.ref_tuple7_tcr)
    elif n = 8 then (if isStruct then g.struct_tuple8_tcr else g.ref_tuple8_tcr)
    else failwithf "mkCompiledTupleTyconRef, n = %d" n

let rec mkCompiledTupleTy g isStruct tys = 
    let n = List.length tys 
    if n < maxTuple then TType_app (mkCompiledTupleTyconRef g isStruct n, tys)
    else 
        let tysA, tysB = List.splitAfter goodTupleFields tys
        TType_app ((if isStruct then g.struct_tuple8_tcr else g.ref_tuple8_tcr), tysA@[mkCompiledTupleTy g isStruct tysB])

//---------------------------------------------------------------------------
// Remove inference equations and abbreviations from types 
//---------------------------------------------------------------------------

let applyTyconAbbrev abbrevTy tycon tyargs = 
    if isNil tyargs then abbrevTy 
    else instType (mkTyconInst tycon tyargs) abbrevTy

let reduceTyconAbbrev (tycon:Tycon) tyargs = 
    let abbrev = tycon.TypeAbbrev
    match abbrev with 
    | None -> invalidArg "tycon" "this type definition is not an abbreviation";
    | Some abbrevTy -> 
        applyTyconAbbrev abbrevTy tycon tyargs

let reduceTyconRefAbbrev (tcref:TyconRef) tyargs = 
    reduceTyconAbbrev tcref.Deref tyargs

let reduceTyconMeasureableOrProvided (g:TcGlobals) (tycon:Tycon) tyargs =
#if !EXTENSIONTYPING
    ignore g  // otherwise g would be unused
#endif
    let repr = tycon.TypeReprInfo
    match repr with 
    | TMeasureableRepr ty -> 
        if isNil tyargs then ty else instType (mkTyconInst tycon tyargs) ty
#if EXTENSIONTYPING
    | TProvidedTypeExtensionPoint info when info.IsErased -> info.BaseTypeForErased (range0, g.obj_ty)
#endif
    | _ -> invalidArg "tc" "this type definition is not a refinement" 

let reduceTyconRefMeasureableOrProvided (g:TcGlobals) (tcref:TyconRef) tyargs = 
    reduceTyconMeasureableOrProvided g tcref.Deref tyargs

let rec stripTyEqnsA g canShortcut ty = 
    let ty = stripTyparEqnsAux canShortcut ty 
    match ty with 
    | TType_app (tcref, tinst) -> 
        let tycon = tcref.Deref
        match tycon.TypeAbbrev with 
        | Some abbrevTy -> 
            stripTyEqnsA g canShortcut (applyTyconAbbrev abbrevTy tycon tinst)
        | None -> 
            if tycon.IsMeasureableReprTycon && List.forall (isDimensionless g) tinst then
                stripTyEqnsA g canShortcut (reduceTyconMeasureableOrProvided g tycon tinst)
            else 
                ty
    | ty -> ty

let stripTyEqns g ty = stripTyEqnsA g false ty

let evalTupInfoIsStruct aexpr = 
    match aexpr with 
    | TupInfo.Const b -> b

/// This erases outermost occurrences of inference equations, type abbreviations, non-generated provided types
/// and measureable types (float<_>).
/// It also optionally erases all "compilation representations", i.e. function and
/// tuple types, and also "nativeptr<'T> --> System.IntPtr"
let rec stripTyEqnsAndErase eraseFuncAndTuple (g:TcGlobals) ty =
    let ty = stripTyEqns g ty
    match ty with
    | TType_app (tcref, args) -> 
        let tycon = tcref.Deref
        if tycon.IsErased  then
            stripTyEqnsAndErase eraseFuncAndTuple g (reduceTyconMeasureableOrProvided g tycon args)
        elif tyconRefEq g tcref g.nativeptr_tcr && eraseFuncAndTuple then 
            stripTyEqnsAndErase eraseFuncAndTuple g g.nativeint_ty
        else
            ty
    | TType_fun(a, b) when eraseFuncAndTuple -> TType_app(g.fastFunc_tcr, [ a; b]) 
    | TType_tuple(tupInfo, l) when eraseFuncAndTuple -> mkCompiledTupleTy g (evalTupInfoIsStruct tupInfo) l
    | ty -> ty

let stripTyEqnsAndMeasureEqns g ty =
   stripTyEqnsAndErase false g ty
       
type Erasure = EraseAll | EraseMeasures | EraseNone

let stripTyEqnsWrtErasure erasureFlag g ty = 
    match erasureFlag with 
    | EraseAll -> stripTyEqnsAndErase true g ty
    | EraseMeasures -> stripTyEqnsAndErase false g ty
    | _ -> stripTyEqns g ty
    
let rec stripExnEqns (eref:TyconRef) = 
    let exnc = eref.Deref
    match exnc.ExceptionInfo with
    | TExnAbbrevRepr eref -> stripExnEqns eref
    | _ -> exnc


let primDestForallTy g ty = ty |> stripTyEqns g |> (function TType_forall (tyvs, tau) -> (tyvs, tau) | _ -> failwith "primDestForallTy: not a forall type")
let destFunTy      g ty = ty |> stripTyEqns g |> (function TType_fun (tyv, tau) -> (tyv, tau) | _ -> failwith "destFunTy: not a function type")
let destAnyTupleTy    g ty = ty |> stripTyEqns g |> (function TType_tuple (tupInfo, l) -> tupInfo, l | _ -> failwith "destAnyTupleTy: not a tuple type")
let destRefTupleTy    g ty = ty |> stripTyEqns g |> (function TType_tuple (tupInfo, l) when not (evalTupInfoIsStruct tupInfo) -> l | _ -> failwith "destRefTupleTy: not a reference tuple type")
let destStructTupleTy    g ty = ty |> stripTyEqns g |> (function TType_tuple (tupInfo, l) when evalTupInfoIsStruct tupInfo -> l | _ -> failwith "destStructTupleTy: not a struct tuple type")
let destTyparTy    g ty = ty |> stripTyEqns g |> (function TType_var v -> v | _ -> failwith "destTyparTy: not a typar type")
let destAnyParTy   g ty = ty |> stripTyEqns g |> (function TType_var v -> v | TType_measure unt -> destUnitParMeasure g unt | _ -> failwith "destAnyParTy: not a typar or unpar type")
let destMeasureTy  g ty = ty |> stripTyEqns g |> (function TType_measure m -> m | _ -> failwith "destMeasureTy: not a unit-of-measure type")
let isFunTy        g ty = ty |> stripTyEqns g |> (function TType_fun _ -> true | _ -> false)
let isForallTy     g ty = ty |> stripTyEqns g |> (function TType_forall _ -> true | _ -> false)
let isAnyTupleTy      g ty = ty |> stripTyEqns g |> (function TType_tuple _ -> true | _ -> false)
let isRefTupleTy      g ty = ty |> stripTyEqns g |> (function TType_tuple (tupInfo, _) -> not (evalTupInfoIsStruct tupInfo) | _ -> false)
let isStructTupleTy      g ty = ty |> stripTyEqns g |> (function TType_tuple (tupInfo, _) -> evalTupInfoIsStruct tupInfo | _ -> false)
let isUnionTy      g ty = ty |> stripTyEqns g |> (function TType_app(tcr, _) -> tcr.IsUnionTycon | _ -> false)
let isReprHiddenTy   g ty = ty |> stripTyEqns g |> (function TType_app(tcr, _) -> tcr.IsHiddenReprTycon | _ -> false)
let isFSharpObjModelTy g ty = ty |> stripTyEqns g |> (function TType_app(tcr, _) -> tcr.IsFSharpObjectModelTycon | _ -> false)
let isRecdTy       g ty = ty |> stripTyEqns g |> (function TType_app(tcr, _) -> tcr.IsRecordTycon | _ -> false)
let isFSharpStructOrEnumTy   g ty = ty |> stripTyEqns g |> (function TType_app(tcr, _) -> tcr.IsFSharpStructOrEnumTycon | _ -> false)
let isFSharpEnumTy   g ty = ty |> stripTyEqns g |> (function TType_app(tcr, _) -> tcr.IsFSharpEnumTycon | _ -> false)
let isTyparTy      g ty = ty |> stripTyEqns g |> (function TType_var _ -> true | _ -> false)
let isAnyParTy     g ty = ty |> stripTyEqns g |> (function TType_var _ -> true | TType_measure unt -> isUnitParMeasure g unt | _ -> false)
let isMeasureTy    g ty = ty |> stripTyEqns g |> (function TType_measure _ -> true | _ -> false)


let isProvenUnionCaseTy ty = match ty with TType_ucase _ -> true | _ -> false

let mkAppTy tcref tyargs = TType_app(tcref, tyargs)
let mkProvenUnionCaseTy ucref tyargs = TType_ucase(ucref, tyargs)
let isAppTy   g ty = ty |> stripTyEqns g |> (function TType_app _ -> true | _ -> false) 
let destAppTy g ty = ty |> stripTyEqns g |> (function TType_app(tcref, tinst) -> tcref, tinst | _ -> failwith "destAppTy")
let tcrefOfAppTy  g ty = ty |> stripTyEqns g |> (function TType_app(tcref, _) -> tcref | _ -> failwith "tcrefOfAppTy") 
let argsOfAppTy   g ty = ty |> stripTyEqns g |> (function TType_app(_, tinst) -> tinst | _ -> [])
let tryDestTyparTy g ty = ty |> stripTyEqns g |> (function TType_var v -> Some v | _ -> None)
let tryDestFunTy   g ty = ty |> stripTyEqns g |> (function TType_fun (tyv, tau) -> Some(tyv, tau) | _ -> None)
let tryDestAppTy   g ty = ty |> stripTyEqns g |> (function TType_app(tcref, _) -> Some tcref | _ -> None)
let tryAnyParTy    g ty = ty |> stripTyEqns g |> (function TType_var v -> Some v | TType_measure unt when isUnitParMeasure g unt -> Some(destUnitParMeasure g unt) | _ -> None)
let (|AppTy|_|) g ty = ty |> stripTyEqns g |> (function TType_app(tcref, tinst) -> Some (tcref, tinst) | _ -> None) 
let (|RefTupleTy|_|) g ty = ty |> stripTyEqns g |> (function TType_tuple(tupInfo, tys) when not (evalTupInfoIsStruct tupInfo) -> Some tys | _ -> None)
let (|FunTy|_|) g ty = ty |> stripTyEqns g |> (function TType_fun(dty, rty) -> Some (dty, rty) | _ -> None)

let tryNiceEntityRefOfTy  ty = 
    let ty = stripTyparEqnsAux false ty 
    match ty with 
    | TType_app (tcref, _) -> Some tcref
    | TType_measure (Measure.Con tcref) -> Some tcref
    | _ -> None


let (|NullableTy|_|) g ty = 
    match ty with 
    | AppTy g (tcr, [tyarg]) when tyconRefEq g tcr g.system_Nullable_tcref -> Some tyarg
    | _ -> None

let (|StripNullableTy|) g ty = 
    match ty with 
    | AppTy g (tcr, [tyarg]) when tyconRefEq g tcr g.system_Nullable_tcref -> tyarg
    | _ -> ty
    
let (|ByrefTy|_|) g ty = 
    match ty with 
    | AppTy g (tcr, [tyarg]) when tyconRefEq g tcr g.byref_tcr -> Some tyarg
    | _ -> None

let mkInstForAppTy g typ = 
    match typ with
    | AppTy g (tcref, tinst) -> mkTyconRefInst tcref tinst
    | _ -> []

let domainOfFunTy g ty = fst(destFunTy g ty)
let rangeOfFunTy  g ty = snd(destFunTy g ty)

//---------------------------------------------------------------------------
// Equivalence of types up to alpha-equivalence 
//---------------------------------------------------------------------------


[<NoEquality; NoComparison>]
type TypeEquivEnv = 
    { EquivTypars: TyparMap<TType>
      EquivTycons: TyconRefRemap}

// allocate a singleton
let typeEquivEnvEmpty = 
    { EquivTypars = TyparMap.Empty
      EquivTycons = emptyTyconRefRemap }

type TypeEquivEnv with 
    static member Empty = typeEquivEnvEmpty

    member aenv.BindTyparsToTypes tps1 tys2 =
        { aenv with EquivTypars = (tps1, tys2, aenv.EquivTypars) |||> List.foldBack2 (fun tp ty tpmap -> tpmap.Add(tp, ty)) }

    member aenv.BindEquivTypars tps1 tps2 =
        aenv.BindTyparsToTypes tps1 (List.map mkTyparTy tps2) 

    static member FromTyparInst tpinst =
        let tps, tys = List.unzip tpinst
        TypeEquivEnv.Empty.BindTyparsToTypes tps tys 

    static member FromEquivTypars tps1 tps2 = 
        TypeEquivEnv.Empty.BindEquivTypars tps1 tps2 

let rec traitsAEquivAux erasureFlag g aenv (TTrait(typs1, nm, mf1, argtys, rty, _)) (TTrait(typs2, nm2, mf2, argtys2, rty2, _)) =
   mf1 = mf2 &&
   nm = nm2 &&
   ListSet.equals (typeAEquivAux erasureFlag g aenv) typs1 typs2 &&
   returnTypesAEquivAux erasureFlag g aenv rty rty2 &&
   List.lengthsEqAndForall2 (typeAEquivAux erasureFlag g aenv) argtys argtys2

and returnTypesAEquivAux erasureFlag g aenv rty rty2 =
    match rty, rty2 with  
    | None, None -> true
    | Some t1, Some t2 -> typeAEquivAux erasureFlag g aenv t1 t2
    | _ -> false

    
and typarConstraintsAEquivAux erasureFlag g aenv tpc1 tpc2 =
    match tpc1, tpc2 with
    | TyparConstraint.CoercesTo(acty, _), 
      TyparConstraint.CoercesTo(fcty, _) -> 
        typeAEquivAux erasureFlag g aenv acty fcty

    | TyparConstraint.MayResolveMember(trait1,_,_),
      TyparConstraint.MayResolveMember(trait2,_,_) -> 
        traitsAEquivAux erasureFlag g aenv trait1 trait2 

    | TyparConstraint.DefaultsTo(_, acty, _), 
      TyparConstraint.DefaultsTo(_, fcty, _) -> 
        typeAEquivAux erasureFlag g aenv acty fcty

    | TyparConstraint.IsEnum(uty1, _), TyparConstraint.IsEnum(uty2, _) -> 
        typeAEquivAux erasureFlag g aenv uty1 uty2

    | TyparConstraint.IsDelegate(aty1, bty1, _), TyparConstraint.IsDelegate(aty2, bty2, _) -> 
        typeAEquivAux erasureFlag g aenv aty1 aty2 && 
        typeAEquivAux erasureFlag g aenv bty1 bty2 

    | TyparConstraint.SimpleChoice (tys1, _), TyparConstraint.SimpleChoice(tys2, _) -> 
        ListSet.equals (typeAEquivAux erasureFlag g aenv) tys1 tys2

    | TyparConstraint.SupportsComparison _        , TyparConstraint.SupportsComparison _ 
    | TyparConstraint.SupportsEquality _          , TyparConstraint.SupportsEquality _ 
    | TyparConstraint.SupportsNull _              , TyparConstraint.SupportsNull _ 
    | TyparConstraint.IsNonNullableStruct _    , TyparConstraint.IsNonNullableStruct _
    | TyparConstraint.IsReferenceType _           , TyparConstraint.IsReferenceType _ 
    | TyparConstraint.IsUnmanaged _               , TyparConstraint.IsUnmanaged _
    | TyparConstraint.RequiresDefaultConstructor _, TyparConstraint.RequiresDefaultConstructor _ -> true
    | _ -> false

and typarConstraintSetsAEquivAux erasureFlag g aenv (tp1:Typar) (tp2:Typar) = 
    tp1.StaticReq = tp2.StaticReq &&
    ListSet.equals (typarConstraintsAEquivAux erasureFlag g aenv) tp1.Constraints tp2.Constraints

and typarsAEquivAux erasureFlag g (aenv: TypeEquivEnv) tps1 tps2 = 
    List.length tps1 = List.length tps2 &&
    let aenv = aenv.BindEquivTypars tps1 tps2 
    List.forall2 (typarConstraintSetsAEquivAux erasureFlag g aenv) tps1 tps2

and tcrefAEquiv g aenv tc1 tc2 = 
    tyconRefEq g tc1 tc2 || 
    (aenv.EquivTycons.ContainsKey tc1  && tyconRefEq g aenv.EquivTycons.[tc1] tc2)

and typeAEquivAux erasureFlag g aenv ty1 ty2 = 
    let ty1 = stripTyEqnsWrtErasure erasureFlag g ty1 
    let ty2 = stripTyEqnsWrtErasure erasureFlag g ty2
    match ty1, ty2 with
    | TType_forall(tps1, rty1), TType_forall(tps2, rty2) -> 
        typarsAEquivAux erasureFlag g aenv tps1 tps2 && typeAEquivAux erasureFlag g (aenv.BindEquivTypars tps1 tps2) rty1 rty2
    | TType_var tp1, TType_var tp2 when typarEq tp1 tp2 -> 
        true
    | TType_var tp1, _ when aenv.EquivTypars.ContainsKey tp1 -> 
        typeEquivAux erasureFlag g aenv.EquivTypars.[tp1] ty2
    | TType_app (tc1, b1)  , TType_app (tc2, b2) -> 
        tcrefAEquiv g aenv tc1 tc2 &&
        typesAEquivAux erasureFlag g aenv b1 b2
    | TType_ucase (UCRef(tc1, n1), b1)  , TType_ucase (UCRef(tc2, n2), b2) -> 
        n1=n2 &&
        tcrefAEquiv g aenv tc1 tc2 &&
        typesAEquivAux erasureFlag g aenv b1 b2
    | TType_tuple (s1, l1), TType_tuple (s2, l2) -> 
        structnessAEquiv s1 s2 && typesAEquivAux erasureFlag g aenv l1 l2
    | TType_fun (dtys1, rty1), TType_fun (dtys2, rty2) -> 
        typeAEquivAux erasureFlag g aenv dtys1 dtys2 && typeAEquivAux erasureFlag g aenv rty1 rty2
    | TType_measure m1, TType_measure m2 -> 
        match erasureFlag with 
        | EraseNone -> measureAEquiv g aenv m1 m2 
        | _ -> true 
    | _ -> false

and structnessAEquiv un1 un2 =
    match un1, un2 with 
    | TupInfo.Const b1, TupInfo.Const b2 -> (b1 = b2)

and measureAEquiv g aenv un1 un2 =
    let vars1 = ListMeasureVarOccs un1
    let trans tp1 = if aenv.EquivTypars.ContainsKey tp1 then destAnyParTy g aenv.EquivTypars.[tp1] else tp1
    let remapTyconRef tc = if aenv.EquivTycons.ContainsKey tc then aenv.EquivTycons.[tc] else tc
    let vars1' = List.map trans vars1
    let vars2 = ListSet.subtract typarEq (ListMeasureVarOccs un2) vars1'
    let cons1 = ListMeasureConOccsAfterRemapping g remapTyconRef un1
    let cons2 = ListMeasureConOccsAfterRemapping g remapTyconRef un2 
 
    List.forall (fun v -> MeasureVarExponent v un1 = MeasureVarExponent (trans v) un2) vars1 &&
    List.forall (fun v -> MeasureVarExponent v un1 = MeasureVarExponent v un2) vars2 &&
    List.forall (fun c -> MeasureConExponentAfterRemapping g remapTyconRef c un1 = MeasureConExponentAfterRemapping g remapTyconRef c un2) (cons1@cons2)  


and typesAEquivAux erasureFlag g aenv l1 l2 = List.lengthsEqAndForall2 (typeAEquivAux erasureFlag g aenv) l1 l2
and typeEquivAux erasureFlag g ty1 ty2 = typeAEquivAux erasureFlag g TypeEquivEnv.Empty ty1 ty2

let typeAEquiv g aenv ty1 ty2 = typeAEquivAux EraseNone g aenv ty1 ty2
let typeEquiv g ty1 ty2 = typeEquivAux EraseNone g ty1 ty2
let traitsAEquiv g aenv t1 t2 = traitsAEquivAux EraseNone g aenv t1 t2
let typarConstraintsAEquiv g aenv c1 c2 = typarConstraintsAEquivAux EraseNone g aenv c1 c2
let typarsAEquiv g aenv d1 d2 = typarsAEquivAux EraseNone g aenv d1 d2
let returnTypesAEquiv g aenv t1 t2 = returnTypesAEquivAux EraseNone g aenv t1 t2

let measureEquiv g m1 m2 = measureAEquiv g TypeEquivEnv.Empty m1 m2

let isErasedType g ty = 
  match stripTyEqns g ty with
#if EXTENSIONTYPING
  | TType_app (tcref, _) -> tcref.IsProvidedErasedTycon
#endif
  | _ -> false

// Return all components of this type expression that cannot be tested at runtime
let rec getErasedTypes g ty = 
    let ty = stripTyEqns g ty
    if isErasedType g ty then [ty] else 
    match ty with
    | TType_forall(_, rty) -> 
        getErasedTypes g rty
    | TType_var tp -> 
        if tp.IsErased then [ty] else []
    | TType_app (_, b) | TType_ucase(_, b) | TType_tuple (_, b) ->
        List.foldBack (fun ty tys -> getErasedTypes g ty @ tys) b []
    | TType_fun (dty, rty) -> 
        getErasedTypes g dty @ getErasedTypes g rty
    | TType_measure _ -> 
        [ty]


//---------------------------------------------------------------------------
// Standard orderings, e.g. for order set/map keys
//---------------------------------------------------------------------------

let valOrder = { new IComparer<Val> with member __.Compare(v1, v2) = compare v1.Stamp v2.Stamp }
let tyconOrder = { new IComparer<Tycon> with member __.Compare(tc1, tc2) = compare tc1.Stamp tc2.Stamp }
let recdFieldRefOrder  = 
    { new IComparer<RecdFieldRef> with 
         member __.Compare(RFRef(tcref1, nm1), RFRef(tcref2, nm2)) = 
            let c = tyconOrder.Compare (tcref1.Deref, tcref2.Deref) 
            if c <> 0 then c else 
            compare nm1 nm2 }

let unionCaseRefOrder = 
    { new IComparer<UnionCaseRef> with 
         member __.Compare(UCRef(tcref1, nm1), UCRef(tcref2, nm2)) = 
            let c = tyconOrder.Compare (tcref1.Deref, tcref2.Deref) 
            if c <> 0 then c else 
            compare nm1 nm2 }

//---------------------------------------------------------------------------
// Make some common types
//---------------------------------------------------------------------------

let mkFunTy d r = TType_fun (d, r)
let (-->) d r = mkFunTy d r
let mkForallTy d r = TType_forall (d, r)
let tryMkForallTy d r = if isNil d then r else mkForallTy d r
let (+->) d r = tryMkForallTy d r
let mkIteratedFunTy dl r = List.foldBack (-->) dl r

let mkLambdaArgTy m tys = 
    match tys with 
    | [] -> error(InternalError("mkLambdaArgTy", m))
    | [h] -> h 
    | _ -> mkRawRefTupleTy tys

let typeOfLambdaArg m vs = mkLambdaArgTy m (typesOfVals vs)
let mkMultiLambdaTy m vs rty = mkFunTy (typeOfLambdaArg m vs) rty 
let mkLambdaTy tps tys rty = tryMkForallTy tps (mkIteratedFunTy tys rty)

/// When compiling FSharp.Core.dll we have to deal with the non-local references into
/// the library arising from env.fs. Part of this means that we have to be able to resolve these
/// references. This function artificially forces the existence of a module or namespace at a 
/// particular point in order to do this.
let ensureCcuHasModuleOrNamespaceAtPath (ccu:CcuThunk) path (CompPath(_, cpath)) xml =
    let scoref = ccu.ILScopeRef 
    let rec loop prior_cpath (path:Ident list) cpath (modul:ModuleOrNamespace) =
        let mtype = modul.ModuleOrNamespaceType 
        match path, cpath with 
        | (hpath::tpath), ((_, mkind)::tcpath)  -> 
            let modName = hpath.idText 
            if not (Map.containsKey modName mtype.AllEntitiesByCompiledAndLogicalMangledNames) then 
                let smodul = NewModuleOrNamespace (Some(CompPath(scoref, prior_cpath))) taccessPublic hpath xml [] (MaybeLazy.Strict (NewEmptyModuleOrNamespaceType mkind))
                mtype.AddModuleOrNamespaceByMutation(smodul);
            let modul = Map.find modName mtype.AllEntitiesByCompiledAndLogicalMangledNames 
            loop (prior_cpath@[(modName, Namespace)]) tpath tcpath modul 

        | _ -> () 

    loop [] path cpath ccu.Contents


//---------------------------------------------------------------------------
// Primitive destructors
//---------------------------------------------------------------------------

/// Look through the Expr.Link nodes arising from type inference
let rec stripExpr e = 
    match e with 
    | Expr.Link eref -> stripExpr !eref
    | _ -> e    

let mkCase (a, b) = TCase(a, b)

let isRefTupleExpr e = match e with Expr.Op (TOp.Tuple tupInfo, _, _, _) -> not (evalTupInfoIsStruct tupInfo) | _ -> false
let tryDestRefTupleExpr e = match e with Expr.Op (TOp.Tuple tupInfo, _, es, _) when not (evalTupInfoIsStruct tupInfo) -> es | _ -> [e]

//---------------------------------------------------------------------------
// Range info for expressions
//---------------------------------------------------------------------------

let rec rangeOfExpr x = 
    match x with
    | Expr.Val (_, _, m) | Expr.Op (_, _, _, m)   | Expr.Const (_, m, _) | Expr.Quote (_, _, _, m, _)
    | Expr.Obj (_, _, _, _, _, _, m) | Expr.App(_, _, _, _, m) | Expr.Sequential (_, _, _, _, m) 
    | Expr.StaticOptimization (_, _, _, m) | Expr.Lambda (_, _, _, _, _, m, _) 
    | Expr.TyLambda (_, _, _, m, _)| Expr.TyChoose (_, _, m) | Expr.LetRec (_, _, m, _) | Expr.Let (_, _, m, _) | Expr.Match (_, _, _, _, m, _) -> m
    | Expr.Link(eref) -> rangeOfExpr (!eref)

type Expr with 
    member x.Range = rangeOfExpr x

//---------------------------------------------------------------------------
// Build nodes in decision graphs
//---------------------------------------------------------------------------


let primMkMatch(spBind, exprm, tree, targets, matchm, ty) = Expr.Match (spBind, exprm, tree, targets, matchm, ty)

type MatchBuilder(spBind, inpRange: Range.range) = 

    let targets = new ResizeArray<_>(10) 
    member x.AddTarget(tg) = 
        let n = targets.Count 
        targets.Add tg
        n

    member x.AddResultTarget(e, spTarget) = TDSuccess([], x.AddTarget(TTarget([], e, spTarget)))

    member x.CloseTargets() = targets |> ResizeArray.toList

    member x.Close(dtree, m, ty) = primMkMatch  (spBind, inpRange, dtree, targets.ToArray(), m, ty)

let mkBoolSwitch m g t e = TDSwitch(g, [TCase(DecisionTreeTest.Const(Const.Bool(true)), t)], Some e, m)

let primMkCond spBind spTarget1 spTarget2 m ty e1 e2 e3 = 
    let mbuilder = new MatchBuilder(spBind, m)
    let dtree = mkBoolSwitch m e1 (mbuilder.AddResultTarget(e2, spTarget1)) (mbuilder.AddResultTarget(e3, spTarget2)) 
    mbuilder.Close(dtree, m, ty)

let mkCond spBind spTarget m ty e1 e2 e3 =  primMkCond spBind spTarget spTarget m ty e1 e2 e3


//---------------------------------------------------------------------------
// Primitive constructors
//---------------------------------------------------------------------------

let exprForValRef m vref =  Expr.Val(vref, NormalValUse, m)
let exprForVal m v =  exprForValRef m (mkLocalValRef v)
let mkLocalAux m s ty mut compgen =
    let thisv = NewVal(s, m, None, ty, mut, compgen, None, taccessPublic, ValNotInRecScope, None, NormalVal, [], ValInline.Optional, XmlDoc.Empty, false, false, false, false, false, false, None, ParentNone) 
    thisv, exprForVal m thisv

let mkLocal         m s ty = mkLocalAux m s ty Immutable false
let mkCompGenLocal m s ty = mkLocalAux m s ty Immutable true
let mkMutableCompGenLocal m s ty = mkLocalAux m s ty Mutable true


// Type gives return type.  For type-lambdas this is the formal return type. 
let mkMultiLambda m vs (b, rty) = Expr.Lambda (newUnique(), None, None, vs, b, m, rty)
let rebuildLambda m ctorThisValOpt baseValOpt vs (b, rty) = Expr.Lambda (newUnique(), ctorThisValOpt, baseValOpt, vs, b, m, rty)
let mkLambda m v (b, rty) = mkMultiLambda m [v] (b, rty)
let mkTypeLambda m vs (b, tau_ty) = match vs with [] -> b | _ -> Expr.TyLambda (newUnique(), vs, b, m, tau_ty)
let mkTypeChoose m vs b = match vs with [] -> b | _ -> Expr.TyChoose (vs, b, m)

let mkObjExpr (ty, basev, basecall, overrides, iimpls, m) = 
    Expr.Obj (newUnique(), ty, basev, basecall, overrides, iimpls, m) 

let mkLambdas m tps (vs:Val list) (b, rty) = 
    mkTypeLambda m tps (List.foldBack (fun v (e, ty) -> mkLambda m v (e, ty), v.Type --> ty) vs (b, rty))

let mkMultiLambdasCore m vsl (b, rty) = 
    List.foldBack (fun v (e, ty) -> mkMultiLambda m v (e, ty), typeOfLambdaArg m v --> ty) vsl (b, rty)

let mkMultiLambdas m tps vsl (b, rty) = 
    mkTypeLambda m tps (mkMultiLambdasCore m vsl (b, rty) )

let mkMemberLambdas m tps ctorThisValOpt baseValOpt vsl (b, rty) = 
    let expr = 
        match ctorThisValOpt, baseValOpt with
        | None, None -> mkMultiLambdasCore m vsl (b, rty)
        | _ -> 
            match vsl with 
            | [] -> error(InternalError("mk_basev_multi_lambdas_core: can't attach a basev to a non-lambda expression", m))
            | h::t -> 
                let b, rty = mkMultiLambdasCore m t (b, rty)
                (rebuildLambda m ctorThisValOpt baseValOpt h (b, rty), (typeOfLambdaArg m h --> rty))
    mkTypeLambda m tps expr

let mkMultiLambdaBind v letSeqPtOpt m  tps vsl (b, rty) = 
    TBind(v, mkMultiLambdas m tps vsl (b, rty), letSeqPtOpt)

let mkBind seqPtOpt v e = TBind(v, e, seqPtOpt)

let mkLetBind m bind body = Expr.Let(bind, body, m, NewFreeVarsCache())
let mkLetsBind m binds body = List.foldBack (mkLetBind m) binds body 
let mkLetsFromBindings m binds body = List.foldBack (mkLetBind m) binds body 
let mkLet seqPtOpt m v x body = mkLetBind m (mkBind seqPtOpt v x) body

/// Make sticky bindings that are compiler generated (though the variables may not be - e.g. they may be lambda arguments in a beta reduction)
let mkCompGenBind v e = TBind(v, e, NoSequencePointAtStickyBinding)
let mkCompGenBinds (vs: Val list) (es: Expr list) = List.map2 mkCompGenBind vs es
let mkCompGenLet m v x body = mkLetBind m (mkCompGenBind v x) body
let mkCompGenLets m vs xs body = mkLetsBind m (mkCompGenBinds vs xs) body
let mkCompGenLetsFromBindings m vs xs body = mkLetsFromBindings m (mkCompGenBinds vs xs) body

let mkInvisibleBind v e = TBind(v, e, NoSequencePointAtInvisibleBinding)
let mkInvisibleBinds (vs: Val list) (es: Expr list) = List.map2 mkInvisibleBind vs es
let mkInvisibleLet m v x body = mkLetBind m (mkInvisibleBind v x) body
let mkInvisibleLets m vs xs body = mkLetsBind m (mkInvisibleBinds vs xs) body
let mkInvisibleLetsFromBindings m vs xs body = mkLetsFromBindings m (mkInvisibleBinds vs xs) body

let mkLetRecBinds m binds body = if isNil binds then body else Expr.LetRec(binds, body, m, NewFreeVarsCache())

//-------------------------------------------------------------------------
// Type schemes...
//-------------------------------------------------------------------------

// Type parameters may be have been equated to other tps in equi-recursive type inference 
// and unit type inference. Normalize them here 
let NormalizeDeclaredTyparsForEquiRecursiveInference g tps = 
    match tps with 
    | [] -> []
    | tps -> 
        tps |> List.map (fun tp ->
          let ty = mkTyparTy tp
          match tryAnyParTy g ty with
          | Some anyParTy -> anyParTy 
          | None -> tp)
 
type TypeScheme = TypeScheme of Typars * TType    
  
let mkGenericBindRhs g m generalizedTyparsForRecursiveBlock typeScheme bodyExpr = 
    let (TypeScheme(generalizedTypars, tauType)) = typeScheme

    // Normalize the generalized typars
    let generalizedTypars = NormalizeDeclaredTyparsForEquiRecursiveInference g generalizedTypars

    // Some recursive bindings result in free type variables, e.g. 
    //    let rec f (x:'a) = ()  
    //    and g() = f y |> ignore 
    // What is the type of y? Type inference equates it to 'a. 
    // But "g" is not polymorphic in 'a. Hence we get a free choice of "'a" 
    // in the scope of "g". Thus at each individual recursive binding we record all 
    // type variables for which we have a free choice, which is precisely the difference 
    // between the union of all sets of generalized type variables and the set generalized 
    // at each particular binding. 
    //
    // We record an expression node that indicates that a free choice can be made 
    // for these. This expression node effectively binds the type variables. 
    let freeChoiceTypars = ListSet.subtract typarEq generalizedTyparsForRecursiveBlock generalizedTypars
    mkTypeLambda m generalizedTypars (mkTypeChoose m freeChoiceTypars bodyExpr, tauType)

let isBeingGeneralized tp typeScheme = 
    let (TypeScheme(generalizedTypars, _)) = typeScheme
    ListSet.contains typarRefEq tp generalizedTypars

//-------------------------------------------------------------------------
// Build conditional expressions...
//------------------------------------------------------------------------- 

let mkLazyAnd (g:TcGlobals) m e1 e2 = mkCond NoSequencePointAtStickyBinding SuppressSequencePointAtTarget m g.bool_ty e1 e2 (Expr.Const(Const.Bool false, m, g.bool_ty))
let mkLazyOr (g:TcGlobals) m e1 e2 = mkCond NoSequencePointAtStickyBinding SuppressSequencePointAtTarget m g.bool_ty e1 (Expr.Const(Const.Bool true, m, g.bool_ty)) e2

let mkCoerceExpr(e, to_ty, m, from_ty)                     = Expr.Op (TOp.Coerce, [to_ty;from_ty], [e], m)

let mkAsmExpr(code, tinst, args, rettys, m)                 = Expr.Op (TOp.ILAsm(code, rettys), tinst, args, m)
let mkUnionCaseExpr(uc, tinst, args, m)                        = Expr.Op (TOp.UnionCase uc, tinst, args, m)
let mkExnExpr(uc, args, m)                          = Expr.Op (TOp.ExnConstr uc, [], args, m)
let mkTupleFieldGetViaExprAddr(tupInfo, e, tinst, i, m)                  = Expr.Op (TOp.TupleFieldGet(tupInfo, i), tinst, [e], m)

let mkRecdFieldGetViaExprAddr(e, fref, tinst, m)      = Expr.Op (TOp.ValFieldGet(fref), tinst, [e], m)
let mkRecdFieldGetAddrViaExprAddr(e, fref, tinst, m) = Expr.Op (TOp.ValFieldGetAddr(fref), tinst, [e], m)

let mkStaticRecdFieldGetAddr(fref, tinst, m)          = Expr.Op (TOp.ValFieldGetAddr(fref), tinst, [], m)
let mkStaticRecdFieldGet(fref, tinst, m)               = Expr.Op (TOp.ValFieldGet(fref), tinst, [], m)
let mkStaticRecdFieldSet(fref, tinst, e, m)             = Expr.Op (TOp.ValFieldSet(fref), tinst, [e], m)

let mkArrayElemAddress g (readonly, isNativePtr, shape, elemTy, aexpr, nexpr, m) = Expr.Op (TOp.ILAsm ([IL.I_ldelema(readonly, isNativePtr, shape, mkILTyvarTy 0us)], [mkByrefTy g elemTy]), [elemTy], [aexpr;nexpr], m)

let mkRecdFieldSetViaExprAddr (e1, fref, tinst, e2, m)  = Expr.Op (TOp.ValFieldSet(fref), tinst, [e1;e2], m)

let mkUnionCaseTagGetViaExprAddr (e1, cref, tinst, m)      = Expr.Op (TOp.UnionCaseTagGet(cref), tinst, [e1], m)

/// Make a 'TOp.UnionCaseProof' expression, which proves a union value is over a particular case (used only for ref-unions, not struct-unions)
let mkUnionCaseProof (e1, cref:UnionCaseRef, tinst, m)     = if cref.Tycon.IsStructOrEnumTycon then e1 else Expr.Op (TOp.UnionCaseProof(cref), tinst, [e1], m)

/// Build a 'TOp.UnionCaseFieldGet' expression for something we've already determined to be a particular union case. For ref-unions, 
/// the input expression has 'TType_ucase', which is an F# compiler internal "type" corresponding to the union case.  For struct-unions, 
/// the input should be the address of the expression.
let mkUnionCaseFieldGetProvenViaExprAddr (e1, cref, tinst, j, m)   = Expr.Op (TOp.UnionCaseFieldGet(cref, j), tinst, [e1], m)

/// Build a 'TOp.UnionCaseFieldGetAddr' expression for a field of a union when we've already determined the value to be a particular union case. For ref-unions, 
/// the input expression has 'TType_ucase', which is an F# compiler internal "type" corresponding to the union case. For struct-unions, 
/// the input should be the address of the expression.
let mkUnionCaseFieldGetAddrProvenViaExprAddr (e1, cref, tinst, j, m)   = Expr.Op (TOp.UnionCaseFieldGetAddr(cref, j), tinst, [e1], m)

/// Build a 'get' expression for something we've already determined to be a particular union case, but where 
/// the static type of the input is not yet proven to be that particular union case. This requires a type
/// cast to 'prove' the condition.
let mkUnionCaseFieldGetUnprovenViaExprAddr (e1, cref, tinst, j, m)  = mkUnionCaseFieldGetProvenViaExprAddr(mkUnionCaseProof(e1, cref, tinst, m), cref, tinst, j, m)

let mkUnionCaseFieldSet (e1, cref, tinst, j, e2, m)         = Expr.Op (TOp.UnionCaseFieldSet(cref, j), tinst, [e1;e2], m)

let mkExnCaseFieldGet (e1, ecref, j, m)             = Expr.Op (TOp.ExnFieldGet(ecref, j), [], [e1], m)
let mkExnCaseFieldSet (e1, ecref, j, e2, m)          = Expr.Op (TOp.ExnFieldSet(ecref, j), [], [e1;e2], m)

let mkDummyLambda (g:TcGlobals) (e:Expr, ety) = 
    let m = e.Range
    mkLambda m (fst (mkCompGenLocal m "unitVar" g.unit_ty)) (e, ety)
                           
let mkWhile (g:TcGlobals) (spWhile, marker, e1, e2, m)             = 
    Expr.Op (TOp.While (spWhile, marker), []  , [mkDummyLambda g (e1, g.bool_ty);mkDummyLambda g (e2, g.unit_ty)], m)

let mkFor (g:TcGlobals) (spFor, v, e1, dir, e2, e3:Expr, m)    = 
    Expr.Op (TOp.For (spFor, dir)    , []  , [mkDummyLambda g (e1, g.int_ty) ;mkDummyLambda g (e2, g.int_ty);mkLambda e3.Range v (e3, g.unit_ty)], m)

let mkTryWith g (e1, vf, ef:Expr, vh, eh:Expr, m, ty, spTry, spWith) = 
    Expr.Op (TOp.TryCatch(spTry, spWith), [ty], [mkDummyLambda g (e1, ty);mkLambda ef.Range vf (ef, ty);mkLambda eh.Range vh (eh, ty)], m)

let mkTryFinally (g:TcGlobals) (e1, e2, m, ty, spTry, spFinally)          = 
    Expr.Op (TOp.TryFinally(spTry, spFinally), [ty], [mkDummyLambda g (e1, ty);mkDummyLambda g (e2, g.unit_ty)], m)

let mkDefault (m, ty) = Expr.Const(Const.Zero, m, ty) 

let mkValSet m v e = Expr.Op (TOp.LValueOp (LSet, v), [], [e], m)             
let mkAddrSet m v e = Expr.Op (TOp.LValueOp (LByrefSet, v), [], [e], m)       
let mkAddrGet m v = Expr.Op (TOp.LValueOp (LByrefGet, v), [], [], m)          
let mkValAddr m v = Expr.Op (TOp.LValueOp (LGetAddr, v), [], [], m)           

//--------------------------------------------------------------------------
// Maps tracking extra information for values
//--------------------------------------------------------------------------

[<NoEquality; NoComparison>]
type ValHash<'T> = 
    | ValHash of Dictionary<Stamp, 'T>

    member ht.Values = 
        let (ValHash t) = ht
        t.Values :> seq<'T>

    member ht.TryFind (v:Val) = 
        let (ValHash t) = ht
        match t.TryGetValue v.Stamp with
        | true, v -> Some v
        | _ -> None

    member ht.Add (v:Val, x) = 
        let (ValHash t) = ht
        t.[v.Stamp] <- x

    static member Create() = ValHash (new Dictionary<_, 'T>(11))

[<Struct; NoEquality; NoComparison>]
type ValMultiMap<'T>(contents: StampMap<'T list>) =
    member m.Find (v: Val) =
        match contents |> Map.tryFind v.Stamp with
        | Some vals -> vals
        | _ -> []

    member m.Add (v:Val, x) = ValMultiMap<'T>(contents.Add (v.Stamp, x :: m.Find v))
    member m.Remove (v: Val) = ValMultiMap<'T>(contents.Remove v.Stamp)
    member m.Contents = contents
    static member Empty = ValMultiMap<'T>(Map.empty)

[<Struct; NoEquality; NoComparison>]
type TyconRefMultiMap<'T>(contents: TyconRefMap<'T list>) =
    member m.Find v = 
        match contents.TryFind v with
        | Some vals -> vals
        | _ -> []

    member m.Add (v, x) = TyconRefMultiMap<'T>(contents.Add v (x :: m.Find v))
    member m.Contents = contents
    static member Empty = TyconRefMultiMap<'T>(TyconRefMap<_>.Empty)
    static member OfList vs = (vs, TyconRefMultiMap<'T>.Empty) ||> List.foldBack (fun (x, y) acc -> acc.Add (x, y)) 


//--------------------------------------------------------------------------
// From Ref_private to Ref_nonlocal when exporting data.
//--------------------------------------------------------------------------

/// Try to create a EntityRef suitable for accessing the given Entity from another assembly 
let tryRescopeEntity viewedCcu (entity:Entity) : EntityRef option = 
    match entity.PublicPath with 
    | Some pubpath -> Some (ERefNonLocal (rescopePubPath viewedCcu pubpath))
    | None -> None


/// Try to create a ValRef suitable for accessing the given Val from another assembly 
let tryRescopeVal viewedCcu (entityRemap:Remap) (vspec:Val) : ValRef option = 
    match vspec.PublicPath with 
    | Some (ValPubPath(p, fullLinkageKey)) -> 
        // The type information in the val linkage doesn't need to keep any information to trait solutions.
        let entityRemap = { entityRemap with removeTraitSolutions = true }
        let fullLinkageKey = remapValLinkage entityRemap fullLinkageKey
        let vref = 
            // This compensates for the somewhat poor design decision in the F# compiler and metadata where
            // members are stored as values under the enclosing namespace/module rather than under the type.
            // This stems from the days when types and namespace/modules were separated constructs in the 
            // compiler implementation.
            if vspec.IsIntrinsicMember then  
                mkNonLocalValRef (rescopePubPathToParent viewedCcu p) fullLinkageKey
            else 
                mkNonLocalValRef (rescopePubPath viewedCcu p) fullLinkageKey
        Some vref
    | None -> None

    
//---------------------------------------------------------------------------
// Type information about records, constructors etc.
//---------------------------------------------------------------------------
 
let actualTyOfRecdField inst (fspec:RecdField)  = instType inst fspec.FormalType

let actualTysOfRecdFields inst rfields = List.map (actualTyOfRecdField inst) rfields

let actualTysOfInstanceRecdFields inst (tcref:TyconRef) = tcref.AllInstanceFieldsAsList |>  actualTysOfRecdFields inst 

let actualTysOfUnionCaseFields inst (x:UnionCaseRef) = actualTysOfRecdFields inst x.AllFieldsAsList

let actualResultTyOfUnionCase tinst (x:UnionCaseRef) = 
    instType (mkTyconRefInst x.TyconRef tinst) x.ReturnType

let recdFieldsOfExnDefRef x = (stripExnEqns x).TrueInstanceFieldsAsList
let recdFieldOfExnDefRefByIdx x n = (stripExnEqns x).GetFieldByIndex n

let recdFieldTysOfExnDefRef x = actualTysOfRecdFields [] (recdFieldsOfExnDefRef x)
let recdFieldTyOfExnDefRefByIdx x j = actualTyOfRecdField [] (recdFieldOfExnDefRefByIdx x j)


let actualTyOfRecdFieldForTycon tycon tinst (fspec:RecdField) = 
    instType (mkTyconInst tycon tinst) fspec.FormalType

let actualTyOfRecdFieldRef (fref:RecdFieldRef) tinst = 
    actualTyOfRecdFieldForTycon fref.Tycon tinst fref.RecdField

let actualTyOfUnionFieldRef (fref:UnionCaseRef) n tinst = 
    actualTyOfRecdFieldForTycon fref.Tycon tinst (fref.FieldByIndex(n))

    
//---------------------------------------------------------------------------
// Apply type functions to types
//---------------------------------------------------------------------------

let destForallTy g ty = 
    let tps, tau = primDestForallTy g ty 
    // tps may be have been equated to other tps in equi-recursive type inference 
    // and unit type inference. Normalize them here 
    let tps = NormalizeDeclaredTyparsForEquiRecursiveInference g tps
    tps, tau

let tryDestForallTy g ty = 
    if isForallTy g ty then destForallTy g ty else [], ty


let rec stripFunTy g ty = 
    if isFunTy g ty then 
        let (d, r) = destFunTy g ty 
        let more, rty = stripFunTy g r 
        d::more, rty
    else [], ty

let applyForallTy g ty tyargs = 
    let tps, tau = destForallTy g ty
    instType (mkTyparInst tps tyargs) tau

let reduceIteratedFunTy g ty args = 
    List.fold (fun ty _ -> 
        if not (isFunTy g ty) then failwith "reduceIteratedFunTy"
        snd (destFunTy g ty)) ty args

let applyTyArgs g functy tyargs = 
    if isForallTy g functy then applyForallTy g functy tyargs else functy

let applyTys g functy (tyargs, argtys) = 
    let afterTyappTy = applyTyArgs g functy tyargs
    reduceIteratedFunTy g afterTyappTy argtys

let formalApplyTys g functy (tyargs, args) = 
    reduceIteratedFunTy g
      (if isNil tyargs then functy else snd (destForallTy g functy))
      args

let rec stripFunTyN g n ty = 
    assert (n >= 0);
    if n > 0 && isFunTy g ty then 
        let (d, r) = destFunTy g ty
        let more, rty = stripFunTyN g (n-1) r in d::more, rty
    else [], ty

        
let tryDestAnyTupleTy g ty = 
    if isAnyTupleTy g ty then destAnyTupleTy g ty else tupInfoRef, [ty]

let tryDestRefTupleTy g ty = 
    if isRefTupleTy g ty then destRefTupleTy g ty else [ty]

type UncurriedArgInfos = (TType * ArgReprInfo) list 
type CurriedArgInfos = (TType * ArgReprInfo) list list

// A 'tau' type is one with its type paramaeters stripped off 
let GetTopTauTypeInFSharpForm g (curriedArgInfos: ArgReprInfo list list) tau m =
    let nArgInfos = curriedArgInfos.Length
    let argtys, rty = stripFunTyN g nArgInfos tau
    if nArgInfos <> argtys.Length then 
        error(Error(FSComp.SR.tastInvalidMemberSignature(), m))
    let argtysl = 
        (curriedArgInfos, argtys) ||> List.map2 (fun argInfos argty -> 
            match argInfos with 
            | [] -> [ (g.unit_ty, ValReprInfo.unnamedTopArg1) ]
            | [argInfo] -> [ (argty, argInfo) ]
            | _ -> List.zip (destRefTupleTy g argty) argInfos) 
    argtysl, rty

let destTopForallTy g (ValReprInfo (ntps, _, _)) ty =
    let tps, tau = (if isNil ntps then [], ty else tryDestForallTy g ty)
#if CHECKED
    if tps.Length <> kinds.Length then failwith (sprintf "destTopForallTy: internal error, #tps = %d, #ntps = %d" (List.length tps) ntps);
#endif
    // tps may be have been equated to other tps in equi-recursive type inference. Normalize them here 
    let tps = NormalizeDeclaredTyparsForEquiRecursiveInference g tps
    tps, tau

let GetTopValTypeInFSharpForm g (ValReprInfo(_, argInfos, retInfo) as topValInfo) ty m =
    let tps, tau = destTopForallTy g topValInfo ty
    let argtysl, rty = GetTopTauTypeInFSharpForm g argInfos tau m
    tps, argtysl, rty, retInfo


let IsCompiledAsStaticProperty g (v:Val) =
    match v.ValReprInfo with
    | Some valReprInfoValue ->
         match GetTopValTypeInFSharpForm g valReprInfoValue v.Type v.Range with 
         | [], [], _, _ when not v.IsMember -> true
         | _ -> false
    | _ -> false

let IsCompiledAsStaticPropertyWithField g (v:Val) = 
    (not v.IsCompiledAsStaticPropertyWithoutField && IsCompiledAsStaticProperty g v) 

//-------------------------------------------------------------------------
// Multi-dimensional array types...
//-------------------------------------------------------------------------

let isArrayTyconRef (g:TcGlobals) tcr =
    g.il_arr_tcr_map
    |> Array.exists (tyconRefEq g tcr)

let rankOfArrayTyconRef (g:TcGlobals) tcr =
    match g.il_arr_tcr_map |> Array.tryFindIndex (tyconRefEq g tcr) with
    | Some idx ->
        idx + 1
    | None ->
        failwith "rankOfArrayTyconRef: unsupported array rank"

//-------------------------------------------------------------------------
// Misc functions on F# types
//------------------------------------------------------------------------- 

let destArrayTy (g:TcGlobals) ty =
    match ty with
    | AppTy g (tcref, [ty]) when isArrayTyconRef g tcref -> ty
    | _ -> failwith "destArrayTy"

let destListTy (g:TcGlobals) ty =
    match ty with
    | AppTy g (tcref, [ty]) when tyconRefEq g tcref g.list_tcr_canon -> ty
    | _ -> failwith "destListTy"

let isTypeConstructorEqualToOptional g tcOpt tc = 
    match tcOpt with
    | None -> false
    | Some tc2 -> tyconRefEq g tc2 tc

let isByrefLikeTyconRef g tcref = 
    tyconRefEq g g.byref_tcr tcref ||
    isTypeConstructorEqualToOptional g g.system_TypedReference_tcref tcref ||
    isTypeConstructorEqualToOptional g g.system_ArgIterator_tcref tcref ||
    isTypeConstructorEqualToOptional g g.system_RuntimeArgumentHandle_tcref tcref

let isStringTy  g ty = ty |> stripTyEqns g |> (function TType_app(tcref, _) -> tyconRefEq g tcref g.system_String_tcref   | _ -> false)
let isListTy    g ty = ty |> stripTyEqns g |> (function TType_app(tcref, _) -> tyconRefEq g tcref g.list_tcr_canon   | _ -> false)
let isArrayTy   g ty = ty |> stripTyEqns g |> (function TType_app(tcref, _) -> isArrayTyconRef g tcref                | _ -> false) 
let isArray1DTy  g ty = ty |> stripTyEqns g |> (function TType_app(tcref, _) -> tyconRefEq g tcref g.il_arr_tcr_map.[0]  | _ -> false) 
let isUnitTy     g ty = ty |> stripTyEqns g |> (function TType_app(tcref, _) -> tyconRefEq g g.unit_tcr_canon tcref      | _ -> false) 
let isObjTy      g ty = ty |> stripTyEqns g |> (function TType_app(tcref, _) -> tyconRefEq g g.system_Object_tcref tcref | _ -> false) 
let isVoidTy     g ty = ty |> stripTyEqns g |> (function TType_app(tcref, _) -> tyconRefEq g g.system_Void_tcref tcref   | _ -> false) 
let isILAppTy    g ty = ty |> stripTyEqns g |> (function TType_app(tcref, _) -> tcref.IsILTycon                          | _ -> false) 
let isNativePtrTy    g ty = ty |> stripTyEqns g |> (function TType_app(tcref, _) -> tyconRefEq g g.nativeptr_tcr tcref           | _ -> false) 
let isByrefTy    g ty = ty |> stripTyEqns g |> (function TType_app(tcref, _) -> tyconRefEq g g.byref_tcr tcref           | _ -> false) 
let isByrefLikeTy g ty = ty |> stripTyEqns g |> (function TType_app(tcref, _) -> isByrefLikeTyconRef g tcref          | _ -> false)
#if EXTENSIONTYPING
let extensionInfoOfTy g ty = ty |> stripTyEqns g |> (function TType_app(tcref, _) -> tcref.TypeReprInfo                | _ -> TNoRepr) 
#endif

type TypeDefMetadata = 
     | ILTypeMetadata of TILObjectReprData
     | FSharpOrArrayOrByrefOrTupleOrExnTypeMetadata 
#if EXTENSIONTYPING
     | ProvidedTypeMetadata of  TProvidedTypeInfo
#endif

let metadataOfTycon (tycon:Tycon) = 
#if EXTENSIONTYPING
    match tycon.TypeReprInfo with 
    | TProvidedTypeExtensionPoint info -> ProvidedTypeMetadata info
    | _ -> 
#endif
    if tycon.IsILTycon then 
       ILTypeMetadata tycon.ILTyconInfo
    else 
       FSharpOrArrayOrByrefOrTupleOrExnTypeMetadata 


let metadataOfTy g ty = 
#if EXTENSIONTYPING
    match extensionInfoOfTy g ty with 
    | TProvidedTypeExtensionPoint info -> ProvidedTypeMetadata info
    | _ -> 
#endif
    if isILAppTy g ty then 
        let tcref = tcrefOfAppTy g ty
        ILTypeMetadata tcref.ILTyconInfo
    else 
        FSharpOrArrayOrByrefOrTupleOrExnTypeMetadata 


let isILReferenceTy g ty = 
    match metadataOfTy g ty with 
#if EXTENSIONTYPING
    | ProvidedTypeMetadata info -> not info.IsStructOrEnum
#endif
    | ILTypeMetadata (TILObjectReprData(_, _, td)) -> not td.IsStructOrEnum
    | FSharpOrArrayOrByrefOrTupleOrExnTypeMetadata -> isArrayTy g ty

let isILInterfaceTycon (tycon:Tycon) = 
    match metadataOfTycon tycon with 
#if EXTENSIONTYPING
    | ProvidedTypeMetadata info -> info.IsInterface
#endif
    | ILTypeMetadata (TILObjectReprData(_, _, td)) -> (td.tdKind = ILTypeDefKind.Interface)
    | FSharpOrArrayOrByrefOrTupleOrExnTypeMetadata -> false

let rankOfArrayTy g ty = rankOfArrayTyconRef g (tcrefOfAppTy g ty)

let isFSharpObjModelRefTy g ty = 
    isFSharpObjModelTy g ty && 
    let tcr, _ = destAppTy g ty
    match tcr.FSharpObjectModelTypeInfo.fsobjmodel_kind with 
    | TTyconClass | TTyconInterface   | TTyconDelegate _ -> true
    | TTyconStruct | TTyconEnum -> false

let isFSharpClassTy g ty =
    match tryDestAppTy g ty with
    | Some tcref -> tcref.Deref.IsFSharpClassTycon
    | _ -> false

let isFSharpStructTy g ty =
    match tryDestAppTy g ty with
    | Some tcref -> tcref.Deref.IsFSharpStructOrEnumTycon
    | _ -> false

let isFSharpInterfaceTy g ty = 
    match tryDestAppTy g ty with
    | Some tcref -> tcref.Deref.IsFSharpInterfaceTycon
    | _ -> false

let isDelegateTy g ty = 
    match metadataOfTy g ty with 
#if EXTENSIONTYPING
    | ProvidedTypeMetadata info -> info.IsDelegate ()
#endif
    | ILTypeMetadata (TILObjectReprData(_, _, td)) -> (td.tdKind = ILTypeDefKind.Delegate)
    | FSharpOrArrayOrByrefOrTupleOrExnTypeMetadata ->
        match tryDestAppTy g ty with
        | Some tcref -> tcref.Deref.IsFSharpDelegateTycon
        | _ -> false

let isInterfaceTy g ty = 
    match metadataOfTy g ty with 
#if EXTENSIONTYPING
    | ProvidedTypeMetadata info -> info.IsInterface
#endif
    | ILTypeMetadata (TILObjectReprData(_, _, td)) -> (td.tdKind = ILTypeDefKind.Interface)
    | FSharpOrArrayOrByrefOrTupleOrExnTypeMetadata -> isFSharpInterfaceTy g ty

let isClassTy g ty = 
    match metadataOfTy g ty with 
#if EXTENSIONTYPING
    | ProvidedTypeMetadata info -> info.IsClass
#endif
    | ILTypeMetadata (TILObjectReprData(_, _, td)) -> (td.tdKind = ILTypeDefKind.Class)
    | FSharpOrArrayOrByrefOrTupleOrExnTypeMetadata -> isFSharpClassTy g ty

let isStructOrEnumTyconTy g ty = 
    match tryDestAppTy g ty with
    | Some tcref -> tcref.Deref.IsStructOrEnumTycon
    | _ -> false

let isStructRecordOrUnionTyconTy g ty = 
    match tryDestAppTy g ty with
    | Some tcref -> tcref.Deref.IsStructRecordOrUnionTycon
    | _ -> false

let isStructTy g ty =
    match tryDestAppTy g ty with
    | Some tcref -> 
        let tycon = tcref.Deref
        tycon.IsStructRecordOrUnionTycon || tycon.IsStructOrEnumTycon
    | _ -> false

let isRefTy g ty = 
    not (isStructOrEnumTyconTy g ty) &&
    (
        isUnionTy g ty || 
        isRefTupleTy g ty || 
        isRecdTy g ty || 
        isILReferenceTy g ty ||
        isFunTy g ty || 
        isReprHiddenTy g ty || 
        isFSharpObjModelRefTy g ty || 
        isUnitTy g ty
    )

// ECMA C# LANGUAGE SPECIFICATION, 27.2
// An unmanaged-type is any type that isn't a reference-type, a type-parameter, or a generic struct-type and
// contains no fields whose type is not an unmanaged-type. In other words, an unmanaged-type is one of the
// following:
// - sbyte, byte, short, ushort, int, uint, long, ulong, char, float, double, decimal, or bool.
// - Any enum-type.
// - Any pointer-type.
// - Any non-generic user-defined struct-type that contains fields of unmanaged-types only.
// [Note: Constructed types and type-parameters are never unmanaged-types. end note]
let rec isUnmanagedTy g ty =
    let ty = stripTyEqnsAndMeasureEqns g ty
    match tryDestAppTy g ty with
    | Some tcref ->
        let isEq tcref2  = tyconRefEq g tcref tcref2 
        if          isEq g.nativeptr_tcr || isEq g.nativeint_tcr ||
                    isEq g.sbyte_tcr || isEq g.byte_tcr || 
                    isEq g.int16_tcr || isEq g.uint16_tcr ||
                    isEq g.int32_tcr || isEq g.uint32_tcr ||
                    isEq g.int64_tcr || isEq g.uint64_tcr ||
                    isEq g.char_tcr ||
                    isEq g.float32_tcr ||
                    isEq g.float_tcr ||
                    isEq g.decimal_tcr ||
                    isEq g.bool_tcr then
            true
        else
            let tycon = tcref.Deref
            if tycon.IsEnumTycon then 
                true
            elif tycon.IsStructOrEnumTycon then
                match tycon.TyparsNoRange with
                | [] -> tycon.AllInstanceFieldsAsList |> List.forall (fun r -> isUnmanagedTy g r.rfield_type) 
                | _ -> false // generic structs are never 
            else false
    | None ->
        false

let isInterfaceTycon x = 
    isILInterfaceTycon x || x.IsFSharpInterfaceTycon

let isInterfaceTyconRef (tcref: TyconRef) = isInterfaceTycon tcref.Deref

let isEnumTy g ty = 
    match tryDestAppTy g ty with 
    | None -> false
    | Some tcref -> tcref.IsEnumTycon

let actualReturnTyOfSlotSig parentTyInst methTyInst (TSlotSig(_, _, parentFormalTypars, methFormalTypars, _, formalRetTy)) = 
    let methTyInst = mkTyparInst methFormalTypars methTyInst
    let parentTyInst = mkTyparInst parentFormalTypars parentTyInst
    Option.map (instType (parentTyInst @ methTyInst)) formalRetTy

let slotSigHasVoidReturnTy (TSlotSig(_, _, _, _, _, formalRetTy)) = 
    Option.isNone formalRetTy 

let returnTyOfMethod g (TObjExprMethod((TSlotSig(_, parentTy, _, _, _, _) as ss), _, methFormalTypars, _, _, _)) =
    let tinst = argsOfAppTy g parentTy
    let methTyInst = generalizeTypars methFormalTypars
    actualReturnTyOfSlotSig tinst methTyInst ss

/// Is the type 'abstract' in C#-speak
let isAbstractTycon (tycon:Tycon) = 
    if tycon.IsFSharpObjectModelTycon then 
        not tycon.IsFSharpDelegateTycon && 
        tycon.TypeContents.tcaug_abstract 
    else 
        tycon.IsILTycon && tycon.ILTyconRawMetadata.IsAbstract

//---------------------------------------------------------------------------
// Determine if a member/Val/ValRef is an explicit impl
//---------------------------------------------------------------------------

let MemberIsExplicitImpl g (membInfo:ValMemberInfo) = 
   membInfo.MemberFlags.IsOverrideOrExplicitImpl &&
   match membInfo.ImplementedSlotSigs with 
   | [] -> false
   | slotsigs -> slotsigs |> List.forall (fun slotsig -> isInterfaceTy g slotsig.ImplementedType)

let ValIsExplicitImpl g (v:Val) = 
    match v.MemberInfo with 
    | Some membInfo -> MemberIsExplicitImpl g membInfo
    | _ -> false

let ValRefIsExplicitImpl g (vref:ValRef) = ValIsExplicitImpl g vref.Deref

//---------------------------------------------------------------------------
// Find all type variables in a type, apart from those that have had 
// an equation assigned by type inference.
//---------------------------------------------------------------------------

let emptyFreeLocals = Zset.empty valOrder
let unionFreeLocals s1 s2 = 
    if s1 === emptyFreeLocals then s2
    elif s2 === emptyFreeLocals then s1
    else Zset.union s1 s2

let emptyFreeRecdFields = Zset.empty recdFieldRefOrder
let unionFreeRecdFields s1 s2 = 
    if s1 === emptyFreeRecdFields then s2
    elif s2 === emptyFreeRecdFields then s1
    else Zset.union s1 s2

let emptyFreeUnionCases = Zset.empty unionCaseRefOrder
let unionFreeUnionCases s1 s2 = 
    if s1 === emptyFreeUnionCases then s2
    elif s2 === emptyFreeUnionCases then s1
    else Zset.union s1 s2

let emptyFreeTycons = Zset.empty tyconOrder
let unionFreeTycons s1 s2 = 
    if s1 === emptyFreeTycons then s2
    elif s2 === emptyFreeTycons then s1
    else Zset.union s1 s2

let typarOrder = 
    { new System.Collections.Generic.IComparer<Typar> with 
        member x.Compare (v1:Typar, v2:Typar) = compare v1.Stamp v2.Stamp } 

let emptyFreeTypars = Zset.empty typarOrder
let unionFreeTypars s1 s2 = 
    if s1 === emptyFreeTypars then s2
    elif s2 === emptyFreeTypars then s1
    else Zset.union s1 s2

let emptyFreeTyvars =  
    { FreeTycons = emptyFreeTycons
      /// The summary of values used as trait solutions
      FreeTraitSolutions = emptyFreeLocals
      FreeTypars = emptyFreeTypars}

let unionFreeTyvars fvs1 fvs2 = 
    if fvs1 === emptyFreeTyvars then fvs2 else 
    if fvs2 === emptyFreeTyvars then fvs1 else
    { FreeTycons           = unionFreeTycons fvs1.FreeTycons fvs2.FreeTycons
      FreeTraitSolutions   = unionFreeLocals fvs1.FreeTraitSolutions fvs2.FreeTraitSolutions
      FreeTypars           = unionFreeTypars fvs1.FreeTypars fvs2.FreeTypars }

type FreeVarOptions = 
    { canCache: bool
      collectInTypes: bool
      includeLocalTycons: bool
      includeTypars: bool
      includeLocalTyconReprs: bool
      includeRecdFields : bool
      includeUnionCases : bool
      includeLocals : bool }
      
let CollectAllNoCaching = 
    { canCache = false
      collectInTypes = true
      includeLocalTycons = true
      includeLocalTyconReprs = true
      includeRecdFields = true
      includeUnionCases = true
      includeTypars = true; 
      includeLocals = true }

let CollectTyparsNoCaching = 
    { canCache = false
      collectInTypes = true
      includeLocalTycons = false
      includeTypars = true
      includeLocalTyconReprs = false
      includeRecdFields = false
      includeUnionCases = false
      includeLocals = false }

let CollectLocalsNoCaching = 
    { canCache = false
      collectInTypes = false
      includeLocalTycons = false
      includeTypars = false
      includeLocalTyconReprs = false
      includeRecdFields = false 
      includeUnionCases = false
      includeLocals = true }

let CollectTyparsAndLocalsNoCaching = 
    { canCache = false
      collectInTypes = true
      includeLocalTycons = false
      includeLocalTyconReprs = false
      includeRecdFields = false 
      includeUnionCases = false
      includeTypars = true
      includeLocals = true }

let CollectAll =
    { canCache = false
      collectInTypes = true
      includeLocalTycons = true
      includeLocalTyconReprs = true
      includeRecdFields = true 
      includeUnionCases = true
      includeTypars = true; 
      includeLocals = true }
    
let CollectTyparsAndLocals = // CollectAll
    { canCache = true // only cache for this one
      collectInTypes = true
      includeTypars = true
      includeLocals = true
      includeLocalTycons = false
      includeLocalTyconReprs = false
      includeRecdFields = false
      includeUnionCases = false }

  
let CollectTypars = CollectTyparsAndLocals

let CollectLocals = CollectTyparsAndLocals


let accFreeLocalTycon opts x acc = 
    if not opts.includeLocalTycons then acc else
    if Zset.contains x acc.FreeTycons then acc else 
    { acc with FreeTycons = Zset.add x acc.FreeTycons } 

let accFreeTycon opts (tcr:TyconRef) acc = 
    if not opts.includeLocalTycons then acc
    elif tcr.IsLocalRef then accFreeLocalTycon opts tcr.PrivateTarget acc
    else acc

let rec boundTypars opts tps acc = 
    // Bound type vars form a recursively-referential set due to constraints, e.g.  A : I<B>, B : I<A> 
    // So collect up free vars in all constraints first, then bind all variables 
    let acc = List.foldBack (fun (tp:Typar) acc -> accFreeInTyparConstraints opts tp.Constraints acc) tps acc
    List.foldBack (fun tp acc -> { acc with FreeTypars = Zset.remove tp acc.FreeTypars}) tps acc

and accFreeInTyparConstraints opts cxs acc =
    List.foldBack (accFreeInTyparConstraint opts) cxs acc

and accFreeInTyparConstraint opts tpc acc =
    match tpc with 
    | TyparConstraint.CoercesTo(typ, _) -> accFreeInType opts typ acc
    | TyparConstraint.MayResolveMember (traitInfo, _, _) -> accFreeInTrait opts traitInfo acc
    | TyparConstraint.DefaultsTo(_, rty, _) -> accFreeInType opts rty acc
    | TyparConstraint.SimpleChoice(tys, _) -> accFreeInTypes opts tys acc
    | TyparConstraint.IsEnum(uty, _) -> accFreeInType opts uty acc
    | TyparConstraint.IsDelegate(aty, bty, _) -> accFreeInType opts aty (accFreeInType opts bty acc)
    | TyparConstraint.SupportsComparison _
    | TyparConstraint.SupportsEquality _
    | TyparConstraint.SupportsNull _ 
    | TyparConstraint.IsNonNullableStruct _ 
    | TyparConstraint.IsReferenceType _ 
    | TyparConstraint.IsUnmanaged _
    | TyparConstraint.RequiresDefaultConstructor _ -> acc

and accFreeInTrait opts (TTrait(typs, _, _, argtys, rty, sln)) acc = 
    Option.foldBack (accFreeInTraitSln opts) sln.Value
       (accFreeInTypes opts typs 
         (accFreeInTypes opts argtys 
           (Option.foldBack (accFreeInType opts) rty acc)))

and accFreeInTraitSln opts sln acc = 
    match sln with 
    | ILMethSln(typ, _, _, minst) ->
         accFreeInType opts typ 
            (accFreeInTypes opts minst acc)
    | FSMethSln(typ, vref, minst) ->
         accFreeInType opts typ 
            (accFreeValRefInTraitSln opts vref  
               (accFreeInTypes opts minst acc))
    | FSRecdFieldSln(tinst, _rfref, _isSet) ->
         accFreeInTypes opts tinst acc
    | BuiltInSln -> acc
    | ClosedExprSln _ -> acc // nothing to accumulate because it's a closed expression referring only to erasure of provided method calls

and accFreeLocalValInTraitSln _opts v fvs =
    if Zset.contains v fvs.FreeTraitSolutions then fvs 
    else { fvs with FreeTraitSolutions = Zset.add v fvs.FreeTraitSolutions}

and accFreeValRefInTraitSln opts (vref:ValRef) fvs = 
    if vref.IsLocalRef then
        accFreeLocalValInTraitSln opts vref.PrivateTarget fvs
    else
        // non-local values do not contain free variables 
        fvs

and accFreeTyparRef opts (tp:Typar) acc = 
    if not opts.includeTypars then acc else
    if Zset.contains tp acc.FreeTypars then acc 
    else 
        accFreeInTyparConstraints opts tp.Constraints
          { acc with FreeTypars = Zset.add tp acc.FreeTypars}

and accFreeInType opts ty acc  = 
    match stripTyparEqns ty with 
    | TType_tuple (tupInfo, l) -> accFreeInTypes opts l (accFreeInTupInfo opts tupInfo acc)
    | TType_app (tc, tinst) -> 
        let acc = accFreeTycon opts tc acc
        match tinst with 
        | [] -> acc  // optimization to avoid unneeded call
        | [h] -> accFreeInType opts h acc // optimization to avoid unneeded call
        | _ -> accFreeInTypes opts tinst acc
    | TType_ucase (UCRef(tc, _), tinst) -> accFreeInTypes opts tinst (accFreeTycon opts tc  acc)
    | TType_fun (d, r) -> accFreeInType opts d (accFreeInType opts r acc)
    | TType_var r -> accFreeTyparRef opts r acc
    | TType_forall (tps, r) -> unionFreeTyvars (boundTypars opts tps (freeInType opts r)) acc
    | TType_measure unt -> accFreeInMeasure opts unt acc

and accFreeInTupInfo _opts unt acc = 
    match unt with 
    | TupInfo.Const _ -> acc
and accFreeInMeasure opts unt acc = List.foldBack (fun (tp, _) acc -> accFreeTyparRef opts tp acc) (ListMeasureVarOccsWithNonZeroExponents unt) acc
and accFreeInTypes opts tys acc = 
    match tys with 
    | [] -> acc
    | h :: t -> accFreeInTypes opts t (accFreeInType opts h acc)
and freeInType opts ty = accFreeInType opts ty emptyFreeTyvars

and accFreeInVal opts (v:Val) acc = accFreeInType opts v.val_type acc

let freeInTypes opts tys = accFreeInTypes opts tys emptyFreeTyvars
let freeInVal opts v = accFreeInVal opts v emptyFreeTyvars
let freeInTyparConstraints opts v = accFreeInTyparConstraints opts v emptyFreeTyvars
let accFreeInTypars opts tps acc = List.foldBack (accFreeTyparRef opts) tps acc
        

//--------------------------------------------------------------------------
// Free in type, left-to-right order preserved. This is used to determine the
// order of type variables for top-level definitions based on their signature, 
// so be careful not to change the order.  We accumulate in reverse
// order.
//--------------------------------------------------------------------------

let emptyFreeTyparsLeftToRight = []
let unionFreeTyparsLeftToRight fvs1 fvs2 = ListSet.unionFavourRight typarEq fvs1 fvs2

let rec boundTyparsLeftToRight g cxFlag thruFlag  acc tps = 
    // Bound type vars form a recursively-referential set due to constraints, e.g.  A : I<B>, B : I<A> 
    // So collect up free vars in all constraints first, then bind all variables 
    List.fold (fun acc (tp:Typar) -> accFreeInTyparConstraintsLeftToRight g cxFlag thruFlag acc tp.Constraints) tps acc

and accFreeInTyparConstraintsLeftToRight g cxFlag thruFlag acc cxs =
    List.fold (accFreeInTyparConstraintLeftToRight g cxFlag thruFlag) acc cxs 

and accFreeInTyparConstraintLeftToRight g cxFlag thruFlag acc tpc =
    match tpc with 
    | TyparConstraint.CoercesTo(typ, _) -> accFreeInTypeLeftToRight g cxFlag thruFlag acc typ 
    | TyparConstraint.MayResolveMember (traitInfo, _, _) -> accFreeInTraitLeftToRight g cxFlag thruFlag acc traitInfo 
    | TyparConstraint.DefaultsTo(_, rty, _) -> accFreeInTypeLeftToRight g cxFlag thruFlag acc rty 
    | TyparConstraint.SimpleChoice(tys, _) -> accFreeInTypesLeftToRight g cxFlag thruFlag acc tys 
    | TyparConstraint.IsEnum(uty, _) -> accFreeInTypeLeftToRight g cxFlag thruFlag acc uty
    | TyparConstraint.IsDelegate(aty, bty, _) -> accFreeInTypeLeftToRight g cxFlag thruFlag (accFreeInTypeLeftToRight g cxFlag thruFlag acc aty) bty  
    | TyparConstraint.SupportsComparison _ 
    | TyparConstraint.SupportsEquality _ 
    | TyparConstraint.SupportsNull _ 
    | TyparConstraint.IsNonNullableStruct _ 
    | TyparConstraint.IsUnmanaged _
    | TyparConstraint.IsReferenceType _ 
    | TyparConstraint.RequiresDefaultConstructor _ -> acc

and accFreeInTraitLeftToRight g cxFlag thruFlag acc (TTrait(typs, _, _, argtys, rty, _))  = 
    let acc = accFreeInTypesLeftToRight g cxFlag thruFlag acc typs
    let acc = accFreeInTypesLeftToRight g cxFlag thruFlag acc argtys
    let acc = Option.fold (accFreeInTypeLeftToRight g cxFlag thruFlag) acc rty
    acc

and accFreeTyparRefLeftToRight g cxFlag thruFlag acc (tp:Typar) = 
    if ListSet.contains typarEq tp acc then 
        acc
    else 
        let acc = ListSet.insert typarEq tp acc
        if cxFlag then 
            accFreeInTyparConstraintsLeftToRight g cxFlag thruFlag acc tp.Constraints
        else 
            acc

and accFreeInTypeLeftToRight g cxFlag thruFlag acc ty  = 
    if verbose then dprintf "--> accFreeInTypeLeftToRight \n"
    match (if thruFlag then stripTyEqns g ty else stripTyparEqns ty) with 
    | TType_tuple (tupInfo, l) -> 
        let acc = accFreeInTupInfoLeftToRight g cxFlag thruFlag acc tupInfo 
        accFreeInTypesLeftToRight g cxFlag thruFlag acc l 
    | TType_app (_, tinst) -> accFreeInTypesLeftToRight g cxFlag thruFlag acc tinst 
    | TType_ucase (_, tinst) -> accFreeInTypesLeftToRight g cxFlag thruFlag acc tinst 
    | TType_fun (d, r) -> accFreeInTypeLeftToRight g cxFlag thruFlag (accFreeInTypeLeftToRight g cxFlag thruFlag acc d ) r
    | TType_var r -> accFreeTyparRefLeftToRight g cxFlag thruFlag acc r 
    | TType_forall (tps, r) -> unionFreeTyparsLeftToRight (boundTyparsLeftToRight g cxFlag thruFlag tps (accFreeInTypeLeftToRight g cxFlag thruFlag emptyFreeTyparsLeftToRight r)) acc
    | TType_measure unt -> List.foldBack (fun (tp, _) acc -> accFreeTyparRefLeftToRight g cxFlag thruFlag acc tp) (ListMeasureVarOccsWithNonZeroExponents unt) acc

and accFreeInTupInfoLeftToRight _g _cxFlag _thruFlag acc unt = 
    match unt with 
    | TupInfo.Const _ -> acc

and accFreeInTypesLeftToRight g cxFlag thruFlag acc tys = 
    match tys with 
    | [] -> acc
    | h :: t -> accFreeInTypesLeftToRight g cxFlag thruFlag (accFreeInTypeLeftToRight g cxFlag thruFlag acc h) t
    
let freeInTypeLeftToRight g thruFlag ty = accFreeInTypeLeftToRight g true thruFlag emptyFreeTyparsLeftToRight ty |> List.rev
let freeInTypesLeftToRight g thruFlag ty = accFreeInTypesLeftToRight g true thruFlag emptyFreeTyparsLeftToRight ty |> List.rev
let freeInTypesLeftToRightSkippingConstraints g ty = accFreeInTypesLeftToRight g false true emptyFreeTyparsLeftToRight ty |> List.rev

let valOfBind (b:Binding) = b.Var
let valsOfBinds (binds:Bindings) = binds |> List.map (fun b -> b.Var)

//--------------------------------------------------------------------------
// Values representing member functions on F# types
//--------------------------------------------------------------------------

// Pull apart the type for an F# value that represents an object model method. Do not strip off a 'unit' argument.
// Review: Should GetMemberTypeInFSharpForm have any other direct callers? 
let GetMemberTypeInFSharpForm g memberFlags arities ty m = 
    let tps, argInfos, rty, retInfo = GetTopValTypeInFSharpForm g arities ty m

    let argInfos = 
        if memberFlags.IsInstance then 
            match argInfos with
            | [] -> 
                errorR(InternalError("value does not have a valid member type", m))
                argInfos
            | _::t -> t
        else argInfos
    tps, argInfos, rty, retInfo

// Check that an F# value represents an object model method. 
// It will also always have an arity (inferred from syntax). 
let checkMemberVal membInfo arity m =
    match membInfo, arity with 
    | None, _ -> error(InternalError("checkMemberVal - no membInfo" , m))
    | _, None -> error(InternalError("checkMemberVal - no arity", m))
    | Some membInfo, Some arity -> (membInfo, arity)

let checkMemberValRef (vref:ValRef) =
    checkMemberVal vref.MemberInfo vref.ValReprInfo vref.Range
     
let GetTopValTypeInCompiledForm g topValInfo typ m =
    let tps, paramArgInfos, rty, retInfo = GetTopValTypeInFSharpForm g topValInfo typ m
    // Eliminate lone single unit arguments
    let paramArgInfos = 
        match paramArgInfos, topValInfo.ArgInfos with 
        // static member and module value unit argument elimination
        | [[(_argType, _)]] , [[]] -> 
            //assert isUnitTy g argType 
            [[]]
        // instance member unit argument elimination
        | [objInfo;[(_argType, _)]] , [[_objArg];[]] -> 
            //assert isUnitTy g argType 
            [objInfo; []]
        | _ -> 
            paramArgInfos
    let rty = if isUnitTy g rty then None else Some rty
    (tps, paramArgInfos, rty, retInfo)
     
// Pull apart the type for an F# value that represents an object model method
// and see the "member" form for the type, i.e. 
// detect methods with no arguments by (effectively) looking for single argument type of 'unit'. 
// The analysis is driven of the inferred arity information for the value.
//
// This is used not only for the compiled form - it's also used for all type checking and object model
// logic such as determining if abstract methods have been implemented or not, and how
// many arguments the method takes etc.
let GetMemberTypeInMemberForm g memberFlags topValInfo typ m =
    let tps, paramArgInfos, rty, retInfo = GetMemberTypeInFSharpForm g memberFlags topValInfo typ m
    // Eliminate lone single unit arguments
    let paramArgInfos = 
        match paramArgInfos, topValInfo.ArgInfos with 
        // static member and module value unit argument elimination
        | [[(argType, _)]] , [[]] -> 
            assert isUnitTy g argType 
            [[]]
        // instance member unit argument elimination
        | [[(argType, _)]] , [[_objArg];[]] -> 
            assert isUnitTy g argType 
            [[]]
        | _ -> 
            paramArgInfos
    let rty = if isUnitTy g rty then None else Some rty
    (tps, paramArgInfos, rty, retInfo)

let GetTypeOfMemberInMemberForm g (vref:ValRef) =
    //assert (not vref.IsExtensionMember)
    let membInfo, topValInfo = checkMemberValRef vref
    GetMemberTypeInMemberForm g membInfo.MemberFlags topValInfo vref.Type vref.Range

let GetTypeOfMemberInFSharpForm g (vref:ValRef) =
    let membInfo, topValInfo = checkMemberValRef vref
    GetMemberTypeInFSharpForm g membInfo.MemberFlags topValInfo vref.Type vref.Range

let PartitionValTyparsForApparentEnclosingType g (v:Val)  = 
    match v.ValReprInfo with 
    | None -> error(InternalError("PartitionValTypars: not a top value", v.Range))
    | Some arities -> 
        let fullTypars, _ = destTopForallTy g arities v.Type 
        let parent = v.MemberApparentParent
        let parentTypars = parent.TyparsNoRange
        let nparentTypars = parentTypars.Length
        if nparentTypars <= fullTypars.Length then 
            let memberParentTypars, memberMethodTypars = List.chop nparentTypars fullTypars
            let memberToParentInst, tinst = mkTyparToTyparRenaming memberParentTypars parentTypars
            Some(parentTypars, memberParentTypars, memberMethodTypars, memberToParentInst, tinst)
        else None

/// Match up the type variables on an member value with the type 
/// variables on the apparent enclosing type
let PartitionValTypars g (v:Val)  = 
     match v.ValReprInfo with 
     | None -> error(InternalError("PartitionValTypars: not a top value", v.Range))
     | Some arities -> 
         if v.IsExtensionMember then 
             let fullTypars, _ = destTopForallTy g arities v.Type 
             Some([], [], fullTypars, emptyTyparInst, [])
         else
             PartitionValTyparsForApparentEnclosingType g v

let PartitionValRefTypars g (vref: ValRef) = PartitionValTypars g vref.Deref 

/// Get the arguments for an F# value that represents an object model method 
let ArgInfosOfMemberVal g (v:Val) = 
    let membInfo, topValInfo = checkMemberVal v.MemberInfo v.ValReprInfo v.Range
    let _, arginfos, _, _ = GetMemberTypeInMemberForm g membInfo.MemberFlags topValInfo v.Type v.Range
    arginfos

let ArgInfosOfMember g (vref: ValRef) = 
    ArgInfosOfMemberVal g vref.Deref

let GetFSharpViewOfReturnType (g:TcGlobals) retTy =
    match retTy with 
    | None -> g.unit_ty
    | Some retTy ->  retTy


/// Get the property "type" (getter return type) for an F# value that represents a getter or setter
/// of an object model property.
let ReturnTypeOfPropertyVal g (v:Val) = 
    let membInfo, topValInfo = checkMemberVal v.MemberInfo v.ValReprInfo v.Range
    match membInfo.MemberFlags.MemberKind with 
    | MemberKind.PropertySet ->
        let _, arginfos, _, _ = GetMemberTypeInMemberForm g membInfo.MemberFlags topValInfo v.Type v.Range
        if not arginfos.IsEmpty && not arginfos.Head.IsEmpty then
            arginfos.Head |> List.last |> fst 
        else
            error(Error(FSComp.SR.tastValueDoesNotHaveSetterType(), v.Range));
    | MemberKind.PropertyGet ->
        let _, _, rty, _ = GetMemberTypeInMemberForm g membInfo.MemberFlags topValInfo v.Type v.Range
        GetFSharpViewOfReturnType g rty
    | _ -> error(InternalError("ReturnTypeOfPropertyVal", v.Range))


/// Get the property arguments for an F# value that represents a getter or setter
/// of an object model property.
let ArgInfosOfPropertyVal g (v:Val) = 
    let membInfo, topValInfo = checkMemberVal v.MemberInfo v.ValReprInfo v.Range
    match membInfo.MemberFlags.MemberKind with 
    | MemberKind.PropertyGet ->
        ArgInfosOfMemberVal g v |> List.concat
    | MemberKind.PropertySet ->
        let _, arginfos, _, _ = GetMemberTypeInMemberForm g membInfo.MemberFlags topValInfo v.Type v.Range
        if not arginfos.IsEmpty && not arginfos.Head.IsEmpty then
            arginfos.Head |> List.frontAndBack |> fst 
        else
            error(Error(FSComp.SR.tastValueDoesNotHaveSetterType(), v.Range));
    | _ -> 
        error(InternalError("ArgInfosOfPropertyVal", v.Range))

//---------------------------------------------------------------------------
// Generalize type constructors to types
//---------------------------------------------------------------------------

let generalTyconRefInst (tc:TyconRef) =  generalizeTypars tc.TyparsNoRange

let generalizeTyconRef tc = 
    let tinst = generalTyconRefInst tc
    tinst, TType_app(tc, tinst)

let generalizedTyconRef tc = TType_app(tc, generalTyconRefInst tc)

let isTTyparSupportsStaticMethod = function TyparConstraint.MayResolveMember _ -> true | _ -> false
let isTTyparCoercesToType = function TyparConstraint.CoercesTo _ -> true | _ -> false

//--------------------------------------------------------------------------
// Print Signatures/Types - prelude
//-------------------------------------------------------------------------- 

let prefixOfStaticReq s =
    match s with 
    | NoStaticReq -> "'"
    | HeadTypeStaticReq -> " ^"

let prefixOfRigidTypar (typar:Typar) =  
  if (typar.Rigidity <> TyparRigidity.Rigid) then "_" else ""

//---------------------------------------------------------------------------
// Prettify: PrettyTyparNames/PrettifyTypes - make typar names human friendly
//---------------------------------------------------------------------------

type TyparConstraintsWithTypars = (Typar * TyparConstraint) list

module PrettyTypes =
    let newPrettyTypar (tp:Typar) nm = 
        NewTypar (tp.Kind, tp.Rigidity, Typar(ident(nm, tp.Range), tp.StaticReq, false), false, TyparDynamicReq.Yes, [], false, false)

    let NewPrettyTypars renaming tps names = 
        let niceTypars = List.map2 newPrettyTypar tps names
        let tl, _tt = mkTyparToTyparRenaming tps niceTypars in
        let renaming = renaming @ tl
        (tps, niceTypars) ||> List.iter2 (fun tp tpnice -> tpnice.FixupConstraints (instTyparConstraints renaming tp.Constraints)) ;
        niceTypars, renaming

    // We choose names for type parameters from 'a'..'t'
    // We choose names for unit-of-measure from 'u'..'z'
    // If we run off the end of these ranges, we use 'aX' for positive integer X or 'uX' for positive integer X
    // Finally, we skip any names already in use
    let NeedsPrettyTyparName (tp:Typar) = 
        tp.IsCompilerGenerated && 
        tp.typar_il_name.IsNone && 
        (tp.typar_id.idText = unassignedTyparName) 

    let PrettyTyparNames pred alreadyInUse tps = 
        let rec choose (tps:Typar list) (typeIndex, measureIndex) acc = 
            match tps with
            | [] -> List.rev acc
            | tp::tps ->
            

                // Use a particular name, possibly after incrementing indexes
                let useThisName (nm, typeIndex, measureIndex) = 
                    choose tps (typeIndex, measureIndex) (nm::acc)

                // Give up, try again with incremented indexes
                let tryAgain (typeIndex, measureIndex) = 
                    choose (tp::tps) (typeIndex, measureIndex) acc

                let tryName (nm, typeIndex, measureIndex) f = 
                    if List.contains nm alreadyInUse then 
                        f()
                    else
                        useThisName (nm, typeIndex, measureIndex)

                if pred tp then 
                    if NeedsPrettyTyparName tp then 
                        let (typeIndex, measureIndex, baseName, letters, i) = 
                          match tp.Kind with 
                          | TyparKind.Type -> (typeIndex+1, measureIndex, 'a', 20, typeIndex) 
                          | TyparKind.Measure -> (typeIndex, measureIndex+1, 'u', 6, measureIndex)
                        let nm = 
                           if i < letters then String.make 1 (char(int baseName + i)) 
                           else String.make 1 baseName + string (i-letters+1)
                        tryName (nm, typeIndex, measureIndex)  (fun () -> 
                            tryAgain (typeIndex, measureIndex))

                    else
                        tryName (tp.Name, typeIndex, measureIndex) (fun () -> 
                            // Use the next index and append it to the natural name
                            let (typeIndex, measureIndex, nm) = 
                              match tp.Kind with 
                              | TyparKind.Type -> (typeIndex+1, measureIndex, tp.Name+ string typeIndex) 
                              | TyparKind.Measure -> (typeIndex, measureIndex+1, tp.Name+ string measureIndex)
                            tryName (nm, typeIndex, measureIndex) (fun () -> 
                                tryAgain (typeIndex, measureIndex)))
                else
                    useThisName (tp.Name, typeIndex, measureIndex)

                          
        choose tps (0, 0) []

    let PrettifyThings g foldTys mapTys things = 
        let ftps = foldTys (accFreeInTypeLeftToRight g true false) emptyFreeTyparsLeftToRight things
        let ftps = List.rev ftps
        let rec computeKeep (keep: Typars) change (tps: Typars) = 
            match tps with 
            | [] -> List.rev keep, List.rev change 
            | tp :: rest -> 
                if not (NeedsPrettyTyparName tp) && (not (keep |> List.exists (fun tp2 -> tp.Name = tp2.Name)))  then
                    computeKeep (tp :: keep) change rest
                else 
                    computeKeep keep (tp :: change) rest
        let keep, change = computeKeep [] [] ftps
        
        // change |> List.iter (fun tp -> dprintf "change typar: %s %s %d\n" tp.Name (tp.DisplayName) (stamp_of_typar tp));  
        // keep |> List.iter (fun tp -> dprintf "keep typar: %s %s %d\n" tp.Name (tp.DisplayName) (stamp_of_typar tp));  
        let alreadyInUse = keep |> List.map (fun x -> x.Name)
        let names = PrettyTyparNames (fun x -> List.memq x change) alreadyInUse ftps

        let niceTypars, renaming = NewPrettyTypars [] ftps names 
        
        // strip universal types for printing
        let getTauStayTau t = 
            match t with
            | TType_forall (_, tau) -> tau
            | _ -> t
        let tauThings = mapTys getTauStayTau things
                        
        let prettyThings = mapTys (instType renaming) tauThings
        // niceTypars |> List.iter (fun tp -> dprintf "nice typar: %d\n" (stamp_of_typar tp)); *
        let tpconstraints  = niceTypars |> List.collect (fun tpnice -> List.map (fun tpc -> tpnice, tpc) tpnice.Constraints)

        prettyThings, tpconstraints

    let PrettifyType g x = PrettifyThings g id id x
    let PrettifyTypePair g x = PrettifyThings g (fun f -> foldPair (f, f)) (fun f -> mapPair (f, f)) x
    let PrettifyTypes g x = PrettifyThings g List.fold List.map   x
    let PrettifyCurriedTypes g x = PrettifyThings g (fun f -> List.fold (List.fold f)) List.mapSquared   x
    let PrettifyCurriedSigTypes g x = PrettifyThings g (fun f -> foldPair (List.fold (List.fold f), f)) (fun f -> mapPair (List.mapSquared f, f)) x

    // Badly formed code may instantiate rigid declared typars to types.
    // Hence we double check here that the thing is really a type variable
    let safeDestAnyParTy orig g ty = match tryAnyParTy g ty with None -> orig | Some x -> x
    let tee f x = f x x

    let foldUnurriedArgInfos f z (x: UncurriedArgInfos) = List.fold (fold1Of2 f) z x
    let mapUnurriedArgInfos f (x: UncurriedArgInfos) = List.map (map1Of2 f) x

    let foldTypar f z (x: Typar) = foldOn mkTyparTy f z x
    let mapTypar g f (x: Typar) : Typar = (mkTyparTy >> f >> safeDestAnyParTy x g) x

    let foldTypars f z (x: Typars) =  List.fold (foldTypar f) z x
    let mapTypars g f (x: Typars) : Typars = List.map (mapTypar g f) x

    let foldTyparInst f z (x: TyparInst) =  List.fold (foldPair (foldTypar f, f)) z x
    let mapTyparInst g f (x: TyparInst) : TyparInst = List.map (mapPair (mapTypar g f, f)) x

    let PrettifyInstAndTyparsAndType g x = 
        PrettifyThings g 
            (fun f -> foldTriple (foldTyparInst f, foldTypars f, f)) 
            (fun f-> mapTriple (mapTyparInst g f, mapTypars g f, f)) 
            x

    let PrettifyInstAndUncurriedSig  g (x: TyparInst * UncurriedArgInfos * TType) = 
        PrettifyThings g 
            (fun f -> foldTriple (foldTyparInst f, foldUnurriedArgInfos f, f)) 
            (fun f -> mapTriple (mapTyparInst g f, List.map (map1Of2  f), f))
            x

    let PrettifyInstAndCurriedSig g (x: TyparInst * TTypes * CurriedArgInfos * TType) = 
        PrettifyThings g 
            (fun f -> foldQuadruple (foldTyparInst f, List.fold f, List.fold (List.fold (fold1Of2 f)), f)) 
            (fun f -> mapQuadruple (mapTyparInst g f, List.map f, List.mapSquared (map1Of2 f), f))
            x

    let PrettifyInstAndSig g x = 
        PrettifyThings g 
            (fun f -> foldTriple (foldTyparInst f, List.fold f, f))
            (fun f -> mapTriple (mapTyparInst g f, List.map f, f) )
            x

    let PrettifyInstAndTypes g x = 
        PrettifyThings g 
            (fun f -> foldPair (foldTyparInst f, List.fold f)) 
            (fun f -> mapPair (mapTyparInst g f, List.map f))
            x
 
    let PrettifyInstAndType g x = 
        PrettifyThings g 
            (fun f -> foldPair (foldTyparInst f, f)) 
            (fun f -> mapPair (mapTyparInst g f, f))
            x
 
    let PrettifyInst g x = 
        PrettifyThings g 
            (fun f -> foldTyparInst f) 
            (fun f -> mapTyparInst g f)
            x
 
module SimplifyTypes =

    // CAREFUL! This function does NOT walk constraints 
    let rec foldTypeButNotConstraints f z typ =
        let typ = stripTyparEqns typ 
        let z = f z typ
        match typ with
        | TType_forall (_, body) -> foldTypeButNotConstraints f z body
        | TType_app (_, tinst) -> List.fold (foldTypeButNotConstraints f) z tinst
        | TType_ucase (_, tinst) -> List.fold (foldTypeButNotConstraints f) z tinst
        | TType_tuple (_, typs) -> List.fold (foldTypeButNotConstraints f) z typs
        | TType_fun (s, t)         -> foldTypeButNotConstraints f (foldTypeButNotConstraints f z s) t
        | TType_var _            -> z
        | TType_measure _          -> z

    let incM x m =
        if Zmap.mem x m then Zmap.add x (1 + Zmap.find x m) m
        else Zmap.add x 1 m

    let accTyparCounts z typ =
        // Walk type to determine typars and their counts (for pprinting decisions) 
        foldTypeButNotConstraints (fun z typ -> match typ with | TType_var tp when tp.Rigidity = TyparRigidity.Rigid  -> incM tp z | _ -> z) z typ

    let emptyTyparCounts = Zmap.empty typarOrder

    // print multiple fragments of the same type using consistent naming and formatting 
    let accTyparCountsMulti acc l = List.fold accTyparCounts acc l

    type TypeSimplificationInfo =
        { singletons         : Typar Zset
          inplaceConstraints :  Zmap<Typar, TType>
          postfixConstraints : (Typar * TyparConstraint) list }
          
    let typeSimplificationInfo0 = 
        { singletons         = Zset.empty typarOrder
          inplaceConstraints = Zmap.empty typarOrder
          postfixConstraints = [] }

    let categorizeConstraints simplify m cxs =
        let singletons = if simplify then Zmap.chooseL (fun tp n -> if n = 1 then Some tp else None) m else []
        let singletons = Zset.addList singletons (Zset.empty typarOrder)
        // Here, singletons are typars that occur once in the type.
        // However, they may also occur in a type constraint.
        // If they do, they are really multiple occurrence - so we should remove them.
        let constraintTypars = (freeInTyparConstraints CollectTyparsNoCaching (List.map snd cxs)).FreeTypars
        let usedInTypeConstraint typar = Zset.contains typar constraintTypars
        let singletons = singletons |> Zset.filter (usedInTypeConstraint >> not) 
        // Here, singletons should really be used once 
        let inplace, postfix =
          cxs |> List.partition (fun (tp, tpc) -> 
            simplify &&
            isTTyparCoercesToType tpc && 
            Zset.contains tp singletons && 
            tp.Constraints.Length = 1)
        let inplace = inplace |> List.map (function (tp, TyparConstraint.CoercesTo(ty, _)) -> tp, ty | _ -> failwith "not isTTyparCoercesToType")
        
        { singletons         = singletons
          inplaceConstraints = Zmap.ofList typarOrder inplace
          postfixConstraints = postfix }
    let CollectInfo simplify tys cxs = 
        categorizeConstraints simplify (accTyparCountsMulti emptyTyparCounts tys) cxs 

//--------------------------------------------------------------------------
// Print Signatures/Types
//-------------------------------------------------------------------------- 

[<NoEquality; NoComparison>]
type DisplayEnv = 
    { includeStaticParametersInTypeNames : bool
      openTopPathsSorted : Lazy<string list list>
      openTopPathsRaw : string list list
      shortTypeNames : bool
      suppressNestedTypes : bool
      maxMembers : int option
      showObsoleteMembers : bool
      showHiddenMembers : bool
      showTyparBinding : bool 
      showImperativeTyparAnnotations : bool
      suppressInlineKeyword : bool
      suppressMutableKeyword : bool
      showMemberContainers : bool
      shortConstraints : bool
      useColonForReturnType : bool
      showAttributes : bool
      showOverrides : bool
      showConstraintTyparAnnotations : bool
      abbreviateAdditionalConstraints : bool
      showTyparDefaultConstraints : bool
      g : TcGlobals
      contextAccessibility : Accessibility
      generatedValueLayout : (Val -> layout option) }

    member x.SetOpenPaths(paths) = 
        { x with 
             openTopPathsSorted = (lazy (paths |> List.sortWith (fun p1 p2 -> -(compare p1 p2))))
             openTopPathsRaw = paths 
        }

    static member Empty tcGlobals = 
      { includeStaticParametersInTypeNames = false
        openTopPathsRaw = []
        openTopPathsSorted = notlazy []
        shortTypeNames = false
        suppressNestedTypes = false
        maxMembers = None
        showObsoleteMembers = false
        showHiddenMembers = false
        showTyparBinding = false
        showImperativeTyparAnnotations = false
        suppressInlineKeyword = false
        suppressMutableKeyword = false
        showMemberContainers = false
        showAttributes = false
        showOverrides = true
        showConstraintTyparAnnotations = true
        abbreviateAdditionalConstraints = false
        showTyparDefaultConstraints = false
        shortConstraints = false
        useColonForReturnType = false
        g = tcGlobals
        contextAccessibility = taccessPublic
        generatedValueLayout = (fun _ -> None) }


    member denv.AddOpenPath path = 
        denv.SetOpenPaths (path :: denv.openTopPathsRaw)

    member denv.AddOpenModuleOrNamespace (modref: ModuleOrNamespaceRef) = 
        denv.AddOpenPath (fullCompPathOfModuleOrNamespace modref.Deref).DemangledPath

    member denv.AddAccessibility access =     
        { denv with contextAccessibility = combineAccess denv.contextAccessibility access }

let (+.+) s1 s2 = if s1 = "" then s2 else s1+"."+s2

let layoutOfPath p =     
    sepListL SepL.dot (List.map (tagNamespace >> wordL) p)

let fullNameOfParentOfPubPath pp = 
    match pp with 
    | PubPath([| _ |]) -> None 
    | pp -> Some(textOfPath pp.EnclosingPath)

let fullNameOfParentOfPubPathAsLayout pp = 
    match pp with 
    | PubPath([| _ |]) -> None 
    | pp -> Some(layoutOfPath (Array.toList pp.EnclosingPath))

let fullNameOfPubPath (PubPath(p)) = textOfPath p
let fullNameOfPubPathAsLayout (PubPath(p)) = layoutOfPath (Array.toList p)

let fullNameOfParentOfNonLocalEntityRef (nlr: NonLocalEntityRef) = 
    if nlr.Path.Length < 2 then None
    else Some (textOfPath nlr.EnclosingMangledPath)  // <--- BAD BAD BAD: this is a mangled path. This is wrong for nested modules

let fullNameOfParentOfNonLocalEntityRefAsLayout (nlr: NonLocalEntityRef) = 
    if nlr.Path.Length < 2 then None
    else Some (layoutOfPath (List.ofArray nlr.EnclosingMangledPath))  // <--- BAD BAD BAD: this is a mangled path. This is wrong for nested modules

let fullNameOfParentOfEntityRef eref = 
    match eref with 
    | ERefLocal x ->
         match x.PublicPath with 
         | None -> None
         | Some ppath -> fullNameOfParentOfPubPath ppath
    | ERefNonLocal nlr -> fullNameOfParentOfNonLocalEntityRef nlr

let fullNameOfParentOfEntityRefAsLayout eref = 
    match eref with 
    | ERefLocal x ->
         match x.PublicPath with 
         | None -> None
         | Some ppath -> fullNameOfParentOfPubPathAsLayout ppath
    | ERefNonLocal nlr -> fullNameOfParentOfNonLocalEntityRefAsLayout nlr

let fullNameOfEntityRef nmF xref = 
    match fullNameOfParentOfEntityRef xref  with 
    | None -> nmF xref 
    | Some pathText -> pathText +.+ nmF xref

let tagEntityRefName (xref: EntityRef) name =
    if xref.IsNamespace then tagNamespace name
    elif xref.IsModule then tagModule name
    elif xref.IsTypeAbbrev then tagAlias name
    elif xref.IsFSharpDelegateTycon then tagDelegate name
    elif xref.IsILEnumTycon || xref.IsFSharpEnumTycon then tagEnum name
    elif xref.IsStructOrEnumTycon then tagStruct name
    elif xref.IsFSharpInterfaceTycon then tagInterface name
    elif xref.IsUnionTycon then tagUnion name
    elif xref.IsRecordTycon then tagRecord name
    else tagClass name

let fullDisplayTextOfTyconRef  r = fullNameOfEntityRef (fun (tc:TyconRef) -> tc.DisplayNameWithStaticParametersAndUnderscoreTypars) r

let fullNameOfEntityRefAsLayout nmF (xref: EntityRef) =
    let navigableText = 
        tagEntityRefName xref (nmF xref)
        |> mkNav xref.DefinitionRange
        |> wordL
    match fullNameOfParentOfEntityRefAsLayout xref  with 
    | None -> navigableText
    | Some pathText -> pathText ^^ SepL.dot ^^ navigableText

let fullNameOfParentOfValRef vref = 
    match vref with 
    | VRefLocal x -> 
         match x.PublicPath with 
         | None -> None
         | Some (ValPubPath(pp, _)) -> Some(fullNameOfPubPath pp)
    | VRefNonLocal nlr -> 
        Some (fullNameOfEntityRef (fun (x:EntityRef) -> x.DemangledModuleOrNamespaceName) nlr.EnclosingEntity)

let fullNameOfParentOfValRefAsLayout vref = 
    match vref with 
    | VRefLocal x -> 
         match x.PublicPath with 
         | None -> None
         | Some (ValPubPath(pp, _)) -> Some(fullNameOfPubPathAsLayout pp)
    | VRefNonLocal nlr -> 
        Some (fullNameOfEntityRefAsLayout (fun (x:EntityRef) -> x.DemangledModuleOrNamespaceName) nlr.EnclosingEntity)


let fullDisplayTextOfParentOfModRef r = fullNameOfParentOfEntityRef r 

let fullDisplayTextOfModRef r = fullNameOfEntityRef (fun (x:EntityRef) -> x.DemangledModuleOrNamespaceName)  r
let fullDisplayTextOfTyconRefAsLayout  r = fullNameOfEntityRefAsLayout (fun (tc:TyconRef) -> tc.DisplayNameWithStaticParametersAndUnderscoreTypars) r
let fullDisplayTextOfExnRef  r = fullNameOfEntityRef (fun (tc:TyconRef) -> tc.DisplayNameWithStaticParametersAndUnderscoreTypars) r
let fullDisplayTextOfExnRefAsLayout  r = fullNameOfEntityRefAsLayout (fun (tc:TyconRef) -> tc.DisplayNameWithStaticParametersAndUnderscoreTypars) r

let fullDisplayTextOfUnionCaseRef (ucref:UnionCaseRef) = fullDisplayTextOfTyconRef ucref.TyconRef +.+ ucref.CaseName
let fullDisplayTextOfRecdFieldRef (rfref:RecdFieldRef) = fullDisplayTextOfTyconRef rfref.TyconRef +.+ rfref.FieldName

let fullDisplayTextOfValRef   (vref:ValRef) = 
    match fullNameOfParentOfValRef   vref  with 
    | None -> vref.DisplayName 
    | Some pathText -> pathText +.+ vref.DisplayName

let fullDisplayTextOfValRefAsLayout   (vref:ValRef) = 
    let n =
        match vref.MemberInfo with
        | None -> 
            if vref.IsModuleBinding then tagModuleBinding vref.DisplayName
            else tagUnknownEntity vref.DisplayName
        | Some memberInfo ->
            match memberInfo.MemberFlags.MemberKind with
            | MemberKind.PropertyGet
            | MemberKind.PropertySet
            | MemberKind.PropertyGetSet -> tagProperty vref.DisplayName
            | MemberKind.ClassConstructor
            | MemberKind.Constructor -> tagMethod vref.DisplayName
            | MemberKind.Member -> tagMember vref.DisplayName
    match fullNameOfParentOfValRefAsLayout vref  with 
    | None -> wordL n 
    | Some pathText -> 
        pathText ^^ SepL.dot ^^ wordL n
        //pathText +.+ vref.DisplayName


let fullMangledPathToTyconRef (tcref:TyconRef) = 
    match tcref with 
    | ERefLocal _ -> (match tcref.PublicPath with None -> [| |] | Some pp -> pp.EnclosingPath)
    | ERefNonLocal nlr -> nlr.EnclosingMangledPath
  
let qualifiedMangledNameOfTyconRef tcref nm = 
    String.concat "-" (Array.toList (fullMangledPathToTyconRef tcref) @ [ tcref.LogicalName + "-" + nm ])

let rec firstEq p1 p2 = 
    match p1 with
    | [] -> true 
    | h1::t1 -> 
        match p2 with 
        | h2::t2 -> h1 = h2 && firstEq t1 t2
        | _ -> false 

let rec firstRem p1 p2 = 
   match p1 with [] -> p2 | _::t1 -> firstRem t1 (List.tail p2)

let trimPathByDisplayEnv denv path =
    let findOpenedNamespace openedPath = 
        if firstEq openedPath path then 
            let t2 = firstRem openedPath path
            if t2 <> [] then Some(textOfPath t2 + ".")
            else Some("")
        else None

    match List.tryPick findOpenedNamespace (denv.openTopPathsSorted.Force()) with
    | Some s -> s
    | None ->  if isNil path then "" else textOfPath path + "."


let superOfTycon (g:TcGlobals) (tycon:Tycon) = 
    match tycon.TypeContents.tcaug_super with 
    | None -> g.obj_ty 
    | Some ty -> ty 

//----------------------------------------------------------------------------
// Detect attributes
//----------------------------------------------------------------------------

// AbsIL view of attributes (we read these from .NET binaries) 
let isILAttribByName (tencl:string list, tname: string) (attr: ILAttribute) = 
    (attr.Method.EnclosingType.TypeSpec.Name = tname) &&
    (attr.Method.EnclosingType.TypeSpec.Enclosing = tencl)

// AbsIL view of attributes (we read these from .NET binaries) 
let isILAttrib (tref:ILTypeRef) (attr: ILAttribute) = 
    isILAttribByName (tref.Enclosing, tref.Name) attr

// REVIEW: consider supporting querying on Abstract IL custom attributes.
// These linear iterations cost us a fair bit when there are lots of attributes
// on imported types. However this is fairly rare and can also be solved by caching the
// results of attribute lookups in the TAST
let HasILAttribute tref (attrs: ILAttributes) = Array.exists (isILAttrib tref) attrs.AsArray

let HasILAttributeByName tname (attrs: ILAttributes) = Array.exists (isILAttribByName ([], tname)) attrs.AsArray

let TryDecodeILAttribute (g:TcGlobals) tref (attrs: ILAttributes) = 
    attrs.AsArray |> Array.tryPick (fun x -> if isILAttrib tref x then Some(decodeILAttribData g.ilg x)  else None)

// This one is done by name to ensure the compiler doesn't take a dependency on dereferencing a type that only exists in .NET 3.5
let ILThingHasExtensionAttribute (attrs : ILAttributes) = 
    attrs.AsArray
    |> Array.exists (fun attr -> attr.Method.EnclosingType.TypeSpec.Name = "System.Runtime.CompilerServices.ExtensionAttribute")
    
// F# view of attributes (these get converted to AbsIL attributes in ilxgen) 
let IsMatchingFSharpAttribute g (AttribInfo(_, tcref)) (Attrib(tcref2, _, _, _, _, _, _)) = tyconRefEq g tcref  tcref2
let HasFSharpAttribute g tref attrs = List.exists (IsMatchingFSharpAttribute g tref) attrs
let findAttrib g tref attrs = List.find (IsMatchingFSharpAttribute g tref) attrs
let TryFindFSharpAttribute g tref attrs = List.tryFind (IsMatchingFSharpAttribute g tref) attrs
let TryFindFSharpAttributeOpt g tref attrs = match tref with None -> None | Some tref -> List.tryFind (IsMatchingFSharpAttribute g tref) attrs

let HasFSharpAttributeOpt g trefOpt attrs = match trefOpt with Some tref -> List.exists (IsMatchingFSharpAttribute g tref) attrs | _ -> false
let IsMatchingFSharpAttributeOpt g attrOpt (Attrib(tcref2, _, _, _, _, _, _)) = match attrOpt with Some ((AttribInfo(_, tcref))) -> tyconRefEq g tcref  tcref2 | _ -> false

let (|ExtractAttribNamedArg|_|) nm args = 
    args |> List.tryPick (function (AttribNamedArg(nm2, _, _, v)) when nm = nm2 -> Some v | _ -> None) 

let (|AttribInt32Arg|_|) = function AttribExpr(_, Expr.Const (Const.Int32(n), _, _)) -> Some(n) | _ -> None
let (|AttribInt16Arg|_|) = function AttribExpr(_, Expr.Const (Const.Int16(n), _, _)) -> Some(n) | _ -> None
let (|AttribBoolArg|_|) = function AttribExpr(_, Expr.Const (Const.Bool(n), _, _)) -> Some(n) | _ -> None
let (|AttribStringArg|_|) = function AttribExpr(_, Expr.Const (Const.String(n), _, _)) -> Some(n) | _ -> None

let TryFindFSharpBoolAttributeWithDefault dflt g nm attrs = 
    match TryFindFSharpAttribute g nm attrs with
    | Some(Attrib(_, _, [ ], _, _, _, _)) -> Some(dflt)
    | Some(Attrib(_, _, [ AttribBoolArg(b) ], _, _, _, _)) -> Some(b)
    | _ -> None

let TryFindFSharpBoolAttribute g nm attrs = TryFindFSharpBoolAttributeWithDefault true g nm attrs
let TryFindFSharpBoolAttributeAssumeFalse g nm attrs = TryFindFSharpBoolAttributeWithDefault false g nm attrs

let TryFindFSharpInt32Attribute g nm attrs = 
    match TryFindFSharpAttribute g nm attrs with
    | Some(Attrib(_, _, [ AttribInt32Arg(b) ], _, _, _, _)) -> Some b
    | _ -> None
    
let TryFindFSharpStringAttribute g nm attrs = 
    match TryFindFSharpAttribute g nm attrs with
    | Some(Attrib(_, _, [ AttribStringArg(b) ], _, _, _, _)) -> Some b
    | _ -> None
    
let TryFindILAttribute (AttribInfo (atref, _)) attrs = 
    HasILAttribute atref attrs

let TryFindILAttributeOpt attr attrs = 
    match attr with
    | Some (AttribInfo (atref, _)) -> HasILAttribute atref attrs
    | _ -> false

/// Analyze three cases for attributes declared on type definitions: IL-declared attributes, F#-declared attributes and
/// provided attributes.
//
// This is used for AttributeUsageAttribute, DefaultMemberAttribute and ConditionalAttribute (on attribute types)
let TryBindTyconRefAttribute g (m:range) (AttribInfo (atref, _) as args) (tcref:TyconRef) f1 f2 f3 = 
    ignore m; ignore f3
    match metadataOfTycon tcref.Deref with 
#if EXTENSIONTYPING
    | ProvidedTypeMetadata info -> 
        let provAttribs = info.ProvidedType.PApply((fun a -> (a :> IProvidedCustomAttributeProvider)), m)
        match provAttribs.PUntaint((fun a -> a.GetAttributeConstructorArgs(provAttribs.TypeProvider.PUntaintNoFailure(id), atref.FullName)), m) with
        | Some args -> f3 args
        | None -> None
#endif
    | ILTypeMetadata (TILObjectReprData(_, _, tdef)) -> 
        match TryDecodeILAttribute g atref tdef.CustomAttrs with 
        | Some attr -> f1 attr
        | _ -> None
    | FSharpOrArrayOrByrefOrTupleOrExnTypeMetadata -> 
        match TryFindFSharpAttribute g args tcref.Attribs with 
        | Some attr -> f2 attr
        | _ -> None

let TryFindTyconRefBoolAttribute g m attribSpec tcref  =
    TryBindTyconRefAttribute g m attribSpec tcref 
                (function 
                   | ([ ], _) -> Some true
                   | ([ILAttribElem.Bool (v) ], _) -> Some v 
                   | _ -> None)
                (function 
                   | (Attrib(_, _, [ ], _, _, _, _))  -> Some true
                   | (Attrib(_, _, [ AttribBoolArg v ], _, _, _, _))  -> Some v 
                   | _ -> None)
                (function 
                   | ([ ], _) -> Some true
                   | ([ Some ((:? bool as v) : obj) ], _) -> Some v 
                   | _ -> None)

let TryFindAttributeUsageAttribute g m tcref  =
    TryBindTyconRefAttribute g m g.attrib_AttributeUsageAttribute tcref 
                (fun (_, named)             -> named |> List.tryPick (function ("AllowMultiple", _, _, ILAttribElem.Bool res) -> Some res | _ -> None))
                (fun (Attrib(_, _, _, named, _, _, _)) -> named |> List.tryPick (function AttribNamedArg("AllowMultiple", _, _, AttribBoolArg(res) ) -> Some res | _ -> None))
                (fun (_, named)             -> named |> List.tryPick (function ("AllowMultiple", Some ((:? bool as res) : obj)) -> Some res | _ -> None))


/// Try to find a specific attribute on a type definition, where the attribute accepts a string argument.
///
/// This is used to detect the 'DefaultMemberAttribute' and 'ConditionalAttribute' attributes (on type definitions)
let TryFindTyconRefStringAttribute g m attribSpec tcref  =
    TryBindTyconRefAttribute g m attribSpec tcref 
                (function ([ILAttribElem.String (Some(msg)) ], _) -> Some msg | _ -> None)
                (function (Attrib(_, _, [ AttribStringArg(msg) ], _, _, _, _))  -> Some msg | _ -> None)
                (function ([ Some ((:? string as msg) : obj) ], _) -> Some msg | _ -> None)

/// Check if a type definition has a specific attribute
let TyconRefHasAttribute g m attribSpec tcref  =
    TryBindTyconRefAttribute g m attribSpec tcref 
                    (fun _ -> Some ()) 
                    (fun _ -> Some ())
                    (fun _ -> Some ())
        |> Option.isSome

//-------------------------------------------------------------------------
// List and reference types...
//------------------------------------------------------------------------- 

let destByrefTy g ty = 
    match ty |> stripTyEqns g with
    | TType_app(tcref, [x]) when tyconRefEq g g.byref_tcr tcref -> x
    | _ -> failwith "destByrefTy: not a byref type"

let destNativePtrTy g ty =
    match ty |> stripTyEqns g with
    | TType_app(tcref, [x]) when tyconRefEq g g.nativeptr_tcr tcref -> x
    | _ -> failwith "destNativePtrTy: not a native ptr type"

let isRefCellTy g ty   = 
    match tryDestAppTy g ty with 
    | None -> false
    | Some tcref -> tyconRefEq g g.refcell_tcr_canon tcref

let destRefCellTy g ty = 
    match ty |> stripTyEqns g with
    | TType_app(tcref, [x]) when tyconRefEq g g.refcell_tcr_canon tcref -> x
    | _ -> failwith "destRefCellTy: not a ref type"

let StripSelfRefCell(g:TcGlobals, baseOrThisInfo:ValBaseOrThisInfo, tau: TType) : TType =
    if baseOrThisInfo = CtorThisVal && isRefCellTy g tau 
        then destRefCellTy g tau 
        else tau

let mkRefCellTy (g:TcGlobals) ty = TType_app(g.refcell_tcr_nice, [ty])

let mkLazyTy (g:TcGlobals) ty = TType_app(g.lazy_tcr_nice, [ty])

let mkPrintfFormatTy (g:TcGlobals) aty bty cty dty ety = TType_app(g.format_tcr, [aty;bty;cty;dty; ety])

let mkOptionTy (g:TcGlobals) ty = TType_app (g.option_tcr_nice, [ty])

let mkListTy (g:TcGlobals) ty = TType_app (g.list_tcr_nice, [ty])

let isOptionTy (g:TcGlobals) ty = 
    match tryDestAppTy g ty with 
    | None -> false
    | Some tcref -> tyconRefEq g g.option_tcr_canon tcref

let tryDestOptionTy g ty = 
    match argsOfAppTy g ty with 
    | [ty1]  when isOptionTy g ty  -> Some ty1
    | _ -> None

let destOptionTy g ty = 
    match tryDestOptionTy g ty with 
    | Some ty -> ty
    | None -> failwith "destOptionTy: not an option type"

let isLinqExpressionTy g ty = 
    match tryDestAppTy g ty with 
    | None -> false
    | Some tcref -> tyconRefEq g g.system_LinqExpression_tcref tcref

let tryDestLinqExpressionTy g ty = 
    match argsOfAppTy g ty with 
    | [ty1]  when isLinqExpressionTy g ty  -> Some ty1
    | _ -> None

let destLinqExpressionTy g ty = 
    match tryDestLinqExpressionTy g ty with 
    | Some ty -> ty
    | None -> failwith "destLinqExpressionTy: not an expression type"

let mkNoneCase (g:TcGlobals) = mkUnionCaseRef g.option_tcr_canon "None"
let mkSomeCase (g:TcGlobals) = mkUnionCaseRef g.option_tcr_canon "Some"

type ValRef with 
    member vref.IsDispatchSlot = 
        match vref.MemberInfo with 
        | Some membInfo -> membInfo.MemberFlags.IsDispatchSlot 
        | None -> false

let (|UnopExpr|_|) _g expr = 
    match expr with 
    | Expr.App(Expr.Val(vref, _, _), _, _, [arg1], _) -> Some (vref, arg1)
    | _ -> None

let (|BinopExpr|_|) _g expr = 
    match expr with 
    | Expr.App(Expr.Val(vref, _, _), _, _, [arg1;arg2], _) -> Some (vref, arg1, arg2)
    | _ -> None

let (|SpecificUnopExpr|_|)  g vrefReqd expr = 
    match expr with 
    | UnopExpr g (vref, arg1) when valRefEq g vref vrefReqd  -> Some arg1
    | _ -> None

let (|SpecificBinopExpr|_|) g vrefReqd expr = 
    match expr with 
    | BinopExpr g (vref, arg1, arg2) when valRefEq g vref vrefReqd -> Some (arg1, arg2)
    | _ -> None

let (|EnumExpr|_|) g expr = 
    match (|SpecificUnopExpr|_|) g g.enum_vref expr with
    | None -> (|SpecificUnopExpr|_|) g g.enumOfValue_vref expr
    | x -> x

let (|BitwiseOrExpr|_|) g expr = (|SpecificBinopExpr|_|) g g.bitwise_or_vref expr

let (|AttribBitwiseOrExpr|_|) g expr = 
    match expr with 
    | BitwiseOrExpr g (arg1, arg2) -> Some(arg1, arg2)
    // Special workaround, only used when compiling FSharp.Core.dll. Uses of 'a ||| b' occur before the '|||' bitwise or operator
    // is defined. These get through type checking because enums implicitly support the '|||' operator through
    // the automatic resolution of undefined operators (see tc.fs, Item.ImplicitOp). This then compiles as an 
    // application of a lambda to two arguments. We recognize this pattern here
    | Expr.App(Expr.Lambda _, _, _, [arg1;arg2], _) when g.compilingFslib  -> 
        Some(arg1, arg2)
    | _ -> None

let isUncheckedDefaultOfValRef g vref = 
    valRefEq g vref g.unchecked_defaultof_vref 
    // There is an internal version of typeof defined in prim-types.fs that needs to be detected
    || (g.compilingFslib && vref.LogicalName = "defaultof") 

let isTypeOfValRef g vref = 
    valRefEq g vref g.typeof_vref 
    // There is an internal version of typeof defined in prim-types.fs that needs to be detected
    || (g.compilingFslib && vref.LogicalName = "typeof") 

let isSizeOfValRef g vref = 
    valRefEq g vref g.sizeof_vref 
    // There is an internal version of typeof defined in prim-types.fs that needs to be detected
    || (g.compilingFslib && vref.LogicalName = "sizeof") 

let isTypeDefOfValRef g vref = 
    valRefEq g vref g.typedefof_vref 
    // There is an internal version of typedefof defined in prim-types.fs that needs to be detected
    || (g.compilingFslib && vref.LogicalName = "typedefof") 

let (|UncheckedDefaultOfExpr|_|) g expr = 
    match expr with 
    | Expr.App(Expr.Val(vref, _, _), _, [ty], [], _) when isUncheckedDefaultOfValRef g vref ->  Some ty
    | _ -> None

let (|TypeOfExpr|_|) g expr = 
    match expr with 
    | Expr.App(Expr.Val(vref, _, _), _, [ty], [], _) when isTypeOfValRef g vref ->  Some ty
    | _ -> None

let (|SizeOfExpr|_|) g expr = 
    match expr with 
    | Expr.App(Expr.Val(vref, _, _), _, [ty], [], _) when isSizeOfValRef g vref ->  Some ty
    | _ -> None

let (|TypeDefOfExpr|_|) g expr = 
    match expr with 
    | Expr.App(Expr.Val(vref, _, _), _, [ty], [], _) when isTypeDefOfValRef g vref ->  Some ty
    | _ -> None



//--------------------------------------------------------------------------
// DEBUG layout
//---------------------------------------------------------------------------

module DebugPrint = begin
    open Microsoft.FSharp.Compiler.Layout
    open PrettyTypes
    let layoutRanges = ref false  

    let squareAngleL x = LeftL.leftBracketAngle ^^ x ^^ RightL.rightBracketAngle
    let angleL x = sepL Literals.leftAngle ^^ x ^^ rightL Literals.rightAngle
    let braceL x = leftL Literals.leftBrace  ^^ x ^^ rightL Literals.rightBrace
    let boolL = function true -> WordL.keywordTrue | false -> WordL.keywordFalse

    let intL (n:int)          = wordL (tagNumericLiteral (string n ))
    let int64L (n:int64)          = wordL (tagNumericLiteral (string n ))

    let jlistL xL xmap = QueueList.foldBack (fun x z -> z @@ xL x) xmap emptyL

    let bracketIfL x lyt = if x then bracketL lyt else lyt

    let lvalopL x = 
        match x with 
        | LGetAddr  -> wordL (tagText "LGetAddr")
        | LByrefGet -> wordL (tagText "LByrefGet")
        | LSet      -> wordL (tagText "LSet")
        | LByrefSet -> wordL (tagText "LByrefSet")

    let angleBracketL l = leftL (tagText "<") ^^ l ^^ rightL (tagText ">")
    let angleBracketListL l = angleBracketL (sepListL (sepL (tagText ",")) l)


    let layoutMemberFlags memFlags = 
        let stat = if memFlags.IsInstance || (memFlags.MemberKind = MemberKind.Constructor) then emptyL else wordL (tagText "static")
        let stat = if memFlags.IsDispatchSlot then stat ++ wordL (tagText "abstract")
                   elif memFlags.IsOverrideOrExplicitImpl then stat ++ wordL (tagText "override")
                   else stat
        stat

    let stampL _n w = 
        w

    let layoutTyconRef (tc:TyconRef) = wordL (tagText tc.DisplayNameWithStaticParameters) |> stampL tc.Stamp


    let rec auxTypeL env typ = auxTypeWrapL env false typ

    and auxTypeAtomL env typ = auxTypeWrapL env true  typ

    and auxTyparsL env tcL prefix tinst = 
       match tinst with 
       | [] -> tcL
       | [t] -> 
         let tL = auxTypeAtomL env t
         if prefix then        tcL ^^ angleBracketL tL 
         else            tL ^^ tcL 
       | _ -> 
         let tinstL = List.map (auxTypeL env) tinst
         if prefix then                   
             tcL ^^ angleBracketListL tinstL
         else  
             tupleL tinstL ^^ tcL
            
    and auxTypeWrapL env isAtomic typ = 
        let wrap x = bracketIfL isAtomic x in // wrap iff require atomic expr 
        match stripTyparEqns typ with
        | TType_forall (typars, rty) -> 
           (leftL (tagText "!") ^^ layoutTyparDecls typars --- auxTypeL env rty) |> wrap
        | TType_ucase (UCRef(tcref, _), tinst)  
        | TType_app (tcref, tinst)   -> 
           let prefix = tcref.IsPrefixDisplay
           let tcL = layoutTyconRef tcref
           auxTyparsL env tcL prefix tinst
        | TType_tuple (_tupInfo, typs) -> sepListL (wordL (tagText "*")) (List.map (auxTypeAtomL env) typs) |> wrap
        | TType_fun (f, x)           -> ((auxTypeAtomL env f ^^ wordL (tagText "->")) --- auxTypeL env x) |> wrap
        | TType_var typar           -> auxTyparWrapL env isAtomic typar 
        | TType_measure unt -> 
#if DEBUG
          leftL (tagText "{") ^^
          (match !global_g with
           | None -> wordL (tagText "<no global g>")
           | Some g -> 
             let sortVars (vs:(Typar * Rational) list) = vs |> List.sortBy (fun (v, _) -> v.DisplayName) 
             let sortCons (cs:(TyconRef * Rational) list) = cs |> List.sortBy (fun (c, _) -> c.DisplayName) 
             let negvs, posvs = ListMeasureVarOccsWithNonZeroExponents         unt |> sortVars |> List.partition (fun (_, e) -> SignRational e < 0)
             let negcs, poscs = ListMeasureConOccsWithNonZeroExponents g false unt |> sortCons |> List.partition (fun (_, e) -> SignRational e < 0)
             let unparL (uv:Typar) = wordL (tagText ("'" ^  uv.DisplayName))
             let unconL tc = layoutTyconRef tc
             let rationalL e = wordL (tagText(RationalToString e))
             let measureToPowerL x e = if e = OneRational then x else x -- wordL (tagText "^") -- rationalL e
             let prefix = spaceListL  (List.map (fun (v, e) -> measureToPowerL (unparL v) e) posvs @
                                       List.map (fun (c, e) -> measureToPowerL (unconL c) e) poscs)
             let postfix = spaceListL (List.map (fun (v, e) -> measureToPowerL (unparL v) (NegRational e)) negvs @
                                       List.map (fun (c, e) -> measureToPowerL (unconL c) (NegRational e)) negcs)
             match (negvs, negcs) with 
             | [], [] -> prefix 
             | _ -> prefix ^^ sepL (tagText "/") ^^ postfix) ^^
          rightL (tagText "}")
#else
          unt |> ignore
          wordL(tagText "<measure>")
#endif

    and auxTyparWrapL (env:SimplifyTypes.TypeSimplificationInfo) isAtomic (typar:Typar) =
          let wrap x = bracketIfL isAtomic x in // wrap iff require atomic expr 
          // There are several cases for pprinting of typar.
          // 
          //   'a              - is multiple  occurrence.
          //   #Type           - inplace coercion constraint and singleton
          //   ('a :> Type)    - inplace coercion constraint not singleton
          //   ('a.opM : S->T) - inplace operator constraint
          let tpL =
            wordL (tagText (prefixOfStaticReq typar.StaticReq
                   + prefixOfRigidTypar typar
                   + typar.DisplayName))
          let varL = tpL |> stampL typar.Stamp 

          match Zmap.tryFind typar env.inplaceConstraints with
          | Some (typarConstrTyp) ->
              if Zset.contains typar env.singletons then
                leftL (tagText "#") ^^ auxTyparConstraintTypL env typarConstrTyp
              else
                (varL ^^ sepL (tagText ":>") ^^ auxTyparConstraintTypL env typarConstrTyp) |> wrap
          | _ -> varL

    and auxTypar2L     env typar = auxTyparWrapL env false typar

    and auxTyparAtomL env typar = auxTyparWrapL env true  typar

    and auxTyparConstraintTypL env ty = auxTypeL env ty

    and auxTraitL env (ttrait: TraitConstraintInfo) =
#if DEBUG
        let (TTrait(tys, nm, memFlags, argtys, rty, _)) = ttrait 
        match !global_g with
        | None -> wordL (tagText "<no global g>")
        | Some g -> 
            let rty = GetFSharpViewOfReturnType g rty
            let stat = layoutMemberFlags memFlags
            let argsL = sepListL (wordL (tagText "*")) (List.map (auxTypeAtomL env) argtys)
            let resL  = auxTypeL env rty
            let methodTypeL = (argsL ^^ wordL (tagText "->")) ++ resL
            bracketL (stat ++ bracketL (sepListL (wordL (tagText "or")) (List.map (auxTypeAtomL env) tys)) ++ wordL (tagText "member") --- (wordL (tagText nm) ^^ wordL (tagText ":") -- methodTypeL))
#else
        ignore (env, ttrait)
        wordL(tagText "trait")
#endif

    and auxTyparConstraintL env (tp, tpc) = 
        let constraintPrefix l = auxTypar2L env tp ^^ wordL (tagText ":") ^^ l
        match tpc with
        | TyparConstraint.CoercesTo(typarConstrTyp, _) ->
            auxTypar2L env tp ^^ wordL (tagText ":>") --- auxTyparConstraintTypL env typarConstrTyp
        | TyparConstraint.MayResolveMember(traitInfo, _, _) ->
            auxTypar2L env tp ^^ wordL (tagText ":")  --- auxTraitL env traitInfo
        | TyparConstraint.DefaultsTo(_, ty, _) ->
            wordL (tagText  "default") ^^ auxTypar2L env tp ^^ wordL (tagText ":") ^^ auxTypeL env ty
        | TyparConstraint.IsEnum(ty, _) ->
            auxTyparsL env (wordL (tagText  "enum")) true [ty] |> constraintPrefix
        | TyparConstraint.IsDelegate(aty, bty, _) ->
            auxTyparsL env (wordL (tagText "delegate")) true [aty; bty] |> constraintPrefix
        | TyparConstraint.SupportsNull _ ->
            wordL (tagText "null") |> constraintPrefix
        | TyparConstraint.SupportsComparison _ ->
            wordL (tagText "comparison") |> constraintPrefix
        | TyparConstraint.SupportsEquality _ ->
            wordL (tagText "equality") |> constraintPrefix
        | TyparConstraint.IsNonNullableStruct _ ->
            wordL (tagText  "struct") |> constraintPrefix
        | TyparConstraint.IsReferenceType _ ->
            wordL (tagText "not struct") |> constraintPrefix
        | TyparConstraint.IsUnmanaged _ ->
            wordL (tagText "unmanaged") |> constraintPrefix
        | TyparConstraint.SimpleChoice(tys, _) ->
            bracketL (sepListL (sepL  (tagText "|")) (List.map (auxTypeL env) tys)) |> constraintPrefix
        | TyparConstraint.RequiresDefaultConstructor _ ->
            bracketL (wordL (tagText  "new : unit -> ") ^^ (auxTypar2L env tp)) |> constraintPrefix

    and auxTyparConstraintsL env x = 
        match x with 
        | []   -> emptyL
        | cxs -> wordL (tagText "when") --- aboveListL (List.map (auxTyparConstraintL env) cxs)    

    and typarL     tp = auxTypar2L     SimplifyTypes.typeSimplificationInfo0 tp 
    and typarAtomL tp = auxTyparAtomL SimplifyTypes.typeSimplificationInfo0 tp

    and typeAtomL tau =
        let tau, cxs = tau, []
        let env = SimplifyTypes.CollectInfo false [tau] cxs
        match env.postfixConstraints with
        | [] -> auxTypeAtomL env tau
        | _ -> bracketL (auxTypeL env tau --- auxTyparConstraintsL env env.postfixConstraints)
          
    and typeL tau =
        let tau, cxs = tau, []
        let env = SimplifyTypes.CollectInfo false [tau] cxs
        match env.postfixConstraints with
        | [] -> auxTypeL env tau 
        | _ -> (auxTypeL env tau --- auxTyparConstraintsL env env.postfixConstraints) 

    and typarDeclL tp =
        let tau, cxs = mkTyparTy tp, (List.map (fun x -> (tp, x)) tp.Constraints)
        let env = SimplifyTypes.CollectInfo false [tau] cxs
        match env.postfixConstraints with
        | [] -> auxTypeL env tau 
        | _ -> (auxTypeL env tau --- auxTyparConstraintsL env env.postfixConstraints) 
    and layoutTyparDecls tps = angleBracketListL (List.map typarDeclL       tps) 

    //--------------------------------------------------------------------------
    // DEBUG layout - types
    //--------------------------------------------------------------------------
      
    let rangeL m = wordL (tagText (stringOfRange m))

    let instL tyL tys =
        match tys with
        | []  -> emptyL
        | tys -> sepL (tagText "@[") ^^ commaListL (List.map tyL tys) ^^ rightL (tagText "]")

    let valRefL  (vr:ValRef)  = 
        wordL (tagText vr.LogicalName) |> stampL vr.Stamp 

    let layoutAttrib (Attrib(_, k, _, _, _, _, _)) = 
        leftL (tagText "[<") ^^ 
        (match k with 
         | ILAttrib (ilmeth) -> wordL (tagText ilmeth.Name)
         | FSAttrib (vref)   -> valRefL vref) ^^
        rightL (tagText ">]")
    
    let layoutAttribs attribs = aboveListL (List.map layoutAttrib attribs)

    let arityInfoL (ValReprInfo (tpNames, _, _) as tvd) = 
        let ns = tvd.AritiesOfArgs in 
        leftL (tagText "arity<") ^^ intL tpNames.Length ^^ sepL (tagText ">[") ^^ commaListL (List.map intL ns) ^^ rightL (tagText "]")


    let valL (vspec:Val) =
        let vsL = wordL (tagText (DecompileOpName vspec.LogicalName)) |> stampL vspec.Stamp
        let vsL = vsL -- layoutAttribs (vspec.Attribs)
        vsL

    let typeOfValL      (v:Val) =
        (valL v
          ^^ (if  v.MustInline then wordL (tagText "inline ") else emptyL) 
          ^^ (if v.IsMutable then wordL(tagText "mutable ") else emptyL)
          ^^ wordL (tagText ":")) -- typeL v.Type


    let tslotparamL(TSlotParam(nmOpt, typ, inFlag, outFlag, _, _)) =
        (optionL (tagText >> wordL) nmOpt) ^^ wordL(tagText ":") ^^ typeL typ ^^ (if inFlag then wordL(tagText "[in]") else emptyL)  ^^ (if outFlag then wordL(tagText "[out]") else emptyL)  ^^ (if inFlag then wordL(tagText "[opt]") else emptyL)
    

    let slotSigL (slotsig:SlotSig) =
#if DEBUG
        let (TSlotSig(nm, typ, tps1, tps2, pms, rty)) = slotsig 
        match !global_g with
        | None -> wordL(tagText "<no global g>")
        | Some g -> 
            let rty = GetFSharpViewOfReturnType g rty
            (wordL(tagText "slot") --- (wordL (tagText nm)) ^^ wordL(tagText "@") ^^ typeL typ) --
              (wordL(tagText "LAM") --- spaceListL (List.map typarL       tps1) ^^ rightL(tagText ".")) ---
              (wordL(tagText "LAM") --- spaceListL (List.map typarL       tps2) ^^ rightL(tagText ".")) ---
              (commaListL (List.map (List.map tslotparamL >> tupleL) pms)) ^^ (wordL(tagText "-> ")) --- (typeL rty) 
#else
        ignore slotsig
        wordL(tagText "slotsig")
#endif

    let rec MemberL (v:Val) (membInfo:ValMemberInfo) = 
        (aboveListL [ wordL(tagText "compiled_name! = ") ^^ wordL (tagText v.CompiledName) ;
                      wordL(tagText "membInfo-slotsig! = ") ^^ listL slotSigL membInfo.ImplementedSlotSigs ]) 
    and vspecAtBindL  v = 
        let vL = valL v  in
        let mutL = (if v.IsMutable then wordL(tagText "mutable") ++ vL else vL)
        mutL  --- (aboveListL (List.concat [[wordL(tagText ":") ^^ typeL v.Type];
                                            (match v.MemberInfo with None -> [] | Some mem_info   -> [wordL(tagText "!") ^^ MemberL v mem_info]);
                                            (match v.ValReprInfo with None -> [] | Some arity_info -> [wordL(tagText "#") ^^ arityInfoL arity_info])]))

    let unionCaseRefL (ucr:UnionCaseRef) = wordL (tagText ucr.CaseName)
    let recdFieldRefL (rfref:RecdFieldRef) = wordL (tagText rfref.FieldName)

    //--------------------------------------------------------------------------
    // DEBUG layout - bind, expr, dtree etc.
    //--------------------------------------------------------------------------

    let identL (id:Ident) = wordL (tagText id.idText)  

    // Note: We need nice printing of constants in order to print literals and attributes 
    let constL c =
        let str = 
            match c with
            | Const.Bool x        -> if x then "true" else "false"
            | Const.SByte x       -> (x |> string)+"y"
            | Const.Byte x        -> (x |> string)+"uy"
            | Const.Int16 x       -> (x |> string)+"s"
            | Const.UInt16 x      -> (x |> string)+"us"
            | Const.Int32 x       -> (x |> string)
            | Const.UInt32 x      -> (x |> string)+"u"
            | Const.Int64 x       -> (x |> string)+"L"
            | Const.UInt64 x      -> (x |> string)+"UL"
            | Const.IntPtr x      -> (x |> string)+"n"
            | Const.UIntPtr x     -> (x |> string)+"un"
            | Const.Single d      -> 
                (let s = d.ToString("g12", System.Globalization.CultureInfo.InvariantCulture)
                 if String.forall (fun c -> System.Char.IsDigit(c) || c = '-')  s 
                 then s + ".0" 
                 else s) + "f"
            | Const.Double d      -> 
                let s = d.ToString("g12", System.Globalization.CultureInfo.InvariantCulture)
                if String.forall (fun c -> System.Char.IsDigit(c) || c = '-')  s 
                then s + ".0" 
                else s
            | Const.Char c        -> "'" + c.ToString() + "'" 
            | Const.String bs     -> "\"" + bs + "\"" 
            | Const.Unit          -> "()" 
            | Const.Decimal bs    -> string bs + "M" 
            | Const.Zero       -> "default"
        wordL (tagText str)

    let rec tyconL (tycon:Tycon) =
        if tycon.IsModuleOrNamespace then entityL tycon else 
        
        let lhsL = wordL (tagText (match tycon.TypeOrMeasureKind with TyparKind.Measure -> "[<Measure>] type" | TyparKind.Type -> "type")) ^^ wordL (tagText tycon.DisplayName) ^^ layoutTyparDecls tycon.TyparsNoRange
        let lhsL = lhsL --- layoutAttribs tycon.Attribs
        let memberLs = 
            let adhoc = 
                tycon.MembersOfFSharpTyconSorted 
                    |> List.filter (fun v -> not v.IsDispatchSlot)
                    |> List.filter (fun v -> not v.Deref.IsClassConstructor) 
                    // Don't print individual methods forming interface implementations - these are currently never exported 
                    |> List.filter (fun v -> isNil (Option.get v.MemberInfo).ImplementedSlotSigs)
            let iimpls = 
                match tycon.TypeReprInfo with 
                | TFSharpObjectRepr r when (match r.fsobjmodel_kind with TTyconInterface -> true | _ -> false) -> []
                | _ -> tycon.ImmediateInterfacesOfFSharpTycon
            let iimpls = iimpls |> List.filter (fun (_, compgen, _) -> not compgen)
            // if TTyconInterface, the iimpls should be printed as inherited interfaces 
            if isNil adhoc && isNil iimpls
            then emptyL 
            else 
                let iimplsLs = iimpls |> List.map (fun (ty, _, _) -> wordL(tagText "interface") --- typeL ty)
                let adhocLs  = adhoc  |> List.map (fun vref -> vspecAtBindL  vref.Deref)
                (wordL(tagText "with") @@-- aboveListL (iimplsLs @ adhocLs)) @@ wordL(tagText "end")

        let layoutUnionCaseArgTypes argtys = sepListL (wordL(tagText "*")) (List.map typeL argtys)

        let ucaseL prefixL (ucase: UnionCase) =
            let nmL = wordL (tagText (DemangleOperatorName ucase.Id.idText))
            match ucase.RecdFields |> List.map (fun rfld -> rfld.FormalType) with
            | []     -> (prefixL ^^ nmL)
            | argtys -> (prefixL ^^ nmL ^^ wordL(tagText "of")) --- layoutUnionCaseArgTypes argtys

        let layoutUnionCases ucases =
            let prefixL = if not (isNilOrSingleton ucases) then wordL(tagText "|") else emptyL
            List.map (ucaseL prefixL) ucases
            
        let layoutRecdField (fld:RecdField) =
            let lhs = wordL (tagText fld.Name)
            let lhs = if fld.IsMutable then wordL(tagText "mutable") --- lhs else lhs
            (lhs ^^ rightL(tagText ":")) --- typeL fld.FormalType

        let tyconReprL (repr, tycon:Tycon) = 
            match repr with 
            | TRecdRepr _ ->
                tycon.TrueFieldsAsList |> List.map (fun fld -> layoutRecdField fld ^^ rightL(tagText ";")) |> aboveListL  
            | TFSharpObjectRepr r -> 
                match r.fsobjmodel_kind with 
                | TTyconDelegate _ ->
                    wordL(tagText "delegate ...")
                | _ ->
                    let start = 
                        match r.fsobjmodel_kind with
                        | TTyconClass -> "class" 
                        | TTyconInterface -> "interface" 
                        | TTyconStruct -> "struct" 
                        | TTyconEnum -> "enum" 
                        | _ -> failwith "???"
                    let inherits = 
                       match r.fsobjmodel_kind, tycon.TypeContents.tcaug_super with
                       | TTyconClass, Some super -> [wordL(tagText "inherit") ^^ (typeL super)] 
                       | TTyconInterface, _ -> 
                         tycon.ImmediateInterfacesOfFSharpTycon
                           |> List.filter (fun (_, compgen, _) -> not compgen)
                           |> List.map (fun (ity, _, _) -> wordL(tagText "inherit") ^^ (typeL ity))
                       | _ -> []
                    let vsprs = 
                        tycon.MembersOfFSharpTyconSorted 
                            |> List.filter (fun v -> v.IsDispatchSlot) 
                            |> List.map (fun vref -> vspecAtBindL vref.Deref)
                    let vals  = tycon.TrueFieldsAsList |> List.map (fun f -> (if f.IsStatic then wordL(tagText "static") else emptyL) ^^ wordL(tagText "val") ^^ layoutRecdField f)
                    let alldecls = inherits @ vsprs @ vals
                    let emptyMeasure = match tycon.TypeOrMeasureKind with TyparKind.Measure -> isNil alldecls | _ -> false
                    if emptyMeasure then emptyL else (wordL (tagText start) @@-- aboveListL alldecls) @@ wordL(tagText "end")
            | TUnionRepr _        -> tycon.UnionCasesAsList |> layoutUnionCases |> aboveListL 
            | TAsmRepr _                      -> wordL(tagText "(# ... #)")
            | TMeasureableRepr ty             -> typeL ty
            | TILObjectRepr (TILObjectReprData(_, _, td)) -> wordL (tagText td.Name)
            | _ -> failwith "unreachable"
        let reprL = 
            match tycon.TypeReprInfo with 
#if EXTENSIONTYPING
            | TProvidedTypeExtensionPoint _
            | TProvidedNamespaceExtensionPoint _
#endif
            | TNoRepr -> 
                match tycon.TypeAbbrev with
                | None   -> lhsL @@-- memberLs
                | Some a -> (lhsL ^^ wordL(tagText "=")) --- (typeL a @@ memberLs)
            | a -> 
                let rhsL = tyconReprL (a, tycon) @@ memberLs
                (lhsL ^^ wordL(tagText "=")) @@-- rhsL
        reprL

        
    //--------------------------------------------------------------------------
    // layout - bind, expr, dtree etc.
    //--------------------------------------------------------------------------

    and bindingL (TBind(v, repr, _)) =
        vspecAtBindL v --- (wordL(tagText "=") ^^ exprL repr)

    and exprL expr = exprWrapL false expr
    and atomL expr = exprWrapL true  expr // true means bracket if needed to be atomic expr 

    and letRecL binds bodyL = 
        let eqnsL = 
            binds
               |> List.mapHeadTail (fun bind -> wordL(tagText "rec") ^^ bindingL bind ^^ wordL(tagText "in"))
                              (fun bind -> wordL(tagText "and") ^^ bindingL bind ^^ wordL(tagText "in")) 
        (aboveListL eqnsL @@ bodyL) 

    and letL bind bodyL = 
        let eqnL = wordL(tagText "let") ^^ bindingL bind ^^ wordL(tagText "in")
        (eqnL @@ bodyL) 
                                                               
    and exprWrapL isAtomic expr =
        let wrap = bracketIfL isAtomic // wrap iff require atomic expr 
        let lay =
            match expr with
            | Expr.Const (c, _, _)  -> constL c
            | Expr.Val (v, flags, _) -> 
                 let xL = valL v.Deref 
                 let xL =
                     match flags with
                       | PossibleConstrainedCall _    -> xL ^^ rightL(tagText "<constrained>")
                       | CtorValUsedAsSelfInit    -> xL ^^ rightL(tagText "<selfinit>")
                       | CtorValUsedAsSuperInit -> xL ^^ rightL(tagText "<superinit>")
                       | VSlotDirectCall -> xL ^^ rightL(tagText "<vdirect>")
                       | NormalValUse -> xL 
                 xL
            | Expr.Sequential (x0, x1, flag, _, _)                    -> 
                let flag = 
                    match flag with
                    | NormalSeq   -> "; (*Seq*)"
                    | ThenDoSeq   -> "; (*ThenDo*)" 
                ((exprL x0 ^^ rightL (tagText flag)) @@ exprL x1) |> wrap
            | Expr.Lambda(_, _, baseValOpt, argvs, body, _, _)  -> 
                let formalsL = spaceListL (List.map vspecAtBindL argvs) in
                let bindingL = 
                    match baseValOpt with
                    | None       -> wordL(tagText "lam") ^^ formalsL ^^ rightL(tagText ".")
                    | Some basev -> wordL(tagText "lam") ^^ (leftL(tagText "base=") ^^ vspecAtBindL basev) --- formalsL ^^ rightL(tagText ".") in
                (bindingL ++ exprL body) |> wrap
            | Expr.TyLambda(_, argtyvs, body, _, _) -> 
                ((wordL(tagText "LAM")    ^^ spaceListL (List.map typarL       argtyvs) ^^ rightL(tagText ".")) ++ exprL body) |> wrap
            | Expr.TyChoose(argtyvs, body, _) -> 
                ((wordL(tagText "CHOOSE") ^^ spaceListL (List.map typarL       argtyvs) ^^ rightL(tagText ".")) ++ exprL body) |> wrap
            | Expr.App (f, _, tys, argtys, _) -> 
                let flayout = atomL f
                appL flayout tys argtys |> wrap
            | Expr.LetRec (binds, body, _, _) -> 
                letRecL binds (exprL body) |> wrap
            | Expr.Let    (bind, body, _, _) -> 
                letL bind (exprL body) |> wrap
            | Expr.Link rX -> 
                (wordL(tagText "RecLink") --- atomL (!rX)) |> wrap
            | Expr.Match (_, _, dtree, targets, _, _) -> 
                leftL(tagText "[") ^^ (decisionTreeL dtree @@ aboveListL (List.mapi targetL (targets |> Array.toList)) ^^ rightL(tagText "]"))
            | Expr.Op (TOp.UnionCase (c), _, args, _)  -> 
                (unionCaseRefL c ++ spaceListL (List.map atomL args)) |> wrap
            | Expr.Op (TOp.ExnConstr (ecref), _, args, _) -> 
                wordL (tagText ecref.LogicalName) ^^ bracketL (commaListL (List.map atomL args))
            | Expr.Op (TOp.Tuple _, _, xs, _) -> 
                tupleL (List.map exprL xs)
            | Expr.Op (TOp.Recd (ctor, tc), _, xs, _)               -> 
                let fields = tc.TrueInstanceFieldsAsList
                let lay fs x = (wordL (tagText fs.rfield_id.idText) ^^ sepL(tagText "=")) --- (exprL x)
                let ctorL = 
                    match ctor with
                    | RecdExpr             -> emptyL
                    | RecdExprIsObjInit-> wordL(tagText "(new)")
                leftL(tagText "{") ^^ semiListL (List.map2 lay fields xs) ^^ rightL(tagText "}") ^^ ctorL
            | Expr.Op (TOp.ValFieldSet rf, _, [rx;x], _) -> 
                (atomL rx --- wordL(tagText ".")) ^^ (recdFieldRefL rf ^^ wordL(tagText "<-") --- exprL x)
            | Expr.Op (TOp.ValFieldSet rf, _, [x], _) -> 
                (recdFieldRefL rf ^^ wordL(tagText "<-") --- exprL x)
            | Expr.Op (TOp.ValFieldGet rf, _, [rx], _) -> 
                (atomL rx ^^ rightL(tagText ".#") ^^ recdFieldRefL rf)
            | Expr.Op (TOp.ValFieldGet rf, _, [], _) -> 
                recdFieldRefL rf
            | Expr.Op (TOp.ValFieldGetAddr rf, _, [rx], _) -> 
                leftL(tagText "&") ^^ bracketL (atomL rx ^^ rightL(tagText ".!") ^^ recdFieldRefL rf)
            | Expr.Op (TOp.ValFieldGetAddr rf, _, [], _) -> 
                leftL(tagText "&") ^^ (recdFieldRefL rf)
            | Expr.Op (TOp.UnionCaseTagGet tycr, _, [x], _) -> 
                wordL (tagText ("#" ^ tycr.LogicalName ^ ".tag")) ^^ atomL x
            | Expr.Op (TOp.UnionCaseProof c, _, [x], _) -> 
                wordL (tagText ("#" ^ c.CaseName^ ".cast")) ^^ atomL x
            | Expr.Op (TOp.UnionCaseFieldGet (c, i), _, [x], _) -> 
                wordL (tagText ("#" ^ c.CaseName ^ "." ^ string i)) --- atomL x
            | Expr.Op (TOp.UnionCaseFieldSet (c, i), _, [x;y], _) -> 
                ((atomL x --- (rightL (tagText ("#" ^ c.CaseName ^ "." ^ string i)))) ^^ wordL(tagText ":=")) --- exprL y
            | Expr.Op (TOp.TupleFieldGet (_, i), _, [x], _) -> 
                wordL (tagText ("#" ^ string i)) --- atomL x
            | Expr.Op (TOp.Coerce, [typ;_], [x], _) -> 
                atomL x --- (wordL(tagText ":>") ^^ typeL typ) 
            | Expr.Op (TOp.Reraise, [_], [], _) -> 
                wordL(tagText "Rethrow!")
            | Expr.Op (TOp.ILAsm (a, tys), tyargs, args, _)      -> 
                let instrs = a |> List.map (sprintf "%+A" >> tagText >> wordL) |> spaceListL // %+A has + since instrs are from an "internal" type  
                let instrs = leftL(tagText "(#") ^^ instrs ^^ rightL(tagText "#)")
                (appL instrs tyargs args ---
                    wordL(tagText ":") ^^ spaceListL (List.map typeAtomL tys)) |> wrap
            | Expr.Op (TOp.LValueOp (lvop, vr), _, args, _) -> 
                (lvalopL lvop ^^ valRefL vr --- bracketL (commaListL (List.map atomL args))) |> wrap
            | Expr.Op (TOp.ILCall (_isVirtCall, _isProtectedCall, _valu, _isNewObjCall, _valUseFlags, _isProperty, _noTailCall, ilMethRef, tinst, minst, _tys), tyargs, args, _) ->
                let meth = ilMethRef.Name
                wordL(tagText "ILCall") ^^ aboveListL [wordL(tagText "meth  ") --- wordL (tagText ilMethRef.EnclosingTypeRef.FullName) ^^ sepL(tagText ".") ^^ wordL (tagText meth);
                                              wordL(tagText "tinst ") --- listL typeL tinst;
                                              wordL(tagText "minst ") --- listL typeL minst;
                                              wordL(tagText "tyargs") --- listL typeL tyargs;
                                              wordL(tagText "args  ") --- listL exprL args] |> wrap
            | Expr.Op (TOp.Array, [_], xs, _) -> 
                leftL(tagText "[|") ^^ commaListL (List.map exprL xs) ^^ rightL(tagText "|]")
            | Expr.Op (TOp.While _, [], [x1;x2], _) -> 
                wordL(tagText "while") ^^ exprL x1 ^^ wordL(tagText "do") ^^ exprL x2 ^^ rightL(tagText "}")
            | Expr.Op (TOp.For _, [], [x1;x2;x3], _) -> 
                wordL(tagText "for") ^^ aboveListL [(exprL x1 ^^ wordL(tagText "to") ^^ exprL x2 ^^ wordL(tagText "do")); exprL x3 ] ^^ rightL(tagText "done")
            | Expr.Op (TOp.TryCatch _, [_], [x1;x2], _) -> 
                wordL(tagText "try") ^^ exprL x1 ^^ wordL(tagText "with") ^^ exprL x2 ^^ rightL(tagText "}")
            | Expr.Op (TOp.TryFinally _, [_], [x1;x2], _) -> 
                wordL(tagText "try") ^^ exprL x1 ^^ wordL(tagText "finally") ^^ exprL x2 ^^ rightL(tagText "}")
            | Expr.Op (TOp.Bytes _, _ , _ , _) -> 
                wordL(tagText "bytes++")       
            | Expr.Op (TOp.UInt16s _, _ , _ , _)                 -> wordL(tagText "uint16++")       
            | Expr.Op (TOp.RefAddrGet, _tyargs, _args, _)      -> wordL(tagText "GetRefLVal...")
            | Expr.Op (TOp.TraitCall _, _tyargs, _args, _)      -> wordL(tagText "traitcall...")
            | Expr.Op (TOp.ExnFieldGet _, _tyargs, _args, _) -> wordL(tagText "TOp.ExnFieldGet...")
            | Expr.Op (TOp.ExnFieldSet _, _tyargs, _args, _) -> wordL(tagText "TOp.ExnFieldSet...")
            | Expr.Op (TOp.TryFinally _, _tyargs, _args, _) -> wordL(tagText "TOp.TryFinally...")
            | Expr.Op (TOp.TryCatch  _, _tyargs, _args, _) -> wordL(tagText "TOp.TryCatch...")
            | Expr.Op (_, _tys, args, _)                        -> wordL(tagText "Expr.Op ...") ^^ bracketL (commaListL (List.map atomL args)) 
            | Expr.Quote (a, _, _, _, _)                       -> leftL(tagText "<@") ^^ atomL a ^^ rightL(tagText "@>")
            | Expr.Obj (_lambdaId, typ, basev, ccall, overrides, iimpls, _)              -> 
                wordL(tagText "OBJ:") ^^ aboveListL [typeL typ;
                                            exprL ccall;
                                            optionL vspecAtBindL basev;
                                            aboveListL (List.map overrideL overrides);
                                            aboveListL (List.map iimplL iimpls)]

            | Expr.StaticOptimization (_tcs, csx, x, _)       -> 
                (wordL(tagText "opt") @@- (exprL x)) @@--
                   (wordL(tagText "|") ^^ exprL csx --- (wordL(tagText "when...") ))
           
        // For tracking ranges through expr rewrites 
        if !layoutRanges 
        then leftL(tagText "{") ^^ (rangeL expr.Range ^^ rightL(tagText ":")) ++ lay ^^ rightL(tagText "}")
        else lay

    and implFilesL implFiles = 
        aboveListL (List.map implFileL implFiles)

    and appL flayout tys args =
        let z = flayout
        let z = z ^^ instL typeL tys
        let z = z --- sepL(tagText "`") --- (spaceListL (List.map atomL args))
        z
       
    and implFileL (TImplFile(_, _, e, _, _)) =
        aboveListL [(wordL(tagText "top implementation ")) @@-- mexprL e]

    and mexprL x =
        match x with 
        | ModuleOrNamespaceExprWithSig(mtyp, defs, _) -> mdefL defs  @@- (wordL(tagText ":")  @@-  entityTypeL mtyp)
    and mdefsL defs = wordL(tagText "Module Defs") @@-- aboveListL(List.map mdefL defs)
    and mdefL x = 
        match x with 
        | TMDefRec(_, tycons , mbinds, _) ->  aboveListL ((tycons |> List.map tyconL) @ List.map mbindL mbinds)
        | TMDefLet(bind, _) -> letL bind emptyL
        | TMDefDo(e, _) -> exprL e
        | TMDefs defs -> mdefsL defs; 
        | TMAbstract mexpr -> mexprL mexpr
    and mbindL x = 
       match x with 
       | ModuleOrNamespaceBinding.Binding bind -> letL bind emptyL
       | ModuleOrNamespaceBinding.Module(mspec, rhs) ->
        (wordL (tagText (if mspec.IsNamespace then "namespace" else "module")) ^^ (wordL (tagText mspec.DemangledModuleOrNamespaceName) |> stampL mspec.Stamp)) @@-- mdefL rhs 

    and entityTypeL (mtyp:ModuleOrNamespaceType) =
        aboveListL [jlistL typeOfValL mtyp.AllValsAndMembers;
                    jlistL tyconL  mtyp.AllEntities;]    

    and entityL (ms:ModuleOrNamespace) =
        let header = wordL(tagText "module") ^^ (wordL  (tagText ms.DemangledModuleOrNamespaceName) |> stampL ms.Stamp) ^^ wordL(tagText ":")
        let footer = wordL(tagText "end")
        let body = entityTypeL ms.ModuleOrNamespaceType
        (header @@-- body) @@ footer

    and ccuL     (ccu:CcuThunk) = entityL ccu.Contents

    and decisionTreeL x = 
        match x with 
        | TDBind (bind, body) -> 
            let bind = wordL(tagText "let") ^^ bindingL bind ^^ wordL(tagText "in") 
            (bind @@ decisionTreeL body) 
        | TDSuccess (args, n) -> 
            wordL(tagText "Success") ^^ leftL(tagText "T") ^^ intL n ^^ tupleL (args |> List.map exprL)
        | TDSwitch (test, dcases, dflt, _) -> 
            (wordL(tagText "Switch") --- exprL test) @@--
            (aboveListL (List.map dcaseL dcases) @@
             match dflt with
             | None       -> emptyL
             | Some dtree -> wordL(tagText "dflt:") --- decisionTreeL dtree)

    and dcaseL (TCase (test, dtree)) = (dtestL test ^^ wordL(tagText "//")) --- decisionTreeL dtree

    and dtestL x = 
        match x with 
        |  (DecisionTreeTest.UnionCase (c, tinst)) -> wordL(tagText "is") ^^ unionCaseRefL c ^^ instL typeL tinst
        |  (DecisionTreeTest.ArrayLength (n, ty)) -> wordL(tagText "length") ^^ intL n ^^ typeL ty
        |  (DecisionTreeTest.Const       c        ) -> wordL(tagText "is") ^^ constL c
        |  (DecisionTreeTest.IsNull               ) -> wordL(tagText "isnull")
        |  (DecisionTreeTest.IsInst (_, typ)           ) -> wordL(tagText "isinst") ^^ typeL typ
        |  (DecisionTreeTest.ActivePatternCase (exp, _, _, _, _)) -> wordL(tagText "query") ^^ exprL exp
            
    and targetL i (TTarget (argvs, body, _)) = leftL(tagText "T") ^^ intL i ^^ tupleL (flatValsL argvs) ^^ rightL(tagText ":") --- exprL body
    and flatValsL vs = vs |> List.map valL

    and tmethodL (TObjExprMethod(TSlotSig(nm, _, _, _, _, _), _, tps, vs, e, _)) =
        (wordL(tagText "TObjExprMethod") --- (wordL (tagText nm)) ^^ wordL(tagText "=")) --
          (wordL(tagText "METH-LAM") --- angleBracketListL (List.map typarL       tps) ^^ rightL(tagText ".")) ---
          (wordL(tagText "meth-lam") --- tupleL (List.map (List.map vspecAtBindL >> tupleL) vs)  ^^ rightL(tagText ".")) ---
          (atomL e) 
    and overrideL tmeth     = wordL(tagText "with") ^^ tmethodL tmeth 
    and iimplL (typ, tmeths) = wordL(tagText "impl") ^^ aboveListL (typeL typ :: List.map tmethodL tmeths) 

    let showType x = Layout.showL (typeL x)
    let showExpr x = Layout.showL (exprL x)
    let traitL x = auxTraitL SimplifyTypes.typeSimplificationInfo0 x
    let typarsL   x = layoutTyparDecls x

end


//--------------------------------------------------------------------------
// Helpers related to type checking modules & namespaces
//--------------------------------------------------------------------------

let wrapModuleOrNamespaceType id cpath mtyp = 
    NewModuleOrNamespace (Some cpath)  taccessPublic  id  XmlDoc.Empty  [] (MaybeLazy.Strict mtyp)

let wrapModuleOrNamespaceTypeInNamespace id cpath mtyp = 
    let mspec = wrapModuleOrNamespaceType id cpath mtyp
    NewModuleOrNamespaceType Namespace [ mspec ] [], mspec

let wrapModuleOrNamespaceExprInNamespace (id :Ident) cpath mexpr = 
    let mspec = wrapModuleOrNamespaceType id cpath (NewEmptyModuleOrNamespaceType Namespace)
    TMDefRec (false, [], [ModuleOrNamespaceBinding.Module(mspec, mexpr)], id.idRange)

// cleanup: make this a property
let SigTypeOfImplFile (TImplFile(_, _, mexpr, _, _)) = mexpr.Type 

//--------------------------------------------------------------------------
// Data structures representing what gets hidden and what gets remapped (i.e. renamed or alpha-converted)
// when a module signature is applied to a module.
//--------------------------------------------------------------------------

type SignatureRepackageInfo = 
    { mrpiVals  : (ValRef * ValRef) list;
      mrpiEntities: (TyconRef * TyconRef) list  }
    
    member remapInfo.ImplToSigMapping = { TypeEquivEnv.Empty with EquivTycons = TyconRefMap.OfList remapInfo.mrpiEntities }
    static member Empty = { mrpiVals = []; mrpiEntities= [] } 

type SignatureHidingInfo = 
    { mhiTycons     : Zset<Tycon>; 
      mhiTyconReprs : Zset<Tycon>;  
      mhiVals       : Zset<Val>; 
      mhiRecdFields : Zset<RecdFieldRef>; 
      mhiUnionCases : Zset<UnionCaseRef> }

    static member Empty = 
        { mhiTycons      = Zset.empty tyconOrder; 
          mhiTyconReprs  = Zset.empty tyconOrder;  
          mhiVals        = Zset.empty valOrder; 
          mhiRecdFields  = Zset.empty recdFieldRefOrder; 
          mhiUnionCases  = Zset.empty unionCaseRefOrder }

let addValRemap v v' tmenv = 
    { tmenv with valRemap= tmenv.valRemap.Add v (mkLocalValRef v')  }

let mkRepackageRemapping mrpi = 
    { valRemap = ValMap.OfList (mrpi.mrpiVals |> List.map (fun (vref, x) -> vref.Deref, x));
      tpinst = emptyTyparInst; 
      tyconRefRemap = TyconRefMap.OfList mrpi.mrpiEntities
      removeTraitSolutions = false }

//--------------------------------------------------------------------------
// Compute instances of the above for mty -> mty
//--------------------------------------------------------------------------

let accEntityRemap (msigty:ModuleOrNamespaceType) (entity:Entity) (mrpi, mhi) =
    let sigtyconOpt = (NameMap.tryFind entity.LogicalName msigty.AllEntitiesByCompiledAndLogicalMangledNames)
    match sigtyconOpt with 
    | None -> 
        // The type constructor is not present in the signature. Hence it is hidden. 
        let mhi = { mhi with mhiTycons = Zset.add entity mhi.mhiTycons }
        (mrpi, mhi) 
    | Some sigtycon  -> 
        // The type constructor is in the signature. Hence record the repackage entry 
        let sigtcref = mkLocalTyconRef sigtycon
        let tcref = mkLocalTyconRef entity
        let mrpi = { mrpi with mrpiEntities = ((tcref, sigtcref) :: mrpi.mrpiEntities) }
        // OK, now look for hidden things 
        let mhi = 
            if (match entity.TypeReprInfo with TNoRepr -> false | _ -> true) && (match sigtycon.TypeReprInfo with TNoRepr -> true | _ -> false) then 
                // The type representation is absent in the signature, hence it is hidden 
                { mhi with mhiTyconReprs = Zset.add entity mhi.mhiTyconReprs } 
            else 
                // The type representation is present in the signature. 
                // Find the fields that have been hidden or which were non-public anyway. 
                mhi 
                |> Array.foldBack  (fun (rfield:RecdField) mhi ->
                            match sigtycon.GetFieldByName(rfield.Name) with 
                            | Some _  -> 
                                // The field is in the signature. Hence it is not hidden. 
                                mhi
                            | _ -> 
                                // The field is not in the signature. Hence it is regarded as hidden. 
                                let rfref = tcref.MakeNestedRecdFieldRef rfield
                                { mhi with mhiRecdFields =  Zset.add rfref mhi.mhiRecdFields })
                        entity.AllFieldsArray
                |> List.foldBack  (fun (ucase:UnionCase) mhi ->
                            match sigtycon.GetUnionCaseByName ucase.DisplayName with 
                            | Some _  -> 
                                // The constructor is in the signature. Hence it is not hidden. 
                                mhi
                            | _ -> 
                                // The constructor is not in the signature. Hence it is regarded as hidden. 
                                let ucref = tcref.MakeNestedUnionCaseRef ucase
                                { mhi with mhiUnionCases =  Zset.add ucref mhi.mhiUnionCases })
                        (entity.UnionCasesAsList)  
        (mrpi, mhi) 

let accSubEntityRemap (msigty:ModuleOrNamespaceType) (entity:Entity) (mrpi, mhi) =
    let sigtyconOpt = (NameMap.tryFind entity.LogicalName msigty.AllEntitiesByCompiledAndLogicalMangledNames)
    match sigtyconOpt with 
    | None -> 
        // The type constructor is not present in the signature. Hence it is hidden. 
        let mhi = { mhi with mhiTycons = Zset.add entity mhi.mhiTycons }
        (mrpi, mhi) 
    | Some sigtycon  -> 
        // The type constructor is in the signature. Hence record the repackage entry 
        let sigtcref = mkLocalTyconRef sigtycon
        let tcref = mkLocalTyconRef entity
        let mrpi = { mrpi with mrpiEntities = ((tcref, sigtcref) :: mrpi.mrpiEntities) }
        (mrpi, mhi) 

let valLinkageAEquiv g aenv (v1:Val) (v2:Val) = 
    (v1.LinkagePartialKey = v2.LinkagePartialKey) &&
    (if v1.IsMember && v2.IsMember then typeAEquivAux EraseAll g aenv v1.Type v2.Type else true)
    
let accValRemap g aenv (msigty:ModuleOrNamespaceType) (implVal:Val) (mrpi, mhi) =
    let sigValOpt = 
        msigty.AllValsAndMembersByPartialLinkageKey 
          |> MultiMap.find implVal.LinkagePartialKey 
          |> List.tryFind (fun sigVal -> valLinkageAEquiv g aenv implVal sigVal)
          
    let vref = mkLocalValRef implVal
    match sigValOpt with 
    | None -> 
        if verbose then dprintf "accValRemap, hide = %s#%d\n" implVal.LogicalName implVal.Stamp
        let mhi = { mhi with mhiVals = Zset.add implVal mhi.mhiVals }
        (mrpi, mhi) 
    | Some (sigVal:Val)  -> 
        // The value is in the signature. Add the repackage entry. 
        let mrpi = { mrpi with mrpiVals = (vref, mkLocalValRef sigVal) :: mrpi.mrpiVals }
        (mrpi, mhi) 

let getCorrespondingSigTy nm (msigty:ModuleOrNamespaceType) = 
    match NameMap.tryFind nm msigty.AllEntitiesByCompiledAndLogicalMangledNames with 
    | None -> NewEmptyModuleOrNamespaceType ModuleOrType 
    | Some sigsubmodul -> sigsubmodul.ModuleOrNamespaceType

let rec accEntityRemapFromModuleOrNamespaceType (mty:ModuleOrNamespaceType) (msigty:ModuleOrNamespaceType) acc = 
    let acc = (mty.AllEntities, acc) ||> QueueList.foldBack (fun e acc -> accEntityRemapFromModuleOrNamespaceType e.ModuleOrNamespaceType (getCorrespondingSigTy e.LogicalName msigty) acc) 
    let acc = (mty.AllEntities, acc) ||> QueueList.foldBack (accEntityRemap msigty) 
    acc 

let rec accValRemapFromModuleOrNamespaceType g aenv (mty:ModuleOrNamespaceType) msigty acc = 
    let acc = (mty.AllEntities,    acc) ||> QueueList.foldBack (fun e acc -> accValRemapFromModuleOrNamespaceType g aenv e.ModuleOrNamespaceType (getCorrespondingSigTy e.LogicalName msigty) acc) 
    let acc = (mty.AllValsAndMembers, acc) ||> QueueList.foldBack (accValRemap g aenv msigty) 
    acc 

let ComputeRemappingFromInferredSignatureToExplicitSignature g mty msigty = 
    // dprintf "ComputeRemappingFromInferredSignatureToExplicitSignature, \nmty = %s\nmmsigty=%s\n" (showL(entityTypeL mty)) (showL(entityTypeL msigty)); 
    let ((mrpi, _) as entityRemap) = accEntityRemapFromModuleOrNamespaceType mty msigty (SignatureRepackageInfo.Empty, SignatureHidingInfo.Empty)  
    let aenv = mrpi.ImplToSigMapping
    let valAndEntityRemap = accValRemapFromModuleOrNamespaceType g aenv mty msigty entityRemap
    valAndEntityRemap 

//--------------------------------------------------------------------------
// Compute instances of the above for mexpr -> mty
//--------------------------------------------------------------------------

/// At TMDefRec nodes abstract (virtual) vslots are effectively binders, even 
/// though they are tucked away inside the tycon. This helper function extracts the
/// virtual slots to aid with finding this babies.
let abstractSlotValsOfTycons (tycons:Tycon list) =  
    tycons 
    |> List.collect (fun tycon -> if tycon.IsFSharpObjectModelTycon then tycon.FSharpObjectModelTypeInfo.fsobjmodel_vslots else []) 
    |> List.map (fun v -> v.Deref)

let rec accEntityRemapFromModuleOrNamespace msigty x acc = 
    match x with 
    | TMDefRec(_, tycons, mbinds, _) -> 
         let acc = (mbinds, acc) ||> List.foldBack (accEntityRemapFromModuleOrNamespaceBind msigty)
         let acc = (tycons, acc) ||> List.foldBack (accEntityRemap msigty) 
         let acc = (tycons, acc) ||> List.foldBack (fun e acc -> accEntityRemapFromModuleOrNamespaceType e.ModuleOrNamespaceType (getCorrespondingSigTy e.LogicalName msigty) acc) 
         acc
    | TMDefLet _  -> acc
    | TMDefDo _  -> acc
    | TMDefs defs -> accEntityRemapFromModuleOrNamespaceDefs msigty defs acc
    | TMAbstract mexpr -> accEntityRemapFromModuleOrNamespaceType mexpr.Type msigty acc

and accEntityRemapFromModuleOrNamespaceDefs msigty mdefs acc = 
    List.foldBack (accEntityRemapFromModuleOrNamespace msigty) mdefs acc

and accEntityRemapFromModuleOrNamespaceBind msigty x acc = 
    match x with 
    | ModuleOrNamespaceBinding.Binding _ -> acc
    | ModuleOrNamespaceBinding.Module(mspec, def) ->
    accSubEntityRemap msigty mspec (accEntityRemapFromModuleOrNamespace (getCorrespondingSigTy mspec.LogicalName msigty) def acc)


let rec accValRemapFromModuleOrNamespace g aenv msigty x acc = 
    match x with 
    | TMDefRec(_, tycons, mbinds, _) -> 
         let acc = (mbinds, acc) ||> List.foldBack (accValRemapFromModuleOrNamespaceBind g aenv msigty)
         //  Abstract (virtual) vslots in the tycons at TMDefRec nodes are binders. They also need to be added to the remapping. 
         let vslotvs = abstractSlotValsOfTycons tycons
         let acc = (vslotvs, acc) ||> List.foldBack (accValRemap g aenv msigty)  
         acc
    | TMDefLet(bind, _)  -> accValRemap g aenv msigty bind.Var acc
    | TMDefDo _  -> acc
    | TMDefs defs -> accValRemapFromModuleOrNamespaceDefs g aenv msigty defs acc
    | TMAbstract mexpr -> accValRemapFromModuleOrNamespaceType g aenv mexpr.Type msigty acc
and accValRemapFromModuleOrNamespaceBind g aenv msigty x acc = 
    match x with 
    | ModuleOrNamespaceBinding.Binding bind -> accValRemap g aenv msigty bind.Var acc
    | ModuleOrNamespaceBinding.Module(mspec, def) ->
    accSubEntityRemap msigty mspec (accValRemapFromModuleOrNamespace g aenv (getCorrespondingSigTy mspec.LogicalName msigty) def acc)

and accValRemapFromModuleOrNamespaceDefs g aenv msigty mdefs acc = List.foldBack (accValRemapFromModuleOrNamespace g aenv msigty) mdefs acc

let ComputeRemappingFromImplementationToSignature g mdef msigty =  
    //if verbose then dprintf "ComputeRemappingFromImplementationToSignature, \nmdefs = %s\nmsigty=%s\n" (showL(DebugPrint.mdefL mdef)) (showL(DebugPrint.entityTypeL msigty));
    let ((mrpi, _) as entityRemap) = accEntityRemapFromModuleOrNamespace msigty mdef (SignatureRepackageInfo.Empty, SignatureHidingInfo.Empty) 
    let aenv = mrpi.ImplToSigMapping
    
    let valAndEntityRemap = accValRemapFromModuleOrNamespace g aenv msigty mdef entityRemap
    valAndEntityRemap

//--------------------------------------------------------------------------
// Compute instances of the above for the assembly boundary
//--------------------------------------------------------------------------

let accTyconHidingInfoAtAssemblyBoundary (tycon:Tycon) mhi =
    if not (canAccessFromEverywhere tycon.Accessibility) then 
        // The type constructor is not public, hence hidden at the assembly boundary. 
        { mhi with mhiTycons = Zset.add tycon mhi.mhiTycons } 
    elif not (canAccessFromEverywhere tycon.TypeReprAccessibility) then 
        { mhi with mhiTyconReprs = Zset.add tycon mhi.mhiTyconReprs } 
    else 
        mhi 
        |> Array.foldBack  
               (fun (rfield:RecdField) mhi ->
                   if not (canAccessFromEverywhere rfield.Accessibility) then 
                       let tcref = mkLocalTyconRef tycon
                       let rfref = tcref.MakeNestedRecdFieldRef rfield
                       { mhi with mhiRecdFields = Zset.add rfref mhi.mhiRecdFields } 
                   else mhi)
               tycon.AllFieldsArray  
        |> List.foldBack  
               (fun (ucase:UnionCase) mhi ->
                   if not (canAccessFromEverywhere ucase.Accessibility) then 
                       let tcref = mkLocalTyconRef tycon
                       let ucref = tcref.MakeNestedUnionCaseRef ucase
                       { mhi with mhiUnionCases = Zset.add ucref mhi.mhiUnionCases } 
                   else mhi)
               (tycon.UnionCasesAsList)   

// Collect up the values hidden at the assembly boundary. This is used by IsHiddenVal to 
// determine if something is considered hidden. This is used in turn to eliminate optimization
// information at the assembly boundary and to decide to label things as "internal".
let accValHidingInfoAtAssemblyBoundary (vspec:Val) mhi =
    if // anything labelled "internal" or more restrictive is considered to be hidden at the assembly boundary
       not (canAccessFromEverywhere vspec.Accessibility) || 
       // compiler generated members for class function 'let' bindings are considered to be hidden at the assembly boundary
       vspec.IsIncrClassGeneratedMember ||                     
       // anything that's not a module or member binding gets assembly visibility
       not vspec.IsMemberOrModuleBinding then 
        // The value is not public, hence hidden at the assembly boundary. 
        { mhi with mhiVals = Zset.add vspec mhi.mhiVals } 
    else 
        mhi

let rec accModuleOrNamespaceHidingInfoAtAssemblyBoundary mty acc = 
    let acc = QueueList.foldBack (fun (e:Entity) acc -> accModuleOrNamespaceHidingInfoAtAssemblyBoundary e.ModuleOrNamespaceType acc) mty.AllEntities acc
    let acc = QueueList.foldBack accTyconHidingInfoAtAssemblyBoundary mty.AllEntities acc
    let acc = QueueList.foldBack accValHidingInfoAtAssemblyBoundary mty.AllValsAndMembers acc
    acc 

let ComputeHidingInfoAtAssemblyBoundary mty acc = 
//     dprintf "ComputeRemappingFromInferredSignatureToExplicitSignature, \nmty = %s\nmmsigty=%s\n" (showL(entityTypeL mty)) (showL(entityTypeL msigty)); 
    accModuleOrNamespaceHidingInfoAtAssemblyBoundary mty acc

//--------------------------------------------------------------------------
// Compute instances of the above for mexpr -> mty
//--------------------------------------------------------------------------

let IsHidden setF accessF remapF debugF = 
    let rec check mrmi x = 
        if verbose then dprintf "IsHidden %s ??\n" (showL (debugF x));
            // Internal/private? 
        not (canAccessFromEverywhere (accessF x)) || 
        (match mrmi with 
         | [] -> false // Ah! we escaped to freedom! 
         | (rpi, mhi) :: rest -> 
            // Explicitly hidden? 
            Zset.contains x (setF mhi) || 
            // Recurse... 
            check rest (remapF rpi x))
    fun mrmi x -> 
        let res = check mrmi x
        if verbose then dprintf "IsHidden, #mrmi = %d, %s = %b\n" mrmi.Length (showL (debugF x)) res;
        res
        
let IsHiddenTycon     mrmi x = IsHidden (fun mhi -> mhi.mhiTycons)     (fun tc -> tc.Accessibility)        (fun rpi x ->  (remapTyconRef rpi.tyconRefRemap (mkLocalTyconRef x)).Deref) DebugPrint.tyconL mrmi x 
let IsHiddenTyconRepr mrmi x = IsHidden (fun mhi -> mhi.mhiTyconReprs) (fun v -> v.TypeReprAccessibility)  (fun rpi x ->  (remapTyconRef rpi.tyconRefRemap (mkLocalTyconRef x)).Deref) DebugPrint.tyconL mrmi x 
let IsHiddenVal       mrmi x = IsHidden (fun mhi -> mhi.mhiVals)       (fun v -> v.Accessibility)          (fun rpi x ->  (remapValRef rpi (mkLocalValRef x)).Deref) DebugPrint.valL mrmi x 
let IsHiddenRecdField mrmi x = IsHidden (fun mhi -> mhi.mhiRecdFields) (fun rfref -> rfref.RecdField.Accessibility) (fun rpi x ->  remapRecdFieldRef rpi.tyconRefRemap x) DebugPrint.recdFieldRefL mrmi x 


//--------------------------------------------------------------------------
// Generic operations on module types
//--------------------------------------------------------------------------

let foldModuleOrNamespaceTy ft fv mty acc = 
    let rec go mty acc = 
        let acc = QueueList.foldBack (fun (e:Entity) acc -> go e.ModuleOrNamespaceType acc) mty.AllEntities acc
        let acc = QueueList.foldBack ft mty.AllEntities acc
        let acc = QueueList.foldBack fv mty.AllValsAndMembers acc
        acc
    go mty acc

let allValsOfModuleOrNamespaceTy m = foldModuleOrNamespaceTy (fun _ acc -> acc) (fun v acc -> v :: acc) m []
let allEntitiesOfModuleOrNamespaceTy m = foldModuleOrNamespaceTy (fun ft acc -> ft :: acc) (fun _ acc -> acc) m []

//---------------------------------------------------------------------------
// Free variables in terms.  Are all constructs public accessible?
//---------------------------------------------------------------------------
 
let isPublicVal (lv:Val)                 = (lv.Accessibility = taccessPublic)
let isPublicUnionCase (ucr:UnionCaseRef) = (ucr.UnionCase.Accessibility = taccessPublic)
let isPublicRecdField (rfr:RecdFieldRef) = (rfr.RecdField.Accessibility = taccessPublic)
let isPublicTycon (tcr:Tycon)            = (tcr.Accessibility = taccessPublic)

let freeVarsAllPublic fvs = 
    // Are any non-public items used in the expr (which corresponded to the fvs)?
    // Recall, taccess occurs in:
    //      EntityData     has     ReprAccessibility and Accessiblity
    //      UnionCase    has     Accessibility
    //      RecdField      has     Accessibility
    //      ValData       has     Accessibility
    // The freevars and FreeTyvars collect local constructs.
    // Here, we test that all those constructs are public.
    //
    // CODEREVIEW:
    // What about non-local vals. This fix assumes non-local vals must be public. OK?
    Zset.forall isPublicVal fvs.FreeLocals  &&
    Zset.forall isPublicUnionCase fvs.FreeUnionCases &&
    Zset.forall isPublicRecdField fvs.FreeRecdFields  &&
    Zset.forall isPublicTycon fvs.FreeTyvars.FreeTycons

let freeTyvarsAllPublic tyvars = 
    Zset.forall isPublicTycon tyvars.FreeTycons


// Detect the subset of match expressions we treat in a linear way
//   -- if then else
//   -- match e with pat[vs] -> e1[vs] | _ -> e2

let (|LinearMatchExpr|_|) expr = 
    match expr with 
    | Expr.Match (sp, m, dtree, [|tg1;(TTarget([], e2, sp2))|], m2, ty) -> Some(sp, m, dtree, tg1, e2, sp2, m2, ty)
    | _ -> None
    
let rebuildLinearMatchExpr (sp, m, dtree, tg1, e2, sp2, m2, ty) = 
    primMkMatch (sp, m, dtree, [|tg1;(TTarget([], e2, sp2))|], m2, ty)


//---------------------------------------------------------------------------
// Free variables in terms.  All binders are distinct.
//---------------------------------------------------------------------------

let emptyFreeVars =  
  { UsesMethodLocalConstructs=false;
    UsesUnboundRethrow=false;
    FreeLocalTyconReprs=emptyFreeTycons; 
    FreeLocals=emptyFreeLocals; 
    FreeTyvars=emptyFreeTyvars;
    FreeRecdFields = emptyFreeRecdFields;
    FreeUnionCases = emptyFreeUnionCases}

let unionFreeVars fvs1 fvs2 = 
  if fvs1 === emptyFreeVars then fvs2 else 
  if fvs2 === emptyFreeVars then fvs1 else
  { FreeLocals                    = unionFreeLocals fvs1.FreeLocals fvs2.FreeLocals;
    FreeTyvars                    = unionFreeTyvars fvs1.FreeTyvars fvs2.FreeTyvars;    
    UsesMethodLocalConstructs     = fvs1.UsesMethodLocalConstructs || fvs2.UsesMethodLocalConstructs;
    UsesUnboundRethrow            = fvs1.UsesUnboundRethrow || fvs2.UsesUnboundRethrow;
    FreeLocalTyconReprs           = unionFreeTycons fvs1.FreeLocalTyconReprs fvs2.FreeLocalTyconReprs; 
    FreeRecdFields                = unionFreeRecdFields fvs1.FreeRecdFields fvs2.FreeRecdFields; 
    FreeUnionCases                = unionFreeUnionCases fvs1.FreeUnionCases fvs2.FreeUnionCases; }

let inline accFreeTyvars (opts:FreeVarOptions) f v acc =
    if not opts.collectInTypes then acc else
    let ftyvs = acc.FreeTyvars
    let ftyvs' = f opts v ftyvs
    if ftyvs === ftyvs' then acc else 
    { acc with FreeTyvars = ftyvs' }

let accFreeVarsInTy  opts ty    acc = accFreeTyvars opts accFreeInType ty acc
let accFreeVarsInTys opts tys   acc = if isNil tys then acc else accFreeTyvars opts accFreeInTypes tys acc
let accFreevarsInTycon opts tcref acc = accFreeTyvars opts accFreeTycon tcref acc
let accFreevarsInVal   opts v     acc = accFreeTyvars opts accFreeInVal v acc
    
let accFreeVarsInTraitSln opts tys acc = accFreeTyvars opts accFreeInTraitSln tys acc 

let boundLocalVal opts v fvs =
    if not opts.includeLocals then fvs else
    let fvs = accFreevarsInVal opts v fvs
    if not (Zset.contains v fvs.FreeLocals) then fvs
    else {fvs with FreeLocals= Zset.remove v fvs.FreeLocals} 

let boundProtect fvs =
    if fvs.UsesMethodLocalConstructs then {fvs with UsesMethodLocalConstructs = false} else fvs

let accUsesFunctionLocalConstructs flg fvs = 
    if flg && not fvs.UsesMethodLocalConstructs then {fvs with UsesMethodLocalConstructs = true} 
    else fvs 

let bound_rethrow fvs =
    if fvs.UsesUnboundRethrow then {fvs with UsesUnboundRethrow = false} else fvs  

let accUsesRethrow flg fvs = 
    if flg && not fvs.UsesUnboundRethrow then {fvs with UsesUnboundRethrow = true} 
    else fvs 

let boundLocalVals opts vs fvs = List.foldBack (boundLocalVal opts) vs fvs

let bindLhs opts (bind:Binding) fvs = boundLocalVal opts bind.Var fvs

let freeVarsCacheCompute opts cache f = if opts.canCache then cached cache f else f()

let rec accBindRhs opts (TBind(_, repr, _)) acc = accFreeInExpr opts repr acc
          
and accFreeInSwitchCases opts csl dflt (acc:FreeVars) =
    Option.foldBack (accFreeInDecisionTree opts) dflt (List.foldBack (accFreeInSwitchCase opts) csl acc)
 
and accFreeInSwitchCase opts (TCase(discrim, dtree)) acc = 
    accFreeInDecisionTree opts dtree (accFreeInTest opts discrim acc)

and accFreeInTest (opts:FreeVarOptions) discrim acc = 
    match discrim with 
    | DecisionTreeTest.UnionCase(ucref, tinst) -> accFreeUnionCaseRef opts ucref (accFreeVarsInTys opts tinst acc)
    | DecisionTreeTest.ArrayLength(_, ty) -> accFreeVarsInTy opts ty acc
    | DecisionTreeTest.Const _
    | DecisionTreeTest.IsNull -> acc
    | DecisionTreeTest.IsInst (srcty, tgty) -> accFreeVarsInTy opts srcty (accFreeVarsInTy opts tgty acc)
    | DecisionTreeTest.ActivePatternCase (exp, tys, activePatIdentity, _, _) -> 
        accFreeInExpr opts exp 
            (accFreeVarsInTys opts tys 
                (Option.foldBack (fun (vref, tinst) acc -> accFreeValRef opts vref (accFreeVarsInTys opts tinst acc)) activePatIdentity acc))

and accFreeInDecisionTree opts x (acc : FreeVars) =
    match x with 
    | TDSwitch(e1, csl, dflt, _) -> accFreeInExpr opts e1 (accFreeInSwitchCases opts csl dflt acc)
    | TDSuccess (es, _) -> accFreeInFlatExprs opts es acc
    | TDBind (bind, body) -> unionFreeVars (bindLhs opts bind (accBindRhs opts bind (freeInDecisionTree opts body))) acc
  
and accFreeInValFlags opts flag acc =
    let isMethLocal = 
        match flag with 
        | VSlotDirectCall 
        | CtorValUsedAsSelfInit 
        | CtorValUsedAsSuperInit -> true 
        | PossibleConstrainedCall  _
        | NormalValUse -> false
    let acc = accUsesFunctionLocalConstructs isMethLocal acc
    match flag with 
    | PossibleConstrainedCall ty -> accFreeTyvars opts accFreeInType ty acc
    | _ -> acc

and accFreeLocalVal opts v fvs =
    if not opts.includeLocals then fvs else
    if Zset.contains v fvs.FreeLocals then fvs 
    else 
        let fvs = accFreevarsInVal opts v fvs
        {fvs with FreeLocals=Zset.add v fvs.FreeLocals}
  
and accLocalTyconRepr opts b fvs = 
    if not opts.includeLocalTyconReprs then fvs else
    if Zset.contains b fvs.FreeLocalTyconReprs  then fvs
    else { fvs with FreeLocalTyconReprs = Zset.add b fvs.FreeLocalTyconReprs } 

and accUsedRecdOrUnionTyconRepr opts (tc:Tycon) fvs = 
    if match tc.TypeReprInfo with  TFSharpObjectRepr _ | TRecdRepr _ | TUnionRepr _ -> true | _ -> false
    then accLocalTyconRepr opts tc fvs
    else fvs

and accFreeUnionCaseRef opts cr fvs =   
    if not opts.includeUnionCases then fvs else
    if Zset.contains cr fvs.FreeUnionCases then fvs 
    else
        let fvs = fvs |> accUsedRecdOrUnionTyconRepr opts cr.Tycon
        let fvs = fvs |> accFreevarsInTycon opts cr.TyconRef
        { fvs with FreeUnionCases = Zset.add cr fvs.FreeUnionCases } 

and accFreeRecdFieldRef opts rfref fvs = 
    if not opts.includeRecdFields then fvs else
    if Zset.contains rfref fvs.FreeRecdFields then fvs 
    else 
        let fvs = fvs |> accUsedRecdOrUnionTyconRepr opts rfref.Tycon
        let fvs = fvs |> accFreevarsInTycon opts rfref.TyconRef 
        { fvs with FreeRecdFields = Zset.add rfref fvs.FreeRecdFields } 
  
and accFreeExnRef _exnc fvs = fvs // Note: this exnc (TyconRef) should be collected the surround types, e.g. tinst of Expr.Op 
and accFreeValRef opts (vref:ValRef) fvs = 
    match vref.IsLocalRef with 
    | true -> accFreeLocalVal opts vref.PrivateTarget fvs
    // non-local values do not contain free variables 
    | _ -> fvs

and accFreeInMethod opts (TObjExprMethod(slotsig, _attribs, tps, tmvs, e, _)) acc =
    accFreeInSlotSig opts slotsig
     (unionFreeVars (accFreeTyvars opts boundTypars tps (List.foldBack (boundLocalVals opts) tmvs (freeInExpr opts  e))) acc)

and accFreeInMethods opts methods acc = 
    List.foldBack (accFreeInMethod opts) methods acc

and accFreeInInterfaceImpl opts (ty, overrides) acc = 
    accFreeVarsInTy opts ty (accFreeInMethods opts overrides acc)

and accFreeInExpr (opts:FreeVarOptions) x acc = 
    match x with
    | Expr.Let _ -> accFreeInExprLinear opts x acc (fun e -> e)
    | _ -> accFreeInExprNonLinear opts x acc
      
and accFreeInExprLinear (opts:FreeVarOptions) x acc contf =   
    // for nested let-bindings, we need to continue after the whole let-binding is processed 
    match x with
    | Expr.Let (bind, e, _, cache) -> 
        let contf = contf << (fun free ->
          unionFreeVars (freeVarsCacheCompute opts cache (fun () -> bindLhs opts bind (accBindRhs opts bind free))) acc )
        accFreeInExprLinear opts e emptyFreeVars contf
    | _ -> 
      // No longer linear expr
      accFreeInExpr opts x acc |> contf
    
and accFreeInExprNonLinear opts x acc =
    match x with
    // BINDING CONSTRUCTS
    | Expr.Lambda (_, ctorThisValOpt, baseValOpt, vs, b, _, rty)  -> 
        unionFreeVars 
                (Option.foldBack (boundLocalVal opts) ctorThisValOpt 
                   (Option.foldBack (boundLocalVal opts) baseValOpt 
                     (boundLocalVals opts vs 
                         (accFreeVarsInTy opts rty 
                             (freeInExpr opts b)))))
            acc
    | Expr.TyLambda (_, vs, b, _, rty) ->
        unionFreeVars (accFreeTyvars opts boundTypars vs (accFreeVarsInTy opts rty (freeInExpr opts b))) acc
    | Expr.TyChoose (vs, b, _) ->
        unionFreeVars (accFreeTyvars opts boundTypars vs (freeInExpr opts b)) acc
    | Expr.LetRec (binds, e, _, cache) ->
        unionFreeVars (freeVarsCacheCompute opts cache (fun () -> List.foldBack (bindLhs opts) binds (List.foldBack (accBindRhs opts) binds (freeInExpr opts e)))) acc
    | Expr.Let _ -> 
        failwith "unreachable - linear expr"
    | Expr.Obj (_, typ, basev, basecall, overrides, iimpls, _)   ->  
        unionFreeVars 
           (boundProtect
              (Option.foldBack (boundLocalVal opts) basev
                (accFreeVarsInTy opts typ
                   (accFreeInExpr opts basecall
                      (accFreeInMethods opts overrides 
                         (List.foldBack (accFreeInInterfaceImpl opts) iimpls emptyFreeVars))))))
           acc  
    // NON-BINDING CONSTRUCTS 
    | Expr.Const _ -> acc
    | Expr.Val (lvr, flags, _) ->  
        accFreeInValFlags opts flags (accFreeValRef opts lvr acc)
    | Expr.Quote (ast, {contents=Some(_, argTypes, argExprs, _data)}, _, _, ty) ->  
        accFreeInExpr opts ast 
            (accFreeInExprs opts argExprs
               (accFreeVarsInTys opts argTypes
                  (accFreeVarsInTy opts ty acc))) 
    | Expr.Quote (ast, {contents=None}, _, _, ty) ->  
        accFreeInExpr opts ast (accFreeVarsInTy opts ty acc)
    | Expr.App(f0, f0ty, tyargs, args, _) -> 
        accFreeVarsInTy opts f0ty
          (accFreeInExpr opts f0
             (accFreeVarsInTys opts tyargs
                (accFreeInExprs opts args acc)))
    | Expr.Link(eref) -> accFreeInExpr opts !eref acc
    | Expr.Sequential (e1, e2, _, _, _) -> 
        let acc = accFreeInExpr opts e1 acc
        // tail-call - this is required because we should be able to handle (((e1; e2); e3); e4; .... ))
        accFreeInExpr opts e2 acc 

    | Expr.StaticOptimization (_, e2, e3, _) -> accFreeInExpr opts e2 (accFreeInExpr opts e3 acc)
    | Expr.Match (_, _, dtree, targets, _, _) -> 
        match x with 
        // Handle if-then-else
        | LinearMatchExpr(_, _, dtree, tg1, e2, _, _, _) ->
            let acc = accFreeInDecisionTree opts dtree acc
            let acc = accFreeInTarget opts tg1 acc
            accFreeInExpr opts e2 acc  // tailcall

        | _ -> 
            let acc = accFreeInDecisionTree opts dtree acc
            accFreeInTargets opts targets acc
            
    //| Expr.Op (TOp.TryCatch, tinst, [Expr.Lambda(_, _, [_], e1, _, _, _); Expr.Lambda(_, _, [_], e2, _, _, _); Expr.Lambda(_, _, [_], e3, _, _, _)], _) ->
    | Expr.Op (TOp.TryCatch _, tinst, [e1;e2;e3], _) ->
        unionFreeVars 
          (accFreeVarsInTys opts tinst
            (accFreeInExprs opts [e1;e2] acc))
          (bound_rethrow (accFreeInExpr opts e3 emptyFreeVars))

    | Expr.Op (op, tinst, args, _) -> 
         let acc = accFreeInOp opts op acc
         let acc = accFreeVarsInTys opts tinst acc
         accFreeInExprs opts args acc

and accFreeInOp opts op acc =
    match op with

    // Things containing no references
    | TOp.Bytes _ 
    | TOp.UInt16s _ 
    | TOp.TryCatch _ 
    | TOp.TryFinally _ 
    | TOp.For _ 
    | TOp.Coerce 
    | TOp.RefAddrGet 
    | TOp.Array 
    | TOp.While _
    | TOp.Goto _ | TOp.Label _ | TOp.Return 
    | TOp.TupleFieldGet _ -> acc

    | TOp.Tuple tupInfo -> accFreeTyvars opts accFreeInTupInfo tupInfo acc
    
    | TOp.UnionCaseTagGet tr -> accUsedRecdOrUnionTyconRepr opts tr.Deref acc
    
    // Things containing just a union case reference
    | TOp.UnionCaseProof cr 
    | TOp.UnionCase cr 
    | TOp.UnionCaseFieldGetAddr (cr, _) 
    | TOp.UnionCaseFieldGet (cr, _) 
    | TOp.UnionCaseFieldSet (cr, _) -> accFreeUnionCaseRef opts cr acc

    // Things containing just an exception reference
    | TOp.ExnConstr ecr 
    | TOp.ExnFieldGet (ecr, _) 
    | TOp.ExnFieldSet (ecr, _)  -> accFreeExnRef ecr acc

    | TOp.ValFieldGet fr 
    | TOp.ValFieldGetAddr fr 
    | TOp.ValFieldSet fr -> accFreeRecdFieldRef opts fr acc

    | TOp.Recd (kind, tcr) -> 
        let acc = accUsesFunctionLocalConstructs (kind = RecdExprIsObjInit) acc
        (accUsedRecdOrUnionTyconRepr opts tcr.Deref (accFreeTyvars opts accFreeTycon tcr acc)) 

    | TOp.ILAsm (_, tys) ->  accFreeVarsInTys opts tys acc
    | TOp.Reraise -> accUsesRethrow true acc

    | TOp.TraitCall(TTrait(tys, _, _, argtys, rty, sln)) -> 
        Option.foldBack (accFreeVarsInTraitSln opts) sln.Value
           (accFreeVarsInTys opts tys 
             (accFreeVarsInTys opts argtys 
               (Option.foldBack (accFreeVarsInTy opts) rty acc)))

    | TOp.LValueOp (_, lvr) -> 
        accFreeValRef opts lvr acc

    | TOp.ILCall (_, isProtectedCall, _, _, valUseFlags, _, _, _, enclTypeArgs, methTypeArgs, tys) ->
       accFreeVarsInTys opts enclTypeArgs 
         (accFreeVarsInTys opts methTypeArgs  
           (accFreeInValFlags opts valUseFlags
             (accFreeVarsInTys opts tys 
               (accUsesFunctionLocalConstructs isProtectedCall acc))))

and accFreeInTargets opts targets acc = 
    Array.foldBack (accFreeInTarget opts) targets acc

and accFreeInTarget opts (TTarget(vs, e, _)) acc = 
    List.foldBack (boundLocalVal opts) vs (accFreeInExpr opts e acc)

and accFreeInFlatExprs opts (es:Exprs) acc = List.foldBack (accFreeInExpr opts) es acc

and accFreeInExprs opts (es: Exprs) acc = 
    match es with 
    | [] -> acc 
    | h::t -> 
        let acc = accFreeInExpr opts h acc
        // tailcall - e.g. Cons(x, Cons(x2, .......Cons(x1000000, Nil))) and [| x1; .... ; x1000000 |]
        accFreeInExprs opts t acc

and accFreeInSlotSig opts (TSlotSig(_, typ, _, _, _, _)) acc = accFreeVarsInTy opts typ acc
 
and freeInDecisionTree opts e = accFreeInDecisionTree opts e emptyFreeVars
and freeInExpr opts e = accFreeInExpr opts e emptyFreeVars

// Note: these are only an approximation - they are currently used only by the optimizer  
let rec accFreeInModuleOrNamespace opts x acc = 
    match x with 
    | TMDefRec(_, _, mbinds, _) -> List.foldBack (accFreeInModuleOrNamespaceBind opts) mbinds acc
    | TMDefLet(bind, _)  -> accBindRhs opts bind  acc
    | TMDefDo(e, _)  -> accFreeInExpr opts e acc
    | TMDefs defs -> accFreeInModuleOrNamespaces opts defs acc
    | TMAbstract(ModuleOrNamespaceExprWithSig(_, mdef, _)) -> accFreeInModuleOrNamespace opts mdef acc // not really right, but sufficient for how this is used in optimization 
and accFreeInModuleOrNamespaceBind opts x acc = 
    match x with 
    | ModuleOrNamespaceBinding.Binding bind ->  accBindRhs opts bind acc
    | ModuleOrNamespaceBinding.Module (_, def) -> accFreeInModuleOrNamespace opts def acc
and accFreeInModuleOrNamespaces opts x acc = 
    List.foldBack (accFreeInModuleOrNamespace opts) x acc

// NOTE: we don't yet need to ask for free variables in module expressions 

let freeInBindingRhs opts bind = accBindRhs opts bind emptyFreeVars
let freeInModuleOrNamespace opts mdef = accFreeInModuleOrNamespace opts mdef emptyFreeVars

//---------------------------------------------------------------------------
// Destruct - rarely needed
//---------------------------------------------------------------------------

let rec stripLambda (e, ty) = 
    match e with 
    | Expr.Lambda (_, ctorThisValOpt, baseValOpt, v, b, _, rty) -> 
        if Option.isSome ctorThisValOpt then errorR(InternalError("skipping ctorThisValOpt", e.Range));
        if Option.isSome baseValOpt then errorR(InternalError("skipping baseValOpt", e.Range));
        let (vs', b', rty') = stripLambda (b, rty)
        (v :: vs', b', rty') 
    | _ -> ([], e, ty)

let rec stripLambdaN n e = 
    assert (n >= 0)
    match e with 
    | Expr.Lambda (_, ctorThisValOpt, baseValOpt, v, body, _, _) when n > 0 -> 
        if Option.isSome ctorThisValOpt then errorR(InternalError("skipping ctorThisValOpt", e.Range));
        if Option.isSome baseValOpt then errorR(InternalError("skipping baseValOpt", e.Range));
        let (vs, body', remaining) = stripLambdaN (n-1) body
        (v :: vs, body', remaining) 
    | _ -> ([], e, n)

let tryStripLambdaN n e = 
    match e with
    | Expr.Lambda(_, None, None, _, _, _, _) -> 
        let argvsl, body, remaining = stripLambdaN n e
        if remaining = 0 then Some (argvsl, body)
        else None
    | _ -> None

let stripTopLambda (e, ty) =
    let tps, taue, tauty = match e with Expr.TyLambda (_, tps, b, _, rty) -> tps, b, rty | _ -> [], e, ty
    let vs, body, rty = stripLambda (taue, tauty)
    tps, vs, body, rty

[<RequireQualifiedAccess>]
type AllowTypeDirectedDetupling = Yes | No

// This is used to infer arities of expressions 
// i.e. base the chosen arity on the syntactic expression shape and type of arguments 
let InferArityOfExpr g allowTypeDirectedDetupling ty partialArgAttribsL retAttribs e = 
    let rec stripLambda_notypes e = 
        match e with 
        | Expr.Lambda (_, _, _, vs, b, _, _) -> 
            let (vs', b') = stripLambda_notypes b
            (vs :: vs', b') 
        | Expr.TyChoose (_, b, _) -> stripLambda_notypes b 
        | _ -> ([], e)

    let stripTopLambdaNoTypes e =
        let tps, taue = match e with Expr.TyLambda (_, tps, b, _, _) -> tps, b | _ -> [], e
        let vs, body = stripLambda_notypes taue
        tps, vs, body

    let tps, vsl, _ = stripTopLambdaNoTypes e
    let fun_arity = vsl.Length
    let dtys, _ =  stripFunTyN g fun_arity (snd (tryDestForallTy g ty))
    let partialArgAttribsL = Array.ofList partialArgAttribsL
    assert (List.length vsl = List.length dtys)
        
    let curriedArgInfos =
        (List.zip vsl dtys) |> List.mapi (fun i (vs, ty) -> 
            let partialAttribs = if i < partialArgAttribsL.Length then partialArgAttribsL.[i] else []
            let tys = 
                match allowTypeDirectedDetupling with
                | AllowTypeDirectedDetupling.No -> [ty] 
                | AllowTypeDirectedDetupling.Yes -> 
                    if (i = 0 && isUnitTy g ty) then [] 
                    else tryDestRefTupleTy g ty
            let ids = 
                if vs.Length = tys.Length then  vs |> List.map (fun v -> Some v.Id)
                else tys |> List.map (fun _ -> None)
            let attribs = 
                if partialAttribs.Length = tys.Length then  partialAttribs 
                else tys |> List.map (fun _ -> [])
            (ids, attribs) ||> List.map2 (fun id attribs -> { Name = id; Attribs = attribs } : ArgReprInfo ))
    let retInfo : ArgReprInfo = { Attribs = retAttribs; Name = None }
    ValReprInfo (ValReprInfo.InferTyparInfo tps, curriedArgInfos, retInfo)

let InferArityOfExprBinding g allowTypeDirectedDetupling (v:Val) e = 
    match v.ValReprInfo with
    | Some info -> info
    | None -> InferArityOfExpr g allowTypeDirectedDetupling v.Type [] [] e

//-------------------------------------------------------------------------
// Check if constraints are satisfied that allow us to use more optimized
// implementations
//------------------------------------------------------------------------- 

let underlyingTypeOfEnumTy (g: TcGlobals) typ = 
    assert(isEnumTy g typ)
    match metadataOfTy g typ with 
#if EXTENSIONTYPING
    | ProvidedTypeMetadata info -> info.UnderlyingTypeOfEnum()
#endif
    | ILTypeMetadata (TILObjectReprData(_, _, tdef)) -> 

        let info = computeILEnumInfo (tdef.Name, tdef.Fields)
        let ilTy = getTyOfILEnumInfo info
        match ilTy.TypeSpec.Name with 
        | "System.Byte" -> g.byte_ty
        | "System.SByte" -> g.sbyte_ty
        | "System.Int16" -> g.int16_ty
        | "System.Int32" -> g.int32_ty
        | "System.Int64" -> g.int64_ty
        | "System.UInt16" -> g.uint16_ty
        | "System.UInt32" -> g.uint32_ty
        | "System.UInt64" -> g.uint64_ty
        | "System.Single" -> g.float32_ty
        | "System.Double" -> g.float_ty
        | "System.Char" -> g.char_ty
        | "System.Boolean" -> g.bool_ty
        | _ -> g.int32_ty
    | FSharpOrArrayOrByrefOrTupleOrExnTypeMetadata ->
        let tycon = (tcrefOfAppTy g typ).Deref
        match tycon.GetFieldByName "value__" with 
        | Some rf -> rf.FormalType
        | None ->  error(InternalError("no 'value__' field found for enumeration type "^tycon.LogicalName, tycon.Range))


// CLEANUP NOTE: Get rid of this mutation. 
let setValHasNoArity (f:Val) = 
    f.SetValReprInfo None; f


//--------------------------------------------------------------------------
// Resolve static optimization constraints
//--------------------------------------------------------------------------

let normalizeEnumTy g ty = (if isEnumTy g ty then underlyingTypeOfEnumTy g ty else ty) 

type StaticOptimizationAnswer = 
    | Yes = 1y
    | No = -1y
    | Unknown = 0y

let decideStaticOptimizationConstraint g c = 
    match c with 
    | TTyconEqualsTycon (a, b) ->
        // Both types must be nominal for a definite result
       let rec checkTypes a b =
           let a = normalizeEnumTy g (stripTyEqnsAndMeasureEqns g a)
           match a with
           | AppTy g (tcref1, _) ->
               let b = normalizeEnumTy g (stripTyEqnsAndMeasureEqns g b)
               match b with 
               | AppTy g (tcref2, _) -> 
                if tyconRefEq g tcref1 tcref2 then StaticOptimizationAnswer.Yes else StaticOptimizationAnswer.No
               | RefTupleTy g _  | FunTy g _  -> StaticOptimizationAnswer.No
               | _ -> StaticOptimizationAnswer.Unknown

           | FunTy g _ ->
               let b = normalizeEnumTy g (stripTyEqnsAndMeasureEqns g b)
               match b with 
               | FunTy g _   -> StaticOptimizationAnswer.Yes
               | AppTy g _ | RefTupleTy g _ -> StaticOptimizationAnswer.No
               | _ -> StaticOptimizationAnswer.Unknown
           | RefTupleTy g ts1 -> 
               let b = normalizeEnumTy g (stripTyEqnsAndMeasureEqns g b)
               match b with 
               | RefTupleTy g ts2 ->
                if ts1.Length = ts2.Length then StaticOptimizationAnswer.Yes
                else StaticOptimizationAnswer.No
               | AppTy g _ | FunTy g _ -> StaticOptimizationAnswer.No
               | _ -> StaticOptimizationAnswer.Unknown
           | _ -> StaticOptimizationAnswer.Unknown
       checkTypes a b
    | TTyconIsStruct a -> 
       let a = normalizeEnumTy g (stripTyEqnsAndMeasureEqns g a)
       match tryDestAppTy g a with 
       | Some tcref1 -> if tcref1.IsStructOrEnumTycon then StaticOptimizationAnswer.Yes else StaticOptimizationAnswer.No
       | None -> StaticOptimizationAnswer.Unknown
            
let rec DecideStaticOptimizations g cs = 
    match cs with 
    | [] -> StaticOptimizationAnswer.Yes
    | h::t -> 
        let d = decideStaticOptimizationConstraint g h 
        if d = StaticOptimizationAnswer.No then StaticOptimizationAnswer.No 
        elif d = StaticOptimizationAnswer.Yes then DecideStaticOptimizations g t 
        else StaticOptimizationAnswer.Unknown

let mkStaticOptimizationExpr g (cs, e1, e2, m) = 
    let d = DecideStaticOptimizations g cs in 
    if d = StaticOptimizationAnswer.No then e2
    elif d = StaticOptimizationAnswer.Yes then e1
    else Expr.StaticOptimization(cs, e1, e2, m)

//--------------------------------------------------------------------------
// Copy expressions, including new names for locally bound values.
// Used to inline expressions.
//--------------------------------------------------------------------------


type ValCopyFlag = 
    | CloneAll
    | CloneAllAndMarkExprValsAsCompilerGenerated
    | OnlyCloneExprVals

// for quotations we do no want to avoid marking values as compiler generated since this may affect the shape of quotation (compiler generated values can be inlined)
let fixValCopyFlagForQuotations = function CloneAllAndMarkExprValsAsCompilerGenerated -> CloneAll | x -> x
    
let markAsCompGen compgen d = 
    let compgen = 
        match compgen with 
        | CloneAllAndMarkExprValsAsCompilerGenerated -> true
        | _ -> false
    { d with val_flags= d.val_flags.SetIsCompilerGenerated(d.val_flags.IsCompilerGenerated || compgen) }

let bindLocalVal (v:Val) (v':Val) tmenv = 
    { tmenv with valRemap=tmenv.valRemap.Add v (mkLocalValRef v') }

let bindLocalVals vs vs' tmenv = 
    { tmenv with valRemap= (vs, vs', tmenv.valRemap) |||> List.foldBack2 (fun v v' acc -> acc.Add v (mkLocalValRef v') ) }

let bindTycon (tc:Tycon) (tc':Tycon) tyenv = 
    { tyenv with tyconRefRemap=tyenv.tyconRefRemap.Add (mkLocalTyconRef tc) (mkLocalTyconRef tc')  }

let bindTycons tcs tcs' tyenv =  
    { tyenv with tyconRefRemap= (tcs, tcs', tyenv.tyconRefRemap) |||> List.foldBack2 (fun tc tc' acc -> acc.Add (mkLocalTyconRef tc) (mkLocalTyconRef tc')) }

let remapAttribKind  tmenv k =  
    match k with 
    | ILAttrib _ as x -> x
    | FSAttrib vref -> FSAttrib(remapValRef tmenv vref)

let tmenvCopyRemapAndBindTypars remapAttrib tmenv tps = 
    let tps', tyenvinner = copyAndRemapAndBindTyparsFull remapAttrib tmenv tps
    let tmenvinner = tyenvinner 
    tps', tmenvinner

let rec remapAttrib g tmenv (Attrib (tcref, kind, args, props, isGetOrSetAttr, targets, m)) = 
    Attrib(remapTyconRef tmenv.tyconRefRemap tcref, 
           remapAttribKind tmenv kind, 
           args |> List.map (remapAttribExpr g tmenv), 
           props |> List.map (fun (AttribNamedArg(nm, ty, flg, expr)) -> AttribNamedArg(nm, remapType tmenv ty, flg, remapAttribExpr g tmenv expr)), 
           isGetOrSetAttr, 
           targets, 
           m)

and remapAttribExpr g tmenv (AttribExpr(e1, e2)) = 
    AttribExpr(remapExpr g CloneAll tmenv e1, remapExpr g CloneAll tmenv e2)
    
and remapAttribs g tmenv xs =  List.map (remapAttrib g tmenv) xs

and remapPossibleForallTy g tmenv ty = remapTypeFull (remapAttribs g tmenv) tmenv ty

and remapArgData g tmenv (argInfo : ArgReprInfo) : ArgReprInfo =
    { Attribs = remapAttribs g tmenv argInfo.Attribs; Name = argInfo.Name }

and remapValReprInfo g tmenv (ValReprInfo(tpNames, arginfosl, retInfo)) =
    ValReprInfo(tpNames, List.mapSquared (remapArgData g tmenv) arginfosl, remapArgData g tmenv retInfo)

and remapValData g tmenv (d: ValData) =
    let ty = d.val_type
    let topValInfo = d.val_repr_info
    let ty' = ty |> remapPossibleForallTy g tmenv
    { d with 
        val_type    = ty';
        val_actual_parent = d.val_actual_parent |> remapParentRef tmenv;
        val_repr_info = d.val_repr_info |> Option.map (remapValReprInfo g tmenv);
        val_member_info   = d.val_member_info |> Option.map (remapMemberInfo g d.val_range topValInfo ty ty' tmenv);
        val_attribs       = d.val_attribs       |> remapAttribs g tmenv }

and remapParentRef tyenv p =
    match p with 
    | ParentNone -> ParentNone
    | Parent x -> Parent (x |> remapTyconRef tyenv.tyconRefRemap)

and mapImmediateValsAndTycons ft fv (x:ModuleOrNamespaceType) = 
    let vals = x.AllValsAndMembers |> QueueList.map fv
    let tycons = x.AllEntities |> QueueList.map ft
    new ModuleOrNamespaceType(x.ModuleOrNamespaceKind, vals, tycons)
    
and copyVal compgen (v:Val) = 
    match compgen with 
    | OnlyCloneExprVals when v.IsMemberOrModuleBinding -> v
    | _ ->  v |> NewModifiedVal id

and fixupValData g compgen tmenv (v2:Val) =
    // only fixup if we copy the value
    match compgen with 
    | OnlyCloneExprVals when v2.IsMemberOrModuleBinding -> ()
    | _ ->  
        let newData = remapValData g tmenv v2 |> markAsCompGen compgen
        // uses the same stamp
        v2.SetData newData
    
and copyAndRemapAndBindVals g compgen tmenv vs = 
    let vs2 = vs |> List.map (copyVal compgen)
    let tmenvinner = bindLocalVals vs vs2 tmenv
    vs2 |> List.iter (fixupValData g compgen tmenvinner)
    vs2, tmenvinner

and copyAndRemapAndBindVal g compgen tmenv v = 
    let v2 = v |> copyVal compgen
    let tmenvinner = bindLocalVal v v2 tmenv
    fixupValData g compgen tmenvinner v2
    v2, tmenvinner
    
and remapExpr (g: TcGlobals) (compgen:ValCopyFlag) (tmenv:Remap) x =
    match x with
    // Binding constructs - see also dtrees below 
    | Expr.Lambda (_, ctorThisValOpt, baseValOpt, vs, b, m, rty)  -> 
        let ctorThisValOpt, tmenv =  Option.mapFold (copyAndRemapAndBindVal g compgen) tmenv ctorThisValOpt
        let baseValOpt, tmenv =  Option.mapFold (copyAndRemapAndBindVal g compgen) tmenv baseValOpt
        let vs, tmenv = copyAndRemapAndBindVals g compgen tmenv vs
        let b = remapExpr g compgen tmenv b
        let rty = remapType tmenv rty
        Expr.Lambda (newUnique(), ctorThisValOpt, baseValOpt, vs, b, m, rty)
    | Expr.TyLambda (_, tps, b, m, rty) ->
        let tps', tmenvinner = tmenvCopyRemapAndBindTypars (remapAttribs g tmenv) tmenv tps
        mkTypeLambda m tps' (remapExpr g compgen tmenvinner b, remapType tmenvinner rty)
    | Expr.TyChoose (tps, b, m) ->
        let tps', tmenvinner = tmenvCopyRemapAndBindTypars (remapAttribs g tmenv) tmenv tps
        Expr.TyChoose(tps', remapExpr g compgen tmenvinner b, m)
    | Expr.LetRec (binds, e, m, _) ->  
        let binds', tmenvinner = copyAndRemapAndBindBindings g compgen tmenv binds 
        Expr.LetRec (binds', remapExpr g compgen tmenvinner e, m, NewFreeVarsCache())
    | Expr.Sequential _  
    | Expr.Let _ -> remapLinearExpr g compgen tmenv x (fun x -> x)
    | Expr.Match (spBind, exprm, pt, targets, m, ty) ->
        primMkMatch (spBind, exprm, remapDecisionTree g compgen tmenv pt, 
                     targets |> Array.map (remapTarget g compgen tmenv), 
                     m, remapType tmenv ty)
    // Other constructs
    | Expr.Val (vr, vf, m) -> 
        let vr' = remapValRef tmenv vr 
        let vf' = remapValFlags tmenv vf
        if vr === vr' && vf === vf' then x 
        else Expr.Val (vr', vf', m)
    | Expr.Quote (a, {contents=Some(typeDefs, argTypes, argExprs, data)}, isFromQueryExpression, m, ty) ->  
        // fix value of compgen for both original expression and pickled AST
        let compgen = fixValCopyFlagForQuotations compgen
        Expr.Quote (remapExpr g compgen tmenv a, {contents=Some(typeDefs, remapTypesAux tmenv argTypes, remapExprs g compgen tmenv  argExprs, data)}, isFromQueryExpression, m, remapType tmenv ty)
    | Expr.Quote (a, {contents=None}, isFromQueryExpression, m, ty) ->  
        Expr.Quote (remapExpr g (fixValCopyFlagForQuotations compgen) tmenv a, {contents=None}, isFromQueryExpression, m, remapType tmenv ty)
    | Expr.Obj (_, typ, basev, basecall, overrides, iimpls, m) -> 
        let basev', tmenvinner = Option.mapFold (copyAndRemapAndBindVal g compgen) tmenv basev 
        mkObjExpr(remapType tmenv typ, basev', 
                    remapExpr g compgen tmenv basecall, 
                    List.map (remapMethod g compgen tmenvinner) overrides, 
                    List.map (remapInterfaceImpl g compgen tmenvinner) iimpls, m) 

    // Addresses of immutable field may "leak" across assembly boundaries - see CanTakeAddressOfRecdFieldRef below.
    // This is "ok", in the sense that it is always valid to fix these up to be uses
    // of a temporary local, e.g.
    //       &(E.RF) --> let mutable v = E.RF in &v
    
    | Expr.Op (TOp.ValFieldGetAddr rfref, tinst, [arg], m) when 
          not rfref.RecdField.IsMutable && 
          not (entityRefInThisAssembly g.compilingFslib rfref.TyconRef) -> 

        let tinst = remapTypes tmenv tinst 
        let arg = remapExpr g compgen tmenv arg 
        let tmp, _ = mkMutableCompGenLocal m "copyOfStruct" (actualTyOfRecdFieldRef rfref tinst)
        mkCompGenLet m tmp (mkRecdFieldGetViaExprAddr(arg, rfref, tinst, m)) (mkValAddr m (mkLocalValRef tmp))

    | Expr.Op (TOp.UnionCaseFieldGetAddr (uref, cidx), tinst, [arg], m) when 
          not (uref.FieldByIndex(cidx).IsMutable) && 
          not (entityRefInThisAssembly g.compilingFslib uref.TyconRef) -> 

        let tinst = remapTypes tmenv tinst 
        let arg = remapExpr g compgen tmenv arg 
        let tmp, _ = mkMutableCompGenLocal m "copyOfStruct" (actualTyOfUnionFieldRef uref cidx tinst)
        mkCompGenLet m tmp (mkUnionCaseFieldGetProvenViaExprAddr(arg, uref, tinst, cidx, m)) (mkValAddr m (mkLocalValRef tmp))

    | Expr.Op (op, tinst, args, m) -> 
        let op' = remapOp tmenv op 
        let tinst' = remapTypes tmenv tinst 
        let args' = remapExprs g compgen tmenv args 
        if op === op' && tinst === tinst' && args === args' then x 
        else Expr.Op (op', tinst', args', m)

    | Expr.App(e1, e1ty, tyargs, args, m) -> 
        let e1' = remapExpr g compgen tmenv e1 
        let e1ty' = remapPossibleForallTy g tmenv e1ty 
        let tyargs' = remapTypes tmenv tyargs 
        let args' = remapExprs g compgen tmenv args 
        if e1 === e1' && e1ty === e1ty' && tyargs === tyargs' && args === args' then x 
        else Expr.App(e1', e1ty', tyargs', args', m)
    | Expr.Link(eref) -> 
        remapExpr g compgen tmenv !eref
    | Expr.StaticOptimization (cs, e2, e3, m) -> 
       // note that type instantiation typically resolve the static constraints here 
       mkStaticOptimizationExpr g (List.map (remapConstraint tmenv) cs, remapExpr g compgen tmenv e2, remapExpr g compgen tmenv e3, m)

    | Expr.Const (c, m, ty) -> 
        let ty' = remapType tmenv ty 
        if ty === ty' then x else Expr.Const (c, m, ty')

and remapTarget g compgen tmenv (TTarget(vs, e, spTarget)) = 
    let vs', tmenvinner = copyAndRemapAndBindVals g compgen tmenv vs 
    TTarget(vs', remapExpr g compgen tmenvinner e, spTarget)

and remapLinearExpr g compgen tmenv e contf =
    match e with 
    | Expr.Let (bind, e, m, _) ->  
      let bind', tmenvinner = copyAndRemapAndBindBinding g compgen tmenv bind
      // tailcall
      remapLinearExpr g compgen tmenvinner e (contf << mkLetBind m bind')

    | Expr.Sequential (e1, e2, dir, spSeq, m)  -> 
        let e1' = remapExpr g compgen tmenv e1 
        // tailcall
        remapLinearExpr g compgen tmenv e2 (contf << (fun e2' -> 
        if e1 === e1' && e2 === e2' then e 
        else Expr.Sequential (e1', e2', dir, spSeq, m)))

    | LinearMatchExpr (spBind, exprm, dtree, tg1, e2, sp2, m2, ty) ->
        let dtree = remapDecisionTree g compgen tmenv dtree
        let tg1 = remapTarget g compgen tmenv tg1
        let ty = remapType tmenv ty
        // tailcall
        remapLinearExpr g compgen tmenv e2 (contf << (fun e2 -> 
            rebuildLinearMatchExpr (spBind, exprm, dtree, tg1, e2, sp2, m2, ty)))

    | _ -> contf (remapExpr g compgen tmenv e) 

and remapConstraint tyenv c = 
    match c with 
    | TTyconEqualsTycon(ty1, ty2) -> TTyconEqualsTycon(remapType tyenv ty1, remapType tyenv ty2)
    | TTyconIsStruct(ty1) -> TTyconIsStruct(remapType tyenv ty1)

and remapOp tmenv op = 
    match op with 
    | TOp.Recd (ctor, tcr)             -> TOp.Recd(ctor, remapTyconRef tmenv.tyconRefRemap tcr)
    | TOp.UnionCaseTagGet tcr         -> TOp.UnionCaseTagGet(remapTyconRef tmenv.tyconRefRemap tcr)
    | TOp.UnionCase(ucref)            -> TOp.UnionCase(remapUnionCaseRef tmenv.tyconRefRemap ucref)
    | TOp.UnionCaseProof(ucref)       -> TOp.UnionCaseProof(remapUnionCaseRef tmenv.tyconRefRemap ucref)
    | TOp.ExnConstr ec                -> TOp.ExnConstr(remapTyconRef tmenv.tyconRefRemap ec)
    | TOp.ExnFieldGet(ec, n)           -> TOp.ExnFieldGet(remapTyconRef tmenv.tyconRefRemap ec, n)
    | TOp.ExnFieldSet(ec, n)           -> TOp.ExnFieldSet(remapTyconRef tmenv.tyconRefRemap ec, n)
    | TOp.ValFieldSet rfref           -> TOp.ValFieldSet(remapRecdFieldRef tmenv.tyconRefRemap rfref)
    | TOp.ValFieldGet rfref           -> TOp.ValFieldGet(remapRecdFieldRef tmenv.tyconRefRemap rfref)
    | TOp.ValFieldGetAddr rfref       -> TOp.ValFieldGetAddr(remapRecdFieldRef tmenv.tyconRefRemap rfref)
    | TOp.UnionCaseFieldGet(ucref, n)  -> TOp.UnionCaseFieldGet(remapUnionCaseRef tmenv.tyconRefRemap ucref, n)
    | TOp.UnionCaseFieldSet(ucref, n)  -> TOp.UnionCaseFieldSet(remapUnionCaseRef tmenv.tyconRefRemap ucref, n)
    | TOp.ILAsm (instrs, tys)          -> 
        let tys2 = remapTypes tmenv tys
        if tys === tys2 then op else
        TOp.ILAsm (instrs, tys2)
    | TOp.TraitCall(traitInfo)        -> TOp.TraitCall(remapTraitAux tmenv traitInfo)
    | TOp.LValueOp (kind, lvr)         -> TOp.LValueOp (kind, remapValRef tmenv lvr)
    | TOp.ILCall (isVirtCall, isProtectedCall, valu, isNewObjCall, valUseFlags, isProperty, noTailCall, ilMethRef, enclTypeArgs, methTypeArgs, tys) -> 
       TOp.ILCall (isVirtCall, isProtectedCall, valu, isNewObjCall, remapValFlags tmenv valUseFlags, 
                   isProperty, noTailCall, ilMethRef, remapTypes tmenv enclTypeArgs, 
                   remapTypes tmenv methTypeArgs, remapTypes tmenv tys)
    | _ ->  op
    

and remapValFlags tmenv x =
    match x with 
    | PossibleConstrainedCall ty -> PossibleConstrainedCall (remapType tmenv ty)
    | _ -> x

and remapExprs g compgen tmenv es = List.mapq (remapExpr g compgen tmenv) es
and remapFlatExprs g compgen tmenv es = List.mapq (remapExpr g compgen tmenv) es

and remapDecisionTree g compgen tmenv x =
    match x with 
    | TDSwitch(e1, csl, dflt, m) -> 
        TDSwitch(remapExpr g compgen tmenv e1, 
                List.map (fun (TCase(test, y)) -> 
                  let test' = 
                    match test with 
                    | DecisionTreeTest.UnionCase (uc, tinst)   -> DecisionTreeTest.UnionCase(remapUnionCaseRef tmenv.tyconRefRemap uc, remapTypes tmenv tinst)
                    | DecisionTreeTest.ArrayLength (n, ty)      -> DecisionTreeTest.ArrayLength(n, remapType tmenv ty)
                    | DecisionTreeTest.Const _                  -> test
                    | DecisionTreeTest.IsInst (srcty, tgty)      -> DecisionTreeTest.IsInst (remapType tmenv srcty, remapType tmenv tgty) 
                    | DecisionTreeTest.IsNull                   -> DecisionTreeTest.IsNull 
                    | DecisionTreeTest.ActivePatternCase _ -> failwith "DecisionTreeTest.ActivePatternCase should only be used during pattern match compilation"
                  TCase(test', remapDecisionTree g compgen tmenv y)) csl, 
                Option.map (remapDecisionTree g compgen tmenv) dflt, 
                m)
    | TDSuccess (es, n) -> 
        TDSuccess (remapFlatExprs g compgen tmenv es, n)
    | TDBind (bind, rest) -> 
        let bind', tmenvinner = copyAndRemapAndBindBinding g compgen tmenv bind
        TDBind (bind', remapDecisionTree g compgen tmenvinner rest)
        
and copyAndRemapAndBindBinding g compgen tmenv (bind:Binding) =
    let v = bind.Var
    let v', tmenv = copyAndRemapAndBindVal g compgen tmenv v
    remapAndRenameBind g compgen tmenv bind v' , tmenv

and copyAndRemapAndBindBindings g compgen tmenv binds = 
    let vs', tmenvinner = copyAndRemapAndBindVals g compgen tmenv (valsOfBinds binds)
    remapAndRenameBinds g compgen tmenvinner binds vs', tmenvinner

and remapAndRenameBinds g compgen tmenvinner binds vs' = List.map2 (remapAndRenameBind g compgen tmenvinner) binds vs'
and remapAndRenameBind g compgen tmenvinner (TBind(_, repr, letSeqPtOpt)) v' = TBind(v', remapExpr g compgen tmenvinner repr, letSeqPtOpt)

and remapMethod g compgen tmenv (TObjExprMethod(slotsig, attribs, tps, vs, e, m))  =
    let attribs2 = attribs |> remapAttribs g tmenv
    let slotsig2 = remapSlotSig (remapAttribs g tmenv) tmenv slotsig
    let tps2, tmenvinner = tmenvCopyRemapAndBindTypars (remapAttribs g tmenv) tmenv tps
    let vs2, tmenvinner2 = List.mapFold (copyAndRemapAndBindVals g compgen) tmenvinner vs
    let e2 = remapExpr g compgen tmenvinner2 e
    TObjExprMethod(slotsig2, attribs2, tps2, vs2, e2, m)

and remapInterfaceImpl g compgen tmenv (ty, overrides)  =
    (remapType tmenv ty, List.map (remapMethod g compgen tmenv) overrides)

and remapRecdField g tmenv x = 
    { x with 
          rfield_type     = x.rfield_type     |> remapPossibleForallTy g tmenv;
          rfield_pattribs = x.rfield_pattribs |> remapAttribs g tmenv;
          rfield_fattribs = x.rfield_fattribs |> remapAttribs g tmenv; } 
and remapRecdFields g tmenv (x:TyconRecdFields) = x.AllFieldsAsList |> List.map (remapRecdField g tmenv) |> MakeRecdFieldsTable 

and remapUnionCase g tmenv (x:UnionCase) = 
    { x with 
          FieldTable = x.FieldTable |> remapRecdFields g tmenv;
          ReturnType     = x.ReturnType     |> remapType tmenv;
          Attribs = x.Attribs |> remapAttribs g tmenv; } 
and remapUnionCases g tmenv (x:TyconUnionData) = x.UnionCasesAsList |> List.map (remapUnionCase g tmenv)|> MakeUnionCases 

and remapFsObjData g tmenv x = 
    { x with 
          fsobjmodel_kind = 
             (match x.fsobjmodel_kind with 
              | TTyconDelegate slotsig -> TTyconDelegate (remapSlotSig (remapAttribs g tmenv) tmenv slotsig)
              | TTyconClass | TTyconInterface | TTyconStruct | TTyconEnum -> x.fsobjmodel_kind);
          fsobjmodel_vslots  = x.fsobjmodel_vslots  |> List.map (remapValRef tmenv);
          fsobjmodel_rfields = x.fsobjmodel_rfields |> remapRecdFields g tmenv } 


and remapTyconRepr g tmenv repr = 
    match repr with 
    | TFSharpObjectRepr    x -> TFSharpObjectRepr (remapFsObjData g tmenv x)
    | TRecdRepr          x -> TRecdRepr (remapRecdFields g tmenv x)
    | TUnionRepr   x -> TUnionRepr (remapUnionCases g tmenv x)
    | TILObjectRepr    _ -> failwith "cannot remap IL type definitions"
#if EXTENSIONTYPING
    | TProvidedNamespaceExtensionPoint _ -> repr
    | TProvidedTypeExtensionPoint info -> 
       TProvidedTypeExtensionPoint 
            { info with 
                 LazyBaseType =  info.LazyBaseType.Force (range0, g.obj_ty) |> remapType tmenv |>  LazyWithContext.NotLazy
                 // The load context for the provided type contains TyconRef objects. We must remap these.
                 // This is actually done on-demand (see the implementation of ProvidedTypeContext)
                 ProvidedType = 
                     info.ProvidedType.PApplyNoFailure (fun st -> 
                         let ctxt = st.Context.RemapTyconRefs(unbox >> remapTyconRef tmenv.tyconRefRemap >> box) 
                         ProvidedType.ApplyContext (st, ctxt)) }
#endif
    | TNoRepr           _ -> repr
    | TAsmRepr           _ -> repr
    | TMeasureableRepr   x -> TMeasureableRepr (remapType tmenv x)

and remapTyconAug tmenv (x:TyconAugmentation) = 
    { x with 
          tcaug_equals                 = x.tcaug_equals                  |> Option.map (mapPair (remapValRef tmenv, remapValRef tmenv));
          tcaug_compare                = x.tcaug_compare                 |> Option.map (mapPair (remapValRef tmenv, remapValRef tmenv));
          tcaug_compare_withc          = x.tcaug_compare_withc           |> Option.map(remapValRef tmenv);
          tcaug_hash_and_equals_withc  = x.tcaug_hash_and_equals_withc   |> Option.map (mapTriple (remapValRef tmenv, remapValRef tmenv, remapValRef tmenv));
          tcaug_adhoc                  = x.tcaug_adhoc                   |> NameMap.map (List.map (remapValRef tmenv));
          tcaug_adhoc_list             = x.tcaug_adhoc_list              |> ResizeArray.map (fun (flag, vref) -> (flag, remapValRef tmenv vref));
          tcaug_super                  = x.tcaug_super                   |> Option.map (remapType tmenv);
          tcaug_interfaces             = x.tcaug_interfaces              |> List.map (map1Of3 (remapType tmenv)) } 

and remapTyconExnInfo g tmenv inp =
    match inp with 
    | TExnAbbrevRepr x -> TExnAbbrevRepr (remapTyconRef tmenv.tyconRefRemap x)
    | TExnFresh      x -> TExnFresh (remapRecdFields g tmenv x)
    | TExnAsmRepr  _ | TExnNone -> inp 

and remapMemberInfo g m topValInfo ty ty' tmenv x = 
    // The slotsig in the ImplementedSlotSigs is w.r.t. the type variables in the value's type. 
    // REVIEW: this is a bit gross. It would be nice if the slotsig was standalone 
    assert (Option.isSome topValInfo)
    let tpsOrig, _, _, _ = GetMemberTypeInFSharpForm g x.MemberFlags (Option.get topValInfo) ty m
    let tps, _, _, _ = GetMemberTypeInFSharpForm g x.MemberFlags (Option.get topValInfo) ty' m
    let renaming, _ = mkTyparToTyparRenaming tpsOrig tps 
    let tmenv = { tmenv with tpinst = tmenv.tpinst @ renaming } 
    { x with 
        ApparentParent    = x.ApparentParent    |>  remapTyconRef tmenv.tyconRefRemap ;
        ImplementedSlotSigs = x.ImplementedSlotSigs |> List.map (remapSlotSig (remapAttribs g tmenv) tmenv); 
    } 

and copyAndRemapAndBindModTy g compgen tmenv mty = 
    let tycons = allEntitiesOfModuleOrNamespaceTy mty
    let vs = allValsOfModuleOrNamespaceTy mty
    let _, _, tmenvinner = copyAndRemapAndBindTyconsAndVals g compgen tmenv tycons vs
    remapModTy g compgen tmenvinner mty, tmenvinner

and remapModTy _g _compgen tmenv mty = 
    mapImmediateValsAndTycons (renameTycon tmenv) (renameVal tmenv) mty 

and renameTycon tyenv x = 
    let tcref = 
        try 
            let res = tyenv.tyconRefRemap.[mkLocalTyconRef x]
            res
        with :? KeyNotFoundException -> 
            errorR(InternalError("couldn't remap internal tycon "^showL(DebugPrint.tyconL x), x.Range)); 
            mkLocalTyconRef x 
    tcref.Deref

and renameVal tmenv x = 
    match tmenv.valRemap.TryFind x with 
    | Some v -> v.Deref
    | None -> x

and copyTycon compgen (tycon:Tycon) = 
    match compgen with 
    | OnlyCloneExprVals -> tycon
    | _ ->  NewClonedTycon tycon

/// This operates over a whole nested collection of tycons and vals simultaneously *)
and copyAndRemapAndBindTyconsAndVals g compgen tmenv tycons vs = 
    let tycons' = tycons |> List.map (copyTycon compgen)

    let tmenvinner = bindTycons tycons tycons' tmenv
    
    // Values need to be copied and renamed. 
    let vs', tmenvinner = copyAndRemapAndBindVals g compgen tmenvinner vs

    // "if a type constructor is hidden then all its inner values and inner type constructors must also be hidden" 
    // Hence we can just lookup the inner tycon/value mappings in the tables. 

    let lookupVal (v:Val) = 
        let vref = 
            try  
               let res = tmenvinner.valRemap.[v]
               res 
            with :? KeyNotFoundException -> 
                errorR(InternalError(sprintf "couldn't remap internal value '%s'" v.LogicalName, v.Range));
                mkLocalValRef v
        vref.Deref
        
    let lookupTycon tycon = 
        let tcref = 
            try 
                let res = tmenvinner.tyconRefRemap.[mkLocalTyconRef tycon]
                res
            with :? KeyNotFoundException -> 
                errorR(InternalError("couldn't remap internal tycon "^showL(DebugPrint.tyconL tycon), tycon.Range));
                mkLocalTyconRef tycon
        tcref.Deref
             
    (tycons, tycons') ||> List.iter2 (fun tcd tcd' -> 
        let tps', tmenvinner2 = tmenvCopyRemapAndBindTypars (remapAttribs g tmenvinner) tmenvinner (tcd.entity_typars.Force(tcd.entity_range))
        tcd'.entity_typars         <- LazyWithContext.NotLazy tps';
        tcd'.entity_attribs        <- tcd.entity_attribs |> remapAttribs g tmenvinner2;
        tcd'.entity_tycon_repr           <- tcd.entity_tycon_repr    |> remapTyconRepr g tmenvinner2;
        tcd'.entity_tycon_abbrev         <- tcd.entity_tycon_abbrev  |> Option.map (remapType tmenvinner2) ;
        tcd'.entity_tycon_tcaug          <- tcd.entity_tycon_tcaug   |> remapTyconAug tmenvinner2 ;
        tcd'.entity_modul_contents <- MaybeLazy.Strict (tcd.entity_modul_contents.Value 
                                                        |> mapImmediateValsAndTycons lookupTycon lookupVal);
        tcd'.entity_exn_info      <- tcd.entity_exn_info      |> remapTyconExnInfo g tmenvinner2) ;
    tycons', vs', tmenvinner


and allTyconsOfTycon (tycon:Tycon) =
    seq { yield tycon
          for nestedTycon in tycon.ModuleOrNamespaceType.AllEntities do
              yield! allTyconsOfTycon nestedTycon }

and allEntitiesOfModDef mdef =
    seq { match mdef with 
          | TMDefRec(_, tycons, mbinds, _) -> 
              for tycon in tycons do 
                  yield! allTyconsOfTycon tycon
              for mbind in mbinds do 
                match mbind with 
                | ModuleOrNamespaceBinding.Binding _ -> ()
                | ModuleOrNamespaceBinding.Module(mspec, def) -> 
                  yield mspec
                  yield! allEntitiesOfModDef def
          | TMDefLet _           -> ()
          | TMDefDo _            -> ()
          | TMDefs defs      -> 
              for def in defs do 
                  yield! allEntitiesOfModDef def
          | TMAbstract(ModuleOrNamespaceExprWithSig(mty, _, _)) -> 
              yield! allEntitiesOfModuleOrNamespaceTy mty }

and allValsOfModDef mdef = 
    seq { match mdef with 
          | TMDefRec(_, tycons, mbinds, _) -> 
              yield! abstractSlotValsOfTycons tycons 
              for mbind in mbinds do 
                match mbind with 
                | ModuleOrNamespaceBinding.Binding bind -> yield bind.Var
                | ModuleOrNamespaceBinding.Module(_, def) -> yield! allValsOfModDef def
          | TMDefLet(bind, _)            -> 
              yield bind.Var
          | TMDefDo _            -> ()
          | TMDefs defs      -> 
              for def in defs do 
                  yield! allValsOfModDef def
          | TMAbstract(ModuleOrNamespaceExprWithSig(mty, _, _)) -> 
              yield! allValsOfModuleOrNamespaceTy mty }

and remapAndBindModExpr g compgen tmenv (ModuleOrNamespaceExprWithSig(mty, mdef, m)) =
    let mdef = copyAndRemapModDef g compgen tmenv mdef
    let mty, tmenv = copyAndRemapAndBindModTy g compgen tmenv mty
    ModuleOrNamespaceExprWithSig(mty, mdef, m), tmenv

and remapModExpr g compgen tmenv (ModuleOrNamespaceExprWithSig(mty, mdef, m)) =
    let mdef = copyAndRemapModDef g compgen tmenv mdef 
    let mty = remapModTy g compgen tmenv mty 
    ModuleOrNamespaceExprWithSig(mty, mdef, m)

and copyAndRemapModDef g compgen tmenv mdef =
    let tycons = allEntitiesOfModDef mdef |> List.ofSeq
    let vs = allValsOfModDef mdef |> List.ofSeq
    let _, _, tmenvinner = copyAndRemapAndBindTyconsAndVals g compgen tmenv tycons vs
    remapAndRenameModDef g compgen tmenvinner mdef

and remapAndRenameModDefs g compgen tmenv x = 
    List.map (remapAndRenameModDef g compgen tmenv) x 

and remapAndRenameModDef g compgen tmenv mdef =
    match mdef with 
    | TMDefRec(isRec, tycons, mbinds, m) -> 
        // Abstract (virtual) vslots in the tycons at TMDefRec nodes are binders. They also need to be copied and renamed. 
        let tycons = tycons |> List.map (renameTycon tmenv)
        let mbinds = mbinds |> List.map (remapAndRenameModBind g compgen tmenv)
        TMDefRec(isRec, tycons, mbinds, m)
    | TMDefLet(bind, m)            ->
        let v = bind.Var
        let bind = remapAndRenameBind g compgen tmenv bind (renameVal tmenv v)
        TMDefLet(bind, m)
    | TMDefDo(e, m)            ->
        let e = remapExpr g compgen tmenv e
        TMDefDo(e, m)
    | TMDefs defs      -> 
        let defs = remapAndRenameModDefs g compgen tmenv defs
        TMDefs defs
    | TMAbstract mexpr -> 
        let mexpr = remapModExpr g compgen tmenv mexpr
        TMAbstract mexpr

and remapAndRenameModBind g compgen tmenv x = 
    match x with 
    | ModuleOrNamespaceBinding.Binding bind -> 
        let v2 = bind |> valOfBind |> renameVal tmenv
        let bind2 = remapAndRenameBind g compgen tmenv bind v2
        ModuleOrNamespaceBinding.Binding  bind2
    | ModuleOrNamespaceBinding.Module(mspec, def) ->
        let mspec = renameTycon tmenv mspec
        let def = remapAndRenameModDef g compgen tmenv def
        ModuleOrNamespaceBinding.Module(mspec, def)

and remapImplFile g compgen tmenv mv = 
    mapAccImplFile (remapAndBindModExpr g compgen) tmenv mv

let copyModuleOrNamespaceType     g compgen mtyp = copyAndRemapAndBindModTy g compgen Remap.Empty mtyp |> fst
let copyExpr     g compgen e    = remapExpr g compgen Remap.Empty e    
let copyImplFile g compgen e    = remapImplFile g compgen Remap.Empty e |> fst

let instExpr g tpinst e = remapExpr g CloneAll (mkInstRemap tpinst) e

//--------------------------------------------------------------------------
// Replace Marks - adjust debugging marks when a lambda gets
// eliminated (i.e. an expression gets inlined)
//--------------------------------------------------------------------------

let rec remarkExpr m x =
    match x with
    | Expr.Lambda (uniq, ctorThisValOpt, baseValOpt, vs, b, _, rty)  -> Expr.Lambda (uniq, ctorThisValOpt, baseValOpt, vs, remarkExpr m b, m, rty)  
    | Expr.TyLambda (uniq, tps, b, _, rty) -> Expr.TyLambda (uniq, tps, remarkExpr m b, m, rty)
    | Expr.TyChoose (tps, b, _) -> Expr.TyChoose (tps, remarkExpr m b, m)
    | Expr.LetRec (binds, e, _, fvs) ->  Expr.LetRec (remarkBinds m binds, remarkExpr m e, m, fvs)
    | Expr.Let (bind, e, _, fvs) -> Expr.Let (remarkBind m bind, remarkExpr m e, m, fvs)
    | Expr.Match (_, _, pt, targets, _, ty) -> primMkMatch (NoSequencePointAtInvisibleBinding, m, remarkDecisionTree m pt, Array.map (fun (TTarget(vs, e, _)) ->TTarget(vs, remarkExpr m e, SuppressSequencePointAtTarget)) targets, m, ty)
    | Expr.Val (x, valUseFlags, _) -> Expr.Val (x, valUseFlags, m)
    | Expr.Quote (a, conv, isFromQueryExpression, _, ty) ->  Expr.Quote (remarkExpr m a, conv, isFromQueryExpression, m, ty)
    | Expr.Obj (n, typ, basev, basecall, overrides, iimpls, _) -> 
        Expr.Obj (n, typ, basev, remarkExpr m basecall, 
                     List.map (remarkObjExprMethod m) overrides, 
                     List.map (remarkInterfaceImpl m) iimpls, m)
    | Expr.Op (op, tinst, args, _) -> 
        let op = 
            match op with 
            | TOp.TryFinally(_, _) -> TOp.TryFinally(NoSequencePointAtTry, NoSequencePointAtFinally)
            | TOp.TryCatch(_, _) -> TOp.TryCatch(NoSequencePointAtTry, NoSequencePointAtWith)
            | _ -> op
            
        Expr.Op (op, tinst, remarkExprs m args, m)
    | Expr.Link (eref) -> 
        // Preserve identity of fixup nodes during remarkExpr
        eref := remarkExpr m !eref;
        x
    | Expr.App(e1, e1ty, tyargs, args, _) -> Expr.App(remarkExpr m e1, e1ty, tyargs, remarkExprs m args, m)
    | Expr.Sequential (e1, e2, dir, _, _)  -> Expr.Sequential (remarkExpr m e1, remarkExpr m e2, dir, SuppressSequencePointOnExprOfSequential, m)
    | Expr.StaticOptimization (eqns, e2, e3, _) -> Expr.StaticOptimization (eqns, remarkExpr m e2, remarkExpr m e3, m)
    | Expr.Const (c, _, ty) -> Expr.Const (c, m, ty)
  
and remarkObjExprMethod m (TObjExprMethod(slotsig, attribs, tps, vs, e, _)) = 
    TObjExprMethod(slotsig, attribs, tps, vs, remarkExpr m e, m)

and remarkInterfaceImpl m (ty, overrides) = 
    (ty, List.map (remarkObjExprMethod m) overrides)

and remarkExprs m es = es |> List.map (remarkExpr m) 

and remarkFlatExprs m es = es |> List.map (remarkExpr m) 

and remarkDecisionTree m x =
    match x with 
    | TDSwitch(e1, csl, dflt, _) -> TDSwitch(remarkExpr m e1, List.map (fun (TCase(test, y)) -> TCase(test, remarkDecisionTree m y)) csl, Option.map (remarkDecisionTree m) dflt, m)
    | TDSuccess (es, n) -> TDSuccess (remarkFlatExprs m es, n)
    | TDBind (bind, rest) -> TDBind(remarkBind m bind, remarkDecisionTree m rest)

and remarkBinds m binds = List.map (remarkBind m) binds

// This very deliberately drops the sequence points since this is used when adjusting the marks for inlined expressions 
and remarkBind m (TBind(v, repr, _)) = 
    TBind(v, remarkExpr m repr, NoSequencePointAtStickyBinding)


//--------------------------------------------------------------------------
// Reference semantics?
//--------------------------------------------------------------------------

let isRecdOrStructFieldAllocObservable (f:RecdField) = not f.IsStatic && f.IsMutable
let isUnionCaseAllocObservable (uc:UnionCase) = uc.FieldTable.FieldsByIndex |> Array.exists isRecdOrStructFieldAllocObservable
let isUnionCaseRefAllocObservable (uc:UnionCaseRef) = uc.UnionCase |> isUnionCaseAllocObservable
  
let isRecdOrUnionOrStructTyconAllocObservable (_g:TcGlobals) (tycon:Tycon) =
    if tycon.IsUnionTycon then 
        tycon.UnionCasesArray |> Array.exists isUnionCaseAllocObservable
    elif tycon.IsRecordTycon || tycon.IsStructOrEnumTycon then 
        tycon.AllFieldsArray |> Array.exists isRecdOrStructFieldAllocObservable
    else
        false

let isRecdOrUnionOrStructTyconRefAllocObservable g (tcr : TyconRef) = isRecdOrUnionOrStructTyconAllocObservable g tcr.Deref
  
// Although from the pure F# perspective exception values cannot be changed, the .NET 
// implementation of exception objects attaches a whole bunch of stack information to 
// each raised object.  Hence we treat exception objects as if they have identity 
let isExnAllocObservable (_ecref:TyconRef) = true 

// Some of the implementations of library functions on lists use mutation on the tail 
// of the cons cell. These cells are always private, i.e. not accessible by any other 
// code until the construction of the entire return list has been completed. 
// However, within the implementation code reads of the tail cell must in theory be treated 
// with caution.  Hence we are conservative and within fslib we don't treat list 
// reads as if they were pure. 
let isUnionCaseFieldMutable (g: TcGlobals) (ucref:UnionCaseRef) n = 
    (g.compilingFslib && tyconRefEq g ucref.TyconRef g.list_tcr_canon && n = 1) ||
    (ucref.FieldByIndex n).IsMutable
  
let isExnFieldMutable ecref n = 
    if n < 0 || n >= List.length (recdFieldsOfExnDefRef ecref) then errorR(InternalError(sprintf "isExnFieldMutable, exnc = %s, n = %d" ecref.LogicalName n, ecref.Range));
    (recdFieldOfExnDefRefByIdx ecref n).IsMutable

let useGenuineField (tycon:Tycon) (f:RecdField) = 
    Option.isSome f.LiteralValue || tycon.IsEnumTycon || f.rfield_secret || (not f.IsStatic && f.rfield_mutable && not tycon.IsRecordTycon)

let ComputeFieldName tycon f = 
    if useGenuineField tycon f then f.rfield_id.idText
    else CompilerGeneratedName f.rfield_id.idText 

//-------------------------------------------------------------------------
// Helpers for building code contained in the initial environment
//------------------------------------------------------------------------- 

let isQuotedExprTy g ty =  match ty with AppTy g (tcref, _) -> tyconRefEq g tcref g.expr_tcr | _ -> false
let destQuotedExprTy g ty =  match ty with AppTy g (_, [ty]) -> ty | _ -> failwith "destQuotedExprTy"

let mkQuotedExprTy (g:TcGlobals) ty =  TType_app(g.expr_tcr, [ty])
let mkRawQuotedExprTy (g:TcGlobals) =  TType_app(g.raw_expr_tcr, [])

let mkAnyTupledTy (g:TcGlobals) tupInfo tys = 
    match tys with 
    | [] -> g.unit_ty 
    | [h] -> h
    | _ -> TType_tuple(tupInfo, tys)

let mkRefTupledTy g tys = mkAnyTupledTy g tupInfoRef tys
let mkRefTupledVarsTy g vs = mkRefTupledTy g (typesOfVals vs)

let mkMethodTy g argtys rty = mkIteratedFunTy (List.map (mkRefTupledTy g) argtys) rty 
let mkArrayType (g:TcGlobals) ty = TType_app (g.array_tcr_nice, [ty])
let mkByteArrayTy (g:TcGlobals) = mkArrayType g g.byte_ty


//--------------------------------------------------------------------------
// tyOfExpr
//--------------------------------------------------------------------------
 
let rec tyOfExpr g e = 
    match e with 
    | Expr.App(_, fty, tyargs, args, _) -> applyTys g fty (tyargs, args)
    | Expr.Obj (_, ty, _, _, _, _, _)  
    | Expr.Match (_, _, _, _, _, ty) 
    | Expr.Quote(_, _, _, _, ty) 
    | Expr.Const(_, _, ty)              -> (ty)
    | Expr.Val(vref, _, _)  -> vref.Type
    | Expr.Sequential(a, b, k, _, _) -> tyOfExpr g (match k with NormalSeq  -> b | ThenDoSeq -> a)
    | Expr.Lambda(_, _, _, vs, _, _, rty) -> (mkRefTupledVarsTy g vs --> rty)
    | Expr.TyLambda(_, tyvs, _, _, rty) -> (tyvs +-> rty)
    | Expr.Let(_, e, _, _) 
    | Expr.TyChoose(_, e, _)
    | Expr.Link { contents=e}
    | Expr.StaticOptimization (_, _, e, _) 
    | Expr.LetRec(_, e, _, _) -> tyOfExpr g e
    | Expr.Op (op, tinst, _, _) -> 
        match op with 
        | TOp.Coerce -> (match tinst with [to_ty;_fromTy] -> to_ty | _ -> failwith "bad TOp.Coerce node")
        | (TOp.ILCall (_, _, _, _, _, _, _, _, _, _, rtys) | TOp.ILAsm(_, rtys)) -> (match rtys with [h] -> h | _ -> g.unit_ty)
        | TOp.UnionCase uc -> actualResultTyOfUnionCase tinst uc 
        | TOp.UnionCaseProof uc -> mkProvenUnionCaseTy uc tinst  
        | TOp.Recd (_, tcref) -> mkAppTy tcref tinst
        | TOp.ExnConstr _ -> g.exn_ty
        | TOp.Bytes _ -> mkByteArrayTy g
        | TOp.UInt16s _ -> mkArrayType g g.uint16_ty
        | TOp.TupleFieldGet(_, i) -> List.item i tinst
        | TOp.Tuple tupInfo -> mkAnyTupledTy g tupInfo tinst
        | (TOp.For _ | TOp.While _) -> g.unit_ty
        | TOp.Array -> (match tinst with [ty] -> mkArrayType g ty | _ -> failwith "bad TOp.Array node")
        | (TOp.TryCatch _ | TOp.TryFinally _) -> (match tinst with [ty] ->  ty | _ -> failwith "bad TOp_try node")
        | TOp.ValFieldGetAddr(fref) -> mkByrefTy g (actualTyOfRecdFieldRef fref tinst)
        | TOp.ValFieldGet(fref) -> actualTyOfRecdFieldRef fref tinst
        | (TOp.ValFieldSet _ | TOp.UnionCaseFieldSet _ | TOp.ExnFieldSet _ | TOp.LValueOp ((LSet | LByrefSet), _)) ->g.unit_ty
        | TOp.UnionCaseTagGet _ -> g.int_ty
        | TOp.UnionCaseFieldGetAddr(cref, j) -> mkByrefTy g (actualTyOfRecdField (mkTyconRefInst cref.TyconRef tinst) (cref.FieldByIndex j))
        | TOp.UnionCaseFieldGet(cref, j) -> actualTyOfRecdField (mkTyconRefInst cref.TyconRef tinst) (cref.FieldByIndex j)
        | TOp.ExnFieldGet(ecref, j) -> recdFieldTyOfExnDefRefByIdx ecref j
        | TOp.LValueOp (LByrefGet, v) -> destByrefTy g v.Type
        | TOp.LValueOp (LGetAddr, v) -> mkByrefTy g v.Type
        | TOp.RefAddrGet -> (match tinst with [ty] -> mkByrefTy g ty | _ -> failwith "bad TOp.RefAddrGet node")      
        | TOp.TraitCall (TTrait(_, _, _, _, ty, _)) -> GetFSharpViewOfReturnType g ty
        | TOp.Reraise -> (match tinst with [rtn_ty] -> rtn_ty | _ -> failwith "bad TOp.Reraise node")
        | TOp.Goto _ | TOp.Label _ | TOp.Return -> 
            //assert false; 
            //errorR(InternalError("unexpected goto/label/return in tyOfExpr", m)); 
            // It doesn't matter what type we return here. This is only used in free variable analysis in the code generator
            g.unit_ty

//--------------------------------------------------------------------------
// Make applications
//---------------------------------------------------------------------------

let primMkApp (f, fty) tyargs argsl m = 
  Expr.App(f, fty, tyargs, argsl, m)

// Check for the funky where a generic type instantiation at function type causes a generic function
// to appear to accept more arguments than it really does, e.g. "id id 1", where the first "id" is 
// instantiated with "int -> int".
//
// In this case, apply the arguments one at a time.
let isExpansiveUnderInstantiation g fty0 tyargs pargs argsl =
    isForallTy g fty0 && 
    let fty1 = formalApplyTys g fty0 (tyargs, pargs)
    (not (isFunTy g fty1) ||
     let rec loop fty xs = 
         match xs with 
         | [] -> false
         | _ :: t -> not (isFunTy g fty) || loop (rangeOfFunTy g fty) t
     loop fty1 argsl)
    
let rec mkExprApplAux g f fty argsl m =
  match argsl with 
  | [] -> f
  | _ -> 
      // Always combine the term application with a type application
      //
      // Combine the term application with a term application, but only when f' is an under-applied value of known arity
      match f with 
      | Expr.App(f', fty', tyargs, pargs, m2) 
             when
                 (isNil pargs ||
                  (match stripExpr f' with 
                   | Expr.Val(v, _, _) -> 
                       match v.ValReprInfo with 
                       | Some info -> info.NumCurriedArgs > pargs.Length
                       | None -> false
                   | _ -> false)) &&
                 not (isExpansiveUnderInstantiation g fty' tyargs pargs argsl) ->
            primMkApp (f', fty') tyargs (pargs@argsl) (unionRanges m2 m)

      | _ -> 
          // Don't combine. 'f' is not an application
          if not (isFunTy g fty) then error(InternalError("expected a function type", m));
          primMkApp (f, fty) [] argsl m


let rec mkAppsAux g f fty tyargsl argsl m =
  match tyargsl with 
  | tyargs :: rest -> 
      match tyargs with 
      | [] -> mkAppsAux g f fty rest argsl m
      | _ -> 
        let arfty = applyForallTy g fty tyargs
        mkAppsAux g (primMkApp (f, fty) tyargs [] m) arfty rest argsl m
  | [] -> 
      mkExprApplAux g f fty argsl m
      
let mkApps g ((f, fty), tyargsl, argl, m) = mkAppsAux g f fty tyargsl argl m
let mkTyAppExpr m (f, fty) tyargs = match tyargs with [] -> f | _ -> primMkApp (f, fty) tyargs [] m 


//--------------------------------------------------------------------------
// Decision tree reduction
//--------------------------------------------------------------------------

let rec accTargetsOfDecisionTree tree acc =
  match tree with 
  | TDSwitch (_, edges, dflt, _) -> List.foldBack (fun (c:DecisionTreeCase) -> accTargetsOfDecisionTree c.CaseTree) edges (Option.foldBack accTargetsOfDecisionTree dflt acc)
  | TDSuccess (_, i) -> i::acc
  | TDBind (_, rest) -> accTargetsOfDecisionTree rest acc

let rec mapAccTipsOfDecisionTree f tree =
    match tree with 
    | TDSwitch (e, edges, dflt, m) -> TDSwitch (e, List.map (mapAccTipsOfEdge f) edges, Option.map (mapAccTipsOfDecisionTree f) dflt, m)
    | TDSuccess (es, i) -> f es i  
    | TDBind (bind, rest) -> TDBind(bind, mapAccTipsOfDecisionTree f rest)
and mapAccTipsOfEdge f (TCase(x, t)) = 
    TCase(x, mapAccTipsOfDecisionTree f t)

let mapTargetsOfDecisionTree f tree = mapAccTipsOfDecisionTree (fun es i -> TDSuccess(es, f i)) tree

// Dead target elimination 
let eliminateDeadTargetsFromMatch tree (targets:_[]) =
    let used = accTargetsOfDecisionTree tree [] |> ListSet.setify (=) |> Array.ofList
    if used.Length < targets.Length then
        Array.sortInPlace used;
        let ntargets = targets.Length
        let tree' = 
            let remap = Array.create ntargets (-1)
            Array.iteri (fun i tgn -> remap.[tgn] <- i) used;
            tree |> mapTargetsOfDecisionTree (fun tgn -> 
                 if remap.[tgn] = -1 then failwith "eliminateDeadTargetsFromMatch: failure while eliminating unused targets"; 
                 remap.[tgn]) 
        let targets' = Array.map (Array.get targets) used
        tree', targets'
    else 
        tree, targets
    


let rec targetOfSuccessDecisionTree tree =
    match tree with 
    | TDSwitch _ -> None
    | TDSuccess (_, i) -> Some i
    | TDBind(_, t) -> targetOfSuccessDecisionTree t

/// Check a decision tree only has bindings that immediately cover a 'Success'
let rec decisionTreeHasNonTrivialBindings tree =
    match tree with 
    | TDSwitch (_, edges, dflt, _) -> 
        edges |> List.exists (fun c -> decisionTreeHasNonTrivialBindings c.CaseTree) || 
        dflt |> Option.exists decisionTreeHasNonTrivialBindings 
    | TDSuccess _ -> false
    | TDBind (_, t) -> Option.isNone (targetOfSuccessDecisionTree t)

// If a target has assignments and can only be reached through one 
// branch (i.e. is "linear"), then transfer the assignments to the r.h.s. to be a "let". 
let foldLinearBindingTargetsOfMatch tree (targets: _[]) =

    // Don't do this when there are any bindings in the tree except where those bindings immediately cover a success node
    // since the variables would be extruded from their scope. 
    if decisionTreeHasNonTrivialBindings tree then 
        tree, targets 

    else
        let branchesToTargets = Array.create targets.Length []
        // Build a map showing how each target might be reached
        let rec accumulateTipsOfDecisionTree accBinds tree  =
            match tree with 
            | TDSwitch (_, edges, dflt, _) -> 
                assert (isNil accBinds)  // No switches under bindings
                for edge in edges do accumulateTipsOfDecisionTree accBinds edge.CaseTree
                match dflt with 
                | None -> ()
                | Some tree -> accumulateTipsOfDecisionTree accBinds tree
            | TDSuccess (es, i) -> 
                branchesToTargets.[i] <- (List.rev accBinds, es) :: branchesToTargets.[i]
            | TDBind (bind, rest) -> 
                accumulateTipsOfDecisionTree (bind::accBinds) rest 

        // Compute the targets that can only be reached one way
        accumulateTipsOfDecisionTree [] tree 
        let isLinearTarget bs = match bs with [_] -> true | _ -> false
        let isLinearTgtIdx i = isLinearTarget branchesToTargets.[i] 
        let getLinearTgtIdx i = branchesToTargets.[i].Head
        let hasLinearTgtIdx = branchesToTargets |> Array.exists isLinearTarget

        if not hasLinearTgtIdx then 

            tree, targets

        else
            
            /// rebuild the decision tree, replacing 'bind-then-success' decision trees by TDSuccess nodes that just go to the target
            let rec rebuildDecisionTree tree =
                
                // Check if this is a bind-then-success tree
                match targetOfSuccessDecisionTree tree with
                | Some i when isLinearTgtIdx i -> TDSuccess([], i)
                | _ -> 
                    match tree with 
                    | TDSwitch (e, edges, dflt, m) -> TDSwitch (e, List.map rebuildDecisionTreeEdge edges, Option.map rebuildDecisionTree dflt, m)
                    | TDSuccess _ -> tree
                    | TDBind _ -> tree

            and rebuildDecisionTreeEdge (TCase(x, t)) =  
                TCase(x, rebuildDecisionTree t)

            let tree' =  rebuildDecisionTree tree

            /// rebuild the targets , replacing linear targets by ones that include all the 'let' bindings from the source
            let targets' = 
                targets |> Array.mapi (fun i (TTarget(vs, exprTarget, spTarget) as tg) -> 
                    if isLinearTgtIdx i then
                        let (binds, es) = getLinearTgtIdx i
                        // The value bindings are moved to become part of the target.
                        // Hence the expressions in the value bindings can be remarked with the range of the target.
                        let mTarget = exprTarget.Range
                        let es = es |> List.map (remarkExpr mTarget)
                        // These are non-sticky - any sequence point for 'exprTarget' goes on 'exprTarget' _after_ the bindings have been evaluated
                        TTarget(List.empty, mkLetsBind mTarget binds (mkInvisibleLetsFromBindings mTarget vs es exprTarget), spTarget)
                    else tg )
     
            tree', targets'

// Simplify a little as we go, including dead target elimination 
let rec simplifyTrivialMatch spBind exprm matchm ty tree (targets : _[]) = 
    match tree with 
    | TDSuccess(es, n) -> 
        if n >= targets.Length then failwith "simplifyTrivialMatch: target out of range";
        // REVIEW: should we use _spTarget here?
        let (TTarget(vs, rhs, _spTarget)) = targets.[n]
        if vs.Length <> es.Length then failwith ("simplifyTrivialMatch: invalid argument, n = "^string n^", List.length targets = "^string targets.Length);
        // These are non-sticky - any sequence point for 'rhs' goes on 'rhs' _after_ the bindings have been made
        mkInvisibleLetsFromBindings rhs.Range vs es rhs
    | _ -> 
        primMkMatch (spBind, exprm, tree, targets, matchm, ty)
 
// Simplify a little as we go, including dead target elimination 
let mkAndSimplifyMatch spBind exprm matchm ty tree targets  = 
    let targets = Array.ofList targets
    match tree with 
    | TDSuccess _ -> 
        simplifyTrivialMatch spBind exprm matchm ty tree targets
    | _ -> 
        let tree, targets = eliminateDeadTargetsFromMatch tree targets
        let tree, targets = foldLinearBindingTargetsOfMatch tree targets
        simplifyTrivialMatch spBind exprm matchm ty tree targets


//-------------------------------------------------------------------------
// mkExprAddrOfExprAux
//------------------------------------------------------------------------- 

type Mutates = DefinitelyMutates | PossiblyMutates | NeverMutates
exception DefensiveCopyWarning of string * range 

let isRecdOrStructTyImmutable g ty =
    match tryDestAppTy g ty with 
    | None -> false
    | Some tcref -> 
      not (isRecdOrUnionOrStructTyconRefAllocObservable g tcref) ||
      tyconRefEq g tcref g.decimal_tcr ||
      tyconRefEq g tcref g.date_tcr

// We can take the address of values of struct type even if the value is immutable
// under certain conditions
//   - all instances of the type are  known to be immutable; OR
//   - the operation is known not to mutate
//
// Note this may be taking the address of a closure field, i.e. a copy
// of the original struct, e.g. for
//    let f () = 
//        let g1 = A.G(1)
//        (fun () -> g1.x1)
//
// Note: isRecdOrStructTyImmutable implies PossiblyMutates or NeverMutates
//
// We only do this for true local or closure fields because we can't take addresses of immutable static 
// fields across assemblies.
let CanTakeAddressOfImmutableVal g (v:ValRef) mut =
    // We can take the address of values of struct type if the operation doesn't mutate 
    // and the value is a true local or closure field. 
    not v.IsMutable &&
    not v.IsMemberOrModuleBinding &&
    (match mut with 
     | NeverMutates -> true 
     | PossiblyMutates -> isRecdOrStructTyImmutable g v.Type 
     | DefinitelyMutates -> false)

let MustTakeAddressOfVal (g:TcGlobals) (v:ValRef) = 
    v.IsMutable &&
    // We can only take the address of mutable values in the same assembly
    valRefInThisAssembly g.compilingFslib v

let MustTakeAddressOfRecdField (rf: RecdField) = 
    // Static mutable fields must be private, hence we don't have to take their address
    not rf.IsStatic && 
    rf.IsMutable

let MustTakeAddressOfRecdFieldRef (rfref: RecdFieldRef) =  MustTakeAddressOfRecdField rfref.RecdField

let CanTakeAddressOfRecdFieldRef (g:TcGlobals) (rfref: RecdFieldRef) mut tinst =
    mut <> DefinitelyMutates && 
    // We only do this if the field is defined in this assembly because we can't take addresses across assemblies for immutable fields
    entityRefInThisAssembly g.compilingFslib rfref.TyconRef &&
    isRecdOrStructTyImmutable g (actualTyOfRecdFieldRef rfref tinst)

let CanTakeAddressOfUnionFieldRef (g:TcGlobals) (uref: UnionCaseRef) mut tinst cidx =
    mut <> DefinitelyMutates && 
    // We only do this if the field is defined in this assembly because we can't take addresses across assemblies for immutable fields
    entityRefInThisAssembly g.compilingFslib uref.TyconRef &&
    isRecdOrStructTyImmutable g (actualTyOfUnionFieldRef uref cidx tinst)


let rec mkExprAddrOfExprAux g mustTakeAddress useReadonlyForGenericArrayAddress mut e addrExprVal m =
    if not mustTakeAddress then None, e else
    match e with 
    // LVALUE: "x" where "x" is byref 
    | Expr.Op (TOp.LValueOp (LByrefGet, v), _, [], m) -> 
        None, exprForValRef m v
    // LVALUE: "x" where "x" is mutable local, mutable intra-assembly module/static binding, or operation doesn't mutate 
    // Note: we can always take the address of mutable values
    | Expr.Val(v, _, m) when MustTakeAddressOfVal g v || CanTakeAddressOfImmutableVal g v mut ->
        None, mkValAddr m v
    // LVALUE: "x" where "e.x" is record field. 
    | Expr.Op (TOp.ValFieldGet rfref, tinst, [e], m) when MustTakeAddressOfRecdFieldRef rfref || CanTakeAddressOfRecdFieldRef g rfref mut tinst ->
        let exprty = tyOfExpr g e
        let wrap, expra = mkExprAddrOfExprAux g (isStructTy g exprty) false mut e None m
        wrap, mkRecdFieldGetAddrViaExprAddr(expra, rfref, tinst, m)
    // LVALUE: "x" where "e.x" is union field
    | Expr.Op (TOp.UnionCaseFieldGet (uref, cidx), tinst, [e], m) when MustTakeAddressOfRecdField (uref.FieldByIndex(cidx)) || CanTakeAddressOfUnionFieldRef g uref mut tinst cidx ->
        let exprty = tyOfExpr g e
        let wrap, expra = mkExprAddrOfExprAux g (isStructTy g exprty) false mut e None m
        wrap, mkUnionCaseFieldGetAddrProvenViaExprAddr(expra, uref, tinst, cidx, m)

    // LVALUE: "x" where "e.x" is a .NET static field. 
    | Expr.Op (TOp.ILAsm ([IL.I_ldsfld(_vol, fspec)], [ty2]), tinst, [], m) -> 
        None, Expr.Op (TOp.ILAsm ([IL.I_ldsflda(fspec)], [mkByrefTy g ty2]), tinst, [], m)

    // LVALUE: "x" where "e.x" is a .NET instance field. "e" may be an lvalue 
    | Expr.Op (TOp.ILAsm ([IL.I_ldfld(_align, _vol, fspec)], [ty2]), tinst, [e], m) 
       -> 
        let exprty = tyOfExpr g e
        let wrap, expra = mkExprAddrOfExprAux g (isStructTy g exprty) false mut e None m
        wrap, Expr.Op (TOp.ILAsm ([IL.I_ldflda(fspec)], [mkByrefTy g ty2]), tinst, [expra], m)

    // LVALUE: "x" where "x" is mutable static field. 
    | Expr.Op (TOp.ValFieldGet rfref, tinst, [], m) when MustTakeAddressOfRecdFieldRef rfref || CanTakeAddressOfRecdFieldRef g rfref mut tinst ->
        None, mkStaticRecdFieldGetAddr(rfref, tinst, m)

    // LVALUE:  "e.[n]" where e is an array of structs 
    | Expr.App(Expr.Val(vf, _, _), _, [elemTy], [aexpr;nexpr], _) 
         when (valRefEq g vf g.array_get_vref) -> 
        
        let shape = ILArrayShape.SingleDimensional
        let readonly = if isTyparTy g elemTy &&  useReadonlyForGenericArrayAddress then ReadonlyAddress else NormalAddress
        let isNativePtr = 
            match addrExprVal with
            | Some(vf) -> valRefEq g vf g.addrof2_vref
            | _ -> false
        None, mkArrayElemAddress g (readonly, isNativePtr, shape, elemTy, aexpr, nexpr, m)

    // LVALUE:  "e.[n1, n2]", "e.[n1, n2, n3]", "e.[n1, n2, n3, n4]" where e is an array of structs 
    | Expr.App(Expr.Val(vf, _, _), _, [elemTy], (aexpr::args), _) 
         when (valRefEq g vf g.array2D_get_vref || valRefEq g vf g.array3D_get_vref || valRefEq g vf g.array4D_get_vref) -> 
        
        let shape = ILArrayShape.FromRank args.Length
        let readonly = if isTyparTy g elemTy &&  useReadonlyForGenericArrayAddress then ReadonlyAddress else NormalAddress
        let isNativePtr = 
            match addrExprVal with
            | Some(vf) -> valRefEq g vf g.addrof2_vref
            | _ -> false
            
        None, Expr.Op (TOp.ILAsm ([IL.I_ldelema(readonly, isNativePtr, shape, mkILTyvarTy 0us)], [mkByrefTy g elemTy]), [elemTy], (aexpr::args), m)

    // Give a nice error message for DefinitelyMutates on immutable values, or mutable values in other assemblies
    | Expr.Val(v, _, m) when mut = DefinitelyMutates
       -> 
        if isByrefTy g v.Type then error(Error(FSComp.SR.tastUnexpectedByRef(), m));
        if v.IsMutable then 
            error(Error(FSComp.SR.tastInvalidAddressOfMutableAcrossAssemblyBoundary(), m));
        else 
            error(Error(FSComp.SR.tastValueMustBeLocalAndMutable(), m));
         
    | _ -> 
        let ty = tyOfExpr g e
        if isStructTy g ty then 
            match mut with 
            | NeverMutates -> ()
            | DefinitelyMutates -> 
                errorR(Error(FSComp.SR.tastInvalidMutationOfConstant(), m));
            | PossiblyMutates -> 
                warning(DefensiveCopyWarning(FSComp.SR.tastValueHasBeenCopied(), m));
        let tmp, _ = 
            match mut with 
            | NeverMutates -> mkCompGenLocal m "copyOfStruct" ty 
            | _ -> mkMutableCompGenLocal m "copyOfStruct" ty
        Some (tmp, e), (mkValAddr m (mkLocalValRef tmp))        

let mkExprAddrOfExpr g mustTakeAddress useReadonlyForGenericArrayAddress mut e addrExprVal m =
    let optBind, addre = mkExprAddrOfExprAux g mustTakeAddress useReadonlyForGenericArrayAddress mut e addrExprVal m
    match optBind with 
    | None -> (fun x -> x), addre
    | Some (tmp, rval) -> (fun x -> mkCompGenLet m tmp rval x), addre

let mkTupleFieldGet g (tupInfo, e, tinst, i, m) = 
    let wrap, e' = mkExprAddrOfExpr g (evalTupInfoIsStruct tupInfo) false NeverMutates e None m
    wrap (mkTupleFieldGetViaExprAddr(tupInfo, e', tinst, i, m))

let mkRecdFieldGet g (e, fref:RecdFieldRef, tinst, m) = 
    assert (not (isByrefTy g (tyOfExpr g e)))
    let wrap, e' = mkExprAddrOfExpr g fref.Tycon.IsStructOrEnumTycon false NeverMutates e None m
    wrap (mkRecdFieldGetViaExprAddr(e', fref, tinst, m))

let mkUnionCaseFieldGetUnproven g (e, cref:UnionCaseRef, tinst, j, m) = 
    assert (not (isByrefTy g (tyOfExpr g e)))
    let wrap, e' = mkExprAddrOfExpr g cref.Tycon.IsStructOrEnumTycon false NeverMutates e None m
    wrap (mkUnionCaseFieldGetUnprovenViaExprAddr (e', cref, tinst, j, m))


let mkArray (argty, args, m) = Expr.Op(TOp.Array, [argty], args, m)

//---------------------------------------------------------------------------
// Compute fixups for letrec's.
//
// Generate an assignment expression that will fixup the recursion 
// amongst the vals on the r.h.s. of a letrec.  The returned expressions 
// include disorderly constructs such as expressions/statements 
// to set closure environments and non-mutable fields. These are only ever 
// generated by the backend code-generator when processing a "letrec"
// construct.
//
// [self] is the top level value that is being fixed
// [exprToFix] is the r.h.s. expression
// [rvs] is the set of recursive vals being bound. 
// [acc] accumulates the expression right-to-left. 
//
// Traversal of the r.h.s. term must happen back-to-front to get the
// uniq's for the lambdas correct in the very rare case where the same lambda
// somehow appears twice on the right.
//---------------------------------------------------------------------------

let rec IterateRecursiveFixups g (selfv : Val option) rvs ((access : Expr), set) exprToFix  = 
    let exprToFix =  stripExpr exprToFix
    match exprToFix with 
    | Expr.Const _ -> ()
    | Expr.Op (TOp.Tuple tupInfo, argtys, args, m) when not (evalTupInfoIsStruct tupInfo) ->
      args |> List.iteri (fun n -> 
          IterateRecursiveFixups g None rvs 
            (mkTupleFieldGet g (tupInfo, access, argtys, n, m), 
            (fun e -> 
              // NICE: it would be better to do this check in the type checker 
              errorR(Error(FSComp.SR.tastRecursiveValuesMayNotBeInConstructionOfTuple(), m));
              e)))

    | Expr.Op (TOp.UnionCase (c), tinst, args, m) ->
      args |> List.iteri (fun n -> 
          IterateRecursiveFixups g None rvs 
            (mkUnionCaseFieldGetUnprovenViaExprAddr (access, c, tinst, n, m), 
             (fun e -> 
               // NICE: it would be better to do this check in the type checker 
               let tcref = c.TyconRef
               if not (c.FieldByIndex(n)).IsMutable && not (entityRefInThisAssembly g.compilingFslib tcref) then
                 errorR(Error(FSComp.SR.tastRecursiveValuesMayNotAppearInConstructionOfType(tcref.LogicalName), m));
               mkUnionCaseFieldSet (access, c, tinst, n, e, m))))

    | Expr.Op (TOp.Recd (_, tcref), tinst, args, m) -> 
      (tcref.TrueInstanceFieldsAsRefList, args) ||> List.iter2 (fun fref arg -> 
          let fspec = fref.RecdField
          IterateRecursiveFixups g None rvs 
            (mkRecdFieldGetViaExprAddr(access, fref, tinst, m), 
             (fun e -> 
               // NICE: it would be better to do this check in the type checker 
               if not fspec.IsMutable && not (entityRefInThisAssembly g.compilingFslib tcref) then
                 errorR(Error(FSComp.SR.tastRecursiveValuesMayNotBeAssignedToNonMutableField(fspec.rfield_id.idText, tcref.LogicalName), m));
               mkRecdFieldSetViaExprAddr (access, fref, tinst, e, m))) arg )
    | Expr.Val _
    | Expr.Lambda _
    | Expr.Obj _
    | Expr.TyChoose _
    | Expr.TyLambda _ -> 
        rvs selfv access set exprToFix
    | _ -> ()




//--------------------------------------------------------------------------
// computations on constraints
//-------------------------------------------------------------------------- 

let JoinTyparStaticReq r1 r2 = 
  match r1, r2 with
  | NoStaticReq, r | r, NoStaticReq -> r 
  | HeadTypeStaticReq, r | r, HeadTypeStaticReq -> r
  


//-------------------------------------------------------------------------
// ExprFolder - fold steps
//-------------------------------------------------------------------------

type ExprFolder<'T> = 
    { exprIntercept    : ('T -> Expr -> 'T) -> 'T -> Expr  -> 'T option;   
      // the bool is 'bound in dtree' 
      valBindingSiteIntercept          : 'T -> bool * Val  -> 'T;                     
      // these values are always bound to these expressions. bool indicates 'recursively' 
      nonRecBindingsIntercept         : 'T -> Binding -> 'T;         
      recBindingsIntercept         : 'T -> Bindings -> 'T;         
      dtreeIntercept         : 'T -> DecisionTree -> 'T;                     
      targetIntercept  : ('T -> Expr -> 'T) -> 'T -> DecisionTreeTarget  -> 'T option; 
      tmethodIntercept : ('T -> Expr -> 'T) -> 'T -> ObjExprMethod -> 'T option; 
    }

let ExprFolder0 =
    { exprIntercept    = (fun _exprF _z _x -> None);
      valBindingSiteIntercept          = (fun z _b  -> z);
      nonRecBindingsIntercept         = (fun z _bs -> z);
      recBindingsIntercept         = (fun z _bs -> z);
      dtreeIntercept         = (fun z _dt -> z);
      targetIntercept  = (fun _exprF _z _x -> None);
      tmethodIntercept = (fun _exprF _z _x -> None); }


//-------------------------------------------------------------------------
// FoldExpr
//-------------------------------------------------------------------------

/// Adapted from usage info folding.
/// Collecting from exprs at moment.
/// To collect ids etc some additional folding needed, over formals etc.
type ExprFolders<'State> (folders : _ ExprFolder) =
    let mutable exprFClosure = Unchecked.defaultof<_> // prevent reallocation of closure
    let rec exprsF z xs = List.fold exprFClosure z xs
    and exprF (z: 'State) x =
        match folders.exprIntercept exprFClosure z x with // fold this node, then recurse 
        | Some z -> z // intercepted 
        | None ->     // structurally recurse 
            match x with
            | Expr.Const _  -> z
            | Expr.Val _ -> z
            | Expr.Op (_c, _tyargs, args, _) -> exprsF z args
            | Expr.Sequential (x0, x1, _dir, _, _)  -> exprsF z [x0;x1]
            | Expr.Lambda(_lambdaId , _ctorThisValOpt, _baseValOpt, _argvs, body, _m, _rty) -> exprF  z body
            | Expr.TyLambda(_lambdaId, _argtyvs, body, _m, _rty) -> exprF  z body
            | Expr.TyChoose(_, body, _) -> exprF  z body

            | Expr.App (f, _fty, _tys, argtys, _) -> 
                let z = exprF z f
                let z = exprsF z argtys
                z
            | Expr.LetRec (binds, body, _, _) -> 
                let z = valBindsF false z binds
                let z = exprF z body
                z
            | Expr.Let    (bind, body, _, _)  -> 
                let z = valBindF false z bind
                let z = exprF z body
                z
            | Expr.Link rX -> exprF z (!rX)

            | Expr.Match (_spBind, _exprm, dtree, targets, _m, _ty)                 -> 
                let z = dtreeF z dtree
                let z = Array.fold targetF z targets
                z
            | Expr.Quote(e, {contents=Some(_typeDefs, _argTypes, argExprs, _)}, _, _, _)  -> 
                let z = exprF z e
                exprsF z argExprs

            | Expr.Quote(e, {contents=None}, _, _m, _) -> 
                exprF z e

            | Expr.Obj (_n, _typ, _basev, basecall, overrides, iimpls, _m)    -> 
                let z = exprF z basecall
                let z = List.fold tmethodF z overrides
                let z = List.fold (foldOn snd (List.fold tmethodF)) z iimpls
                z

            | Expr.StaticOptimization (_tcs, csx, x, _) -> exprsF z [csx;x]

    and valBindF dtree z bind =
        let z = folders.nonRecBindingsIntercept z bind
        bindF dtree z bind 

    and valBindsF dtree z binds =
        let z = folders.recBindingsIntercept z binds
        List.fold (bindF dtree) z binds 

    and bindF dtree z (bind:Binding) =
        let z = folders.valBindingSiteIntercept z (dtree, bind.Var)
        exprF z bind.Expr

    and dtreeF z dtree =
        let z = folders.dtreeIntercept z dtree
        match dtree with
        | TDBind (bind, rest)            -> 
            let z = valBindF true z bind
            dtreeF z rest
        | TDSuccess (args, _)            -> exprsF z args
        | TDSwitch (test, dcases, dflt, _) -> 
            let z = exprF z test
            let z = List.fold dcaseF z dcases
            let z = Option.fold dtreeF z dflt
            z

    and dcaseF z = function
        TCase (_, dtree)   -> dtreeF z dtree (* not collecting from test *)

    and targetF z x =
        match folders.targetIntercept exprFClosure z x with 
        | Some z -> z // intercepted 
        | None ->     // structurally recurse 
            let (TTarget (_, body, _)) = x
            exprF z body
              
    and tmethodF z x =
        match folders.tmethodIntercept exprFClosure z x with 
        | Some z -> z // intercepted 
        | None ->     // structurally recurse 
            let (TObjExprMethod(_, _, _, _, e, _)) = x
            exprF z e

    and mexprF z x =
        match x with 
        | ModuleOrNamespaceExprWithSig(_, def, _) -> mdefF z def

    and mdefF z x = 
        match x with
        | TMDefRec(_, _, mbinds, _) -> 
            (* REVIEW: also iterate the abstract slot vspecs hidden in the _vslots field in the tycons *)
            let z = List.fold mbindF z mbinds
            z
        | TMDefLet(bind, _) -> valBindF false z bind
        | TMDefDo(e, _) -> exprF z e
        | TMDefs defs -> List.fold mdefF z defs 
        | TMAbstract x -> mexprF z x

    and mbindF z x = 
        match x with 
        | ModuleOrNamespaceBinding.Binding b -> valBindF false z b
        | ModuleOrNamespaceBinding.Module(_, def) -> mdefF z def

    and implF z x = foldTImplFile mexprF z x

    do exprFClosure <- exprF // allocate one instance of this closure
    member x.FoldExpr = exprF
    member x.FoldImplFile = implF

let FoldExpr     folders state expr = ExprFolders(folders).FoldExpr state expr
let FoldImplFile folders state implFile = ExprFolders(folders).FoldImplFile state implFile 

#if DEBUG
//-------------------------------------------------------------------------
// ExprStats
//-------------------------------------------------------------------------

let ExprStats x =
  let count = ref 0
  let folders = {ExprFolder0 with exprIntercept = (fun _ _ _ -> (count := !count + 1; None))}
  let () = FoldExpr folders () x
  string !count ^ " TExpr nodes"
#endif
    
//-------------------------------------------------------------------------
// 
//------------------------------------------------------------------------- 

let mkString (g:TcGlobals) m n = Expr.Const(Const.String n, m, g.string_ty)
let mkBool (g:TcGlobals) m b = Expr.Const(Const.Bool b, m, g.bool_ty)
let mkByte (g:TcGlobals) m b = Expr.Const(Const.Byte b, m, g.byte_ty)
let mkUInt16 (g:TcGlobals) m b = Expr.Const(Const.UInt16 b, m, g.uint16_ty)
let mkTrue g m = mkBool g m true
let mkFalse g m = mkBool g m false
let mkUnit (g:TcGlobals) m = Expr.Const(Const.Unit, m, g.unit_ty)
let mkInt32 (g:TcGlobals) m n =  Expr.Const(Const.Int32 n, m, g.int32_ty)
let mkInt g m n =  mkInt32 g m (n)
let mkZero g m =  mkInt g m 0
let mkOne g m =  mkInt g m 1
let mkTwo g m =  mkInt g m 2
let mkMinusOne g  m =  mkInt g m (-1)

let destInt32 = function Expr.Const(Const.Int32 n, _, _) -> Some n | _ -> None

let isIDelegateEventType g ty     = isAppTy g ty && tyconRefEq g g.fslib_IDelegateEvent_tcr (tcrefOfAppTy g ty)
let destIDelegateEventType g ty   = 
    if isIDelegateEventType g ty then 
        match argsOfAppTy g ty with 
        | [ty1] -> ty1
        | _ -> failwith "destIDelegateEventType: internal error"
    else failwith "destIDelegateEventType: not an IDelegateEvent type"
let mkIEventType (g:TcGlobals) ty1 ty2 = TType_app (g.fslib_IEvent2_tcr, [ty1;ty2])
let mkIObservableType (g:TcGlobals) ty1 = TType_app (g.tcref_IObservable, [ty1])
let mkIObserverType (g:TcGlobals) ty1 = TType_app (g.tcref_IObserver, [ty1])

let mkRefCellContentsRef (g:TcGlobals) = mkRecdFieldRef g.refcell_tcr_canon "contents"

let mkSequential spSeq m e1 e2 = Expr.Sequential(e1, e2, NormalSeq, spSeq, m)
let mkCompGenSequential m e1 e2 = mkSequential SuppressSequencePointOnExprOfSequential m e1 e2
let rec mkSequentials spSeq g m es = 
    match es with 
    | [e] -> e 
    | e::es -> mkSequential spSeq m e (mkSequentials spSeq g m es) 
    | [] -> mkUnit g m

let mkGetArg0 m ty = mkAsmExpr( [ mkLdarg0 ], [], [], [ty], m) 

//-------------------------------------------------------------------------
// Tuples...
//------------------------------------------------------------------------- 
 
let mkAnyTupled g m tupInfo es tys = 
    match es with 
    | [] -> mkUnit g m 
    | [e] -> e
    | _ -> Expr.Op (TOp.Tuple tupInfo, tys, es, m)


let mkRefTupled g m es tys = mkAnyTupled g m tupInfoRef es tys
let mkRefTupledNoTypes g m args = mkRefTupled g m args (List.map (tyOfExpr g) args)
let mkRefTupledVars g m vs = mkRefTupled g m (List.map (exprForVal m) vs) (typesOfVals vs)

//--------------------------------------------------------------------------
// Permute expressions
//--------------------------------------------------------------------------
    
let inversePerm (sigma:int array) =
    let n = sigma.Length
    let invSigma = Array.create n -1
    for i = 0 to n-1 do
        let sigma_i = sigma.[i]
        // assert( invSigma.[sigma_i] = -1 ); 
        invSigma.[sigma_i] <- i
    invSigma
  
let permute (sigma:int[]) (data:'T[]) = 
    let n = sigma.Length
    let invSigma = inversePerm sigma
    Array.init n (fun i -> data.[invSigma.[i]])
  
let rec existsR a b pred = if a<=b then pred a || existsR (a+1) b pred else false

// Given a permutation for record fields, work out the highest entry that we must lift out
// of a record initialization. Lift out xi if xi goes to position that will be preceded by an expr with an effect 
// that originally followed xi.  If one entry gets lifted then everything before it also gets lifted.
let liftAllBefore sigma = 
    let invSigma = inversePerm sigma

    let lifted = 
        [ for i in 0 .. sigma.Length - 1 do 
            let i' = sigma.[i]
            if existsR 0 (i' - 1) (fun j' -> invSigma.[j'] > i)  then 
                    yield i ]

    if lifted.IsEmpty then 0 else List.max lifted + 1


///  Put record field assignments in order.
//
let permuteExprList (sigma:int[]) (exprs: Expr list) (typ: TType list) (names:string list) =
    let typ, names = (Array.ofList typ, Array.ofList names)

    let liftLim = liftAllBefore sigma 

    let rewrite rbinds (i, expri:Expr) =
        if i < liftLim then
            let tmpvi, tmpei = mkCompGenLocal expri.Range names.[i] typ.[i]
            let bindi = mkCompGenBind tmpvi expri
            tmpei, bindi :: rbinds
        else
            expri, rbinds
 
    let newExprs, reversedBinds = List.mapFold rewrite [] (exprs |> List.indexed)
    let binds = List.rev reversedBinds
    let reorderedExprs  = permute sigma (Array.ofList newExprs)
    binds, Array.toList reorderedExprs
    
//-------------------------------------------------------------------------
// Build record expressions...
//------------------------------------------------------------------------- 


/// Evaluate the expressions in the original order, but build a record with the results in field order 
/// Note some fields may be static. If this were not the case we could just use 
///     let sigma       = Array.map #Index  ()  
/// However the presence of static fields means .Index may index into a non-compact set of instance field indexes. 
/// We still need to sort by index. 
let mkRecordExpr g (lnk, tcref, tinst, rfrefs:RecdFieldRef list, args, m) =  
    // Remove any abbreviations 
    let tcref, tinst = destAppTy g (mkAppTy tcref tinst)
    
    let rfrefsArray = rfrefs |> List.indexed |> Array.ofList
    rfrefsArray |> Array.sortInPlaceBy (fun (_, r) -> r.Index)
    let sigma = Array.create rfrefsArray.Length -1
    Array.iteri (fun j (i, _) -> 
        if sigma.[i] <> -1 then error(InternalError("bad permutation", m))
        sigma.[i] <- j)  rfrefsArray
    
    let argTyps     = List.map (fun rfref  -> actualTyOfRecdFieldRef rfref tinst) rfrefs
    let names       = rfrefs |> List.map (fun rfref -> rfref.FieldName)
    let binds, args  = permuteExprList sigma args argTyps names
    mkLetsBind m binds (Expr.Op (TOp.Recd(lnk, tcref), tinst, args, m))
  

//-------------------------------------------------------------------------
// List builders
//------------------------------------------------------------------------- 
 
let mkRefCell     g m ty e = mkRecordExpr g (RecdExpr, g.refcell_tcr_canon, [ty], [mkRefCellContentsRef g], [e], m)
let mkRefCellGet g m ty e = mkRecdFieldGetViaExprAddr (e, mkRefCellContentsRef g, [ty], m)
let mkRefCellSet g m ty e1 e2 = mkRecdFieldSetViaExprAddr (e1, mkRefCellContentsRef g, [ty], e2, m)

let mkNil (g:TcGlobals) m ty = mkUnionCaseExpr (g.nil_ucref, [ty], [], m)
let mkCons (g:TcGlobals) ty h t = mkUnionCaseExpr (g.cons_ucref, [ty], [h;t], unionRanges h.Range t.Range)

let mkCompGenLocalAndInvisbleBind g nm m e = 
    let locv, loce = mkCompGenLocal m nm (tyOfExpr g e)
    locv, loce, mkInvisibleBind locv e 

//----------------------------------------------------------------------------
// Make some fragments of code
//----------------------------------------------------------------------------

let box = IL.I_box (mkILTyvarTy 0us)
let isinst = IL.I_isinst (mkILTyvarTy 0us)
let unbox = IL.I_unbox_any (mkILTyvarTy 0us)
let mkUnbox ty e m = mkAsmExpr ([ unbox ], [ty], [e], [ ty ], m)
let mkBox ty e m = mkAsmExpr ([box], [], [e], [ty], m)
let mkIsInst ty e m = mkAsmExpr ([ isinst ], [ty], [e], [ ty ], m)

let mspec_Type_GetTypeFromHandle (g: TcGlobals) = IL.mkILNonGenericStaticMethSpecInTy(g.ilg.typ_Type, "GetTypeFromHandle", [g.iltyp_RuntimeTypeHandle], g.ilg.typ_Type)
let mspec_String_Length (g: TcGlobals) = mkILNonGenericInstanceMethSpecInTy (g.ilg.typ_String, "get_Length", [], g.ilg.typ_Int32)

let fspec_Missing_Value (g: TcGlobals) = IL.mkILFieldSpecInTy(g.iltyp_Missing, "Value", g.iltyp_Missing)

let mkInitializeArrayMethSpec (g: TcGlobals) = 
  mkILNonGenericStaticMethSpecInTy(mkILNonGenericBoxedTy(g.FindSysILTypeRef "System.Runtime.CompilerServices.RuntimeHelpers"), "InitializeArray", [g.ilg.typ_Array;g.iltyp_RuntimeFieldHandle], ILType.Void)

let mkInvalidCastExnNewobj (g: TcGlobals)  = 
  mkNormalNewobj (mkILCtorMethSpecForTy (mkILNonGenericBoxedTy (g.FindSysILTypeRef "System.InvalidCastException"), []))


let typedExprForIntrinsic _g m (IntrinsicValRef(_, _, _, ty, _) as i) =
    let vref = ValRefForIntrinsic i
    exprForValRef m vref, ty

let mkCallGetGenericComparer (g:TcGlobals) m = typedExprForIntrinsic g m g.get_generic_comparer_info |> fst
let mkCallGetGenericEREqualityComparer (g:TcGlobals) m = typedExprForIntrinsic g m g.get_generic_er_equality_comparer_info |> fst
let mkCallGetGenericPEREqualityComparer (g:TcGlobals) m = typedExprForIntrinsic g m g.get_generic_per_equality_comparer_info |> fst
let mkCallUnbox                (g:TcGlobals) m ty e1    = mkApps g (typedExprForIntrinsic g m g.unbox_info,    [[ty]], [ e1 ], m)
let mkCallUnboxFast            (g:TcGlobals) m ty e1    = mkApps g (typedExprForIntrinsic g m g.unbox_fast_info, [[ty]], [ e1 ], m)
let mkCallTypeTest             (g:TcGlobals) m ty e1    = mkApps g (typedExprForIntrinsic g m g.istype_info,   [[ty]], [ e1 ], m)
let mkCallTypeOf               (g:TcGlobals) m ty       = mkApps g (typedExprForIntrinsic g m g.typeof_info,   [[ty]], [ ], m)
let mkCallTypeDefOf            (g:TcGlobals) m ty       = mkApps g (typedExprForIntrinsic g m g.typedefof_info, [[ty]], [ ], m)

     
let mkCallDispose              (g:TcGlobals) m ty e1         = mkApps g (typedExprForIntrinsic g m g.dispose_info,               [[ty]], [ e1 ], m)
let mkCallSeq                  (g:TcGlobals) m ty e1         = mkApps g (typedExprForIntrinsic g m g.seq_info,                   [[ty]], [ e1 ], m)
let mkCallCreateInstance       (g:TcGlobals) m ty            = mkApps g (typedExprForIntrinsic g m g.create_instance_info,       [[ty]], [ mkUnit g m ], m)

let mkCallGetQuerySourceAsEnumerable      (g:TcGlobals) m ty1 ty2 e1         = mkApps g (typedExprForIntrinsic g m g.query_source_as_enum_info,                   [[ty1;ty2]], [ e1; mkUnit g m  ], m)
let mkCallNewQuerySource                  (g:TcGlobals) m ty1 ty2 e1         = mkApps g (typedExprForIntrinsic g m g.new_query_source_info,                   [[ty1;ty2]], [ e1 ], m)

let mkCallCreateEvent                        (g:TcGlobals) m ty1 ty2 e1 e2 e3 = mkApps g (typedExprForIntrinsic g m g.create_event_info,       [[ty1;ty2]], [ e1;e2;e3 ], m)
let mkCallGenericComparisonWithComparerOuter (g:TcGlobals) m ty comp e1 e2    = mkApps g (typedExprForIntrinsic g m g.generic_comparison_withc_outer_info, [[ty]], [  comp;e1;e2 ], m)
let mkCallEqualsOperator                     (g:TcGlobals) m ty e1 e2         = mkApps g (typedExprForIntrinsic g m g.equals_operator_info,     [[ty]], [  e1;e2 ], m)
let mkCallGenericEqualityEROuter             (g:TcGlobals) m ty e1 e2         = mkApps g (typedExprForIntrinsic g m g.generic_equality_er_outer_info,     [[ty]], [  e1;e2 ], m)
let mkCallGenericEqualityWithComparerOuter   (g:TcGlobals) m ty comp e1 e2    = mkApps g (typedExprForIntrinsic g m g.generic_equality_withc_outer_info, [[ty]], [comp;e1;e2], m)
let mkCallGenericHashWithComparerOuter       (g:TcGlobals) m ty comp e1       = mkApps g (typedExprForIntrinsic g m g.generic_hash_withc_outer_info, [[ty]], [comp;e1], m)

let mkCallSubtractionOperator (g:TcGlobals) m ty e1 e2 = mkApps g (typedExprForIntrinsic g m g.unchecked_subtraction_info, [[ty; ty; ty]], [e1;e2], m)

let mkCallArrayLength (g:TcGlobals) m ty el                    = mkApps g (typedExprForIntrinsic g m g.array_length_info, [[ty]], [el], m)
let mkCallArrayGet   (g:TcGlobals) m ty e1 e2                  = mkApps g (typedExprForIntrinsic g m g.array_get_info, [[ty]], [ e1 ; e2 ], m)
let mkCallArray2DGet (g:TcGlobals) m ty e1 idx1 idx2           = mkApps g (typedExprForIntrinsic g m g.array2D_get_info, [[ty]], [ e1 ; idx1; idx2 ], m)
let mkCallArray3DGet (g:TcGlobals) m ty e1 idx1 idx2 idx3      = mkApps g (typedExprForIntrinsic g m g.array3D_get_info, [[ty]], [ e1 ; idx1; idx2; idx3 ], m)
let mkCallArray4DGet (g:TcGlobals) m ty e1 idx1 idx2 idx3 idx4 = mkApps g (typedExprForIntrinsic g m g.array4D_get_info, [[ty]], [ e1 ; idx1; idx2; idx3; idx4 ], m)
let mkCallNewDecimal (g:TcGlobals) m (e1, e2, e3, e4, e5)          = mkApps g (typedExprForIntrinsic g m g.new_decimal_info, [], [ e1;e2;e3;e4;e5 ], m)

let mkCallNewFormat (g:TcGlobals) m aty bty cty dty ety e1    = mkApps g (typedExprForIntrinsic g m g.new_format_info, [[aty;bty;cty;dty;ety]], [ e1 ], m)
let mkCallRaise     (g:TcGlobals) m aty e1    = mkApps g (typedExprForIntrinsic g m g.raise_info, [[aty]], [ e1 ], m)

let TryEliminateDesugaredConstants g m c = 
    match c with 
    | Const.Decimal d -> 
        match System.Decimal.GetBits(d) with 
        | [| lo;med;hi; signExp |] -> 
            let scale = (min (((signExp &&& 0xFF0000) >>> 16) &&& 0xFF) 28) |> byte
            let isNegative = (signExp &&& 0x80000000) <> 0
            Some(mkCallNewDecimal g m (mkInt g m lo, mkInt g m med, mkInt g m hi, mkBool g m isNegative, mkByte g m scale) )
        | _ -> failwith "unreachable"
    | _ -> 
        None

let mkSeqTy (g:TcGlobals) ty = mkAppTy g.seq_tcr [ty] 
let mkIEnumeratorTy (g:TcGlobals) ty = mkAppTy g.tcref_System_Collections_Generic_IEnumerator [ty] 

let mkCallSeqCollect g m alphaTy betaTy arg1 arg2 = 
    let enumty2 = try rangeOfFunTy g (tyOfExpr g arg1) with _ -> (* defensive programming *) (mkSeqTy g betaTy)
    mkApps g (typedExprForIntrinsic g m g.seq_collect_info, [[alphaTy;enumty2;betaTy]], [ arg1; arg2 ], m) 
                  
let mkCallSeqUsing g m resourceTy elemTy arg1 arg2 = 
    // We're instantiating val using : 'a -> ('a -> 'sb) -> seq<'b> when 'sb :> seq<'b> and 'a :> IDisposable 
    // We set 'sb -> range(typeof(arg2)) 
    let enumty = try rangeOfFunTy g (tyOfExpr g arg2) with _ -> (* defensive programming *) (mkSeqTy g elemTy)
    mkApps g (typedExprForIntrinsic g m g.seq_using_info, [[resourceTy;enumty;elemTy]], [ arg1; arg2 ], m) 
                  
let mkCallSeqDelay g m elemTy arg1 = 
    mkApps g (typedExprForIntrinsic g m g.seq_delay_info, [[elemTy]], [ arg1 ], m) 
                  
let mkCallSeqAppend g m elemTy arg1 arg2 = 
    mkApps g (typedExprForIntrinsic g m g.seq_append_info, [[elemTy]], [ arg1; arg2 ], m) 

let mkCallSeqGenerated g m elemTy arg1 arg2 = 
    mkApps g (typedExprForIntrinsic g m g.seq_generated_info, [[elemTy]], [ arg1; arg2 ], m) 
                       
let mkCallSeqFinally g m elemTy arg1 arg2 = 
    mkApps g (typedExprForIntrinsic g m g.seq_finally_info, [[elemTy]], [ arg1; arg2 ], m) 
                       
let mkCallSeqOfFunctions g m ty1 ty2 arg1 arg2 arg3 = 
    mkApps g (typedExprForIntrinsic g m g.seq_of_functions_info, [[ty1;ty2]], [ arg1; arg2; arg3  ], m) 
                  
let mkCallSeqToArray g m elemTy arg1 =  
    mkApps g (typedExprForIntrinsic g m g.seq_to_array_info, [[elemTy]], [ arg1 ], m) 
                  
let mkCallSeqToList g m elemTy arg1 = 
    mkApps g (typedExprForIntrinsic g m g.seq_to_list_info, [[elemTy]], [ arg1 ], m) 
                  
let mkCallSeqMap g m inpElemTy genElemTy arg1 arg2 = 
    mkApps g (typedExprForIntrinsic g m g.seq_map_info, [[inpElemTy;genElemTy]], [ arg1; arg2 ], m) 
                  
let mkCallSeqSingleton g m ty1 arg1 = 
    mkApps g (typedExprForIntrinsic g m g.seq_singleton_info, [[ty1]], [ arg1 ], m) 
                  
let mkCallSeqEmpty g m ty1 = 
    mkApps g (typedExprForIntrinsic g m g.seq_empty_info, [[ty1]], [ ], m) 
                 
let mkCallDeserializeQuotationFSharp20Plus g m e1 e2 e3 e4 = 
    let args = [ e1; e2; e3; e4 ]
    mkApps g (typedExprForIntrinsic g m g.deserialize_quoted_FSharp_20_plus_info, [], [ mkRefTupledNoTypes g m args ], m)

let mkCallDeserializeQuotationFSharp40Plus g m e1 e2 e3 e4 e5 = 
    let args = [ e1; e2; e3; e4; e5 ]
    mkApps g (typedExprForIntrinsic g m g.deserialize_quoted_FSharp_40_plus_info, [], [ mkRefTupledNoTypes g m args ], m)

let mkCallCastQuotation g m ty e1 = 
    mkApps g (typedExprForIntrinsic g m g.cast_quotation_info, [[ty]], [ e1 ], m)

let mkCallLiftValueWithName (g:TcGlobals) m ty nm e1 = 
    let vref = ValRefForIntrinsic g.lift_value_with_name_info 
    // Use "Expr.ValueWithName" if it exists in FSharp.Core
    match vref.TryDeref with
    | VSome _ ->
        mkApps g (typedExprForIntrinsic g m g.lift_value_with_name_info , [[ty]], [mkRefTupledNoTypes g m [e1; mkString g m nm]], m)
    | VNone ->
        mkApps g (typedExprForIntrinsic g m g.lift_value_info , [[ty]], [e1], m)

let mkCallLiftValueWithDefn g m qty e1 = 
    assert isQuotedExprTy g qty
    let ty = destQuotedExprTy g qty
    let vref = ValRefForIntrinsic g.lift_value_with_defn_info 
    // Use "Expr.WithValue" if it exists in FSharp.Core
    match vref.TryDeref with
    | VSome _ ->
        let copyOfExpr = copyExpr g ValCopyFlag.CloneAll e1
        let quoteOfCopyOfExpr = Expr.Quote(copyOfExpr, ref None, false, m, qty)
        mkApps g (typedExprForIntrinsic g m g.lift_value_with_defn_info , [[ty]], [mkRefTupledNoTypes g m [e1; quoteOfCopyOfExpr]], m)
    | VNone ->
        Expr.Quote(e1, ref None, false, m, qty)

let mkCallCheckThis g m ty e1 = 
    mkApps g (typedExprForIntrinsic g m g.check_this_info, [[ty]], [e1], m)

let mkCallFailInit g m = 
    mkApps g (typedExprForIntrinsic g m g.fail_init_info , [], [mkUnit g m], m)

let mkCallFailStaticInit g m = 
    mkApps g (typedExprForIntrinsic g m g.fail_static_init_info , [], [mkUnit g m], m)

let mkCallQuoteToLinqLambdaExpression g m ty e1 = 
    mkApps g (typedExprForIntrinsic g m g.quote_to_linq_lambda_info , [[ty]], [e1], m)

let mkLazyDelayed g m ty f = mkApps g (typedExprForIntrinsic g m g.lazy_create_info, [[ty]], [ f ], m) 
let mkLazyForce g m ty e = mkApps g (typedExprForIntrinsic g m g.lazy_force_info, [[ty]], [ e; mkUnit g m ], m) 

let mkGetString g m e1 e2 = mkApps g (typedExprForIntrinsic g m g.getstring_info, [], [e1;e2], m)
let mkGetStringChar = mkGetString
let mkGetStringLength g m e =
    let mspec = mspec_String_Length g
    /// ILCall(useCallvirt, isProtected, valu, newobj, valUseFlags, isProp, noTailCall, mref, actualTypeInst, actualMethInst, retTy)
    Expr.Op(TOp.ILCall(false, false, false, false, ValUseFlag.NormalValUse, true, false, mspec.MethodRef, [], [], [g.int32_ty]), [], [e], m)


// Quotations can't contain any IL.
// As a result, we aim to get rid of all IL generation in the typechecker and pattern match
// compiler, or else train the quotation generator to understand the generated IL. 
// Hence each of the following are marked with places where they are generated.

// Generated by the optimizer and the encoding of 'for' loops     
let mkDecr (g:TcGlobals) m e = mkAsmExpr([ IL.AI_sub  ], [], [e; mkOne g m], [g.int_ty], m)
let mkIncr (g:TcGlobals) m e = mkAsmExpr([ IL.AI_add  ], [], [mkOne g m; e], [g.int_ty], m)

// Generated by the pattern match compiler and the optimizer for
//    1. array patterns
//    2. optimizations associated with getting 'for' loops into the shape expected by the JIT.
// 
// NOTE: The conv.i4 assumes that int_ty is int32. Note: ldlen returns native UNSIGNED int 
let mkLdlen (g:TcGlobals) m arre = mkAsmExpr ([ IL.I_ldlen; (IL.AI_conv IL.DT_I4) ], [], [ arre ], [ g.int_ty ], m)
let mkLdelem (_g:TcGlobals) m ty arre idxe = mkAsmExpr ([ IL.I_ldelem_any (ILArrayShape.SingleDimensional, mkILTyvarTy 0us) ], [ty], [ arre;idxe ], [ ty ], m)

// This is generated in equality/compare/hash augmentations and in the pattern match compiler.
// It is understood by the quotation processor and turned into "Equality" nodes.
//
// Note: this is IL assembly code, don't go inserting this in expressions which will be exposed via quotations
let mkILAsmCeq (g:TcGlobals) m e1 e2 = mkAsmExpr ([ IL.AI_ceq  ], [], [e1; e2], [g.bool_ty], m)
let mkILAsmClt (g:TcGlobals) m e1 e2 = mkAsmExpr ([ IL.AI_clt  ], [], [e1; e2], [g.bool_ty], m)

// This is generated in the initialization of the "ctorv" field in the typechecker's compilation of
// an implicit class construction.
let mkNull m ty = Expr.Const(Const.Zero, m, ty)

//----------------------------------------------------------------------------
// rethrow
//----------------------------------------------------------------------------

(* throw, rethrow *)
let mkThrow m ty e = mkAsmExpr ([ IL.I_throw ], [], [e], [ty], m)
let destThrow = function
    | Expr.Op (TOp.ILAsm([IL.I_throw], [ty2]), [], [e], m) -> Some (m, ty2, e)
    | _ -> None
let isThrow x = Option.isSome (destThrow x)

// rethrow - parsed as library call - internally represented as op form.
let mkReraiseLibCall (g:TcGlobals) ty m = let ve, vt = typedExprForIntrinsic g m g.reraise_info in Expr.App(ve, vt, [ty], [mkUnit g m], m)
let mkReraise m returnTy = Expr.Op (TOp.Reraise, [returnTy], [], m) (* could suppress unitArg *)

//----------------------------------------------------------------------------
// CompilationMappingAttribute, SourceConstructFlags
//----------------------------------------------------------------------------

let tnameCompilationSourceNameAttr     = FSharpLib.Core + ".CompilationSourceNameAttribute"
let tnameCompilationArgumentCountsAttr = FSharpLib.Core + ".CompilationArgumentCountsAttribute"
let tnameCompilationMappingAttr        = FSharpLib.Core + ".CompilationMappingAttribute"
let tnameSourceConstructFlags          = FSharpLib.Core + ".SourceConstructFlags"

let tref_CompilationArgumentCountsAttr (g:TcGlobals) = mkILTyRef (g.fslibCcu.ILScopeRef, tnameCompilationArgumentCountsAttr)
let tref_CompilationMappingAttr (g:TcGlobals)        = mkILTyRef (g.fslibCcu.ILScopeRef, tnameCompilationMappingAttr)
let tref_CompilationSourceNameAttr (g:TcGlobals)     = mkILTyRef (g.fslibCcu.ILScopeRef, tnameCompilationSourceNameAttr)
let tref_SourceConstructFlags (g:TcGlobals)          = mkILTyRef (g.fslibCcu.ILScopeRef, tnameSourceConstructFlags)

let mkCompilationMappingAttrPrim (g:TcGlobals) k nums = 
    mkILCustomAttribute g.ilg (tref_CompilationMappingAttr g, 
                               ((mkILNonGenericValueTy (tref_SourceConstructFlags g)) :: (nums |> List.map (fun _ -> g.ilg.typ_Int32))), 
                               ((k :: nums) |> List.map (fun n -> ILAttribElem.Int32(n))), 
                               [])
let mkCompilationMappingAttr g kind = mkCompilationMappingAttrPrim g kind []
let mkCompilationMappingAttrWithSeqNum g kind seqNum = mkCompilationMappingAttrPrim g kind [seqNum]
let mkCompilationMappingAttrWithVariantNumAndSeqNum g kind varNum seqNum = mkCompilationMappingAttrPrim g kind [varNum;seqNum]

let mkCompilationArgumentCountsAttr (g:TcGlobals) nums = 
    mkILCustomAttribute g.ilg (tref_CompilationArgumentCountsAttr g, [ mkILArr1DTy g.ilg.typ_Int32 ], 
                               [ILAttribElem.Array (g.ilg.typ_Int32, List.map (fun n -> ILAttribElem.Int32(n)) nums)], 
                               [])

let mkCompilationSourceNameAttr (g:TcGlobals) n = 
    mkILCustomAttribute g.ilg (tref_CompilationSourceNameAttr g, [  g.ilg.typ_String ], 
                               [ILAttribElem.String(Some n)], 
                               [])

let mkCompilationMappingAttrForQuotationResource (g:TcGlobals) (nm, tys: ILTypeRef list) = 
    mkILCustomAttribute g.ilg (tref_CompilationMappingAttr g, 
                               [ g.ilg.typ_String; mkILArr1DTy g.ilg.typ_Type ], 
                               [ ILAttribElem.String (Some nm); ILAttribElem.Array (g.ilg.typ_Type, [ for ty in tys -> ILAttribElem.TypeRef (Some ty) ]) ], 
                               [])

#if EXTENSIONTYPING
//----------------------------------------------------------------------------
// Decode extensible typing attributes
//----------------------------------------------------------------------------

let isTypeProviderAssemblyAttr (cattr:ILAttribute) = 
    cattr.Method.EnclosingType.BasicQualifiedName = typeof<Microsoft.FSharp.Core.CompilerServices.TypeProviderAssemblyAttribute>.FullName

let TryDecodeTypeProviderAssemblyAttr ilg (cattr:ILAttribute) = 
    if isTypeProviderAssemblyAttr cattr then 
        let parms, _args = decodeILAttribData ilg cattr 
        match parms with // The first parameter to the attribute is the name of the assembly with the compiler extensions.
        | (ILAttribElem.String (Some assemblyName))::_ -> Some assemblyName
        | (ILAttribElem.String None)::_ -> Some null
        | [] -> Some null
        | _ -> None
    else
        None

#endif

//----------------------------------------------------------------------------
// FSharpInterfaceDataVersionAttribute
//----------------------------------------------------------------------------

let tname_SignatureDataVersionAttr = FSharpLib.Core + ".FSharpInterfaceDataVersionAttribute"
let tnames_SignatureDataVersionAttr = splitILTypeName tname_SignatureDataVersionAttr
let tref_SignatureDataVersionAttr () = mkILTyRef(IlxSettings.ilxFsharpCoreLibScopeRef (), tname_SignatureDataVersionAttr)

let mkSignatureDataVersionAttr (g:TcGlobals) ((v1, v2, v3, _) : ILVersionInfo)  = 
    mkILCustomAttribute g.ilg
        (tref_SignatureDataVersionAttr(), 
         [g.ilg.typ_Int32;g.ilg.typ_Int32;g.ilg.typ_Int32], 
         [ILAttribElem.Int32 (int32 v1);
          ILAttribElem.Int32 (int32 v2) ; 
          ILAttribElem.Int32 (int32 v3)], [])

let tname_AutoOpenAttr = FSharpLib.Core + ".AutoOpenAttribute"

let IsSignatureDataVersionAttr cattr = isILAttribByName ([], tname_SignatureDataVersionAttr) cattr
let TryFindAutoOpenAttr (ilg : IL.ILGlobals) cattr = 
    if isILAttribByName ([], tname_AutoOpenAttr) cattr then 
        match decodeILAttribData ilg cattr with 
        |  [ILAttribElem.String s], _ -> s
        |  [], _ -> None
        | _ -> 
            warning(Failure(FSComp.SR.tastUnexpectedDecodeOfAutoOpenAttribute())); 
            None
    else
        None
        
let tname_InternalsVisibleToAttr = "System.Runtime.CompilerServices.InternalsVisibleToAttribute"

let TryFindInternalsVisibleToAttr ilg cattr = 
    if isILAttribByName ([], tname_InternalsVisibleToAttr) cattr then 
        match decodeILAttribData ilg cattr with 
        |  [ILAttribElem.String s], _ -> s
        |  [], _ -> None
        | _ -> 
            warning(Failure(FSComp.SR.tastUnexpectedDecodeOfInternalsVisibleToAttribute())); 
            None
    else
        None

let IsMatchingSignatureDataVersionAttr ilg ((v1, v2, v3, _) : ILVersionInfo)  cattr = 
    IsSignatureDataVersionAttr cattr &&
    match decodeILAttribData ilg cattr with 
    |  [ILAttribElem.Int32 u1; ILAttribElem.Int32 u2;ILAttribElem.Int32 u3 ], _ -> 
        (v1 = uint16 u1) && (v2 = uint16 u2) && (v3 = uint16 u3)
    | _ -> 
        warning(Failure(FSComp.SR.tastUnexpectedDecodeOfInterfaceDataVersionAttribute())); 
        false

let mkCompilerGeneratedAttr (g:TcGlobals) n = 
    mkILCustomAttribute g.ilg (tref_CompilationMappingAttr g, [mkILNonGenericValueTy (tref_SourceConstructFlags g)], [ILAttribElem.Int32(n)], [])

//--------------------------------------------------------------------------
// tupled lambda --> method/function with a given topValInfo specification.
//
// AdjustArityOfLambdaBody: "(vs, body)" represents a lambda "fun (vs) ->  body".  The
// aim is to produce a "static method" represented by a pair
// "(mvs, body)" where mvs has the List.length "arity".
//--------------------------------------------------------------------------


let untupledToRefTupled g vs =
    let untupledTys = typesOfVals vs
    let m = (List.head vs).Range
    let tupledv, tuplede = mkCompGenLocal m "tupledArg" (mkRefTupledTy g untupledTys)
    let untupling_es =  List.mapi (fun i _ ->  mkTupleFieldGet g (tupInfoRef, tuplede, untupledTys, i, m)) untupledTys
    // These are non-sticky - at the caller,any sequence point for 'body' goes on 'body' _after_ the binding has been made
    tupledv, mkInvisibleLets m vs untupling_es 
    
// The required tupled-arity (arity) can either be 1 
// or N, and likewise for the tuple-arity of the input lambda, i.e. either 1 or N 
// where the N's will be identical. 
let AdjustArityOfLambdaBody g arity (vs:Val list) body = 
    let nvs = vs.Length
    if not (nvs = arity || nvs = 1 || arity = 1) then failwith ("lengths don't add up");
    if arity = 0 then 
        vs, body
    elif nvs = arity then 
        vs, body
    elif nvs = 1 then
        let v = vs.Head
        let untupledTys = destRefTupleTy g v.Type
        if  (untupledTys.Length <> arity) then failwith "length untupledTys <> arity";
        let dummyvs, dummyes = 
            untupledTys 
            |> List.mapi (fun i ty -> mkCompGenLocal v.Range (v.LogicalName ^"_"^string i) ty) 
            |> List.unzip 
        // These are non-sticky - any sequence point for 'body' goes on 'body' _after_ the binding has been made
        let body = mkInvisibleLet v.Range v (mkRefTupled g v.Range dummyes untupledTys) body
        dummyvs, body
    else 
        let tupledv, untupler =  untupledToRefTupled g vs
        [tupledv], untupler body

let MultiLambdaToTupledLambda g vs body = 
    match vs with 
    | [] -> failwith "MultiLambdaToTupledLambda: expected some argments"
    | [v] -> v, body 
    | vs -> 
        let tupledv, untupler =  untupledToRefTupled g vs
        tupledv, untupler body 
      

let (|RefTuple|_|) expr = 
    match expr with
    | Expr.Op (TOp.Tuple (TupInfo.Const false), _, args, _) -> Some args
    | _ -> None

let MultiLambdaToTupledLambdaIfNeeded g (vs, arg) body = 
    match vs, arg with 
    | [], _ -> failwith "MultiLambdaToTupledLambda: expected some argments"
    | [v], _ -> [(v, arg)], body 
    | vs, RefTuple args when args.Length = vs.Length -> List.zip vs args, body
    | vs, _  -> 
        let tupledv, untupler =  untupledToRefTupled g vs
        [(tupledv, arg)], untupler body 

//--------------------------------------------------------------------------
// Beta reduction via let-bindings. Reduce immediate apps. of lambdas to let bindings. 
// Includes binding the immediate application of generic
// functions. Input type is the type of the function.  Makes use of the invariant
// that any two expressions have distinct local variables (because we explicitly copy
// expressions).
//------------------------------------------------------------------------ 

let rec MakeApplicationAndBetaReduceAux g (f, fty, tyargsl : TType list list, argsl: Expr list, m) =
  (* let verbose = true in *)
  match f with 
  | Expr.Let(bind, body, mlet, _) ->
      // Lift bindings out, i.e. (let x = e in f) y --> let x = e in f y 
      // This increases the scope of 'x', which I don't like as it mucks with debugging 
      // scopes of variables, but this is an important optimization, especially when the '|>' 
      // notation is used a lot. 
      mkLetBind mlet bind (MakeApplicationAndBetaReduceAux g (body, fty, tyargsl, argsl, m))
  | _ -> 
  match tyargsl with 
  | [] :: rest -> 
     MakeApplicationAndBetaReduceAux g (f, fty, rest, argsl, m)

  | tyargs :: rest -> 
      // Bind type parameters by immediate substitution 
      match f with 
      | Expr.TyLambda(_, tyvs, body, _, bodyty) when tyvs.Length = List.length tyargs -> 
          let tpenv = bindTypars tyvs tyargs emptyTyparInst
          let body = remarkExpr m (instExpr g tpenv body)
          let bodyty' = instType tpenv bodyty
          MakeApplicationAndBetaReduceAux g (body, bodyty', rest, argsl, m) 

      | _ -> 
          let f = mkAppsAux g f fty [tyargs] [] m
          let fty = applyTyArgs g fty tyargs 
          MakeApplicationAndBetaReduceAux g (f, fty, rest, argsl, m)
  | [] -> 
      match argsl with
      | _ :: _ ->
          // Bind term parameters by "let" explicit substitutions 
          // 
          // Only do this if there are enough lambdas for the number of arguments supplied. This is because
          // all arguments get evaluated before application.
          //
          // VALID:
          //      (fun a b -> E[a, b]) t1 t2 ---> let a = t1 in let b = t2 in E[t1, t2]
          // INVALID:
          //      (fun a -> E[a]) t1 t2     ---> let a = t1 in E[a] t2       UNLESS: E[a] has no effects OR t2 has no effects
          
          match tryStripLambdaN argsl.Length f with 
          | Some (argvsl, body) -> 
               assert (argvsl.Length = argsl.Length)
               let pairs, body = List.mapFoldBack (MultiLambdaToTupledLambdaIfNeeded g) (List.zip argvsl argsl) body
               let argvs2, args2 = List.unzip (List.concat pairs)
               mkLetsBind m (mkCompGenBinds argvs2 args2) body
          | _ -> 
              mkExprApplAux g f fty argsl m 

      | [] -> 
          f
      
let MakeApplicationAndBetaReduce g (f, fty, tyargsl, argl, m) = 
  MakeApplicationAndBetaReduceAux g (f, fty, tyargsl, argl, m)

//---------------------------------------------------------------------------
// Adjust for expected usage
// Convert a use of a value to saturate to the given arity.
//--------------------------------------------------------------------------- 

let MakeArgsForTopArgs _g m argtysl tpenv =
    argtysl |> List.mapi (fun i argtys -> 
        argtys |> List.mapi (fun j (argty, argInfo : ArgReprInfo) -> 
            let ty = instType tpenv argty
            let nm = 
               match argInfo.Name with 
               | None -> CompilerGeneratedName ("arg"^ string i^ string j)
               | Some id -> id.idText
            fst (mkCompGenLocal m nm ty)))

let AdjustValForExpectedArity g m (vref:ValRef) flags topValInfo =

    let tps, argtysl, rty, _ = GetTopValTypeInFSharpForm g topValInfo vref.Type m
    let tps' = copyTypars tps
    let tyargs' = List.map mkTyparTy tps'
    let tpenv = bindTypars tps tyargs' emptyTyparInst
    let rty' = instType tpenv rty
    let vsl = MakeArgsForTopArgs g m argtysl tpenv
    let call = MakeApplicationAndBetaReduce g (Expr.Val(vref, flags, m), vref.Type, [tyargs'], (List.map (mkRefTupledVars g m) vsl), m)
    let tauexpr, tauty = 
        List.foldBack 
            (fun vs (e, ty) -> mkMultiLambda m vs (e, ty), (mkRefTupledVarsTy g vs --> ty))
            vsl
            (call, rty')
    // Build a type-lambda expression for the toplevel value if needed... 
    mkTypeLambda m tps' (tauexpr, tauty), tps' +-> tauty


//---------------------------------------------------------------------------
// 


let IsSubsumptionExpr g expr =
    match expr with 
    | Expr.Op (TOp.Coerce, [inputTy;actualTy], [_], _) ->
        isFunTy g actualTy && isFunTy g inputTy   
    | _ -> 
        false

let stripTupledFunTy g ty = 
    let argTys, retTy = stripFunTy g ty
    let curriedArgTys = argTys |> List.map (tryDestRefTupleTy g)
    curriedArgTys, retTy

let (|ExprValWithPossibleTypeInst|_|) expr =
    match expr with 
    | Expr.App(Expr.Val(vref, flags, m), _fty, tyargs, [], _)  ->
        Some(vref, flags, tyargs, m)
    | Expr.Val(vref, flags, m) ->
        Some(vref, flags, [], m)
    | _ -> 
        None

let mkCoerceIfNeeded g tgtTy srcTy expr =
    if typeEquiv g tgtTy srcTy then 
        expr
    else 
        mkCoerceExpr(expr, tgtTy, expr.Range, srcTy)

let mkCompGenLetIn m nm ty e f = 
    let v, ve = mkCompGenLocal m nm ty
    mkCompGenLet m v e (f (v, ve))

/// Take a node representing a coercion from one function type to another, e.g.
///    A -> A * A -> int 
/// to 
///    B -> B * A -> int 
/// and return an expression of the correct type that doesn't use a coercion type. For example
/// return   
///    (fun b1 b2 -> E (b1 :> A) (b2 :> A))
///
///    - Use good names for the closure arguments if available
///    - Create lambda variables if needed, or use the supplied arguments if available.
///
/// Return the new expression and any unused suffix of supplied arguments
///
/// If E is a value with TopInfo then use the arity to help create a better closure.
/// In particular we can create a closure like this:
///    (fun b1 b2 -> E (b1 :> A) (b2 :> A))
/// rather than 
///    (fun b1 -> let clo = E (b1 :> A) in (fun b2 -> clo (b2 :> A)))
/// The latter closures are needed to carefully preserve side effect order
///
/// Note that the results of this translation are visible to quotations

let AdjustPossibleSubsumptionExpr g (expr: Expr) (suppliedArgs: Expr list) : (Expr* Expr list) option =

    match expr with 
    | Expr.Op (TOp.Coerce, [inputTy;actualTy], [exprWithActualTy], m) when 
        isFunTy g actualTy && isFunTy g inputTy  ->
        
        if typeEquiv g actualTy inputTy then 
            Some(exprWithActualTy, suppliedArgs)
        else
            
            let curriedActualArgTys, retTy = stripTupledFunTy g actualTy

            let curriedInputTys, _ = stripFunTy g inputTy

            assert (curriedActualArgTys.Length = curriedInputTys.Length)

            let argTys = (curriedInputTys, curriedActualArgTys) ||> List.mapi2 (fun i x y -> (i, x, y))


            // Use the nice names for a function of known arity and name. Note that 'nice' here also 
            // carries a semantic meaning. For a function with top-info, 
            //   let f (x:A) (y:A) (z:A) = ...
            // we know there are no side effects on the application of 'f' to 1, 2 args. This greatly simplifies
            // the closure built for 
            //   f b1 b2 
            // and indeed for 
            //   f b1 b2 b3
            // we don't build any closure at all, and just return
            //   f (b1 :> A) (b2 :> A) (b3 :> A)
            
            let curriedNiceNames = 
                match stripExpr exprWithActualTy with 
                | ExprValWithPossibleTypeInst(vref, _, _, _) when vref.ValReprInfo.IsSome -> 

                    let _, argtysl, _, _ = GetTopValTypeInFSharpForm g vref.ValReprInfo.Value vref.Type expr.Range
                    argtysl |> List.mapi (fun i argtys -> 
                        argtys |> List.mapi (fun j (_, argInfo) -> 
                             match argInfo.Name with 
                             | None -> CompilerGeneratedName ("arg" ^ string i ^string j)
                             | Some id -> id.idText))
                | _ -> 
                    []

            assert (curriedActualArgTys.Length >= curriedNiceNames.Length)

            let argTysWithNiceNames, argTysWithoutNiceNames =
                List.chop curriedNiceNames.Length argTys

            /// Only consume 'suppliedArgs' up to at most the number of nice arguments
            let suppliedArgs, droppedSuppliedArgs = 
                List.chop (min suppliedArgs.Length curriedNiceNames.Length) suppliedArgs

            /// The relevant range for any expressions and applications includes the arguments 
            let appm = (m, suppliedArgs) ||> List.fold (fun m e -> unionRanges m (e.Range)) 

            // See if we have 'enough' suppliedArgs. If not, we have to build some lambdas, and, 
            // we have to 'let' bind all arguments that we consume, e.g.
            //   Seq.take (effect;4) : int list -> int list
            // is a classic case. Here we generate
            //   let tmp = (effect;4) in 
            //   (fun v -> Seq.take tmp (v :> seq<_>))
            let buildingLambdas = suppliedArgs.Length <> curriedNiceNames.Length

            /// Given a tuple of argument variables that has a tuple type that satisfies the input argument types, 
            /// coerce it to a tuple that satisfies the matching coerced argument type(s).
            let CoerceDetupled (argTys: TType list) (detupledArgs: Expr list) (actualTys: TType list) =
                assert (actualTys.Length = argTys.Length)
                assert (actualTys.Length = detupledArgs.Length)
                // Inject the coercions into the user-supplied explicit tuple
                let argm = List.reduce unionRanges (detupledArgs |> List.map (fun e -> e.Range))
                mkRefTupled g argm (List.map3 (mkCoerceIfNeeded g) actualTys argTys detupledArgs) actualTys

            /// Given an argument variable of tuple type that has been evaluated and stored in the 
            /// given variable, where the tuple type that satisfies the input argument types, 
            /// coerce it to a tuple that satisfies the matching coerced argument type(s).
            let CoerceBoundTuple tupleVar argTys (actualTys : TType list) =
                assert (actualTys.Length > 1)
            
                mkRefTupled g appm 
                   ((actualTys, argTys) ||> List.mapi2 (fun i actualTy dummyTy ->  
                       let argExprElement = mkTupleFieldGet g (tupInfoRef, tupleVar, argTys, i, appm)
                       mkCoerceIfNeeded  g actualTy dummyTy argExprElement))
                   actualTys

            /// Given an argument that has a tuple type that satisfies the input argument types, 
            /// coerce it to a tuple that satisfies the matching coerced argument type. Try to detuple the argument if possible.
            let CoerceTupled niceNames (argExpr: Expr) (actualTys: TType list) =
                let argExprTy = (tyOfExpr g argExpr)

                let argTys  = 
                    match actualTys with 
                    | [_] -> 
                        [tyOfExpr g argExpr]
                    | _ -> 
                        tryDestRefTupleTy g argExprTy 
                
                assert (actualTys.Length = argTys.Length)
                let nm = match niceNames with [nm] -> nm | _ -> "arg"
                if buildingLambdas then 
                    // Evaluate the user-supplied tuple-valued argument expression, inject the coercions and build an explicit tuple
                    // Assign the argument to make sure it is only run once
                    //     f ~~> : B -> int
                    //     f ~~> : (B * B) -> int
                    //
                    //  for 
                    //     let f a = 1
                    //     let f (a, a) = 1
                    let v, ve = mkCompGenLocal appm nm argExprTy
                    let binderBuilder = (fun tm -> mkCompGenLet appm v argExpr tm)
                    let expr = 
                        match actualTys, argTys with
                        | [actualTy], [argTy] -> mkCoerceIfNeeded  g actualTy argTy ve 
                        | _ -> CoerceBoundTuple ve argTys actualTys

                    binderBuilder, expr
                else                
                    if typeEquiv g (mkRefTupledTy g actualTys) argExprTy then 
                        (fun tm -> tm), argExpr
                    else
                    
                        let detupledArgs, argTys  = 
                            match actualTys with 
                            | [_actualType] -> 
                                [argExpr], [tyOfExpr g argExpr]
                            | _ -> 
                                tryDestRefTupleExpr argExpr, tryDestRefTupleTy g argExprTy 

                        // OK, the tuples match, or there is no de-tupling, 
                        //     f x
                        //     f (x, y)
                        //
                        //  for 
                        //     let f (x, y) = 1
                        // and we're not building lambdas, just coerce the arguments in place
                        if detupledArgs.Length =  actualTys.Length then 
                            (fun tm -> tm), CoerceDetupled argTys detupledArgs actualTys
                        else 
                            // In this case there is a tuple mismatch.
                            //     f p
                            //
                            //
                            //  for 
                            //     let f (x, y) = 1
                            // Assign the argument to make sure it is only run once
                            let v, ve = mkCompGenLocal appm nm argExprTy
                            let binderBuilder = (fun tm -> mkCompGenLet appm v argExpr tm)
                            let expr = CoerceBoundTuple ve argTys actualTys
                            binderBuilder, expr
                        

            // This variable is really a dummy to make the code below more regular. 
            // In the i = N - 1 cases we skip the introduction of the 'let' for
            // this variable.
            let resVar, resVarAsExpr = mkCompGenLocal appm "result" retTy
            let N = argTys.Length
            let (cloVar, exprForOtherArgs, _) = 
                List.foldBack 
                    (fun (i, inpArgTy, actualArgTys) (cloVar:Val, res, resTy) -> 

                        let inpArgTys = 
                            match actualArgTys with 
                            | [_] -> [inpArgTy]
                            | _ -> destRefTupleTy g inpArgTy

                        assert (inpArgTys.Length = actualArgTys.Length)
                        
                        let inpsAsVars, inpsAsExprs = inpArgTys |> List.mapi (fun j ty -> mkCompGenLocal appm ("arg"^string i^string j) ty)  |> List.unzip
                        let inpsAsActualArg = CoerceDetupled inpArgTys inpsAsExprs actualArgTys
                        let inpCloVarType = (mkFunTy (mkRefTupledTy g actualArgTys) cloVar.Type)
                        let newResTy = mkFunTy inpArgTy resTy
                        let inpCloVar, inpCloVarAsExpr = mkCompGenLocal appm ("clo"^string i) inpCloVarType
                        let newRes = 
                            // For the final arg we can skip introducing the dummy variable
                            if i = N - 1 then 
                                mkMultiLambda appm inpsAsVars 
                                    (mkApps g ((inpCloVarAsExpr, inpCloVarType), [], [inpsAsActualArg], appm), resTy)
                            else
                                mkMultiLambda appm inpsAsVars 
                                    (mkCompGenLet appm cloVar 
                                       (mkApps g ((inpCloVarAsExpr, inpCloVarType), [], [inpsAsActualArg], appm)) 
                                       res, 
                                     resTy)
                            
                        inpCloVar, newRes, newResTy)
                    argTysWithoutNiceNames
                    (resVar, resVarAsExpr, retTy)

            
            // Mark the up as Some/None
            let suppliedArgs = List.map Some suppliedArgs @ List.ofArray (Array.create (curriedNiceNames.Length - suppliedArgs.Length) None)

            assert (suppliedArgs.Length = curriedNiceNames.Length)

            let exprForAllArgs = 

                if isNil argTysWithNiceNames then 
                    mkCompGenLet appm cloVar exprWithActualTy exprForOtherArgs
                else
                    let lambdaBuilders, binderBuilders, inpsAsArgs = 
                    
                        (argTysWithNiceNames, curriedNiceNames, suppliedArgs) |||> List.map3 (fun (_, inpArgTy, actualArgTys) niceNames suppliedArg -> 

                                let inpArgTys = 
                                    match actualArgTys with 
                                    | [_] -> [inpArgTy]
                                    | _ -> destRefTupleTy g inpArgTy


                                /// Note: there might not be enough nice names, and they might not match in arity
                                let niceNames = 
                                    match niceNames with 
                                    | nms when nms.Length = inpArgTys.Length -> nms
                                    | [nm] -> inpArgTys |> List.mapi (fun i _ -> (nm^string i))
                                    | nms -> nms
                                match suppliedArg with 
                                | Some arg -> 
                                    let binderBuilder, inpsAsActualArg = CoerceTupled niceNames arg actualArgTys
                                    let lambdaBuilder = (fun tm -> tm)
                                    lambdaBuilder, binderBuilder, inpsAsActualArg
                                | None -> 
                                    let inpsAsVars, inpsAsExprs = (niceNames, inpArgTys)  ||> List.map2 (fun nm ty -> mkCompGenLocal appm nm ty)  |> List.unzip
                                    let inpsAsActualArg = CoerceDetupled inpArgTys inpsAsExprs actualArgTys
                                    let lambdaBuilder = (fun tm -> mkMultiLambda appm inpsAsVars (tm, tyOfExpr g tm))
                                    let binderBuilder = (fun tm -> tm)
                                    lambdaBuilder, binderBuilder, inpsAsActualArg)
                        |> List.unzip3
                    
                    // If no trailing args then we can skip introducing the dummy variable
                    // This corresponds to 
                    //    let f (x:A) = 1      
                    //
                    //   f ~~> type B -> int
                    //
                    // giving
                    //   (fun b -> f (b :> A))
                    // rather than 
                    //   (fun b -> let clo = f (b :> A) in clo)   
                    let exprApp = 
                        if isNil argTysWithoutNiceNames then 
                            mkApps g ((exprWithActualTy, actualTy), [], inpsAsArgs, appm)
                        else
                            mkCompGenLet appm 
                                    cloVar (mkApps g ((exprWithActualTy, actualTy), [], inpsAsArgs, appm)) 
                                    exprForOtherArgs

                    List.foldBack (fun f acc -> f acc) binderBuilders 
                        (List.foldBack (fun f acc -> f acc) lambdaBuilders exprApp)

            Some(exprForAllArgs, droppedSuppliedArgs)
    | _ -> 
        None
  
/// Find and make all subsumption eliminations 
let NormalizeAndAdjustPossibleSubsumptionExprs g inputExpr = 
    let expr, args = 
        // AdjustPossibleSubsumptionExpr can take into account an application
        match stripExpr inputExpr with 
        | Expr.App(f, _fty, [], args, _)  ->
             f, args

        | _ -> 
            inputExpr, []
    
    match AdjustPossibleSubsumptionExpr g expr args with 
    | None -> 
        inputExpr
    | Some (expr', []) -> 
        expr'
    | Some (expr', args') -> 
        //printfn "adjusted...." 
        Expr.App(expr', tyOfExpr g expr', [], args', inputExpr.Range)  
             
  
//---------------------------------------------------------------------------
// LinearizeTopMatch - when only one non-failing target, make linear.  The full
// complexity of this is only used for spectacularly rare bindings such as 
//    type ('a, 'b) either = This of 'a | That of 'b
//    let this_f1 = This (fun x -> x)
//    let This fA | That fA = this_f1
// 
// Here a polymorphic top level binding "fA" is _computed_ by a pattern match!!!
// The TAST coming out of type checking must, however, define fA as a type function, 
// since it is marked with an arity that indicates it's r.h.s. is a type function]
// without side effects and so can be compiled as a generic method (for example).

// polymorphic things bound in complex matches at top level require eta expansion of the 
// type function to ensure the r.h.s. of the binding is indeed a type function 
let etaExpandTypeLambda g m tps (tm, ty) = 
    if isNil tps then tm else mkTypeLambda m tps (mkApps g ((tm, ty), [(List.map mkTyparTy tps)], [], m), ty)

let AdjustValToTopVal (tmp:Val) parent valData =
    tmp.SetValReprInfo (Some valData);  
    tmp.val_actual_parent <- parent;  
    tmp.SetIsMemberOrModuleBinding()

/// For match with only one non-failing target T0, the other targets, T1... failing (say, raise exception).
///   tree, T0(v0, .., vN) => rhs ; T1() => fail ; ...
/// Convert it to bind T0's variables, then continue with T0's rhs:
///   let tmp = switch tree, TO(fv0, ..., fvN) => Tup (fv0, ..., fvN) ; T1() => fail; ...
///   let v1  = #1 tmp in ...
///   and vN  = #N tmp
///   rhs
/// Motivation:
/// - For top-level let bindings with possibly failing matches, 
///   this makes clear that subsequent bindings (if reached) are top-level ones.
let LinearizeTopMatchAux g parent  (spBind, m, tree, targets, m2, ty) =
    let targetsL = Array.toList targets
    (* items* package up 0, 1, more items *)
    let itemsProj tys i x = 
        match tys with 
        | []  -> failwith "itemsProj: no items?"
        | [_] -> x (* no projection needed *)
        | tys -> Expr.Op (TOp.TupleFieldGet(tupInfoRef, i), tys, [x], m)
    let isThrowingTarget = function TTarget(_, x, _) -> isThrow x
    if 1 + List.count isThrowingTarget targetsL = targetsL.Length then
        (* Have failing targets and ONE successful one, so linearize *)
        let (TTarget (vs, rhs, spTarget)) = Option.get (List.tryFind (isThrowingTarget >> not) targetsL)
        (* note - old code here used copy value to generate locals - this was not right *)
        let fvs      = vs |> List.map (fun v -> fst(mkLocal v.Range v.LogicalName v.Type)) (* fresh *)
        let vtys     = vs |> List.map (fun v -> v.Type) 
        let tmpTy    = mkRefTupledVarsTy g vs
        let tmp, tmpe = mkCompGenLocal m "matchResultHolder" tmpTy

        AdjustValToTopVal tmp parent ValReprInfo.emptyValData;  

        let newTg    = TTarget (fvs, mkRefTupledVars g m fvs, spTarget)
        let fixup (TTarget (tvs, tx, spTarget)) = 
           match destThrow tx with
           | Some (m, _, e) -> 
               let tx = mkThrow m tmpTy e
               TTarget(tvs, tx, spTarget) (* Throwing targets, recast it's "return type" *)
           | None -> newTg       (* Non-throwing target, replaced [new/old] *)
       
        let targets  = Array.map fixup targets
        let binds    = 
            vs |> List.mapi (fun i v -> 
                let ty = v.Type
                let rhs =  etaExpandTypeLambda g m  v.Typars (itemsProj vtys i tmpe, ty)
                // update the arity of the value 
                v.SetValReprInfo (Some (InferArityOfExpr g AllowTypeDirectedDetupling.Yes ty [] [] rhs))
                // This binding is deliberately non-sticky - any sequence point for 'rhs' goes on 'rhs' _after_ the binding has been evaluated
                mkInvisibleBind v rhs)  in (* vi = proj tmp *)
        mkCompGenLet m
          tmp (primMkMatch (spBind, m, tree, targets, m2, tmpTy)) (* note, probably retyped match, but note, result still has same type *)
          (mkLetsFromBindings m binds rhs)                             
    else
        (* no change *)
        primMkMatch (spBind, m, tree, targets, m2, ty)

let LinearizeTopMatch g parent = function
  | Expr.Match (spBind, m, tree, targets, m2, ty) -> LinearizeTopMatchAux g parent (spBind, m, tree, targets, m2, ty)
  | x -> x


//---------------------------------------------------------------------------
// XmlDoc signatures
//---------------------------------------------------------------------------


let commaEncs strs  = String.concat "," strs
let angleEnc  str   = "{" ^ str ^ "}" 
let ticksAndArgCountTextOfTyconRef (tcref:TyconRef) =
     // Generic type names are (name ^ "`" ^ digits) where name does not contain "`".
     let path = Array.toList (fullMangledPathToTyconRef tcref) @ [tcref.CompiledName]
     textOfPath path
     
let typarEnc _g (gtpsType, gtpsMethod) typar =
    match List.tryFindIndex (typarEq typar) gtpsType with
    | Some idx -> "`"  ^ string idx // single-tick-index for typar from type
    | None     ->
        match List.tryFindIndex (typarEq typar) gtpsMethod with
        | Some idx -> "``" ^ string idx // double-tick-index for typar from method
        | None     -> warning(InternalError("Typar not found during XmlDoc generation", typar.Range))
                      "``0" // REVIEW: this should be ERROR not WARNING?

let rec typeEnc g (gtpsType, gtpsMethod) ty = 
    if verbose then dprintf "--> typeEnc"
    let stripped = stripTyEqnsAndMeasureEqns g ty
    match stripped with 
    | TType_forall _ -> 
        "Microsoft.FSharp.Core.FSharpTypeFunc"
    | _ when isArrayTy g ty   -> 
        let tcref, tinst = destAppTy g ty
        let arraySuffix = 
            match rankOfArrayTyconRef g tcref with
            // The easy case
            | 1 -> "[]"
            // REVIEW
            // In fact IL supports 3 kinds of multidimensional arrays, and each kind of array has its own xmldoc spec.
            // We don't support all these, and instead always pull xmldocs for 0-based-arbitrary-length ("0:") multidimensional arrays.
            // This is probably the 99% case anyway.
            | 2 -> "[0:, 0:]"
            | 3 -> "[0:, 0:, 0:]"
            | 4 -> "[0:, 0:, 0:, 0:]"
            | _ -> failwith "impossible: rankOfArrayTyconRef: unsupported array rank"
        typeEnc g (gtpsType, gtpsMethod) (List.head tinst) ^ arraySuffix
    | TType_ucase (UCRef(tcref, _), tinst)   
    | TType_app (tcref, tinst)   -> 
        if tyconRefEq g g.byref_tcr tcref then
            typeEnc g (gtpsType, gtpsMethod) (List.head tinst) ^ "@"
        elif tyconRefEq g tcref g.nativeptr_tcr then
            typeEnc g (gtpsType, gtpsMethod) (List.head tinst) ^ "*"
        else
            let tyName = 
                let ty = stripTyEqnsAndMeasureEqns g ty
                match ty with
                | TType_app (tcref, _tinst)   -> 
                    // Generic type names are (name ^ "`" ^ digits) where name does not contain "`".
                    // In XML doc, when used in type instances, these do not use the ticks.
                    let path = Array.toList (fullMangledPathToTyconRef tcref) @ [tcref.CompiledName]
                    textOfPath (List.map DemangleGenericTypeName path)
                | _ -> assert(false); failwith "impossible"
            tyName + tyargsEnc g (gtpsType, gtpsMethod) tinst
    | TType_tuple (tupInfo, typs) -> 
        if evalTupInfoIsStruct tupInfo then 
            sprintf "System.ValueTuple%s"(tyargsEnc g (gtpsType, gtpsMethod) typs)
        else 
            sprintf "System.Tuple%s"(tyargsEnc g (gtpsType, gtpsMethod) typs)
    | TType_fun (f, x)           -> 
        "Microsoft.FSharp.Core.FSharpFunc" + tyargsEnc g (gtpsType, gtpsMethod) [f;x]
    | TType_var typar           -> 
        typarEnc g (gtpsType, gtpsMethod) typar
    | TType_measure _ -> "?"

and tyargsEnc g (gtpsType, gtpsMethod) args = 
     match args with     
     | [] -> ""
     | [a] when (match (stripTyEqns g a) with TType_measure _ -> true | _ -> false) -> ""  // float<m> should appear as just "float" in the generated .XML xmldoc file
     | _ -> angleEnc (commaEncs (List.map (typeEnc g (gtpsType, gtpsMethod)) args)) 

let XmlDocArgsEnc g (gtpsType, gtpsMethod) argTs =
  if isNil argTs then "" 
  else "(" + String.concat "," (List.map (typeEnc g (gtpsType, gtpsMethod)) argTs) + ")"

let buildAccessPath (cp : CompilationPath option) =
    match cp with
    | Some(cp) ->
        let ap = cp.AccessPath |> List.map fst |> List.toArray
        System.String.Join(".", ap)      
    | None -> "Extension Type"
let prependPath path name = if path = "" then name else path + "." + name

let XmlDocSigOfVal g path (v:Val) =
  let parentTypars, methTypars, argInfos, prefix, path, name = 

    // CLEANUP: this is one of several code paths that treat module values and members 
    // separately when really it would be cleaner to make sure GetTopValTypeInFSharpForm, GetMemberTypeInFSharpForm etc.
    // were lined up so code paths like this could be uniform
    
    match v.MemberInfo with 
    | Some membInfo when not v.IsExtensionMember -> 
        (* Methods, Properties etc. *)
        let tps, argInfos, _, _ = GetMemberTypeInMemberForm g membInfo.MemberFlags (Option.get v.ValReprInfo) v.Type v.Range
        let prefix, name = 
          match membInfo.MemberFlags.MemberKind with 
          | MemberKind.ClassConstructor 
          | MemberKind.Constructor -> "M:", "#ctor"
          | MemberKind.Member -> "M:", v.CompiledName
          | MemberKind.PropertyGetSet 
          | MemberKind.PropertySet
          | MemberKind.PropertyGet -> "P:", v.PropertyName
        let path = if v.HasTopValActualParent then prependPath path v.TopValActualParent.CompiledName else path
        let parentTypars, methTypars = 
          match PartitionValTypars g v with
          | Some(_, memberParentTypars, memberMethodTypars, _, _) -> memberParentTypars, memberMethodTypars
          | None -> [], tps
        parentTypars, methTypars, argInfos, prefix, path, name
    | _ ->
        // Regular F# values and extension members 
        let w = arityOfVal v
        let tps, argInfos, _, _ = GetTopValTypeInCompiledForm g w v.Type v.Range
        let name = v.CompiledName
        let prefix =
          if  w.NumCurriedArgs = 0 && isNil tps then "P:"
          else "M:"
        [], tps, argInfos, prefix, path, name
  let argTs = argInfos |> List.concat |> List.map fst
  let args = XmlDocArgsEnc g (parentTypars, methTypars) argTs
  let arity = List.length methTypars in (* C# XML doc adds ``<arity> to *generic* member names *)
  let genArity = if arity=0 then "" else sprintf "``%d" arity
  prefix + prependPath path name + genArity + args
  
let BuildXmlDocSig prefix paths =  prefix + List.fold prependPath "" paths

let XmlDocSigOfUnionCase = BuildXmlDocSig "T:" // Would like to use "U:", but ParseMemberSignature only accepts C# signatures

let XmlDocSigOfField     = BuildXmlDocSig "F:"

let XmlDocSigOfProperty  = BuildXmlDocSig "P:"

let XmlDocSigOfTycon     = BuildXmlDocSig "T:"

let XmlDocSigOfSubModul  = BuildXmlDocSig "T:"

let XmlDocSigOfEntity (eref:EntityRef) =
    XmlDocSigOfTycon [(buildAccessPath eref.CompilationPathOpt); eref.Deref.CompiledName]

//--------------------------------------------------------------------------
// Some unions have null as representations 
//--------------------------------------------------------------------------


let enum_CompilationRepresentationAttribute_Static             = 0b0000000000000001
let enum_CompilationRepresentationAttribute_Instance           = 0b0000000000000010
let enum_CompilationRepresentationAttribute_StaticInstanceMask = 0b0000000000000011
let enum_CompilationRepresentationAttribute_ModuleSuffix       = 0b0000000000000100
let enum_CompilationRepresentationAttribute_PermitNull         = 0b0000000000001000

let HasUseNullAsTrueValueAttribute g attribs =
     match TryFindFSharpInt32Attribute  g g.attrib_CompilationRepresentationAttribute attribs with
     | Some(flags) -> ((flags &&& enum_CompilationRepresentationAttribute_PermitNull) <> 0)
     | _ -> false 

let TyconHasUseNullAsTrueValueAttribute g (tycon:Tycon) = HasUseNullAsTrueValueAttribute g tycon.Attribs 

// WARNING: this must match optimizeAlternativeToNull in ilx/cu_erase.fs
let CanHaveUseNullAsTrueValueAttribute (_g:TcGlobals) (tycon:Tycon) =
  (tycon.IsUnionTycon && 
   let ucs = tycon.UnionCasesArray
   (ucs.Length = 0 ||
     (ucs |> Array.existsOne (fun uc -> uc.IsNullary) &&
      ucs |> Array.exists (fun uc -> not uc.IsNullary))))

// WARNING: this must match optimizeAlternativeToNull in ilx/cu_erase.fs
let IsUnionTypeWithNullAsTrueValue (g:TcGlobals) (tycon:Tycon) =
  (tycon.IsUnionTycon && 
   let ucs = tycon.UnionCasesArray
   (ucs.Length = 0 ||
     (TyconHasUseNullAsTrueValueAttribute g tycon &&
      ucs |> Array.existsOne (fun uc -> uc.IsNullary) &&
      ucs |> Array.exists (fun uc -> not uc.IsNullary))))

let TyconCompilesInstanceMembersAsStatic g tycon = IsUnionTypeWithNullAsTrueValue g tycon
let TcrefCompilesInstanceMembersAsStatic g (tcref: TyconRef) = TyconCompilesInstanceMembersAsStatic g tcref.Deref

let TypeNullNever g ty = 
    let underlyingTy = stripTyEqnsAndMeasureEqns g ty
    (isStructTy g underlyingTy) ||
    (isByrefTy g underlyingTy)



/// Indicates if the type admits the use of 'null' as a value
let TypeNullIsExtraValue g m ty = 
    if isILReferenceTy g ty || isDelegateTy g ty then
        // Putting AllowNullLiteralAttribute(false) on an IL or provided type means 'null' can't be used with that type
        not (isAppTy g ty && TryFindTyconRefBoolAttribute g m g.attrib_AllowNullLiteralAttribute (tcrefOfAppTy g ty) = Some(false))
    elif TypeNullNever g ty then 
        false
    else 
        // Putting AllowNullLiteralAttribute(true) on an F# type means 'null' can be used with that type
        isAppTy g ty && TryFindTyconRefBoolAttribute g m g.attrib_AllowNullLiteralAttribute (tcrefOfAppTy g ty) = Some(true)

let TypeNullIsTrueValue g ty =
    (match tryDestAppTy g ty with
     | Some tcref -> IsUnionTypeWithNullAsTrueValue g tcref.Deref
     | _ -> false) || (isUnitTy g ty)

let TypeNullNotLiked g m ty = 
       not (TypeNullIsExtraValue g m ty) 
    && not (TypeNullIsTrueValue g ty) 
    && not (TypeNullNever g ty) 

let TypeSatisfiesNullConstraint g m ty = 
    TypeNullIsExtraValue g m ty  

let rec TypeHasDefaultValue g m ty = 
    let ty = stripTyEqnsAndMeasureEqns g ty
    TypeSatisfiesNullConstraint g m ty  
    || (isStructTy g ty &&
        // Is it an F# struct type?
        (if isFSharpStructTy g ty then 
            let tcref, tinst = destAppTy g ty 
            let flds = 
                // Note this includes fields implied by the use of the implicit class construction syntax
                tcref.AllInstanceFieldsAsList
                  // We can ignore fields with the DefaultValue(false) attribute 
                  |> List.filter (fun fld -> not (TryFindFSharpBoolAttribute g g.attrib_DefaultValueAttribute fld.FieldAttribs = Some(false)))

            flds |> List.forall (actualTyOfRecdField (mkTyconRefInst tcref tinst) >> TypeHasDefaultValue g m)
         elif isStructTupleTy g ty then 
            destStructTupleTy g ty |> List.forall (TypeHasDefaultValue g m)
         else
            // All struct types defined in other .NET languages have a DefaultValue regardless of their
            // instantiation
            true))


/// Determines types that are potentially known to satisfy the 'comparable' constraint and returns
/// a set of residual types that must also satisfy the constraint
let (|SpecialComparableHeadType|_|) g ty =           
    if isAnyTupleTy g ty then 
        let _tupInfo, elemTys = destAnyTupleTy g ty
        Some elemTys 
    else
        match ty with
        | AppTy g (tcref, tinst) ->
            if isArrayTyconRef g tcref ||
               tyconRefEq g tcref g.system_UIntPtr_tcref ||
               tyconRefEq g tcref g.system_IntPtr_tcref then
                 Some tinst 
            else 
                None
        | _ ->
            None

let (|SpecialEquatableHeadType|_|) g ty = (|SpecialComparableHeadType|_|) g ty
let (|SpecialNotEquatableHeadType|_|) g ty = 
    if isFunTy g ty then Some() else None



// Can we use the fast helper for the 'LanguagePrimitives.IntrinsicFunctions.TypeTestGeneric'? 
let canUseTypeTestFast g ty = 
     not (isTyparTy g ty) && 
     not (TypeNullIsTrueValue g ty) && 
     not (TypeNullNever g ty)

// Can we use the fast helper for the 'LanguagePrimitives.IntrinsicFunctions.UnboxGeneric'? 
let canUseUnboxFast g m ty = 
     not (isTyparTy g ty) && 
     not (TypeNullNotLiked g m ty)
     
     
//--------------------------------------------------------------------------
// Nullness tests and pokes 
//--------------------------------------------------------------------------

(* match inp with :? ty as v -> e2[v] | _ -> e3 *)
let mkIsInstConditional g m tgty vinpe v e2 e3 = 
    // No sequence point for this compiler generated expression form
    
    if canUseTypeTestFast g tgty then 

        let mbuilder = new MatchBuilder(NoSequencePointAtInvisibleBinding, m)
        let tg2 = mbuilder.AddResultTarget(e2, SuppressSequencePointAtTarget)
        let tg3 = mbuilder.AddResultTarget(e3, SuppressSequencePointAtTarget)
        let dtree = TDSwitch(exprForVal m v, [TCase(DecisionTreeTest.IsNull, tg3)], Some tg2, m)
        let expr = mbuilder.Close(dtree, m, tyOfExpr g e2)
        mkCompGenLet m v (mkIsInst tgty vinpe m)  expr

    else
        let mbuilder = new MatchBuilder(NoSequencePointAtInvisibleBinding, m)
        let tg2 = TDSuccess([mkCallUnbox g m tgty vinpe], mbuilder.AddTarget(TTarget([v], e2, SuppressSequencePointAtTarget)))
        let tg3 = mbuilder.AddResultTarget(e3, SuppressSequencePointAtTarget)
        let dtree = TDSwitch(vinpe, [TCase(DecisionTreeTest.IsInst(tyOfExpr g vinpe, tgty), tg2)], Some tg3, m)
        let expr = mbuilder.Close(dtree, m, tyOfExpr g e2)
        expr



// Null tests are generated by
//    1. The compilation of array patterns in the pattern match compiler
//    2. The compilation of string patterns in the pattern match compiler
let mkNullTest g m e1 e2 e3 =
        let mbuilder = new MatchBuilder(NoSequencePointAtInvisibleBinding, m)
        let tg2 = mbuilder.AddResultTarget(e2, SuppressSequencePointAtTarget)
        let tg3 = mbuilder.AddResultTarget(e3, SuppressSequencePointAtTarget)            
        let dtree = TDSwitch(e1, [TCase(DecisionTreeTest.IsNull, tg3)], Some tg2, m)
        let expr = mbuilder.Close(dtree, m, tyOfExpr g e2)
        expr         
let mkNonNullTest (g:TcGlobals) m e = mkAsmExpr ([ IL.AI_ldnull ; IL.AI_cgt_un  ], [], [e], [g.bool_ty], m)
let mkNonNullCond g m ty e1 e2 e3 = mkCond NoSequencePointAtStickyBinding SuppressSequencePointAtTarget m ty (mkNonNullTest g m e1) e2 e3
let mkIfThen (g:TcGlobals) m e1 e2 = mkCond NoSequencePointAtStickyBinding SuppressSequencePointAtTarget m g.unit_ty e1 e2 (mkUnit g m)


let ModuleNameIsMangled g attrs =
    match TryFindFSharpInt32Attribute g g.attrib_CompilationRepresentationAttribute attrs with
    | Some(flags) -> ((flags &&& enum_CompilationRepresentationAttribute_ModuleSuffix) <> 0)
    | _ -> false 

let CompileAsEvent g attrs = HasFSharpAttribute g g.attrib_CLIEventAttribute attrs 


let MemberIsCompiledAsInstance g parent isExtensionMember (membInfo:ValMemberInfo) attrs =
    // All extension members are compiled as static members
    if isExtensionMember then false
    // Anything implementing a dispatch slot is compiled as an instance member
    elif membInfo.MemberFlags.IsOverrideOrExplicitImpl then true
    elif not (isNil membInfo.ImplementedSlotSigs) then true
    else 
        // Otherwise check attributes to see if there is an explicit instance or explicit static flag
        let explicitInstance, explicitStatic = 
            match TryFindFSharpInt32Attribute g g.attrib_CompilationRepresentationAttribute attrs with
            | Some(flags) -> 
              ((flags &&& enum_CompilationRepresentationAttribute_Instance) <> 0), 
              ((flags &&& enum_CompilationRepresentationAttribute_Static) <> 0)
            | _ -> false, false
        explicitInstance ||
        (membInfo.MemberFlags.IsInstance &&
         not explicitStatic &&
         not (TcrefCompilesInstanceMembersAsStatic g parent))


let isSealedTy g ty =
    let ty = stripTyEqnsAndMeasureEqns g ty
    not (isRefTy g ty) ||
    isUnitTy g ty || 
    isArrayTy g ty || 

    match metadataOfTy g ty with 
#if EXTENSIONTYPING
    | ProvidedTypeMetadata st -> st.IsSealed
#endif
    | ILTypeMetadata (TILObjectReprData(_, _, td)) -> td.IsSealed
    | FSharpOrArrayOrByrefOrTupleOrExnTypeMetadata -> 

       if (isFSharpInterfaceTy g ty || isFSharpClassTy g ty) then 
          let tcref, _ = destAppTy g ty
          (TryFindFSharpBoolAttribute g g.attrib_SealedAttribute tcref.Attribs = Some(true))
       else 
          // All other F# types, array, byref, tuple types are sealed
          true
   
let isComInteropTy g ty =
    let tcr, _ = destAppTy g ty
    match g.attrib_ComImportAttribute with
    | None -> false
    | Some attr -> TryFindFSharpBoolAttribute g attr tcr.Attribs = Some(true)
  
let ValSpecIsCompiledAsInstance g (v:Val) =
    match v.MemberInfo with 
    | Some(membInfo) -> 
        // Note it doesn't matter if we pass 'v.TopValActualParent' or 'v.MemberApparentParent' here. 
        // These only differ if the value is an extension member, and in that case MemberIsCompiledAsInstance always returns 
        // false anyway 
        MemberIsCompiledAsInstance g v.MemberApparentParent v.IsExtensionMember membInfo v.Attribs  
    |  _ -> false

let ValRefIsCompiledAsInstanceMember g (vref: ValRef) = ValSpecIsCompiledAsInstance g vref.Deref


//---------------------------------------------------------------------------
// Crack information about an F# object model call
//---------------------------------------------------------------------------

let GetMemberCallInfo g (vref:ValRef, vFlags) = 
    match vref.MemberInfo with 
    | Some(membInfo) when not vref.IsExtensionMember -> 
      let numEnclTypeArgs = vref.MemberApparentParent.TyparsNoRange.Length
      let virtualCall = 
          (membInfo.MemberFlags.IsOverrideOrExplicitImpl || 
           membInfo.MemberFlags.IsDispatchSlot) && 
          not membInfo.MemberFlags.IsFinal && 
          (match vFlags with VSlotDirectCall -> false | _ -> true)
      let isNewObj    = (membInfo.MemberFlags.MemberKind = MemberKind.Constructor) && (match vFlags with NormalValUse -> true | _ -> false)
      let isSuperInit = (membInfo.MemberFlags.MemberKind = MemberKind.Constructor) && (match vFlags with CtorValUsedAsSuperInit -> true | _ -> false) 
      let isSelfInit  = (membInfo.MemberFlags.MemberKind = MemberKind.Constructor) && (match vFlags with CtorValUsedAsSelfInit -> true | _ -> false) 
      let isCompiledAsInstance = ValRefIsCompiledAsInstanceMember g vref
      let takesInstanceArg = isCompiledAsInstance && not isNewObj
      let isPropGet = (membInfo.MemberFlags.MemberKind = MemberKind.PropertyGet) && (membInfo.MemberFlags.IsInstance = isCompiledAsInstance)
      let isPropSet = (membInfo.MemberFlags.MemberKind = MemberKind.PropertySet) && (membInfo.MemberFlags.IsInstance = isCompiledAsInstance)
      numEnclTypeArgs, virtualCall, isNewObj, isSuperInit, isSelfInit , takesInstanceArg, isPropGet, isPropSet
    | _ -> 
      0, false, false, false, false, false, false, false

//---------------------------------------------------------------------------
// Active pattern name helpers
//---------------------------------------------------------------------------


let TryGetActivePatternInfo (vref:ValRef) =  
    // First is an optimization to prevent calls to CoreDisplayName, which calls DemangleOperatorName
    let logicalName = vref.LogicalName
    if logicalName.Length = 0 || logicalName.[0] <> '|' then 
       None 
    else 
       ActivePatternInfoOfValName vref.CoreDisplayName vref.Range

type ActivePatternElemRef with 
    member x.Name = 
        let (APElemRef(_, vref, n)) = x
        match TryGetActivePatternInfo vref with
        | None -> error(InternalError("not an active pattern name", vref.Range))
        | Some apinfo -> 
            let nms = apinfo.ActiveTags
            if n < 0 || n >= List.length nms  then error(InternalError("name_of_apref: index out of range for active pattern reference", vref.Range));
            List.item n nms

let mkChoiceTyconRef (g:TcGlobals) m n = 
     match n with 
     | 0 | 1 -> error(InternalError("mkChoiceTyconRef", m))
     | 2 -> g.choice2_tcr
     | 3 -> g.choice3_tcr
     | 4 -> g.choice4_tcr
     | 5 -> g.choice5_tcr
     | 6 -> g.choice6_tcr
     | 7 -> g.choice7_tcr
     | _ -> error(Error(FSComp.SR.tastActivePatternsLimitedToSeven(), m))

let mkChoiceTy (g:TcGlobals) m tinst = 
     match List.length tinst with 
     | 0 -> g.unit_ty
     | 1 -> List.head tinst
     | length -> mkAppTy (mkChoiceTyconRef g m length) tinst

let mkChoiceCaseRef g m n i = 
     mkUnionCaseRef (mkChoiceTyconRef g m n) ("Choice"+string (i+1)+"Of"+string n)

type PrettyNaming.ActivePatternInfo with 
    member x.Names = x.ActiveTags

    member apinfo.ResultType g m rtys = 
        let choicety = mkChoiceTy g m rtys
        if apinfo.IsTotal then choicety else mkOptionTy g choicety
    
    member apinfo.OverallType g m dty rtys = 
        mkFunTy dty (apinfo.ResultType g m rtys)

//---------------------------------------------------------------------------
// Active pattern validation
//---------------------------------------------------------------------------
    
// check if an active pattern takes type parameters only bound by the return types, 
// not by their argument types.
let doesActivePatternHaveFreeTypars g (v:ValRef) =
    let vty  = v.TauType
    let vtps = v.Typars |> Zset.ofList typarOrder
    if not (isFunTy g v.TauType) then
        errorR(Error(FSComp.SR.activePatternIdentIsNotFunctionTyped(v.LogicalName), v.Range))
    let argtys, resty  = stripFunTy g vty
    let argtps, restps= (freeInTypes CollectTypars argtys).FreeTypars, (freeInType CollectTypars resty).FreeTypars        
    // Error if an active pattern is generic in type variables that only occur in the result Choice<_, ...>.
    // Note: The test restricts to v.Typars since typars from the closure are considered fixed.
    not (Zset.isEmpty (Zset.inter (Zset.diff restps argtps) vtps)) 

//---------------------------------------------------------------------------
// RewriteExpr: rewrite bottom up with interceptors 
//---------------------------------------------------------------------------

[<NoEquality; NoComparison>]
type ExprRewritingEnv = 
    { PreIntercept: ((Expr -> Expr) -> Expr -> Expr option) option;
      PostTransform: Expr -> Expr option;
      PreInterceptBinding: ((Expr -> Expr) -> Binding -> Binding option) option;
      IsUnderQuotations: bool }    

let rec rewriteBind env bind = 
     match env.PreInterceptBinding  with 
     | Some f -> 
         match f (RewriteExpr env) bind with 
         | Some res -> res
         | None -> rewriteBindStructure env bind
     | None -> rewriteBindStructure env bind
     
and rewriteBindStructure env (TBind(v, e, letSeqPtOpt)) = 
     TBind(v, RewriteExpr env e, letSeqPtOpt) 

and rewriteBinds env binds = List.map (rewriteBind env) binds

and RewriteExpr env expr =
  match expr with 
  | Expr.Let _ 
  | Expr.Sequential _ ->
      rewriteLinearExpr env expr (fun e -> e)
  | _ -> 
      let expr = 
         match preRewriteExpr env expr with 
         | Some expr -> expr
         | None -> rewriteExprStructure env expr
      postRewriteExpr env expr 

and preRewriteExpr env expr = 
     match env.PreIntercept  with 
     | Some f -> f (RewriteExpr env) expr
     | None -> None 

and postRewriteExpr env expr = 
     match env.PostTransform expr with 
     | None -> expr 
     | Some expr -> expr 

and rewriteExprStructure env expr =  
  match expr with
  | Expr.Const _ 
  | Expr.Val _ -> expr

  | Expr.App(f0, f0ty, tyargs, args, m) -> 
      let f0'   = RewriteExpr env f0
      let args' = rewriteExprs env args
      if f0 === f0' && args === args' then expr
      else Expr.App(f0', f0ty, tyargs, args', m)

  | Expr.Quote(ast, {contents=Some(typeDefs, argTypes, argExprs, data)}, isFromQueryExpression, m, ty) -> 
      Expr.Quote((if env.IsUnderQuotations then RewriteExpr env ast else ast), {contents=Some(typeDefs, argTypes, rewriteExprs env argExprs, data)}, isFromQueryExpression, m, ty)

  | Expr.Quote(ast, {contents=None}, isFromQueryExpression, m, ty) -> 
      Expr.Quote((if env.IsUnderQuotations then RewriteExpr env ast else ast), {contents=None}, isFromQueryExpression, m, ty)

  | Expr.Obj (_, ty, basev, basecall, overrides, iimpls, m) -> 
      mkObjExpr(ty, basev, RewriteExpr env basecall, List.map (rewriteObjExprOverride env) overrides, 
                  List.map (rewriteObjExprInterfaceImpl env) iimpls, m)
  | Expr.Link eref -> 
      RewriteExpr env !eref

  | Expr.Op (c, tyargs, args, m) -> 
      let args' = rewriteExprs env args
      if args === args' then expr 
      else Expr.Op (c, tyargs, args', m)

  | Expr.Lambda(_lambdaId, ctorThisValOpt, baseValOpt, argvs, body, m, rty) -> 
      let body = RewriteExpr env body
      rebuildLambda m ctorThisValOpt baseValOpt argvs (body, rty)

  | Expr.TyLambda(_lambdaId, argtyvs, body, m, rty) -> 
      let body = RewriteExpr env body
      mkTypeLambda m argtyvs (body, rty)

  | Expr.Match(spBind, exprm, dtree, targets, m, ty) -> 
      let dtree' = rewriteDecisionTree env dtree
      let targets' = rewriteTargets env targets
      mkAndSimplifyMatch spBind exprm m ty dtree' targets'

  | Expr.LetRec (binds, e, m, _) ->
      let binds = rewriteBinds env binds
      let e' = RewriteExpr env e
      Expr.LetRec(binds, e', m, NewFreeVarsCache())

  | Expr.Let _ -> failwith "unreachable - linear let"

  | Expr.Sequential _ -> failwith "unreachable - linear seq"

  | Expr.StaticOptimization (constraints, e2, e3, m) ->
      let e2' = RewriteExpr env e2
      let e3' = RewriteExpr env e3
      Expr.StaticOptimization(constraints, e2', e3', m)

  | Expr.TyChoose (a, b, m) -> 
      Expr.TyChoose(a, RewriteExpr env b, m)

and rewriteLinearExpr env expr contf =
    // schedule a rewrite on the way back up by adding to the continuation 
    let contf = contf << postRewriteExpr env
    match preRewriteExpr env expr with 
    | Some expr -> contf expr  (* done - intercepted! *)
    | None -> 
        match expr with 
        | Expr.Let (bind, body, m, _) ->  
            let bind = rewriteBind env bind
            rewriteLinearExpr env body (contf << (fun body' ->
                mkLetBind m bind body'))
        | Expr.Sequential  (e1, e2, dir, spSeq, m) ->
            let e1' = RewriteExpr env e1
            rewriteLinearExpr env e2 (contf << (fun e2' ->
                if e1 === e1' && e2 === e2' then expr 
                else Expr.Sequential(e1', e2', dir, spSeq, m)))
        | LinearMatchExpr (spBind, exprm, dtree, tg1, e2, sp2, m2, ty) ->
            let dtree = rewriteDecisionTree env dtree
            let tg1 = rewriteTarget env tg1
            // tailcall
            rewriteLinearExpr env e2 (contf << (fun e2 ->
                rebuildLinearMatchExpr (spBind, exprm, dtree, tg1, e2, sp2, m2, ty)))
        | _ -> 
            (* no longer linear *)
            contf (RewriteExpr env expr) 

and rewriteExprs env exprs = List.mapq (RewriteExpr env) exprs
and rewriteFlatExprs env exprs = List.mapq (RewriteExpr env) exprs

and rewriteDecisionTree env x =
  match x with 
  | TDSuccess (es, n) -> 
      let es' = rewriteFlatExprs env es
      if LanguagePrimitives.PhysicalEquality es es' then x 
      else TDSuccess(es', n)

  | TDSwitch (e, cases, dflt, m) ->
      let e' = RewriteExpr env e
      let cases' = List.map (fun (TCase(discrim, e)) -> TCase(discrim, rewriteDecisionTree env e)) cases
      let dflt' = Option.map (rewriteDecisionTree env) dflt
      TDSwitch (e', cases', dflt', m)

  | TDBind (bind, body) ->
      let bind' = rewriteBind env bind
      let body = rewriteDecisionTree env body
      TDBind (bind', body)

and rewriteTarget env (TTarget(vs, e, spTarget)) = TTarget(vs, RewriteExpr env e, spTarget)

and rewriteTargets env targets = List.map (rewriteTarget env) (Array.toList targets)

and rewriteObjExprOverride env (TObjExprMethod(slotsig, attribs, tps, vs, e, m)) =
  TObjExprMethod(slotsig, attribs, tps, vs, RewriteExpr env e, m)

and rewriteObjExprInterfaceImpl env (ty, overrides) = 
  (ty, List.map (rewriteObjExprOverride env) overrides)
    
and rewriteModuleOrNamespaceExpr env x = 
    match x with  
    (* | ModuleOrNamespaceExprWithSig(mty, e, m) -> ModuleOrNamespaceExprWithSig(mty, rewriteModuleOrNamespaceExpr env e, m) *)
    | ModuleOrNamespaceExprWithSig(mty, def, m) ->  ModuleOrNamespaceExprWithSig(mty, rewriteModuleOrNamespaceDef env def, m)

and rewriteModuleOrNamespaceDefs env x = List.map (rewriteModuleOrNamespaceDef env) x
    
and rewriteModuleOrNamespaceDef env x = 
    match x with 
    | TMDefRec(isRec, tycons, mbinds, m) -> TMDefRec(isRec, tycons, rewriteModuleOrNamespaceBindings env mbinds, m)
    | TMDefLet(bind, m)         -> TMDefLet(rewriteBind env bind, m)
    | TMDefDo(e, m)             -> TMDefDo(RewriteExpr env e, m)
    | TMDefs defs             -> TMDefs(rewriteModuleOrNamespaceDefs env defs)
    | TMAbstract mexpr        -> TMAbstract(rewriteModuleOrNamespaceExpr env mexpr)

and rewriteModuleOrNamespaceBinding env x = 
   match x with 
   | ModuleOrNamespaceBinding.Binding bind -> ModuleOrNamespaceBinding.Binding (rewriteBind env bind)
   | ModuleOrNamespaceBinding.Module(nm, rhs) -> ModuleOrNamespaceBinding.Module(nm, rewriteModuleOrNamespaceDef env rhs)

and rewriteModuleOrNamespaceBindings env mbinds = List.map (rewriteModuleOrNamespaceBinding env) mbinds

and RewriteImplFile env mv = mapTImplFile (rewriteModuleOrNamespaceExpr env) mv



//--------------------------------------------------------------------------
// Build a Remap that converts all "local" references to "public" things 
// accessed via non local references.
//--------------------------------------------------------------------------

let MakeExportRemapping viewedCcu (mspec:ModuleOrNamespace) = 

    let accEntityRemap (entity:Entity) acc = 
        match tryRescopeEntity viewedCcu entity with 
        | Some eref -> 
            addTyconRefRemap (mkLocalTyconRef entity) eref acc
        | None -> 
            if entity.IsNamespace then 
                acc
            else
                error(InternalError("Unexpected entity without a pubpath when remapping assembly data", entity.Range))

    let accValRemap (vspec:Val) acc = 
        // The acc contains the entity remappings
        match tryRescopeVal viewedCcu acc vspec with 
        | Some vref -> 
            {acc with valRemap=acc.valRemap.Add vspec vref }
        | None -> 
            error(InternalError("Unexpected value without a pubpath when remapping assembly data", vspec.Range))

    let mty = mspec.ModuleOrNamespaceType
    let entities = allEntitiesOfModuleOrNamespaceTy mty
    let vs = allValsOfModuleOrNamespaceTy mty
    // Remap the entities first so we can correctly remap the types in the signatures of the ValLinkageFullKey's in the value references
    let acc = List.foldBack accEntityRemap entities Remap.Empty
    let allRemap = List.foldBack accValRemap vs acc
    allRemap

//--------------------------------------------------------------------------
// Apply a "local to nonlocal" renaming to a module type.  This can't use
// remap_mspec since the remapping we want isn't to newly created nodes
// but rather to remap to the nonlocal references. This is deliberately 
// "breaking" the binding structure implicit in the module type, which is
// the whole point - one things are rewritten to use non local references then
// the elements can be copied at will, e.g. when inlining during optimization.
//------------------------------------------------------------------------ 


let rec remapEntityDataToNonLocal g tmenv (d: Entity) = 
    let tps', tmenvinner = tmenvCopyRemapAndBindTypars (remapAttribs g tmenv) tmenv (d.entity_typars.Force(d.entity_range))

    { d with 
          entity_typars         = LazyWithContext.NotLazy tps';
          entity_attribs        = d.entity_attribs        |> remapAttribs g tmenvinner;
          entity_tycon_repr           = d.entity_tycon_repr           |> remapTyconRepr g tmenvinner;
          entity_tycon_abbrev         = d.entity_tycon_abbrev         |> Option.map (remapType tmenvinner) ;
          entity_tycon_tcaug          = d.entity_tycon_tcaug          |> remapTyconAug tmenvinner ;
          entity_modul_contents = 
              MaybeLazy.Strict (d.entity_modul_contents.Value
                                |> mapImmediateValsAndTycons (remapTyconToNonLocal g tmenv) (remapValToNonLocal g tmenv));
          entity_exn_info      = d.entity_exn_info      |> remapTyconExnInfo g tmenvinner}

and remapTyconToNonLocal g tmenv x = 
    x |> NewModifiedTycon (remapEntityDataToNonLocal g tmenv)  

and remapValToNonLocal g  tmenv inp = 
    // creates a new stamp
    inp |> NewModifiedVal (remapValData g tmenv)

let ApplyExportRemappingToEntity g tmenv x = remapTyconToNonLocal g tmenv x

(* Which constraints actually get compiled to .NET constraints? *)
let isCompiledConstraint cx = 
    match cx with 
      | TyparConstraint.SupportsNull _ // this implies the 'class' constraint
      | TyparConstraint.IsReferenceType _  // this is the 'class' constraint
      | TyparConstraint.IsNonNullableStruct _ 
      | TyparConstraint.IsReferenceType _
      | TyparConstraint.RequiresDefaultConstructor _
      | TyparConstraint.CoercesTo _ -> true
      | _ -> false
    
// Is a value a first-class polymorphic value with .NET constraints? 
// Used to turn off TLR and method splitting
let IsGenericValWithGenericContraints g (v:Val) = 
    isForallTy g v.Type && 
    v.Type |> destForallTy g |> fst |> List.exists (fun tp -> List.exists isCompiledConstraint tp.Constraints)

// Does a type support a given interface? 
type Entity with 
    member tycon.HasInterface g ty = 
        tycon.TypeContents.tcaug_interfaces |> List.exists (fun (x, _, _) -> typeEquiv g ty x)  

    // Does a type have an override matching the given name and argument types? 
    // Used to detect the presence of 'Equals' and 'GetHashCode' in type checking 
    member tycon.HasOverride g nm argtys = 
        tycon.TypeContents.tcaug_adhoc 
        |> NameMultiMap.find nm
        |> List.exists (fun vref -> 
                          match vref.MemberInfo with 
                          | None -> false 
                          | Some membInfo -> 
                                         let argInfos = ArgInfosOfMember g vref 
                                         argInfos.Length = 1 && 
                                         List.lengthsEqAndForall2 (typeEquiv g) (List.map fst (List.head argInfos)) argtys  &&  
                                         membInfo.MemberFlags.IsOverrideOrExplicitImpl) 
    
    member tycon.HasMember g nm argtys = 
        tycon.TypeContents.tcaug_adhoc 
        |> NameMultiMap.find nm
        |> List.exists (fun vref -> 
                          match vref.MemberInfo with 
                          | None -> false 
                          | _ -> let argInfos = ArgInfosOfMember g vref 
                                 argInfos.Length = 1 && 
                                 List.lengthsEqAndForall2 (typeEquiv g) (List.map fst (List.head argInfos)) argtys) 


type EntityRef with 
    member tcref.HasInterface g ty = tcref.Deref.HasInterface g ty
    member tcref.HasOverride g nm argtys = tcref.Deref.HasOverride g nm argtys
    member tcref.HasMember g nm argtys = tcref.Deref.HasMember g nm argtys

let mkFastForLoop g (spLet, m, idv:Val, start, dir, finish, body) =
    let dir = if dir then FSharpForLoopUp else FSharpForLoopDown 
    mkFor g (spLet, idv, start, dir, finish, body, m)


/// Accessing a binding of the form "let x = 1" or "let x = e" for any "e" satisfying the predicate
/// below does not cause an initialization trigger, i.e. does not get compiled as a static field.
let IsSimpleSyntacticConstantExpr g inputExpr = 
    let rec checkExpr (vrefs: Set<Stamp>) x = 
        match stripExpr x with 
        | Expr.Op (TOp.Coerce, _, [arg], _) 
             -> checkExpr vrefs arg
        | UnopExpr g (vref, arg) 
             when (valRefEq g vref g.unchecked_unary_minus_vref ||
                   valRefEq g vref g.unchecked_unary_plus_vref ||
                   valRefEq g vref g.unchecked_unary_not_vref ||
                   valRefEq g vref g.bitwise_unary_not_vref ||
                   valRefEq g vref g.enum_vref)
             -> checkExpr vrefs arg
        // compare, =, <>, +, -, <, >, <=, >=, <<<, >>>, &&&
        | BinopExpr g (vref, arg1, arg2) 
             when (valRefEq g vref g.equals_operator_vref  ||
                   valRefEq g vref g.compare_operator_vref  ||
                   valRefEq g vref g.unchecked_addition_vref  ||
                   valRefEq g vref g.less_than_operator_vref  ||
                   valRefEq g vref g.less_than_or_equals_operator_vref  ||
                   valRefEq g vref g.greater_than_operator_vref  ||
                   valRefEq g vref g.greater_than_or_equals_operator_vref  ||
                   valRefEq g vref g.not_equals_operator_vref  ||
                   valRefEq g vref g.unchecked_addition_vref  ||
                   valRefEq g vref g.unchecked_multiply_vref  ||
                   valRefEq g vref g.unchecked_subtraction_vref  ||
        // Note: division and modulus can raise exceptions, so are not included
                   valRefEq g vref g.bitwise_shift_left_vref  ||
                   valRefEq g vref g.bitwise_shift_right_vref  ||
                   valRefEq g vref g.bitwise_xor_vref  ||
                   valRefEq g vref g.bitwise_and_vref  ||
                   valRefEq g vref g.bitwise_or_vref) &&
                   (not (typeEquiv g (tyOfExpr g arg1) g.string_ty)  && not (typeEquiv g (tyOfExpr g arg1) g.decimal_ty) )
                -> checkExpr vrefs arg1 && checkExpr vrefs arg2 
        | Expr.Val(vref, _, _) -> vref.Deref.IsCompiledAsStaticPropertyWithoutField || vrefs.Contains vref.Stamp
        | Expr.Match(_, _, dtree, targets, _, _) -> checkDecisionTree vrefs dtree && targets |> Array.forall (checkDecisionTreeTarget vrefs)
        | Expr.Let(b, e, _, _) -> checkExpr vrefs b.Expr && checkExpr (vrefs.Add b.Var.Stamp) e
        // Detect standard constants 
        | Expr.TyChoose (_, b, _) -> checkExpr vrefs b
        | Expr.Const _ 
        | Expr.Op (TOp.UnionCase _, _, [], _)         // Nullary union cases
        | UncheckedDefaultOfExpr g _ 
        | SizeOfExpr g _ 
        | TypeOfExpr g _ -> true
        // All others are not simple constant expressions
        | _ -> false

    and checkDecisionTree vrefs x = 
        match x with 
        | TDSuccess (es, _n) -> es |> List.forall (checkExpr vrefs)
        | TDSwitch (e, cases, dflt, _m) -> checkExpr vrefs e && cases |> List.forall (checkDecisionTreeCase vrefs) && dflt |> Option.forall (checkDecisionTree vrefs)
        | TDBind (bind, body) -> checkExpr vrefs bind.Expr && checkDecisionTree (vrefs.Add bind.Var.Stamp) body
    and checkDecisionTreeCase vrefs (TCase(discrim, dtree)) = 
       (match discrim with DecisionTreeTest.Const _c -> true | _ -> false) && checkDecisionTree vrefs dtree
    and checkDecisionTreeTarget vrefs (TTarget(vs, e, _)) = 
       let vrefs = ((vrefs, vs) ||> List.fold (fun s v -> s.Add v.Stamp)) 
       checkExpr vrefs e

    checkExpr Set.empty inputExpr    
    
let EvalArithBinOp (opInt8, opInt16, opInt32, opInt64, opUInt8, opUInt16, opUInt32, opUInt64) (arg1:Expr) (arg2:Expr) = 
    // At compile-time we check arithmetic 
    let m = unionRanges arg1.Range arg2.Range
    try 
        match arg1, arg2 with 
        | Expr.Const(Const.Int32  x1, _, ty), Expr.Const(Const.Int32  x2, _, _) -> Expr.Const(Const.Int32  (opInt32 x1 x2), m, ty)
        | Expr.Const(Const.SByte  x1, _, ty), Expr.Const(Const.SByte  x2, _, _) -> Expr.Const(Const.SByte  (opInt8 x1 x2), m, ty)
        | Expr.Const(Const.Int16  x1, _, ty), Expr.Const(Const.Int16  x2, _, _) -> Expr.Const(Const.Int16  (opInt16 x1 x2), m, ty)
        | Expr.Const(Const.Int64  x1, _, ty), Expr.Const(Const.Int64  x2, _, _) -> Expr.Const(Const.Int64  (opInt64 x1 x2), m, ty)
        | Expr.Const(Const.Byte   x1, _, ty), Expr.Const(Const.Byte   x2, _, _) -> Expr.Const(Const.Byte   (opUInt8 x1 x2), m, ty)
        | Expr.Const(Const.UInt16 x1, _, ty), Expr.Const(Const.UInt16 x2, _, _) -> Expr.Const(Const.UInt16 (opUInt16 x1 x2), m, ty)
        | Expr.Const(Const.UInt32 x1, _, ty), Expr.Const(Const.UInt32 x2, _, _) -> Expr.Const(Const.UInt32 (opUInt32 x1 x2), m, ty)
        | Expr.Const(Const.UInt64 x1, _, ty), Expr.Const(Const.UInt64 x2, _, _) -> Expr.Const(Const.UInt64 (opUInt64 x1 x2), m, ty)
        | _ -> error (Error ( FSComp.SR.tastNotAConstantExpression(), m))
    with :? System.OverflowException  -> error (Error ( FSComp.SR.tastConstantExpressionOverflow(), m))

// See also PostTypeCheckSemanticChecks.CheckAttribArgExpr, which must match this precisely
let rec EvalAttribArgExpr g x = 
    match x with 

    // Detect standard constants 
    | Expr.Const(c, m, _) -> 
        match c with 
        | Const.Bool _ 
        | Const.Int32 _ 
        | Const.SByte  _
        | Const.Int16  _
        | Const.Int32 _
        | Const.Int64 _  
        | Const.Byte  _
        | Const.UInt16  _
        | Const.UInt32  _
        | Const.UInt64  _
        | Const.Double _
        | Const.Single _
        | Const.Char _
        | Const.Zero _
        | Const.String _  -> 
            x
        | Const.Decimal _ | Const.IntPtr _ | Const.UIntPtr _ | Const.Unit _ ->
            errorR (Error ( FSComp.SR.tastNotAConstantExpression(), m))
            x

    | TypeOfExpr g _ -> x
    | TypeDefOfExpr g _ -> x
    | Expr.Op (TOp.Coerce, _, [arg], _) -> 
        EvalAttribArgExpr g arg
    | EnumExpr g arg1 -> 
        EvalAttribArgExpr g arg1
    // Detect bitwise or of attribute flags
    | AttribBitwiseOrExpr g (arg1, arg2) -> 
        EvalArithBinOp ((|||), (|||), (|||), (|||), (|||), (|||), (|||), (|||)) (EvalAttribArgExpr g arg1) (EvalAttribArgExpr g arg2) 
    | SpecificBinopExpr g g.unchecked_addition_vref (arg1, arg2) -> 
       // At compile-time we check arithmetic 
       let v1, v2 = EvalAttribArgExpr g arg1, EvalAttribArgExpr g arg2 
       match v1, v2 with 
       | Expr.Const(Const.String x1, m, ty), Expr.Const(Const.String x2, _, _) -> Expr.Const(Const.String (x1 + x2), m, ty)
       | _ -> 
#if ALLOW_ARITHMETIC_OPS_IN_LITERAL_EXPRESSIONS_AND_ATTRIBUTE_ARGS
           EvalArithBinOp (Checked.(+), Checked.(+), Checked.(+), Checked.(+), Checked.(+), Checked.(+), Checked.(+), Checked.(+)) g v1 v2
#else
           errorR (Error ( FSComp.SR.tastNotAConstantExpression(), x.Range)); 
           x
#endif
#if ALLOW_ARITHMETIC_OPS_IN_LITERAL_EXPRESSIONS_AND_ATTRIBUTE_ARGS
    | SpecificBinopExpr g g.unchecked_subtraction_vref (arg1, arg2) -> 
       EvalArithBinOp (Checked.(-), Checked.(-), Checked.(-), Checked.(-), Checked.(-), Checked.(-), Checked.(-), Checked.(-)) g (EvalAttribArgExpr g arg1) (EvalAttribArgExpr g arg2)
    | SpecificBinopExpr g g.unchecked_multiply_vref (arg1, arg2) -> 
       EvalArithBinOp (Checked.(*), Checked.(*), Checked.(*), Checked.(*), Checked.(*), Checked.(*), Checked.(*), Checked.(*)) g (EvalAttribArgExpr g arg1) (EvalAttribArgExpr g arg2)
#endif
    | _ -> 
        errorR (Error ( FSComp.SR.tastNotAConstantExpression(), x.Range)); 
        x


and EvaledAttribExprEquality g e1 e2 = 
    match e1, e2 with 
    | Expr.Const(c1, _, _), Expr.Const(c2, _, _) -> c1 = c2
    | TypeOfExpr g ty1, TypeOfExpr g ty2  -> typeEquiv g ty1 ty2
    | TypeDefOfExpr g ty1, TypeDefOfExpr g ty2 -> typeEquiv g ty1 ty2
    | _ -> false

let (|ConstToILFieldInit|_|) c =
    match c with 
    | Const.SByte n   -> Some (ILFieldInit.Int8 n)
    | Const.Int16 n   -> Some (ILFieldInit.Int16 n)
    | Const.Int32 n   -> Some (ILFieldInit.Int32 n)
    | Const.Int64 n   -> Some (ILFieldInit.Int64 n)
    | Const.Byte n    -> Some (ILFieldInit.UInt8 n)
    | Const.UInt16 n  -> Some (ILFieldInit.UInt16 n)
    | Const.UInt32 n  -> Some (ILFieldInit.UInt32 n)
    | Const.UInt64 n  -> Some (ILFieldInit.UInt64 n)
    | Const.Bool n    -> Some (ILFieldInit.Bool n)
    | Const.Char n    -> Some (ILFieldInit.Char (uint16 n))
    | Const.Single n  -> Some (ILFieldInit.Single n)
    | Const.Double n  -> Some (ILFieldInit.Double n)
    | Const.String s  -> Some (ILFieldInit.String s)
    | Const.Zero      -> Some (ILFieldInit.Null)
    | _               -> None

let EvalLiteralExprOrAttribArg g x = 
    match x with 
    | Expr.Op (TOp.Coerce, _, [Expr.Op (TOp.Array, [elemTy], args, m)], _)
    | Expr.Op (TOp.Array, [elemTy], args, m) ->
        let args = args |> List.map (EvalAttribArgExpr g) 
        Expr.Op (TOp.Array, [elemTy], args, m) 
    | _ -> 
        EvalAttribArgExpr g x

// Take into account the fact that some "instance" members are compiled as static
// members when using CompilationRepresentation.Static, or any non-virtual instance members
// in a type that supports "null" as a true value. This is all members
// where ValRefIsCompiledAsInstanceMember is false but membInfo.MemberFlags.IsInstance 
// is true.
//
// This is the right abstraction for viewing member types, but the implementation
// below is a little ugly.
let GetTypeOfIntrinsicMemberInCompiledForm g (vref:ValRef) =
    assert (not vref.IsExtensionMember)
    let membInfo, topValInfo = checkMemberValRef vref
    let tps, argInfos, rty, retInfo = GetTypeOfMemberInMemberForm g vref
    let argInfos = 
        // Check if the thing is really an instance member compiled as a static member
        // If so, the object argument counts as a normal argument in the compiled form
        if membInfo.MemberFlags.IsInstance && not (ValRefIsCompiledAsInstanceMember g vref) then 
            let _, origArgInfos, _, _ = GetTopValTypeInFSharpForm g topValInfo vref.Type vref.Range
            match origArgInfos with
            | [] -> 
                errorR(InternalError("value does not have a valid member type", vref.Range)); 
                argInfos
            | h::_ -> h ::argInfos
        else argInfos
    tps, argInfos, rty, retInfo


//--------------------------------------------------------------------------
// Tuple compilation (expressions)
//------------------------------------------------------------------------ 


let rec mkCompiledTuple g isStruct (argtys, args, m) = 
    let n = List.length argtys 
    if n <= 0 then failwith "mkCompiledTuple"
    elif n < maxTuple then (mkCompiledTupleTyconRef g isStruct n, argtys, args, m)
    else
        let argtysA, argtysB = List.splitAfter goodTupleFields argtys
        let argsA, argsB = List.splitAfter goodTupleFields args
        let ty8, v8 = 
            match argtysB, argsB with 
            | [ty8], [arg8] -> 
                match ty8 with
                // if it's already been nested or ended, pass it through
                |  TType_app(tn, _)  when (isCompiledTupleTyconRef g tn) ->
                    ty8, arg8
                | _ ->
                    let ty8enc = TType_app((if isStruct then g.struct_tuple1_tcr else g.ref_tuple1_tcr), [ty8])
                    let v8enc = Expr.Op (TOp.Tuple (TupInfo.Const isStruct), [ty8], [arg8], m) 
                    ty8enc, v8enc
            | _ -> 
                let a, b, c, d = mkCompiledTuple g isStruct (argtysB, argsB, m)
                let ty8plus = TType_app(a, b)
                let v8plus = Expr.Op (TOp.Tuple(TupInfo.Const isStruct), b, c, d)
                ty8plus, v8plus
        let argtysAB = argtysA @ [ty8] 
        (mkCompiledTupleTyconRef g isStruct (List.length argtysAB), argtysAB, argsA @ [v8], m)

let mkILMethodSpecForTupleItem (_g : TcGlobals) (typ:ILType) n = 
    mkILNonGenericInstanceMethSpecInTy(typ, (if n < goodTupleFields then "get_Item"+(n+1).ToString() else "get_Rest"), [], mkILTyvarTy (uint16 n))

let mkILFieldSpecForTupleItem (typ:ILType) n = 
    mkILFieldSpecInTy (typ, (if n < goodTupleFields then "Item"+(n+1).ToString() else "Rest"), mkILTyvarTy (uint16 n))

let mkGetTupleItemN g m n (typ:ILType) isStruct te retty =
    if isStruct then
        mkAsmExpr([mkNormalLdfld  (mkILFieldSpecForTupleItem typ n)   ], [], [te], [retty], m)
    else
        mkAsmExpr([IL.mkNormalCall(mkILMethodSpecForTupleItem g typ n)], [], [te], [retty], m)
/// Match an Int32 constant expression
let (|Int32Expr|_|) expr = 
    match expr with 
    | Expr.Const(Const.Int32 n, _, _) -> Some n
    | _ -> None 

/// Match a try-finally expression
let (|TryFinally|_|) expr = 
    match expr with 
    | Expr.Op (TOp.TryFinally _, [_resty], [Expr.Lambda(_, _, _, [_], e1, _, _); Expr.Lambda(_, _, _, [_], e2, _, _)], _) -> Some(e1, e2)
    | _ -> None
    
// detect ONLY the while loops that result from compiling 'for ... in ... do ...'
let (|WhileLoopForCompiledForEachExpr|_|) expr = 
    match expr with 
    | Expr.Op (TOp.While (_, WhileLoopForCompiledForEachExprMarker), _, [Expr.Lambda(_, _, _, [_], e1, _, _); Expr.Lambda(_, _, _, [_], e2, _, _)], m) -> Some(e1, e2, m)
    | _ -> None
    
let (|Let|_|) expr = 
    match expr with 
    | Expr.Let(TBind(v, e1, sp), e2, _, _) -> Some(v, e1, sp, e2)
    | _ -> None

let (|RangeInt32Step|_|) g expr = 
    match expr with 
    // detect 'n .. m' 
    | Expr.App(Expr.Val(vf, _, _), _, [tyarg], [startExpr;finishExpr], _)
         when valRefEq g vf g.range_op_vref && typeEquiv g tyarg g.int_ty -> Some(startExpr, 1, finishExpr)
    
    // detect (RangeInt32 startExpr N finishExpr), the inlined/compiled form of 'n .. m' and 'n .. N .. m'
    | Expr.App(Expr.Val(vf, _, _), _, [], [startExpr; Int32Expr n; finishExpr], _)
         when valRefEq g vf g.range_int32_op_vref -> Some(startExpr, n, finishExpr)

    | _ -> None

let (|GetEnumeratorCall|_|) expr =   
    match expr with   
    | Expr.Op (TOp.ILCall( _, _, _, _, _, _, _, iLMethodRef, _, _, _), _, [Expr.Val(vref, _, _) | Expr.Op(_, _, [Expr.Val(vref, ValUseFlag.NormalValUse, _)], _) ], _) ->  
        if iLMethodRef.Name = "GetEnumerator" then Some(vref)  
        else None  
    | _ -> None  

let (|CompiledForEachExpr|_|) g expr =   
    match expr with
    | Let (enumerableVar, enumerableExpr, _, 
           Let (enumeratorVar, GetEnumeratorCall enumerableVar2, enumeratorBind, 
              TryFinally (WhileLoopForCompiledForEachExpr (_, Let (elemVar, _, _, bodyExpr), _), _))) 
                 // Apply correctness conditions to ensure this really is a compiled for-each expression.
                 when valRefEq g (mkLocalValRef enumerableVar) enumerableVar2 &&
                      enumerableVar.IsCompilerGenerated &&
                      enumeratorVar.IsCompilerGenerated &&
                      (let fvs = (freeInExpr CollectLocals bodyExpr)
                       not (Zset.contains enumerableVar fvs.FreeLocals) && 
                       not (Zset.contains enumeratorVar fvs.FreeLocals)) ->

        // Extract useful ranges
        let mEnumExpr = enumerableExpr.Range
        let mBody = bodyExpr.Range
        let mWholeExpr = expr.Range

        let spForLoop, mForLoop = match enumeratorBind with SequencePointAtBinding(spStart) -> SequencePointAtForLoop(spStart), spStart  |  _ -> NoSequencePointAtForLoop, mEnumExpr
        let spWhileLoop   = match enumeratorBind with SequencePointAtBinding(spStart) -> SequencePointAtWhileLoop(spStart)|  _ -> NoSequencePointAtWhileLoop
        let enumerableTy = tyOfExpr g enumerableExpr

        Some (enumerableTy, enumerableExpr, elemVar, bodyExpr, (mEnumExpr, mBody, spForLoop, mForLoop, spWhileLoop, mWholeExpr))
    | _ -> None  
             

let (|CompiledInt32RangeForEachExpr|_|) g expr = 
    match expr with
    | CompiledForEachExpr g (_, RangeInt32Step g (startExpr, step, finishExpr), elemVar, bodyExpr, ranges) ->
        Some (startExpr, step, finishExpr, elemVar, bodyExpr, ranges)
        | _ -> None
    | _ -> None


type OptimizeForExpressionOptions = OptimizeIntRangesOnly | OptimizeAllForExpressions

let DetectAndOptimizeForExpression g option expr =
    match option, expr with
    | _, CompiledInt32RangeForEachExpr g (startExpr, (1 | -1 as step), finishExpr, elemVar, bodyExpr, ranges) -> 

           let (_mEnumExpr, _mBody, spForLoop, _mForLoop, _spWhileLoop, mWholeExpr) = ranges
           mkFastForLoop  g (spForLoop, mWholeExpr, elemVar, startExpr, (step = 1), finishExpr, bodyExpr)

    | OptimizeAllForExpressions, CompiledForEachExpr g (enumerableTy, enumerableExpr, elemVar, bodyExpr, ranges) ->

         let (mEnumExpr, mBody, spForLoop, mForLoop, spWhileLoop, mWholeExpr) = ranges

         if isStringTy g enumerableTy then
            // type is string, optimize for expression as:
            //  let $str = enumerable
            //  for $idx in 0..(str.Length - 1) do
            //      let elem = str.[idx]
            //      body elem

            let strVar      , strExpr    = mkCompGenLocal mEnumExpr "str" enumerableTy
            let idxVar      , idxExpr    = mkCompGenLocal elemVar.Range "idx" g.int32_ty

            let lengthExpr              = mkGetStringLength g mForLoop strExpr
            let charExpr                = mkGetStringChar g mForLoop strExpr idxExpr

            let startExpr               = mkZero g mForLoop
            let finishExpr              = mkDecr g mForLoop lengthExpr
            let loopItemExpr            = mkCoerceIfNeeded g elemVar.Type g.char_ty charExpr  // for compat reasons, loop item over string is sometimes object, not char
            let bodyExpr                = mkCompGenLet mForLoop elemVar loopItemExpr bodyExpr
            let forExpr                 = mkFastForLoop g (spForLoop, mWholeExpr, idxVar, startExpr, true, finishExpr, bodyExpr)
            let expr                    = mkCompGenLet mEnumExpr strVar enumerableExpr forExpr

            expr

         elif isListTy g enumerableTy then
            // type is list, optimize for expression as:
            //  let mutable $currentVar = listExpr
            //  let mutable $nextVar    = $tailOrNull
            //  while $guardExpr do
            //    let i = $headExpr
            //    bodyExpr ()
            //    $current   <- $next
            //    $next      <- $tailOrNull

            let IndexHead                   = 0
            let IndexTail                   = 1

            let currentVar  , currentExpr    = mkMutableCompGenLocal mEnumExpr "current" enumerableTy
            let nextVar     , nextExpr       = mkMutableCompGenLocal mEnumExpr "next" enumerableTy
            let elemTy                      = destListTy g enumerableTy

            let guardExpr                   = mkNonNullTest g mForLoop nextExpr
            let headOrDefaultExpr           = mkUnionCaseFieldGetUnprovenViaExprAddr (currentExpr, g.cons_ucref, [elemTy], IndexHead, mForLoop)
            let tailOrNullExpr              = mkUnionCaseFieldGetUnprovenViaExprAddr (currentExpr, g.cons_ucref, [elemTy], IndexTail, mForLoop)
            let bodyExpr                    =
                mkCompGenLet mForLoop elemVar headOrDefaultExpr
                    (mkCompGenSequential mForLoop
                        bodyExpr
                        (mkCompGenSequential mForLoop
                            (mkValSet mForLoop (mkLocalValRef currentVar) nextExpr)
                            (mkValSet mForLoop (mkLocalValRef nextVar) tailOrNullExpr)
                        )
                    )

            let expr =
               // let mutable current = enumerableExpr
                let spBind = (match spForLoop with SequencePointAtForLoop(spStart) -> SequencePointAtBinding(spStart) | NoSequencePointAtForLoop -> NoSequencePointAtStickyBinding)
                mkLet spBind mEnumExpr currentVar enumerableExpr
                    // let mutable next = current.TailOrNull
                    (mkCompGenLet mForLoop nextVar tailOrNullExpr 
                        // while nonNull next dp
                       (mkWhile g (spWhileLoop, WhileLoopForCompiledForEachExprMarker, guardExpr, bodyExpr, mBody)))

            expr

         else
            expr
    | _ -> expr

// Used to remove Expr.Link for inner expressions in pattern matches
let (|InnerExprPat|) expr = stripExpr expr

/// One of the transformations performed by the compiler
/// is to eliminate variables of static type "unit".  These is a
/// utility function related to this.

let BindUnitVars g (mvs:Val list, paramInfos:ArgReprInfo list, body) = 
    match mvs, paramInfos with 
    | [v], [] -> 
        assert isUnitTy g v.Type
        [], mkLet NoSequencePointAtInvisibleBinding v.Range v (mkUnit g v.Range) body 
    | _ -> mvs, body

<|MERGE_RESOLUTION|>--- conflicted
+++ resolved
@@ -228,13 +228,8 @@
          match x with 
          | TyparConstraint.CoercesTo(ty,m) -> 
              Some(TyparConstraint.CoercesTo (remapTypeAux tyenv ty,m))
-<<<<<<< HEAD
-         | TyparConstraint.MayResolveMember(traitInfo,m,extTys) -> 
-             Some(TyparConstraint.MayResolveMember (remapTraitAux tyenv traitInfo,m,List.map (remapValRef tyenv) extTys))
-=======
          | TyparConstraint.MayResolveMember(traitInfo,m,extVals) -> 
              Some(TyparConstraint.MayResolveMember (remapTraitAux tyenv traitInfo,m,List.map (remapValRef tyenv) extVals))
->>>>>>> 7121bc39
          | TyparConstraint.DefaultsTo(priority,ty,m) -> Some(TyparConstraint.DefaultsTo(priority,remapTypeAux tyenv ty,m))
          | TyparConstraint.IsEnum(uty,m) -> 
              Some(TyparConstraint.IsEnum(remapTypeAux tyenv uty,m))
