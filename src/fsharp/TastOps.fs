--- conflicted
+++ resolved
@@ -803,15 +803,9 @@
 let destAppTy g ty = ty |> stripTyEqns g |> (function TType_app(tcref, tinst) -> tcref, tinst | _ -> failwith "destAppTy")
 let tcrefOfAppTy  g ty = ty |> stripTyEqns g |> (function TType_app(tcref, _) -> tcref | _ -> failwith "tcrefOfAppTy") 
 let argsOfAppTy   g ty = ty |> stripTyEqns g |> (function TType_app(_, tinst) -> tinst | _ -> [])
-<<<<<<< HEAD
-let tryDestTyparTy g ty = ty |> stripTyEqns g |> (function TType_var v -> Some v | _ -> None)
-let tryDestFunTy   g ty = ty |> stripTyEqns g |> (function TType_fun (tyv, tau, _nullness) -> Some(tyv, tau) | _ -> None)
-let tryDestAppTy   g ty = ty |> stripTyEqns g |> (function TType_app(tcref, _) -> Some tcref | _ -> None)
-=======
 let tryDestTyparTy g ty = ty |> stripTyEqns g |> (function TType_var v -> ValueSome v | _ -> ValueNone)
-let tryDestFunTy   g ty = ty |> stripTyEqns g |> (function TType_fun (tyv, tau) -> ValueSome(tyv, tau) | _ -> ValueNone)
+let tryDestFunTy   g ty = ty |> stripTyEqns g |> (function TType_fun (tyv, tau, _nullness) -> ValueSome(tyv, tau) | _ -> ValueNone)
 let tryDestAppTy   g ty = ty |> stripTyEqns g |> (function TType_app(tcref, _) -> ValueSome tcref | _ -> ValueNone)
->>>>>>> e42cea2d
 
 let tryAnyParTy    g ty = ty |> stripTyEqns g |> (function TType_var v -> ValueSome v | TType_measure unt when isUnitParMeasure g unt -> ValueSome(destUnitParMeasure g unt) | _ -> ValueNone)
 let tryAnyParTyOption  g ty = ty |> stripTyEqns g |> (function TType_var v -> Some v | TType_measure unt when isUnitParMeasure g unt -> Some(destUnitParMeasure g unt) | _ -> None)
