// Copyright (c) Microsoft Corporation. All Rights Reserved. See License.txt in the project root for license information.

/// Defines derived expression manipulation and construction functions.
module internal FSharp.Compiler.Tastops

open System.Collections.Generic 
open Internal.Utilities
open FSharp.Compiler.AbstractIL 
open FSharp.Compiler.AbstractIL.IL
open FSharp.Compiler.AbstractIL.Extensions.ILX 
open FSharp.Compiler.AbstractIL.Internal 
open FSharp.Compiler.AbstractIL.Internal.Library
open FSharp.Compiler 
open FSharp.Compiler.Range
open FSharp.Compiler.Rational
open FSharp.Compiler.Ast
open FSharp.Compiler.ErrorLogger
open FSharp.Compiler.Tast
open FSharp.Compiler.AbstractIL.Diagnostics
open FSharp.Compiler.Lib
open FSharp.Compiler.TcGlobals
open FSharp.Compiler.Layout
open FSharp.Compiler.Layout.TaggedTextOps
open FSharp.Compiler.PrettyNaming
#if !NO_EXTENSIONTYPING
open FSharp.Compiler.ExtensionTyping
#endif

//---------------------------------------------------------------------------
// Basic data structures
//---------------------------------------------------------------------------

[<NoEquality; NoComparison>]
type TyparMap<'T> = 
    | TPMap of StampMap<'T>

    member tm.Item 
        with get (v: Typar) = 
            let (TPMap m) = tm
            m.[v.Stamp]

    member tm.ContainsKey (v: Typar) = 
        let (TPMap m) = tm
        m.ContainsKey(v.Stamp)

    member tm.TryFind (v: Typar) = 
        let (TPMap m) = tm
        m.TryFind(v.Stamp)

    member tm.Add (v: Typar, x) = 
        let (TPMap m) = tm
        TPMap (m.Add(v.Stamp, x))

    static member Empty: TyparMap<'T> = TPMap Map.empty

[<NoEquality; NoComparison; Sealed>]
type TyconRefMap<'T>(imap: StampMap<'T>) =
    member m.Item with get (v: TyconRef) = imap.[v.Stamp]
    member m.TryFind (v: TyconRef) = imap.TryFind v.Stamp 
    member m.ContainsKey (v: TyconRef) = imap.ContainsKey v.Stamp 
    member m.Add (v: TyconRef) x = TyconRefMap (imap.Add (v.Stamp, x))
    member m.Remove (v: TyconRef) = TyconRefMap (imap.Remove v.Stamp)
    member m.IsEmpty = imap.IsEmpty
    member m.Contents = imap
    static member Empty: TyconRefMap<'T> = TyconRefMap Map.empty
    static member OfList vs = (vs, TyconRefMap<'T>.Empty) ||> List.foldBack (fun (x, y) acc -> acc.Add x y) 

[<Struct>]
[<NoEquality; NoComparison>]
type ValMap<'T>(imap: StampMap<'T>) = 
     
    member m.Contents = imap
    member m.Item with get (v: Val) = imap.[v.Stamp]
    member m.TryFind (v: Val) = imap.TryFind v.Stamp 
    member m.ContainsVal (v: Val) = imap.ContainsKey v.Stamp 
    member m.Add (v: Val) x = ValMap (imap.Add(v.Stamp, x))
    member m.Remove (v: Val) = ValMap (imap.Remove(v.Stamp))
    static member Empty = ValMap<'T> Map.empty
    member m.IsEmpty = imap.IsEmpty
    static member OfList vs = (vs, ValMap<'T>.Empty) ||> List.foldBack (fun (x, y) acc -> acc.Add x y) 

//--------------------------------------------------------------------------
// renamings
//--------------------------------------------------------------------------

type TyparInst = (Typar * TType) list

type TyconRefRemap = TyconRefMap<TyconRef>
type ValRemap = ValMap<ValRef>

let emptyTyconRefRemap: TyconRefRemap = TyconRefMap<_>.Empty
let emptyTyparInst = ([]: TyparInst)

[<NoEquality; NoComparison>]
type Remap =
    { tpinst: TyparInst

      /// Values to remap
      valRemap: ValRemap

      /// TyconRefs to remap
      tyconRefRemap: TyconRefRemap

      /// Remove existing trait solutions?
      removeTraitSolutions: bool
      
      /// A map indicating how to fill in extSlns for traits as we copy an expression. Indexed by the member name of the trait
      extSlnsMap: Map<string, TraitPossibleExtensionMemberSolutions> }

let emptyRemap = 
    { tpinst = emptyTyparInst
      tyconRefRemap = emptyTyconRefRemap
      valRemap = ValMap.Empty
      removeTraitSolutions = false 
      extSlnsMap = Map.empty }

type Remap with 
    static member Empty = emptyRemap

//--------------------------------------------------------------------------
// Substitute for type variables and remap type constructors 
//--------------------------------------------------------------------------

let addTyconRefRemap tcref1 tcref2 tmenv = 
    { tmenv with tyconRefRemap = tmenv.tyconRefRemap.Add tcref1 tcref2 }

let isRemapEmpty remap = 
    isNil remap.tpinst && 
    remap.tyconRefRemap.IsEmpty && 
    remap.valRemap.IsEmpty 

let rec instTyparRef tpinst ty tp =
    match tpinst with 
    | [] -> ty
    | (tp', ty') :: t -> 
        if typarEq tp tp' then ty' 
        else instTyparRef t ty tp

let instMeasureTyparRef tpinst unt (tp: Typar) =
   match tp.Kind with 
   | TyparKind.Measure ->
        let rec loop tpinst = 
            match tpinst with 
            | [] -> unt
            | (tp', ty') :: t -> 
                if typarEq tp tp' then 
                    match ty' with 
                    | TType_measure unt -> unt
                    | _ -> failwith "instMeasureTyparRef incorrect kind"
                else
                    loop t
        loop tpinst
   | _ -> failwith "instMeasureTyparRef: kind=Type"

let remapTyconRef (tcmap: TyconRefMap<_>) tcref =
    match tcmap.TryFind tcref with 
    | Some tcref -> tcref
    | None -> tcref

let remapUnionCaseRef tcmap (UCRef(tcref, nm)) = UCRef(remapTyconRef tcmap tcref, nm)
let remapRecdFieldRef tcmap (RFRef(tcref, nm)) = RFRef(remapTyconRef tcmap tcref, nm)

let mkTyparInst (typars: Typars) tyargs =  
#if CHECKED
    if List.length typars <> List.length tyargs then
      failwith ("mkTyparInst: invalid type" + (sprintf " %d <> %d" (List.length typars) (List.length tyargs)))
#endif
    (List.zip typars tyargs: TyparInst)

let generalizeTypar tp = mkTyparTy tp
let generalizeTypars tps = List.map generalizeTypar tps

let rec remapTypeAux (tyenv: Remap) (ty: TType) =
  let ty = stripTyparEqns ty
  match ty with
  | TType_var tp as ty -> instTyparRef tyenv.tpinst ty tp
  | TType_app (tcref, tinst) as ty -> 
      match tyenv.tyconRefRemap.TryFind tcref with 
      | Some tcref' -> TType_app (tcref', remapTypesAux tyenv tinst)
      | None -> 
          match tinst with 
          | [] -> ty  // optimization to avoid re-allocation of TType_app node in the common case 
          | _ -> 
              // avoid reallocation on idempotent 
              let tinst' = remapTypesAux tyenv tinst
              if tinst === tinst' then ty else 
              TType_app (tcref, tinst')

  | TType_ucase (UCRef(tcref, n), tinst) -> 
      match tyenv.tyconRefRemap.TryFind tcref with 
      | Some tcref' -> TType_ucase (UCRef(tcref', n), remapTypesAux tyenv tinst)
      | None -> TType_ucase (UCRef(tcref, n), remapTypesAux tyenv tinst)

  | TType_anon (anonInfo, l) as ty -> 
      let tupInfo' = remapTupInfoAux tyenv anonInfo.TupInfo
      let l' = remapTypesAux tyenv l
      if anonInfo.TupInfo === tupInfo' && l === l' then ty else  
      TType_anon (AnonRecdTypeInfo.Create(anonInfo.Assembly, tupInfo', anonInfo.SortedIds), l')

  | TType_tuple (tupInfo, l) as ty -> 
      let tupInfo' = remapTupInfoAux tyenv tupInfo
      let l' = remapTypesAux tyenv l
      if tupInfo === tupInfo' && l === l' then ty else  
      TType_tuple (tupInfo', l')

  | TType_fun (d, r) as ty -> 
      let d' = remapTypeAux tyenv d
      let r' = remapTypeAux tyenv r
      if d === d' && r === r' then ty else
      TType_fun (d', r')

  | TType_forall (tps, ty) -> 
      let tps', tyenv = copyAndRemapAndBindTypars tyenv tps
      TType_forall (tps', remapTypeAux tyenv ty)

  | TType_measure unt -> 
      TType_measure (remapMeasureAux tyenv unt)


and remapMeasureAux tyenv unt =
    match unt with
    | Measure.One -> unt
    | Measure.Con tcref ->
        match tyenv.tyconRefRemap.TryFind tcref with 
        | Some tcref -> Measure.Con tcref
        | None -> unt
    | Measure.Prod(u1, u2) -> Measure.Prod(remapMeasureAux tyenv u1, remapMeasureAux tyenv u2)
    | Measure.RationalPower(u, q) -> Measure.RationalPower(remapMeasureAux tyenv u, q)
    | Measure.Inv u -> Measure.Inv(remapMeasureAux tyenv u)
    | Measure.Var tp as unt -> 
       match tp.Solution with
       | None -> 
          match ListAssoc.tryFind typarEq tp tyenv.tpinst with
          | Some v -> 
              match v with
              | TType_measure unt -> unt
              | _ -> failwith "remapMeasureAux: incorrect kinds"
          | None -> unt
       | Some (TType_measure unt) -> remapMeasureAux tyenv unt
       | Some ty -> failwithf "incorrect kinds: %A" ty

and remapTupInfoAux _tyenv unt =
    match unt with
    | TupInfo.Const _ -> unt

and remapTypesAux tyenv types = List.mapq (remapTypeAux tyenv) types
and remapTyparConstraintsAux tyenv cs =
   cs |> List.choose (fun x -> 
         match x with 
         | TyparConstraint.CoercesTo(ty,m) -> 
             Some(TyparConstraint.CoercesTo (remapTypeAux tyenv ty,m))
         | TyparConstraint.MayResolveMember(traitInfo, m) -> 
             Some(TyparConstraint.MayResolveMember (remapTraitAux tyenv traitInfo,m))
         | TyparConstraint.DefaultsTo(priority,ty,m) -> Some(TyparConstraint.DefaultsTo(priority,remapTypeAux tyenv ty,m))
         | TyparConstraint.IsEnum(uty,m) -> 
             Some(TyparConstraint.IsEnum(remapTypeAux tyenv uty,m))
         | TyparConstraint.IsDelegate(uty1,uty2,m) -> 
             Some(TyparConstraint.IsDelegate(remapTypeAux tyenv uty1,remapTypeAux tyenv uty2,m))
         | TyparConstraint.SimpleChoice(tys,m) -> Some(TyparConstraint.SimpleChoice(remapTypesAux tyenv tys,m))
         | TyparConstraint.SupportsComparison  _ 
         | TyparConstraint.SupportsEquality  _ 
         | TyparConstraint.SupportsNull _ 
         | TyparConstraint.IsUnmanaged _ 
         | TyparConstraint.IsNonNullableStruct _ 
         | TyparConstraint.IsReferenceType _ 
         | TyparConstraint.RequiresDefaultConstructor _ -> Some x)

and remapTraitAux tyenv (TTrait(tys, nm, mf, argtys, rty, slnCell, extSlns, ad)) =
    let slnCell = 
        match !slnCell with 
        | None -> None
        | _ when tyenv.removeTraitSolutions -> None
        | Some sln -> 
            let sln = 
                match sln with 
                | ILMethSln(ty, extOpt, ilMethRef, minst) ->
                     ILMethSln(remapTypeAux tyenv ty, extOpt, ilMethRef, remapTypesAux tyenv minst)  
                | FSMethSln(ty, vref, minst) ->
                     FSMethSln(remapTypeAux tyenv ty, remapValRef tyenv vref, remapTypesAux tyenv minst)  
                | FSRecdFieldSln(tinst, rfref, isSet) ->
                     FSRecdFieldSln(remapTypesAux tyenv tinst, remapRecdFieldRef tyenv.tyconRefRemap rfref, isSet)  
                | FSAnonRecdFieldSln(anonInfo, tinst, n) ->
                     FSAnonRecdFieldSln(anonInfo, remapTypesAux tyenv tinst, n)  
                | BuiltInSln -> 
                     BuiltInSln
                | ClosedExprSln e -> 
                     ClosedExprSln e // no need to remap because it is a closed expression, referring only to external types
            Some sln

    let extSlnsNew = 
        if tyenv.extSlnsMap.ContainsKey nm then
            tyenv.extSlnsMap.[nm]
        else
            extSlns // TODO: do we need to remap here???

    // Note: we reallocate a new solution cell (though keep existing solutions unless 'removeTraitSolutions'=true) on every traversal of a trait constraint
    // This feels incorrect for trait constraints that are quantified: it seems we should have 
    // formal binders for trait constraints when they are quantified, just as
    // we have formal binders for type variables.
    //
    // The danger here is that a solution for one syntactic occurrence of a trait constraint won't
    // be propagated to other, "linked" solutions. However trait constraints don't appear in any algebra
    // in the same way as types
    TTrait(remapTypesAux tyenv tys, nm, mf, remapTypesAux tyenv argtys, Option.map (remapTypeAux tyenv) rty, ref slnCell, extSlnsNew, ad)

and bindTypars tps tyargs tpinst =   
    match tps with 
    | [] -> tpinst 
    | _ -> List.map2 (fun tp tyarg -> (tp, tyarg)) tps tyargs @ tpinst 

// This version is used to remap most type parameters, e.g. ones bound at tycons, vals, records 
// See notes below on remapTypeFull for why we have a function that accepts remapAttribs as an argument 
and copyAndRemapAndBindTyparsFull remapAttrib tyenv tps =
    match tps with 
    | [] -> tps, tyenv 
    | _ -> 
      let tps' = copyTypars tps
      let tyenv = { tyenv with tpinst = bindTypars tps (generalizeTypars tps') tyenv.tpinst } 
      (tps, tps') ||> List.iter2 (fun tporig tp -> 
         tp.SetConstraints (remapTyparConstraintsAux tyenv tporig.Constraints)
         tp.SetAttribs (tporig.Attribs |> remapAttrib))
      tps', tyenv

// copies bound typars, extends tpinst 
and copyAndRemapAndBindTypars tyenv tps =
    copyAndRemapAndBindTyparsFull (fun _ -> []) tyenv tps

and remapValLinkage tyenv (vlink: ValLinkageFullKey) = 
    let tyOpt = vlink.TypeForLinkage
    let tyOpt' = 
        match tyOpt with 
        | None -> tyOpt 
        | Some ty -> 
            let ty' = remapTypeAux tyenv ty
            if ty === ty' then tyOpt else
            Some ty'
    if tyOpt === tyOpt' then vlink else
    ValLinkageFullKey(vlink.PartialKey, tyOpt')

and remapNonLocalValRef tyenv (nlvref: NonLocalValOrMemberRef) = 
    let eref = nlvref.EnclosingEntity
    let eref' = remapTyconRef tyenv.tyconRefRemap eref
    let vlink = nlvref.ItemKey
    let vlink' = remapValLinkage tyenv vlink
    if eref === eref' && vlink === vlink' then nlvref else
    { EnclosingEntity = eref'
      ItemKey = vlink' }

and remapValRef tmenv (vref: ValRef) = 
    match tmenv.valRemap.TryFind vref.Deref with 
    | None -> 
        if vref.IsLocalRef then vref else 
        let nlvref = vref.nlr
        let nlvref' = remapNonLocalValRef tmenv nlvref
        if nlvref === nlvref' then vref else
        VRefNonLocal nlvref'
    | Some res -> 
        res

let remapType tyenv x =
    if isRemapEmpty tyenv then x else
    remapTypeAux tyenv x

let remapTypes tyenv x = 
    if isRemapEmpty tyenv then x else 
    remapTypesAux tyenv x

/// Use this one for any type that may be a forall type where the type variables may contain attributes 
/// Logically speaking this is mutually recursive with remapAttrib defined much later in this file, 
/// because types may contain forall types that contain attributes, which need to be remapped. 
/// We currently break the recursion by passing in remapAttrib as a function parameter. 
/// Use this one for any type that may be a forall type where the type variables may contain attributes 
let remapTypeFull remapAttrib tyenv ty =
    if isRemapEmpty tyenv then ty else 
    match stripTyparEqns ty with
    | TType_forall(tps, tau) -> 
        let tps', tyenvinner = copyAndRemapAndBindTyparsFull remapAttrib tyenv tps
        TType_forall(tps', remapType tyenvinner tau)
    | _ -> 
        remapType tyenv ty

let remapParam tyenv (TSlotParam(nm, ty, fl1, fl2, fl3, attribs) as x) = 
    if isRemapEmpty tyenv then x else 
    TSlotParam(nm, remapTypeAux tyenv ty, fl1, fl2, fl3, attribs) 

let remapSlotSig remapAttrib tyenv (TSlotSig(nm, ty, ctps, methTypars, paraml, rty) as x) =
    if isRemapEmpty tyenv then x else 
    let ty' = remapTypeAux tyenv ty
    let ctps', tyenvinner = copyAndRemapAndBindTyparsFull remapAttrib tyenv ctps
    let methTypars', tyenvinner = copyAndRemapAndBindTyparsFull remapAttrib tyenvinner methTypars
    TSlotSig(nm, ty', ctps', methTypars', List.mapSquared (remapParam tyenvinner) paraml, Option.map (remapTypeAux tyenvinner) rty) 

let mkInstRemap tpinst = 
    { tyconRefRemap = emptyTyconRefRemap
      tpinst = tpinst
      valRemap = ValMap.Empty
      removeTraitSolutions = false
      extSlnsMap = Map.empty }

// entry points for "typar -> TType" instantiation 
let instType              tpinst x = if isNil tpinst then x else remapTypeAux  (mkInstRemap tpinst) x
let instTypes             tpinst x = if isNil tpinst then x else remapTypesAux (mkInstRemap tpinst) x
let instTrait             tpinst x = if isNil tpinst then x else remapTraitAux (mkInstRemap tpinst) x
let instValRef            tpinst x = if isNil tpinst then x else remapValRef (mkInstRemap tpinst) x
let instTyparConstraints tpinst x = if isNil tpinst then x else remapTyparConstraintsAux (mkInstRemap tpinst) x
let instSlotSig tpinst ss = remapSlotSig (fun _ -> []) (mkInstRemap tpinst) ss
let copySlotSig ss = remapSlotSig (fun _ -> []) Remap.Empty ss


let mkTyparToTyparRenaming tpsOrig tps = 
    let tinst = generalizeTypars tps
    mkTyparInst tpsOrig tinst, tinst

let mkTyconInst (tycon: Tycon) tinst = mkTyparInst tycon.TyparsNoRange tinst
let mkTyconRefInst (tcref: TyconRef) tinst = mkTyconInst tcref.Deref tinst

//---------------------------------------------------------------------------
// Basic equalites
//---------------------------------------------------------------------------

let tyconRefEq (g: TcGlobals) tcref1 tcref2 = primEntityRefEq g.compilingFslib g.fslibCcu tcref1 tcref2
let valRefEq (g: TcGlobals) vref1 vref2 = primValRefEq g.compilingFslib g.fslibCcu vref1 vref2

//---------------------------------------------------------------------------
// Remove inference equations and abbreviations from units
//---------------------------------------------------------------------------

let reduceTyconRefAbbrevMeasureable (tcref: TyconRef) = 
    let abbrev = tcref.TypeAbbrev
    match abbrev with 
    | Some (TType_measure ms) -> ms
    | _ -> invalidArg "tcref" "not a measure abbreviation, or incorrect kind"

let rec stripUnitEqnsFromMeasureAux canShortcut unt = 
    match stripUnitEqnsAux canShortcut unt with 
    | Measure.Con tcref when tcref.IsTypeAbbrev ->  
        stripUnitEqnsFromMeasureAux canShortcut (reduceTyconRefAbbrevMeasureable tcref) 
    | m -> m

let stripUnitEqnsFromMeasure m = stripUnitEqnsFromMeasureAux false m

//---------------------------------------------------------------------------
// Basic unit stuff
//---------------------------------------------------------------------------

/// What is the contribution of unit-of-measure constant ucref to unit-of-measure expression measure? 
let rec MeasureExprConExponent g abbrev ucref unt =
    match (if abbrev then stripUnitEqnsFromMeasure unt else stripUnitEqns unt) with
    | Measure.Con ucref' -> if tyconRefEq g ucref' ucref then OneRational else ZeroRational
    | Measure.Inv unt' -> NegRational(MeasureExprConExponent g abbrev ucref unt')
    | Measure.Prod(unt1, unt2) -> AddRational(MeasureExprConExponent g abbrev ucref unt1) (MeasureExprConExponent g abbrev ucref unt2)
    | Measure.RationalPower(unt', q) -> MulRational (MeasureExprConExponent g abbrev ucref unt') q
    | _ -> ZeroRational

/// What is the contribution of unit-of-measure constant ucref to unit-of-measure expression measure
/// after remapping tycons? 
let rec MeasureConExponentAfterRemapping g r ucref unt =
    match stripUnitEqnsFromMeasure unt with
    | Measure.Con ucref' -> if tyconRefEq g (r ucref') ucref then OneRational else ZeroRational
    | Measure.Inv unt' -> NegRational(MeasureConExponentAfterRemapping g r ucref unt')
    | Measure.Prod(unt1, unt2) -> AddRational(MeasureConExponentAfterRemapping g r ucref unt1) (MeasureConExponentAfterRemapping g r ucref unt2)
    | Measure.RationalPower(unt', q) -> MulRational (MeasureConExponentAfterRemapping g r ucref unt') q
    | _ -> ZeroRational

/// What is the contribution of unit-of-measure variable tp to unit-of-measure expression unt? 
let rec MeasureVarExponent tp unt =
    match stripUnitEqnsFromMeasure unt with
    | Measure.Var tp' -> if typarEq tp tp' then OneRational else ZeroRational
    | Measure.Inv unt' -> NegRational(MeasureVarExponent tp unt')
    | Measure.Prod(unt1, unt2) -> AddRational(MeasureVarExponent tp unt1) (MeasureVarExponent tp unt2)
    | Measure.RationalPower(unt', q) -> MulRational (MeasureVarExponent tp unt') q
    | _ -> ZeroRational

/// List the *literal* occurrences of unit variables in a unit expression, without repeats  
let ListMeasureVarOccs unt =
    let rec gather acc unt =  
        match stripUnitEqnsFromMeasure unt with
        | Measure.Var tp -> if List.exists (typarEq tp) acc then acc else tp :: acc
        | Measure.Prod(unt1, unt2) -> gather (gather acc unt1) unt2
        | Measure.RationalPower(unt', _) -> gather acc unt'
        | Measure.Inv unt' -> gather acc unt'
        | _ -> acc   
    gather [] unt

/// List the *observable* occurrences of unit variables in a unit expression, without repeats, paired with their non-zero exponents
let ListMeasureVarOccsWithNonZeroExponents untexpr =
    let rec gather acc unt =  
        match stripUnitEqnsFromMeasure unt with
        | Measure.Var tp -> 
            if List.exists (fun (tp', _) -> typarEq tp tp') acc then acc 
            else 
                let e = MeasureVarExponent tp untexpr
                if e = ZeroRational then acc else (tp, e) :: acc
        | Measure.Prod(unt1, unt2) -> gather (gather acc unt1) unt2
        | Measure.Inv unt' -> gather acc unt'
        | Measure.RationalPower(unt', _) -> gather acc unt'
        | _ -> acc   
    gather [] untexpr

/// List the *observable* occurrences of unit constants in a unit expression, without repeats, paired with their non-zero exponents
let ListMeasureConOccsWithNonZeroExponents g eraseAbbrevs untexpr =
    let rec gather acc unt =  
        match (if eraseAbbrevs then stripUnitEqnsFromMeasure unt else stripUnitEqns unt) with
        | Measure.Con c -> 
            if List.exists (fun (c', _) -> tyconRefEq g c c') acc then acc else 
            let e = MeasureExprConExponent g eraseAbbrevs c untexpr
            if e = ZeroRational then acc else (c, e) :: acc
        | Measure.Prod(unt1, unt2) -> gather (gather acc unt1) unt2
        | Measure.Inv unt' -> gather acc unt'
        | Measure.RationalPower(unt', _) -> gather acc unt'
        | _ -> acc  
    gather [] untexpr

/// List the *literal* occurrences of unit constants in a unit expression, without repeats, 
/// and after applying a remapping function r to tycons
let ListMeasureConOccsAfterRemapping g r unt =
    let rec gather acc unt =  
        match stripUnitEqnsFromMeasure unt with
        | Measure.Con c -> if List.exists (tyconRefEq g (r c)) acc then acc else r c :: acc
        | Measure.Prod(unt1, unt2) -> gather (gather acc unt1) unt2
        | Measure.RationalPower(unt', _) -> gather acc unt'
        | Measure.Inv unt' -> gather acc unt'
        | _ -> acc
   
    gather [] unt

/// Construct a measure expression representing the n'th power of a measure
let MeasurePower u n = 
    if n = 1 then u
    elif n = 0 then Measure.One
    else Measure.RationalPower (u, intToRational n)

let MeasureProdOpt m1 m2 =
    match m1, m2 with
    | Measure.One, _ -> m2
    | _, Measure.One -> m1
    | _, _ -> Measure.Prod (m1, m2)

/// Construct a measure expression representing the product of a list of measures
let ProdMeasures ms = 
    match ms with 
    | [] -> Measure.One 
    | m :: ms -> List.foldBack MeasureProdOpt ms m

let isDimensionless g tyarg =
    match stripTyparEqns tyarg with
    | TType_measure unt ->
      isNil (ListMeasureVarOccsWithNonZeroExponents unt) && 
      isNil (ListMeasureConOccsWithNonZeroExponents g true unt)
    | _ -> false

let destUnitParMeasure g unt =
    let vs = ListMeasureVarOccsWithNonZeroExponents unt
    let cs = ListMeasureConOccsWithNonZeroExponents g true unt

    match vs, cs with
    | [(v, e)], [] when e = OneRational -> v
    | _, _ -> failwith "destUnitParMeasure: not a unit-of-measure parameter"

let isUnitParMeasure g unt =
    let vs = ListMeasureVarOccsWithNonZeroExponents unt
    let cs = ListMeasureConOccsWithNonZeroExponents g true unt
 
    match vs, cs with
    | [(_, e)], [] when e = OneRational -> true
    | _, _ -> false

let normalizeMeasure g ms =
    let vs = ListMeasureVarOccsWithNonZeroExponents ms
    let cs = ListMeasureConOccsWithNonZeroExponents g false ms
    match vs, cs with
    | [], [] -> Measure.One
    | [(v, e)], [] when e = OneRational -> Measure.Var v
    | vs, cs -> List.foldBack (fun (v, e) -> fun m -> Measure.Prod (Measure.RationalPower (Measure.Var v, e), m)) vs (List.foldBack (fun (c, e) -> fun m -> Measure.Prod (Measure.RationalPower (Measure.Con c, e), m)) cs Measure.One)
 
let tryNormalizeMeasureInType g ty =
    match ty with
    | TType_measure (Measure.Var v) ->
        match v.Solution with
        | Some (TType_measure ms) ->
            v.typar_solution <- Some (TType_measure (normalizeMeasure g ms))
            ty
        | _ -> ty
    | _ -> ty

//---------------------------------------------------------------------------
// Some basic type builders
//---------------------------------------------------------------------------

let mkNativePtrTy (g: TcGlobals) ty = 
    assert g.nativeptr_tcr.CanDeref // this should always be available, but check anyway
    TType_app (g.nativeptr_tcr, [ty])

let mkByrefTy (g: TcGlobals) ty = 
    assert g.byref_tcr.CanDeref // this should always be available, but check anyway
    TType_app (g.byref_tcr, [ty])

let mkInByrefTy (g: TcGlobals) ty = 
    if g.inref_tcr.CanDeref then // If not using sufficient FSharp.Core, then inref<T> = byref<T>, see RFC FS-1053.md
        TType_app (g.inref_tcr, [ty])
    else
        mkByrefTy g ty

let mkOutByrefTy (g: TcGlobals) ty = 
    if g.outref_tcr.CanDeref then // If not using sufficient FSharp.Core, then outref<T> = byref<T>, see RFC FS-1053.md
        TType_app (g.outref_tcr, [ty])
    else
        mkByrefTy g ty

let mkByrefTyWithFlag g readonly ty = 
    if readonly then 
        mkInByrefTy g ty 
    else 
        mkByrefTy g ty

let mkByref2Ty (g: TcGlobals) ty1 ty2 = 
    assert g.byref2_tcr.CanDeref // check we are using sufficient FSharp.Core, caller should check this
    TType_app (g.byref2_tcr, [ty1; ty2])

let mkVoidPtrTy (g: TcGlobals) = 
    assert g.voidptr_tcr.CanDeref // check we are using sufficient FSharp.Core, caller should check this
    TType_app (g.voidptr_tcr, [])

let mkByrefTyWithInference (g: TcGlobals) ty1 ty2 = 
    if g.byref2_tcr.CanDeref then // If not using sufficient FSharp.Core, then inref<T> = byref<T>, see RFC FS-1053.md
        TType_app (g.byref2_tcr, [ty1; ty2]) 
    else 
        TType_app (g.byref_tcr, [ty1]) 

let mkArrayTy (g: TcGlobals) rank ty m =
    if rank < 1 || rank > 32 then
        errorR(Error(FSComp.SR.tastopsMaxArrayThirtyTwo rank, m))
        TType_app (g.il_arr_tcr_map.[3], [ty])
    else
        TType_app (g.il_arr_tcr_map.[rank - 1], [ty])

//--------------------------------------------------------------------------
// Tuple compilation (types)
//------------------------------------------------------------------------ 

let maxTuple = 8
let goodTupleFields = maxTuple-1

let isCompiledTupleTyconRef g tcref =
    tyconRefEq g g.ref_tuple1_tcr tcref || 
    tyconRefEq g g.ref_tuple2_tcr tcref || 
    tyconRefEq g g.ref_tuple3_tcr tcref || 
    tyconRefEq g g.ref_tuple4_tcr tcref || 
    tyconRefEq g g.ref_tuple5_tcr tcref || 
    tyconRefEq g g.ref_tuple6_tcr tcref || 
    tyconRefEq g g.ref_tuple7_tcr tcref || 
    tyconRefEq g g.ref_tuple8_tcr tcref ||
    tyconRefEq g g.struct_tuple1_tcr tcref || 
    tyconRefEq g g.struct_tuple2_tcr tcref || 
    tyconRefEq g g.struct_tuple3_tcr tcref || 
    tyconRefEq g g.struct_tuple4_tcr tcref || 
    tyconRefEq g g.struct_tuple5_tcr tcref || 
    tyconRefEq g g.struct_tuple6_tcr tcref || 
    tyconRefEq g g.struct_tuple7_tcr tcref || 
    tyconRefEq g g.struct_tuple8_tcr tcref

let mkCompiledTupleTyconRef (g: TcGlobals) isStruct n = 
    if n = 1 then (if isStruct then g.struct_tuple1_tcr else g.ref_tuple1_tcr)
    elif n = 2 then (if isStruct then g.struct_tuple2_tcr else g.ref_tuple2_tcr)
    elif n = 3 then (if isStruct then g.struct_tuple3_tcr else g.ref_tuple3_tcr)
    elif n = 4 then (if isStruct then g.struct_tuple4_tcr else g.ref_tuple4_tcr)
    elif n = 5 then (if isStruct then g.struct_tuple5_tcr else g.ref_tuple5_tcr)
    elif n = 6 then (if isStruct then g.struct_tuple6_tcr else g.ref_tuple6_tcr)
    elif n = 7 then (if isStruct then g.struct_tuple7_tcr else g.ref_tuple7_tcr)
    elif n = 8 then (if isStruct then g.struct_tuple8_tcr else g.ref_tuple8_tcr)
    else failwithf "mkCompiledTupleTyconRef, n = %d" n

/// Convert from F# tuple types to .NET tuple types
let rec mkCompiledTupleTy g isStruct tupElemTys = 
    let n = List.length tupElemTys 
    if n < maxTuple then
        TType_app (mkCompiledTupleTyconRef g isStruct n, tupElemTys)
    else 
        let tysA, tysB = List.splitAfter goodTupleFields tupElemTys
        TType_app ((if isStruct then g.struct_tuple8_tcr else g.ref_tuple8_tcr), tysA@[mkCompiledTupleTy g isStruct tysB])

/// Convert from F# tuple types to .NET tuple types, but only the outermost level
let mkOuterCompiledTupleTy g isStruct tupElemTys = 
    let n = List.length tupElemTys 
    if n < maxTuple then 
        TType_app (mkCompiledTupleTyconRef g isStruct n, tupElemTys)
    else 
        let tysA, tysB = List.splitAfter goodTupleFields tupElemTys
        let tcref = (if isStruct then g.struct_tuple8_tcr else g.ref_tuple8_tcr)
        // In the case of an 8-tuple we add the Tuple<_> marker. For other sizes we keep the type 
        // as a regular F# tuple type.
        match tysB with 
        | [ tyB ] -> 
            let marker = TType_app (mkCompiledTupleTyconRef g isStruct 1, [tyB])
            TType_app (tcref, tysA@[marker])
        | _ ->
            TType_app (tcref, tysA@[TType_tuple (mkTupInfo isStruct, tysB)])

//---------------------------------------------------------------------------
// Remove inference equations and abbreviations from types 
//---------------------------------------------------------------------------

let applyTyconAbbrev abbrevTy tycon tyargs = 
    if isNil tyargs then abbrevTy 
    else instType (mkTyconInst tycon tyargs) abbrevTy

let reduceTyconAbbrev (tycon: Tycon) tyargs = 
    let abbrev = tycon.TypeAbbrev
    match abbrev with 
    | None -> invalidArg "tycon" "this type definition is not an abbreviation"
    | Some abbrevTy -> 
        applyTyconAbbrev abbrevTy tycon tyargs

let reduceTyconRefAbbrev (tcref: TyconRef) tyargs = 
    reduceTyconAbbrev tcref.Deref tyargs

let reduceTyconMeasureableOrProvided (g: TcGlobals) (tycon: Tycon) tyargs =
#if NO_EXTENSIONTYPING
    ignore g  // otherwise g would be unused
#endif
    let repr = tycon.TypeReprInfo
    match repr with 
    | TMeasureableRepr ty -> 
        if isNil tyargs then ty else instType (mkTyconInst tycon tyargs) ty
#if !NO_EXTENSIONTYPING
    | TProvidedTypeExtensionPoint info when info.IsErased -> info.BaseTypeForErased (range0, g.obj_ty)
#endif
    | _ -> invalidArg "tc" "this type definition is not a refinement" 

let reduceTyconRefMeasureableOrProvided (g: TcGlobals) (tcref: TyconRef) tyargs = 
    reduceTyconMeasureableOrProvided g tcref.Deref tyargs

let rec stripTyEqnsA g canShortcut ty = 
    let ty = stripTyparEqnsAux canShortcut ty 
    match ty with 
    | TType_app (tcref, tinst) -> 
        let tycon = tcref.Deref
        match tycon.TypeAbbrev with 
        | Some abbrevTy -> 
            stripTyEqnsA g canShortcut (applyTyconAbbrev abbrevTy tycon tinst)
        | None -> 
            // This is the point where we get to add additional coditional normalizing equations 
            // into the type system. Such power!
            // 
            // Add the equation byref<'T> = byref<'T, ByRefKinds.InOut> for when using sufficient FSharp.Core
            // See RFC FS-1053.md
            if tyconRefEq g tcref g.byref_tcr && g.byref2_tcr.CanDeref && g.byrefkind_InOut_tcr.CanDeref then 
                mkByref2Ty g tinst.[0] (TType_app(g.byrefkind_InOut_tcr, []))

            // Add the equation double<1> = double for units of measure.
            elif tycon.IsMeasureableReprTycon && List.forall (isDimensionless g) tinst then
                stripTyEqnsA g canShortcut (reduceTyconMeasureableOrProvided g tycon tinst)
            else 
                ty
    | ty -> ty

let stripTyEqns g ty = stripTyEqnsA g false ty

let evalTupInfoIsStruct aexpr = 
    match aexpr with 
    | TupInfo.Const b -> b

let evalAnonInfoIsStruct (anonInfo: AnonRecdTypeInfo) = 
    evalTupInfoIsStruct anonInfo.TupInfo

/// This erases outermost occurrences of inference equations, type abbreviations, non-generated provided types
/// and measureable types (float<_>).
/// It also optionally erases all "compilation representations", i.e. function and
/// tuple types, and also "nativeptr<'T> --> System.IntPtr"
let rec stripTyEqnsAndErase eraseFuncAndTuple (g: TcGlobals) ty =
    let ty = stripTyEqns g ty
    match ty with
    | TType_app (tcref, args) -> 
        let tycon = tcref.Deref
        if tycon.IsErased then
            stripTyEqnsAndErase eraseFuncAndTuple g (reduceTyconMeasureableOrProvided g tycon args)
        elif tyconRefEq g tcref g.nativeptr_tcr && eraseFuncAndTuple then 
            stripTyEqnsAndErase eraseFuncAndTuple g g.nativeint_ty
        else
            ty
    | TType_fun(a, b) when eraseFuncAndTuple -> TType_app(g.fastFunc_tcr, [ a; b]) 
    | TType_tuple(tupInfo, l) when eraseFuncAndTuple -> mkCompiledTupleTy g (evalTupInfoIsStruct tupInfo) l
    | ty -> ty

let stripTyEqnsAndMeasureEqns g ty =
   stripTyEqnsAndErase false g ty
       
type Erasure = EraseAll | EraseMeasures | EraseNone

let stripTyEqnsWrtErasure erasureFlag g ty = 
    match erasureFlag with 
    | EraseAll -> stripTyEqnsAndErase true g ty
    | EraseMeasures -> stripTyEqnsAndErase false g ty
    | _ -> stripTyEqns g ty
    
let rec stripExnEqns (eref: TyconRef) = 
    let exnc = eref.Deref
    match exnc.ExceptionInfo with
    | TExnAbbrevRepr eref -> stripExnEqns eref
    | _ -> exnc

let primDestForallTy g ty = ty |> stripTyEqns g |> (function TType_forall (tyvs, tau) -> (tyvs, tau) | _ -> failwith "primDestForallTy: not a forall type")
let destFunTy g ty = ty |> stripTyEqns g |> (function TType_fun (tyv, tau) -> (tyv, tau) | _ -> failwith "destFunTy: not a function type")
let destAnyTupleTy g ty = ty |> stripTyEqns g |> (function TType_tuple (tupInfo, l) -> tupInfo, l | _ -> failwith "destAnyTupleTy: not a tuple type")
let destRefTupleTy g ty = ty |> stripTyEqns g |> (function TType_tuple (tupInfo, l) when not (evalTupInfoIsStruct tupInfo) -> l | _ -> failwith "destRefTupleTy: not a reference tuple type")
let destStructTupleTy g ty = ty |> stripTyEqns g |> (function TType_tuple (tupInfo, l) when evalTupInfoIsStruct tupInfo -> l | _ -> failwith "destStructTupleTy: not a struct tuple type")
let destTyparTy g ty = ty |> stripTyEqns g |> (function TType_var v -> v | _ -> failwith "destTyparTy: not a typar type")
let destAnyParTy g ty = ty |> stripTyEqns g |> (function TType_var v -> v | TType_measure unt -> destUnitParMeasure g unt | _ -> failwith "destAnyParTy: not a typar or unpar type")
let destMeasureTy g ty = ty |> stripTyEqns g |> (function TType_measure m -> m | _ -> failwith "destMeasureTy: not a unit-of-measure type")
let isFunTy g ty = ty |> stripTyEqns g |> (function TType_fun _ -> true | _ -> false)
let isForallTy g ty = ty |> stripTyEqns g |> (function TType_forall _ -> true | _ -> false)
let isAnyTupleTy g ty = ty |> stripTyEqns g |> (function TType_tuple _ -> true | _ -> false)
let isRefTupleTy g ty = ty |> stripTyEqns g |> (function TType_tuple (tupInfo, _) -> not (evalTupInfoIsStruct tupInfo) | _ -> false)
let isStructTupleTy g ty = ty |> stripTyEqns g |> (function TType_tuple (tupInfo, _) -> evalTupInfoIsStruct tupInfo | _ -> false)
let isAnonRecdTy g ty = ty |> stripTyEqns g |> (function TType_anon _ -> true | _ -> false)
let isStructAnonRecdTy g ty = ty |> stripTyEqns g |> (function TType_anon (anonInfo, _) -> evalAnonInfoIsStruct anonInfo | _ -> false)
let isUnionTy g ty = ty |> stripTyEqns g |> (function TType_app(tcref, _) -> tcref.IsUnionTycon | _ -> false)
let isReprHiddenTy g ty = ty |> stripTyEqns g |> (function TType_app(tcref, _) -> tcref.IsHiddenReprTycon | _ -> false)
let isFSharpObjModelTy g ty = ty |> stripTyEqns g |> (function TType_app(tcref, _) -> tcref.IsFSharpObjectModelTycon | _ -> false)
let isRecdTy g ty = ty |> stripTyEqns g |> (function TType_app(tcref, _) -> tcref.IsRecordTycon | _ -> false)
let isFSharpStructOrEnumTy g ty = ty |> stripTyEqns g |> (function TType_app(tcref, _) -> tcref.IsFSharpStructOrEnumTycon | _ -> false)
let isFSharpEnumTy g ty = ty |> stripTyEqns g |> (function TType_app(tcref, _) -> tcref.IsFSharpEnumTycon | _ -> false)
let isTyparTy g ty = ty |> stripTyEqns g |> (function TType_var _ -> true | _ -> false)
let isAnyParTy g ty = ty |> stripTyEqns g |> (function TType_var _ -> true | TType_measure unt -> isUnitParMeasure g unt | _ -> false)
let isMeasureTy g ty = ty |> stripTyEqns g |> (function TType_measure _ -> true | _ -> false)


let isProvenUnionCaseTy ty = match ty with TType_ucase _ -> true | _ -> false

let mkAppTy tcref tyargs = TType_app(tcref, tyargs)
let mkProvenUnionCaseTy ucref tyargs = TType_ucase(ucref, tyargs)
let isAppTy g ty = ty |> stripTyEqns g |> (function TType_app _ -> true | _ -> false) 
let tryAppTy g ty = ty |> stripTyEqns g |> (function TType_app(tcref, tinst) -> ValueSome (tcref, tinst) | _ -> ValueNone) 
let destAppTy g ty = ty |> stripTyEqns g |> (function TType_app(tcref, tinst) -> tcref, tinst | _ -> failwith "destAppTy")
let tcrefOfAppTy g ty = ty |> stripTyEqns g |> (function TType_app(tcref, _) -> tcref | _ -> failwith "tcrefOfAppTy") 
let argsOfAppTy g ty = ty |> stripTyEqns g |> (function TType_app(_, tinst) -> tinst | _ -> [])
let tryDestTyparTy g ty = ty |> stripTyEqns g |> (function TType_var v -> ValueSome v | _ -> ValueNone)
let tryDestFunTy g ty = ty |> stripTyEqns g |> (function TType_fun (tyv, tau) -> ValueSome(tyv, tau) | _ -> ValueNone)
let tryDestAppTy g ty = ty |> stripTyEqns g |> (function TType_app(tcref, _) -> ValueSome tcref | _ -> ValueNone)
let tryDestAnonRecdTy g ty = ty |> stripTyEqns g |> (function TType_anon (anonInfo, tys) -> ValueSome (anonInfo, tys) | _ -> ValueNone)

let tryAnyParTy g ty = ty |> stripTyEqns g |> (function TType_var v -> ValueSome v | TType_measure unt when isUnitParMeasure g unt -> ValueSome(destUnitParMeasure g unt) | _ -> ValueNone)
let tryAnyParTyOption g ty = ty |> stripTyEqns g |> (function TType_var v -> Some v | TType_measure unt when isUnitParMeasure g unt -> Some(destUnitParMeasure g unt) | _ -> None)
let (|AppTy|_|) g ty = ty |> stripTyEqns g |> (function TType_app(tcref, tinst) -> Some (tcref, tinst) | _ -> None) 
let (|RefTupleTy|_|) g ty = ty |> stripTyEqns g |> (function TType_tuple(tupInfo, tys) when not (evalTupInfoIsStruct tupInfo) -> Some tys | _ -> None)
let (|FunTy|_|) g ty = ty |> stripTyEqns g |> (function TType_fun(dty, rty) -> Some (dty, rty) | _ -> None)

let tryNiceEntityRefOfTy ty = 
    let ty = stripTyparEqnsAux false ty 
    match ty with
    | TType_app (tcref, _) -> ValueSome tcref
    | TType_measure (Measure.Con tcref) -> ValueSome tcref
    | _ -> ValueNone

let tryNiceEntityRefOfTyOption ty = 
    let ty = stripTyparEqnsAux false ty 
    match ty with
    | TType_app (tcref, _) -> Some tcref
    | TType_measure (Measure.Con tcref) -> Some tcref
    | _ -> None

let (|NullableTy|_|) g ty =
    match tryAppTy g ty with 
    | ValueSome (tcref, [tyarg]) when tyconRefEq g tcref g.system_Nullable_tcref -> Some tyarg
    | _ -> None

let (|StripNullableTy|) g ty = 
    match tryAppTy g ty with 
    | ValueSome (tcref, [tyarg]) when tyconRefEq g tcref g.system_Nullable_tcref -> tyarg
    | _ -> ty
    
let mkInstForAppTy g ty = 
    match tryAppTy g ty with
    | ValueSome (tcref, tinst) -> mkTyconRefInst tcref tinst
    | _ -> []

let domainOfFunTy g ty = fst (destFunTy g ty)
let rangeOfFunTy g ty = snd (destFunTy g ty)

let convertToTypeWithMetadataIfPossible g ty = 
    if isAnyTupleTy g ty then 
        let (tupInfo, tupElemTys) = destAnyTupleTy g ty
        mkOuterCompiledTupleTy g (evalTupInfoIsStruct tupInfo) tupElemTys
    elif isFunTy g ty then 
        let (a,b) = destFunTy g ty
        mkAppTy g.fastFunc_tcr [a; b]
    else ty
 
//---------------------------------------------------------------------------
// Equivalence of types up to alpha-equivalence 
//---------------------------------------------------------------------------


[<NoEquality; NoComparison>]
type TypeEquivEnv = 
    { EquivTypars: TyparMap<TType>
      EquivTycons: TyconRefRemap}

// allocate a singleton
let typeEquivEnvEmpty = 
    { EquivTypars = TyparMap.Empty
      EquivTycons = emptyTyconRefRemap }

type TypeEquivEnv with 
    static member Empty = typeEquivEnvEmpty

    member aenv.BindTyparsToTypes tps1 tys2 =
        { aenv with EquivTypars = (tps1, tys2, aenv.EquivTypars) |||> List.foldBack2 (fun tp ty tpmap -> tpmap.Add(tp, ty)) }

    member aenv.BindEquivTypars tps1 tps2 =
        aenv.BindTyparsToTypes tps1 (List.map mkTyparTy tps2) 

    static member FromTyparInst tpinst =
        let tps, tys = List.unzip tpinst
        TypeEquivEnv.Empty.BindTyparsToTypes tps tys 

    static member FromEquivTypars tps1 tps2 = 
        TypeEquivEnv.Empty.BindEquivTypars tps1 tps2 

let rec traitsAEquivAux erasureFlag g aenv traitInfo1 traitInfo2 =
   let (TTrait(tys1, nm, mf1, argtys, rty, _, _extSlnsNew, _ad)) = traitInfo1
   let (TTrait(tys2, nm2, mf2, argtys2, rty2, _, _extSlnsNew2, _ad2)) = traitInfo2
   mf1 = mf2 &&
   nm = nm2 &&
   ListSet.equals (typeAEquivAux erasureFlag g aenv) tys1 tys2 &&
   returnTypesAEquivAux erasureFlag g aenv rty rty2 &&
   List.lengthsEqAndForall2 (typeAEquivAux erasureFlag g aenv) argtys argtys2

and returnTypesAEquivAux erasureFlag g aenv rty rty2 =
    match rty, rty2 with  
    | None, None -> true
    | Some t1, Some t2 -> typeAEquivAux erasureFlag g aenv t1 t2
    | _ -> false

    
and typarConstraintsAEquivAux erasureFlag g aenv tpc1 tpc2 =
    match tpc1, tpc2 with
    | TyparConstraint.CoercesTo(acty, _), 
      TyparConstraint.CoercesTo(fcty, _) -> 
        typeAEquivAux erasureFlag g aenv acty fcty

    | TyparConstraint.MayResolveMember(trait1, _),
      TyparConstraint.MayResolveMember(trait2, _) -> 
        traitsAEquivAux erasureFlag g aenv trait1 trait2 

    | TyparConstraint.DefaultsTo(_, acty, _), 
      TyparConstraint.DefaultsTo(_, fcty, _) -> 
        typeAEquivAux erasureFlag g aenv acty fcty

    | TyparConstraint.IsEnum(uty1, _), TyparConstraint.IsEnum(uty2, _) -> 
        typeAEquivAux erasureFlag g aenv uty1 uty2

    | TyparConstraint.IsDelegate(aty1, bty1, _), TyparConstraint.IsDelegate(aty2, bty2, _) -> 
        typeAEquivAux erasureFlag g aenv aty1 aty2 && 
        typeAEquivAux erasureFlag g aenv bty1 bty2 

    | TyparConstraint.SimpleChoice (tys1, _), TyparConstraint.SimpleChoice(tys2, _) -> 
        ListSet.equals (typeAEquivAux erasureFlag g aenv) tys1 tys2

    | TyparConstraint.SupportsComparison _, TyparConstraint.SupportsComparison _ 
    | TyparConstraint.SupportsEquality _, TyparConstraint.SupportsEquality _ 
    | TyparConstraint.SupportsNull _, TyparConstraint.SupportsNull _ 
    | TyparConstraint.IsNonNullableStruct _, TyparConstraint.IsNonNullableStruct _
    | TyparConstraint.IsReferenceType _, TyparConstraint.IsReferenceType _ 
    | TyparConstraint.IsUnmanaged _, TyparConstraint.IsUnmanaged _
    | TyparConstraint.RequiresDefaultConstructor _, TyparConstraint.RequiresDefaultConstructor _ -> true
    | _ -> false

and typarConstraintSetsAEquivAux erasureFlag g aenv (tp1: Typar) (tp2: Typar) = 
    tp1.StaticReq = tp2.StaticReq &&
    ListSet.equals (typarConstraintsAEquivAux erasureFlag g aenv) tp1.Constraints tp2.Constraints

and typarsAEquivAux erasureFlag g (aenv: TypeEquivEnv) tps1 tps2 = 
    List.length tps1 = List.length tps2 &&
    let aenv = aenv.BindEquivTypars tps1 tps2 
    List.forall2 (typarConstraintSetsAEquivAux erasureFlag g aenv) tps1 tps2

and tcrefAEquiv g aenv tc1 tc2 = 
    tyconRefEq g tc1 tc2 || 
      (match aenv.EquivTycons.TryFind tc1 with Some v -> tyconRefEq g v tc2 | None -> false)

and typeAEquivAux erasureFlag g aenv ty1 ty2 = 
    let ty1 = stripTyEqnsWrtErasure erasureFlag g ty1 
    let ty2 = stripTyEqnsWrtErasure erasureFlag g ty2
    match ty1, ty2 with
    | TType_forall(tps1, rty1), TType_forall(tps2, rty2) -> 
        typarsAEquivAux erasureFlag g aenv tps1 tps2 && typeAEquivAux erasureFlag g (aenv.BindEquivTypars tps1 tps2) rty1 rty2
    | TType_var tp1, TType_var tp2 when typarEq tp1 tp2 -> 
        true
    | TType_var tp1, _ ->
        match aenv.EquivTypars.TryFind tp1 with
        | Some v -> typeEquivAux erasureFlag g v ty2
        | None -> false
    | TType_app (tc1, b1), TType_app (tc2, b2) -> 
        tcrefAEquiv g aenv tc1 tc2 &&
        typesAEquivAux erasureFlag g aenv b1 b2
    | TType_ucase (UCRef(tc1, n1), b1), TType_ucase (UCRef(tc2, n2), b2) -> 
        n1=n2 &&
        tcrefAEquiv g aenv tc1 tc2 &&
        typesAEquivAux erasureFlag g aenv b1 b2
    | TType_tuple (s1, l1), TType_tuple (s2, l2) -> 
        structnessAEquiv s1 s2 && typesAEquivAux erasureFlag g aenv l1 l2
    | TType_anon (anonInfo1, l1), TType_anon (anonInfo2, l2) -> 
        anonInfoEquiv anonInfo1 anonInfo2 &&
        typesAEquivAux erasureFlag g aenv l1 l2
    | TType_fun (dtys1, rty1), TType_fun (dtys2, rty2) -> 
        typeAEquivAux erasureFlag g aenv dtys1 dtys2 && typeAEquivAux erasureFlag g aenv rty1 rty2
    | TType_measure m1, TType_measure m2 -> 
        match erasureFlag with 
        | EraseNone -> measureAEquiv g aenv m1 m2 
        | _ -> true 
    | _ -> false


and anonInfoEquiv (anonInfo1: AnonRecdTypeInfo) (anonInfo2: AnonRecdTypeInfo) =
    ccuEq anonInfo1.Assembly anonInfo2.Assembly && 
    structnessAEquiv anonInfo1.TupInfo anonInfo2.TupInfo && 
    anonInfo1.SortedNames = anonInfo2.SortedNames 

and structnessAEquiv un1 un2 =
    match un1, un2 with 
    | TupInfo.Const b1, TupInfo.Const b2 -> (b1 = b2)

and measureAEquiv g aenv un1 un2 =
    let vars1 = ListMeasureVarOccs un1
    let trans tp1 = if aenv.EquivTypars.ContainsKey tp1 then destAnyParTy g aenv.EquivTypars.[tp1] else tp1
    let remapTyconRef tc = if aenv.EquivTycons.ContainsKey tc then aenv.EquivTycons.[tc] else tc
    let vars1' = List.map trans vars1
    let vars2 = ListSet.subtract typarEq (ListMeasureVarOccs un2) vars1'
    let cons1 = ListMeasureConOccsAfterRemapping g remapTyconRef un1
    let cons2 = ListMeasureConOccsAfterRemapping g remapTyconRef un2 
 
    List.forall (fun v -> MeasureVarExponent v un1 = MeasureVarExponent (trans v) un2) vars1 &&
    List.forall (fun v -> MeasureVarExponent v un1 = MeasureVarExponent v un2) vars2 &&
    List.forall (fun c -> MeasureConExponentAfterRemapping g remapTyconRef c un1 = MeasureConExponentAfterRemapping g remapTyconRef c un2) (cons1@cons2)  


and typesAEquivAux erasureFlag g aenv l1 l2 = List.lengthsEqAndForall2 (typeAEquivAux erasureFlag g aenv) l1 l2
and typeEquivAux erasureFlag g ty1 ty2 = typeAEquivAux erasureFlag g TypeEquivEnv.Empty ty1 ty2

let typeAEquiv g aenv ty1 ty2 = typeAEquivAux EraseNone g aenv ty1 ty2
let typeEquiv g ty1 ty2 = typeEquivAux EraseNone g ty1 ty2
let traitsAEquiv g aenv t1 t2 = traitsAEquivAux EraseNone g aenv t1 t2
let typarConstraintsAEquiv g aenv c1 c2 = typarConstraintsAEquivAux EraseNone g aenv c1 c2
let typarsAEquiv g aenv d1 d2 = typarsAEquivAux EraseNone g aenv d1 d2
let returnTypesAEquiv g aenv t1 t2 = returnTypesAEquivAux EraseNone g aenv t1 t2

let measureEquiv g m1 m2 = measureAEquiv g TypeEquivEnv.Empty m1 m2

let isErasedType g ty = 
  match stripTyEqns g ty with
#if !NO_EXTENSIONTYPING
  | TType_app (tcref, _) -> tcref.IsProvidedErasedTycon
#endif
  | _ -> false

// Return all components of this type expression that cannot be tested at runtime
let rec getErasedTypes g ty = 
    let ty = stripTyEqns g ty
    if isErasedType g ty then [ty] else 
    match ty with
    | TType_forall(_, rty) -> 
        getErasedTypes g rty
    | TType_var tp -> 
        if tp.IsErased then [ty] else []
    | TType_app (_, b) | TType_ucase(_, b) | TType_anon (_, b) | TType_tuple (_, b) ->
        List.foldBack (fun ty tys -> getErasedTypes g ty @ tys) b []
    | TType_fun (dty, rty) -> 
        getErasedTypes g dty @ getErasedTypes g rty
    | TType_measure _ -> 
        [ty]


//---------------------------------------------------------------------------
// Standard orderings, e.g. for order set/map keys
//---------------------------------------------------------------------------

let valOrder = { new IComparer<Val> with member __.Compare(v1, v2) = compare v1.Stamp v2.Stamp }
let tyconOrder = { new IComparer<Tycon> with member __.Compare(tc1, tc2) = compare tc1.Stamp tc2.Stamp }
let recdFieldRefOrder = 
    { new IComparer<RecdFieldRef> with 
         member __.Compare(RFRef(tcref1, nm1), RFRef(tcref2, nm2)) = 
            let c = tyconOrder.Compare (tcref1.Deref, tcref2.Deref) 
            if c <> 0 then c else 
            compare nm1 nm2 }

let unionCaseRefOrder = 
    { new IComparer<UnionCaseRef> with 
         member __.Compare(UCRef(tcref1, nm1), UCRef(tcref2, nm2)) = 
            let c = tyconOrder.Compare (tcref1.Deref, tcref2.Deref) 
            if c <> 0 then c else 
            compare nm1 nm2 }

//---------------------------------------------------------------------------
// Make some common types
//---------------------------------------------------------------------------

let mkFunTy d r = TType_fun (d, r)

let (-->) d r = mkFunTy d r

let mkForallTy d r = TType_forall (d, r)

let mkForallTyIfNeeded d r = if isNil d then r else mkForallTy d r

let (+->) d r = mkForallTyIfNeeded d r

let mkIteratedFunTy dl r = List.foldBack (-->) dl r

let mkLambdaArgTy m tys = 
    match tys with 
    | [] -> error(InternalError("mkLambdaArgTy", m))
    | [h] -> h 
    | _ -> mkRawRefTupleTy tys

let typeOfLambdaArg m vs = mkLambdaArgTy m (typesOfVals vs)
let mkMultiLambdaTy m vs rty = mkFunTy (typeOfLambdaArg m vs) rty 
let mkLambdaTy tps tys rty = mkForallTyIfNeeded tps (mkIteratedFunTy tys rty)

/// When compiling FSharp.Core.dll we have to deal with the non-local references into
/// the library arising from env.fs. Part of this means that we have to be able to resolve these
/// references. This function artificially forces the existence of a module or namespace at a 
/// particular point in order to do this.
let ensureCcuHasModuleOrNamespaceAtPath (ccu: CcuThunk) path (CompPath(_, cpath)) xml =
    let scoref = ccu.ILScopeRef 
    let rec loop prior_cpath (path: Ident list) cpath (modul: ModuleOrNamespace) =
        let mtype = modul.ModuleOrNamespaceType 
        match path, cpath with 
        | (hpath :: tpath), ((_, mkind) :: tcpath) -> 
            let modName = hpath.idText 
            if not (Map.containsKey modName mtype.AllEntitiesByCompiledAndLogicalMangledNames) then 
                let smodul = NewModuleOrNamespace (Some(CompPath(scoref, prior_cpath))) taccessPublic hpath xml [] (MaybeLazy.Strict (NewEmptyModuleOrNamespaceType mkind))
                mtype.AddModuleOrNamespaceByMutation smodul
            let modul = Map.find modName mtype.AllEntitiesByCompiledAndLogicalMangledNames 
            loop (prior_cpath@[(modName, Namespace)]) tpath tcpath modul 

        | _ -> () 

    loop [] path cpath ccu.Contents


//---------------------------------------------------------------------------
// Primitive destructors
//---------------------------------------------------------------------------

/// Look through the Expr.Link nodes arising from type inference
let rec stripExpr e = 
    match e with 
    | Expr.Link eref -> stripExpr !eref
    | _ -> e    

let mkCase (a, b) = TCase(a, b)

let isRefTupleExpr e = match e with Expr.Op (TOp.Tuple tupInfo, _, _, _) -> not (evalTupInfoIsStruct tupInfo) | _ -> false
let tryDestRefTupleExpr e = match e with Expr.Op (TOp.Tuple tupInfo, _, es, _) when not (evalTupInfoIsStruct tupInfo) -> es | _ -> [e]

//---------------------------------------------------------------------------
// Range info for expressions
//---------------------------------------------------------------------------

let rec rangeOfExpr x = 
    match x with
    | Expr.Val (_, _, m) | Expr.Op (_, _, _, m) | Expr.Const (_, m, _) | Expr.Quote (_, _, _, m, _)
    | Expr.Obj (_, _, _, _, _, _, m) | Expr.App (_, _, _, _, m) | Expr.Sequential (_, _, _, _, m) 
    | Expr.StaticOptimization (_, _, _, m) | Expr.Lambda (_, _, _, _, _, m, _) 
    | Expr.TyLambda (_, _, _, m, _)| Expr.TyChoose (_, _, m) | Expr.LetRec (_, _, m, _) | Expr.Let (_, _, m, _) | Expr.Match (_, _, _, _, m, _) -> m
    | Expr.Link eref -> rangeOfExpr (!eref)

type Expr with 
    member x.Range = rangeOfExpr x

//---------------------------------------------------------------------------
// Build nodes in decision graphs
//---------------------------------------------------------------------------


let primMkMatch(spBind, exprm, tree, targets, matchm, ty) = Expr.Match (spBind, exprm, tree, targets, matchm, ty)

type MatchBuilder(spBind, inpRange: Range.range) = 

    let targets = new ResizeArray<_>(10) 
    member x.AddTarget tg = 
        let n = targets.Count 
        targets.Add tg
        n

    member x.AddResultTarget(e, spTarget) = TDSuccess([], x.AddTarget(TTarget([], e, spTarget)))

    member x.CloseTargets() = targets |> ResizeArray.toList

    member x.Close(dtree, m, ty) = primMkMatch (spBind, inpRange, dtree, targets.ToArray(), m, ty)

let mkBoolSwitch m g t e = TDSwitch(g, [TCase(DecisionTreeTest.Const(Const.Bool true), t)], Some e, m)

let primMkCond spBind spTarget1 spTarget2 m ty e1 e2 e3 = 
    let mbuilder = new MatchBuilder(spBind, m)
    let dtree = mkBoolSwitch m e1 (mbuilder.AddResultTarget(e2, spTarget1)) (mbuilder.AddResultTarget(e3, spTarget2)) 
    mbuilder.Close(dtree, m, ty)

let mkCond spBind spTarget m ty e1 e2 e3 = primMkCond spBind spTarget spTarget m ty e1 e2 e3


//---------------------------------------------------------------------------
// Primitive constructors
//---------------------------------------------------------------------------

let exprForValRef m vref = Expr.Val (vref, NormalValUse, m)
let exprForVal m v = exprForValRef m (mkLocalValRef v)
let mkLocalAux m s ty mut compgen =
    let thisv = NewVal(s, m, None, ty, mut, compgen, None, taccessPublic, ValNotInRecScope, None, NormalVal, [], ValInline.Optional, XmlDoc.Empty, false, false, false, false, false, false, None, ParentNone) 
    thisv, exprForVal m thisv

let mkLocal m s ty = mkLocalAux m s ty Immutable false
let mkCompGenLocal m s ty = mkLocalAux m s ty Immutable true
let mkMutableCompGenLocal m s ty = mkLocalAux m s ty Mutable true


// Type gives return type. For type-lambdas this is the formal return type. 
let mkMultiLambda m vs (b, rty) = Expr.Lambda (newUnique(), None, None, vs, b, m, rty)
let rebuildLambda m ctorThisValOpt baseValOpt vs (b, rty) = Expr.Lambda (newUnique(), ctorThisValOpt, baseValOpt, vs, b, m, rty)
let mkLambda m v (b, rty) = mkMultiLambda m [v] (b, rty)
let mkTypeLambda m vs (b, tau_ty) = match vs with [] -> b | _ -> Expr.TyLambda (newUnique(), vs, b, m, tau_ty)
let mkTypeChoose m vs b = match vs with [] -> b | _ -> Expr.TyChoose (vs, b, m)

let mkObjExpr (ty, basev, basecall, overrides, iimpls, m) = 
    Expr.Obj (newUnique(), ty, basev, basecall, overrides, iimpls, m) 

let mkLambdas m tps (vs: Val list) (b, rty) = 
    mkTypeLambda m tps (List.foldBack (fun v (e, ty) -> mkLambda m v (e, ty), v.Type --> ty) vs (b, rty))

let mkMultiLambdasCore m vsl (b, rty) = 
    List.foldBack (fun v (e, ty) -> mkMultiLambda m v (e, ty), typeOfLambdaArg m v --> ty) vsl (b, rty)

let mkMultiLambdas m tps vsl (b, rty) = 
    mkTypeLambda m tps (mkMultiLambdasCore m vsl (b, rty) )

let mkMemberLambdas m tps ctorThisValOpt baseValOpt vsl (b, rty) = 
    let expr = 
        match ctorThisValOpt, baseValOpt with
        | None, None -> mkMultiLambdasCore m vsl (b, rty)
        | _ -> 
            match vsl with 
            | [] -> error(InternalError("mk_basev_multi_lambdas_core: can't attach a basev to a non-lambda expression", m))
            | h :: t -> 
                let b, rty = mkMultiLambdasCore m t (b, rty)
                (rebuildLambda m ctorThisValOpt baseValOpt h (b, rty), (typeOfLambdaArg m h --> rty))
    mkTypeLambda m tps expr

let mkMultiLambdaBind v letSeqPtOpt m tps vsl (b, rty) = 
    TBind(v, mkMultiLambdas m tps vsl (b, rty), letSeqPtOpt)

let mkBind seqPtOpt v e = TBind(v, e, seqPtOpt)

let mkLetBind m bind body = Expr.Let (bind, body, m, NewFreeVarsCache())
let mkLetsBind m binds body = List.foldBack (mkLetBind m) binds body 
let mkLetsFromBindings m binds body = List.foldBack (mkLetBind m) binds body 
let mkLet seqPtOpt m v x body = mkLetBind m (mkBind seqPtOpt v x) body

/// Make sticky bindings that are compiler generated (though the variables may not be - e.g. they may be lambda arguments in a beta reduction)
let mkCompGenBind v e = TBind(v, e, NoSequencePointAtStickyBinding)
let mkCompGenBinds (vs: Val list) (es: Expr list) = List.map2 mkCompGenBind vs es
let mkCompGenLet m v x body = mkLetBind m (mkCompGenBind v x) body
let mkCompGenLets m vs xs body = mkLetsBind m (mkCompGenBinds vs xs) body
let mkCompGenLetsFromBindings m vs xs body = mkLetsFromBindings m (mkCompGenBinds vs xs) body

let mkInvisibleBind v e = TBind(v, e, NoSequencePointAtInvisibleBinding)
let mkInvisibleBinds (vs: Val list) (es: Expr list) = List.map2 mkInvisibleBind vs es
let mkInvisibleLet m v x body = mkLetBind m (mkInvisibleBind v x) body
let mkInvisibleLets m vs xs body = mkLetsBind m (mkInvisibleBinds vs xs) body
let mkInvisibleLetsFromBindings m vs xs body = mkLetsFromBindings m (mkInvisibleBinds vs xs) body

let mkLetRecBinds m binds body = if isNil binds then body else Expr.LetRec (binds, body, m, NewFreeVarsCache())

//-------------------------------------------------------------------------
// Type schemes...
//-------------------------------------------------------------------------

// Type parameters may be have been equated to other tps in equi-recursive type inference 
// and unit type inference. Normalize them here 
let NormalizeDeclaredTyparsForEquiRecursiveInference g tps = 
    match tps with 
    | [] -> []
    | tps -> 
        tps |> List.map (fun tp ->
          let ty = mkTyparTy tp
          match tryAnyParTy g ty with
          | ValueSome anyParTy -> anyParTy 
          | ValueNone -> tp)
 
type TypeScheme = TypeScheme of Typars * TType    
  
let mkGenericBindRhs g m generalizedTyparsForRecursiveBlock typeScheme bodyExpr = 
    let (TypeScheme(generalizedTypars, tauType)) = typeScheme

    // Normalize the generalized typars
    let generalizedTypars = NormalizeDeclaredTyparsForEquiRecursiveInference g generalizedTypars

    // Some recursive bindings result in free type variables, e.g. 
    //    let rec f (x:'a) = ()  
    //    and g() = f y |> ignore 
    // What is the type of y? Type inference equates it to 'a. 
    // But "g" is not polymorphic in 'a. Hence we get a free choice of "'a" 
    // in the scope of "g". Thus at each individual recursive binding we record all 
    // type variables for which we have a free choice, which is precisely the difference 
    // between the union of all sets of generalized type variables and the set generalized 
    // at each particular binding. 
    //
    // We record an expression node that indicates that a free choice can be made 
    // for these. This expression node effectively binds the type variables. 
    let freeChoiceTypars = ListSet.subtract typarEq generalizedTyparsForRecursiveBlock generalizedTypars
    mkTypeLambda m generalizedTypars (mkTypeChoose m freeChoiceTypars bodyExpr, tauType)

let isBeingGeneralized tp typeScheme = 
    let (TypeScheme(generalizedTypars, _)) = typeScheme
    ListSet.contains typarRefEq tp generalizedTypars

//-------------------------------------------------------------------------
// Build conditional expressions...
//------------------------------------------------------------------------- 

let mkLazyAnd (g: TcGlobals) m e1 e2 = mkCond NoSequencePointAtStickyBinding SuppressSequencePointAtTarget m g.bool_ty e1 e2 (Expr.Const (Const.Bool false, m, g.bool_ty))
let mkLazyOr (g: TcGlobals) m e1 e2 = mkCond NoSequencePointAtStickyBinding SuppressSequencePointAtTarget m g.bool_ty e1 (Expr.Const (Const.Bool true, m, g.bool_ty)) e2

let mkCoerceExpr(e, to_ty, m, from_ty) = Expr.Op (TOp.Coerce, [to_ty;from_ty], [e], m)

let mkAsmExpr (code, tinst, args, rettys, m) = Expr.Op (TOp.ILAsm (code, rettys), tinst, args, m)
let mkUnionCaseExpr(uc, tinst, args, m) = Expr.Op (TOp.UnionCase uc, tinst, args, m)
let mkExnExpr(uc, args, m) = Expr.Op (TOp.ExnConstr uc, [], args, m)
let mkTupleFieldGetViaExprAddr(tupInfo, e, tinst, i, m) = Expr.Op (TOp.TupleFieldGet (tupInfo, i), tinst, [e], m)
let mkAnonRecdFieldGetViaExprAddr(anonInfo, e, tinst, i, m) = Expr.Op (TOp.AnonRecdGet (anonInfo, i), tinst, [e], m)

let mkRecdFieldGetViaExprAddr (e, fref, tinst, m) = Expr.Op (TOp.ValFieldGet fref, tinst, [e], m)
let mkRecdFieldGetAddrViaExprAddr(readonly, e, fref, tinst, m) = Expr.Op (TOp.ValFieldGetAddr (fref, readonly), tinst, [e], m)

let mkStaticRecdFieldGetAddr(readonly, fref, tinst, m) = Expr.Op (TOp.ValFieldGetAddr (fref, readonly), tinst, [], m)
let mkStaticRecdFieldGet (fref, tinst, m) = Expr.Op (TOp.ValFieldGet fref, tinst, [], m)
let mkStaticRecdFieldSet(fref, tinst, e, m) = Expr.Op (TOp.ValFieldSet fref, tinst, [e], m)

let mkArrayElemAddress g (readonly, ilInstrReadOnlyAnnotation, isNativePtr, shape, elemTy, exprs, m) = 
    Expr.Op (TOp.ILAsm ([IL.I_ldelema(ilInstrReadOnlyAnnotation, isNativePtr, shape, mkILTyvarTy 0us)], [mkByrefTyWithFlag g readonly elemTy]), [elemTy], exprs, m)

let mkRecdFieldSetViaExprAddr (e1, fref, tinst, e2, m) = Expr.Op (TOp.ValFieldSet fref, tinst, [e1;e2], m)

let mkUnionCaseTagGetViaExprAddr (e1, cref, tinst, m) = Expr.Op (TOp.UnionCaseTagGet cref, tinst, [e1], m)

/// Make a 'TOp.UnionCaseProof' expression, which proves a union value is over a particular case (used only for ref-unions, not struct-unions)
let mkUnionCaseProof (e1, cref: UnionCaseRef, tinst, m) = if cref.Tycon.IsStructOrEnumTycon then e1 else Expr.Op (TOp.UnionCaseProof cref, tinst, [e1], m)

/// Build a 'TOp.UnionCaseFieldGet' expression for something we've already determined to be a particular union case. For ref-unions, 
/// the input expression has 'TType_ucase', which is an F# compiler internal "type" corresponding to the union case. For struct-unions, 
/// the input should be the address of the expression.
let mkUnionCaseFieldGetProvenViaExprAddr (e1, cref, tinst, j, m) = Expr.Op (TOp.UnionCaseFieldGet (cref, j), tinst, [e1], m)

/// Build a 'TOp.UnionCaseFieldGetAddr' expression for a field of a union when we've already determined the value to be a particular union case. For ref-unions, 
/// the input expression has 'TType_ucase', which is an F# compiler internal "type" corresponding to the union case. For struct-unions, 
/// the input should be the address of the expression.
let mkUnionCaseFieldGetAddrProvenViaExprAddr (readonly, e1, cref, tinst, j, m) = Expr.Op (TOp.UnionCaseFieldGetAddr (cref, j, readonly), tinst, [e1], m)

/// Build a 'get' expression for something we've already determined to be a particular union case, but where 
/// the static type of the input is not yet proven to be that particular union case. This requires a type
/// cast to 'prove' the condition.
let mkUnionCaseFieldGetUnprovenViaExprAddr (e1, cref, tinst, j, m) = mkUnionCaseFieldGetProvenViaExprAddr (mkUnionCaseProof(e1, cref, tinst, m), cref, tinst, j, m)

let mkUnionCaseFieldSet (e1, cref, tinst, j, e2, m) = Expr.Op (TOp.UnionCaseFieldSet (cref, j), tinst, [e1;e2], m)

let mkExnCaseFieldGet (e1, ecref, j, m) = Expr.Op (TOp.ExnFieldGet (ecref, j), [], [e1], m)
let mkExnCaseFieldSet (e1, ecref, j, e2, m) = Expr.Op (TOp.ExnFieldSet (ecref, j), [], [e1;e2], m)

let mkDummyLambda (g: TcGlobals) (e: Expr, ety) = 
    let m = e.Range
    mkLambda m (fst (mkCompGenLocal m "unitVar" g.unit_ty)) (e, ety)
                           
let mkWhile (g: TcGlobals) (spWhile, marker, e1, e2, m) = 
    Expr.Op (TOp.While (spWhile, marker), [], [mkDummyLambda g (e1, g.bool_ty);mkDummyLambda g (e2, g.unit_ty)], m)

let mkFor (g: TcGlobals) (spFor, v, e1, dir, e2, e3: Expr, m) = 
    Expr.Op (TOp.For (spFor, dir), [], [mkDummyLambda g (e1, g.int_ty) ;mkDummyLambda g (e2, g.int_ty);mkLambda e3.Range v (e3, g.unit_ty)], m)

let mkTryWith g (e1, vf, ef: Expr, vh, eh: Expr, m, ty, spTry, spWith) = 
    Expr.Op (TOp.TryCatch (spTry, spWith), [ty], [mkDummyLambda g (e1, ty);mkLambda ef.Range vf (ef, ty);mkLambda eh.Range vh (eh, ty)], m)

let mkTryFinally (g: TcGlobals) (e1, e2, m, ty, spTry, spFinally) = 
    Expr.Op (TOp.TryFinally (spTry, spFinally), [ty], [mkDummyLambda g (e1, ty);mkDummyLambda g (e2, g.unit_ty)], m)

let mkDefault (m, ty) = Expr.Const (Const.Zero, m, ty) 

let mkValSet m v e = Expr.Op (TOp.LValueOp (LSet, v), [], [e], m)             
let mkAddrSet m v e = Expr.Op (TOp.LValueOp (LByrefSet, v), [], [e], m)       
let mkAddrGet m v = Expr.Op (TOp.LValueOp (LByrefGet, v), [], [], m)          
let mkValAddr m readonly v = Expr.Op (TOp.LValueOp (LAddrOf readonly, v), [], [], m)           

//--------------------------------------------------------------------------
// Maps tracking extra information for values
//--------------------------------------------------------------------------

[<NoEquality; NoComparison>]
type ValHash<'T> = 
    | ValHash of Dictionary<Stamp, 'T>

    member ht.Values = 
        let (ValHash t) = ht
        t.Values :> seq<'T>

    member ht.TryFind (v: Val) = 
        let (ValHash t) = ht
        match t.TryGetValue v.Stamp with
        | true, v -> Some v
        | _ -> None

    member ht.Add (v: Val, x) = 
        let (ValHash t) = ht
        t.[v.Stamp] <- x

    static member Create() = ValHash (new Dictionary<_, 'T>(11))

[<Struct; NoEquality; NoComparison>]
type ValMultiMap<'T>(contents: StampMap<'T list>) =

    member m.ContainsKey (v: Val) =
        contents.ContainsKey v.Stamp

    member m.Find (v: Val) =
        match contents |> Map.tryFind v.Stamp with
        | Some vals -> vals
        | _ -> []

    member m.Add (v: Val, x) = ValMultiMap<'T>(contents.Add (v.Stamp, x :: m.Find v))

    member m.Remove (v: Val) = ValMultiMap<'T>(contents.Remove v.Stamp)

    member m.Contents = contents

    static member Empty = ValMultiMap<'T>(Map.empty)

[<Struct; NoEquality; NoComparison>]
type TyconRefMultiMap<'T>(contents: TyconRefMap<'T list>) =
    member m.Find v = 
        match contents.TryFind v with
        | Some vals -> vals
        | _ -> []

    member m.Add (v, x) = TyconRefMultiMap<'T>(contents.Add v (x :: m.Find v))
    member m.Contents = contents
    static member Empty = TyconRefMultiMap<'T>(TyconRefMap<_>.Empty)
    static member OfList vs = (vs, TyconRefMultiMap<'T>.Empty) ||> List.foldBack (fun (x, y) acc -> acc.Add (x, y)) 


//--------------------------------------------------------------------------
// From Ref_private to Ref_nonlocal when exporting data.
//--------------------------------------------------------------------------

/// Try to create a EntityRef suitable for accessing the given Entity from another assembly 
let tryRescopeEntity viewedCcu (entity: Entity) : ValueOption<EntityRef> = 
    match entity.PublicPath with 
    | Some pubpath -> ValueSome (ERefNonLocal (rescopePubPath viewedCcu pubpath))
    | None -> ValueNone

/// Try to create a ValRef suitable for accessing the given Val from another assembly 
let tryRescopeVal viewedCcu (entityRemap: Remap) (vspec: Val) : ValueOption<ValRef> = 
    match vspec.PublicPath with 
    | Some (ValPubPath(p, fullLinkageKey)) -> 
        // The type information in the val linkage doesn't need to keep any information to trait solutions.
        let entityRemap = { entityRemap with removeTraitSolutions = true }
        let fullLinkageKey = remapValLinkage entityRemap fullLinkageKey
        let vref = 
            // This compensates for the somewhat poor design decision in the F# compiler and metadata where
            // members are stored as values under the enclosing namespace/module rather than under the type.
            // This stems from the days when types and namespace/modules were separated constructs in the 
            // compiler implementation.
            if vspec.IsIntrinsicMember then  
                mkNonLocalValRef (rescopePubPathToParent viewedCcu p) fullLinkageKey
            else 
                mkNonLocalValRef (rescopePubPath viewedCcu p) fullLinkageKey
        ValueSome vref
    | _ -> ValueNone
    
//---------------------------------------------------------------------------
// Type information about records, constructors etc.
//---------------------------------------------------------------------------
 
let actualTyOfRecdField inst (fspec: RecdField) = instType inst fspec.FormalType

let actualTysOfRecdFields inst rfields = List.map (actualTyOfRecdField inst) rfields

let actualTysOfInstanceRecdFields inst (tcref: TyconRef) = tcref.AllInstanceFieldsAsList |> actualTysOfRecdFields inst 

let actualTysOfUnionCaseFields inst (x: UnionCaseRef) = actualTysOfRecdFields inst x.AllFieldsAsList

let actualResultTyOfUnionCase tinst (x: UnionCaseRef) = 
    instType (mkTyconRefInst x.TyconRef tinst) x.ReturnType

let recdFieldsOfExnDefRef x = (stripExnEqns x).TrueInstanceFieldsAsList
let recdFieldOfExnDefRefByIdx x n = (stripExnEqns x).GetFieldByIndex n

let recdFieldTysOfExnDefRef x = actualTysOfRecdFields [] (recdFieldsOfExnDefRef x)
let recdFieldTyOfExnDefRefByIdx x j = actualTyOfRecdField [] (recdFieldOfExnDefRefByIdx x j)


let actualTyOfRecdFieldForTycon tycon tinst (fspec: RecdField) = 
    instType (mkTyconInst tycon tinst) fspec.FormalType

let actualTyOfRecdFieldRef (fref: RecdFieldRef) tinst = 
    actualTyOfRecdFieldForTycon fref.Tycon tinst fref.RecdField

let actualTyOfUnionFieldRef (fref: UnionCaseRef) n tinst = 
    actualTyOfRecdFieldForTycon fref.Tycon tinst (fref.FieldByIndex n)

    
//---------------------------------------------------------------------------
// Apply type functions to types
//---------------------------------------------------------------------------

let destForallTy g ty = 
    let tps, tau = primDestForallTy g ty 
    // tps may be have been equated to other tps in equi-recursive type inference 
    // and unit type inference. Normalize them here 
    let tps = NormalizeDeclaredTyparsForEquiRecursiveInference g tps
    tps, tau

let tryDestForallTy g ty = 
    if isForallTy g ty then destForallTy g ty else [], ty

let rec stripFunTy g ty = 
    if isFunTy g ty then 
        let (d, r) = destFunTy g ty 
        let more, rty = stripFunTy g r 
        d :: more, rty
    else [], ty

let applyForallTy g ty tyargs = 
    let tps, tau = destForallTy g ty
    instType (mkTyparInst tps tyargs) tau

let reduceIteratedFunTy g ty args = 
    List.fold (fun ty _ -> 
        if not (isFunTy g ty) then failwith "reduceIteratedFunTy"
        snd (destFunTy g ty)) ty args

let applyTyArgs g functy tyargs = 
    if isForallTy g functy then applyForallTy g functy tyargs else functy

let applyTys g functy (tyargs, argtys) = 
    let afterTyappTy = applyTyArgs g functy tyargs
    reduceIteratedFunTy g afterTyappTy argtys

let formalApplyTys g functy (tyargs, args) = 
    reduceIteratedFunTy g
      (if isNil tyargs then functy else snd (destForallTy g functy))
      args

let rec stripFunTyN g n ty = 
    assert (n >= 0)
    if n > 0 && isFunTy g ty then 
        let (d, r) = destFunTy g ty
        let more, rty = stripFunTyN g (n-1) r in d :: more, rty
    else [], ty

        
let tryDestAnyTupleTy g ty = 
    if isAnyTupleTy g ty then destAnyTupleTy g ty else tupInfoRef, [ty]

let tryDestRefTupleTy g ty = 
    if isRefTupleTy g ty then destRefTupleTy g ty else [ty]

type UncurriedArgInfos = (TType * ArgReprInfo) list 
type CurriedArgInfos = (TType * ArgReprInfo) list list

// A 'tau' type is one with its type parameters stripped off 
let GetTopTauTypeInFSharpForm g (curriedArgInfos: ArgReprInfo list list) tau m =
    let nArgInfos = curriedArgInfos.Length
    let argtys, rty = stripFunTyN g nArgInfos tau
    if nArgInfos <> argtys.Length then 
        error(Error(FSComp.SR.tastInvalidMemberSignature(), m))
    let argtysl = 
        (curriedArgInfos, argtys) ||> List.map2 (fun argInfos argty -> 
            match argInfos with 
            | [] -> [ (g.unit_ty, ValReprInfo.unnamedTopArg1) ]
            | [argInfo] -> [ (argty, argInfo) ]
            | _ -> List.zip (destRefTupleTy g argty) argInfos) 
    argtysl, rty

let destTopForallTy g (ValReprInfo (ntps, _, _)) ty =
    let tps, tau = (if isNil ntps then [], ty else tryDestForallTy g ty)
#if CHECKED
    if tps.Length <> kinds.Length then failwith (sprintf "destTopForallTy: internal error, #tps = %d, #ntps = %d" (List.length tps) ntps)
#endif
    // tps may be have been equated to other tps in equi-recursive type inference. Normalize them here 
    let tps = NormalizeDeclaredTyparsForEquiRecursiveInference g tps
    tps, tau

let GetTopValTypeInFSharpForm g (ValReprInfo(_, argInfos, retInfo) as topValInfo) ty m =
    let tps, tau = destTopForallTy g topValInfo ty
    let curriedArgTys, returnTy = GetTopTauTypeInFSharpForm g argInfos tau m
    tps, curriedArgTys, returnTy, retInfo

let IsCompiledAsStaticProperty g (v: Val) =
    match v.ValReprInfo with
    | Some valReprInfoValue ->
         match GetTopValTypeInFSharpForm g valReprInfoValue v.Type v.Range with 
         | [], [], _, _ when not v.IsMember -> true
         | _ -> false
    | _ -> false

let IsCompiledAsStaticPropertyWithField g (v: Val) = 
    (not v.IsCompiledAsStaticPropertyWithoutField && IsCompiledAsStaticProperty g v) 

//-------------------------------------------------------------------------
// Multi-dimensional array types...
//-------------------------------------------------------------------------

let isArrayTyconRef (g: TcGlobals) tcref =
    g.il_arr_tcr_map
    |> Array.exists (tyconRefEq g tcref)

let rankOfArrayTyconRef (g: TcGlobals) tcref =
    match g.il_arr_tcr_map |> Array.tryFindIndex (tyconRefEq g tcref) with
    | Some idx ->
        idx + 1
    | None ->
        failwith "rankOfArrayTyconRef: unsupported array rank"

//-------------------------------------------------------------------------
// Misc functions on F# types
//------------------------------------------------------------------------- 

let destArrayTy (g: TcGlobals) ty =
    match tryAppTy g ty with
    | ValueSome (tcref, [ty]) when isArrayTyconRef g tcref -> ty
    | _ -> failwith "destArrayTy"

let destListTy (g: TcGlobals) ty =
    match tryAppTy g ty with
    | ValueSome (tcref, [ty]) when tyconRefEq g tcref g.list_tcr_canon -> ty
    | _ -> failwith "destListTy"

let tyconRefEqOpt g tcOpt tc = 
    match tcOpt with
    | None -> false
    | Some tc2 -> tyconRefEq g tc2 tc

let isStringTy g ty = ty |> stripTyEqns g |> (function TType_app(tcref, _) -> tyconRefEq g tcref g.system_String_tcref | _ -> false)
let isListTy g ty = ty |> stripTyEqns g |> (function TType_app(tcref, _) -> tyconRefEq g tcref g.list_tcr_canon | _ -> false)
let isArrayTy g ty = ty |> stripTyEqns g |> (function TType_app(tcref, _) -> isArrayTyconRef g tcref | _ -> false) 
let isArray1DTy g ty = ty |> stripTyEqns g |> (function TType_app(tcref, _) -> tyconRefEq g tcref g.il_arr_tcr_map.[0] | _ -> false) 
let isUnitTy g ty = ty |> stripTyEqns g |> (function TType_app(tcref, _) -> tyconRefEq g g.unit_tcr_canon tcref | _ -> false) 
let isObjTy g ty = ty |> stripTyEqns g |> (function TType_app(tcref, _) -> tyconRefEq g g.system_Object_tcref tcref | _ -> false) 
let isVoidTy g ty = ty |> stripTyEqns g |> (function TType_app(tcref, _) -> tyconRefEq g g.system_Void_tcref tcref | _ -> false) 
let isILAppTy g ty = ty |> stripTyEqns g |> (function TType_app(tcref, _) -> tcref.IsILTycon | _ -> false) 
let isNativePtrTy g ty = ty |> stripTyEqns g |> (function TType_app(tcref, _) -> tyconRefEq g g.nativeptr_tcr tcref | _ -> false) 

let isByrefTy g ty = 
    ty |> stripTyEqns g |> (function 
        | TType_app(tcref, _) when g.byref2_tcr.CanDeref -> tyconRefEq g g.byref2_tcr tcref
        | TType_app(tcref, _) -> tyconRefEq g g.byref_tcr tcref
        | _ -> false) 

let isInByrefTag g ty = ty |> stripTyEqns g |> (function TType_app(tcref, []) -> tyconRefEq g g.byrefkind_In_tcr tcref | _ -> false) 
let isInByrefTy g ty = 
    ty |> stripTyEqns g |> (function 
        | TType_app(tcref, [_; tag]) when g.byref2_tcr.CanDeref -> tyconRefEq g g.byref2_tcr tcref && isInByrefTag g tag         
        | _ -> false) 

let isOutByrefTag g ty = ty |> stripTyEqns g |> (function TType_app(tcref, []) -> tyconRefEq g g.byrefkind_Out_tcr tcref | _ -> false) 
let isOutByrefTy g ty = 
    ty |> stripTyEqns g |> (function 
        | TType_app(tcref, [_; tag]) when g.byref2_tcr.CanDeref -> tyconRefEq g g.byref2_tcr tcref && isOutByrefTag g tag         
        | _ -> false) 

#if !NO_EXTENSIONTYPING
let extensionInfoOfTy g ty = ty |> stripTyEqns g |> (function TType_app(tcref, _) -> tcref.TypeReprInfo | _ -> TNoRepr) 
#endif

type TypeDefMetadata = 
     | ILTypeMetadata of TILObjectReprData
     | FSharpOrArrayOrByrefOrTupleOrExnTypeMetadata 
#if !NO_EXTENSIONTYPING
     | ProvidedTypeMetadata of TProvidedTypeInfo
#endif

let metadataOfTycon (tycon: Tycon) = 
#if !NO_EXTENSIONTYPING
    match tycon.TypeReprInfo with 
    | TProvidedTypeExtensionPoint info -> ProvidedTypeMetadata info
    | _ -> 
#endif
    if tycon.IsILTycon then 
       ILTypeMetadata tycon.ILTyconInfo
    else 
       FSharpOrArrayOrByrefOrTupleOrExnTypeMetadata 


let metadataOfTy g ty = 
#if !NO_EXTENSIONTYPING
    match extensionInfoOfTy g ty with 
    | TProvidedTypeExtensionPoint info -> ProvidedTypeMetadata info
    | _ -> 
#endif
    if isILAppTy g ty then 
        let tcref = tcrefOfAppTy g ty
        ILTypeMetadata tcref.ILTyconInfo
    else 
        FSharpOrArrayOrByrefOrTupleOrExnTypeMetadata 


let isILReferenceTy g ty = 
    match metadataOfTy g ty with 
#if !NO_EXTENSIONTYPING
    | ProvidedTypeMetadata info -> not info.IsStructOrEnum
#endif
    | ILTypeMetadata (TILObjectReprData(_, _, td)) -> not td.IsStructOrEnum
    | FSharpOrArrayOrByrefOrTupleOrExnTypeMetadata -> isArrayTy g ty

let isILInterfaceTycon (tycon: Tycon) = 
    match metadataOfTycon tycon with 
#if !NO_EXTENSIONTYPING
    | ProvidedTypeMetadata info -> info.IsInterface
#endif
    | ILTypeMetadata (TILObjectReprData(_, _, td)) -> td.IsInterface
    | FSharpOrArrayOrByrefOrTupleOrExnTypeMetadata -> false

let rankOfArrayTy g ty = rankOfArrayTyconRef g (tcrefOfAppTy g ty)

let isFSharpObjModelRefTy g ty = 
    isFSharpObjModelTy g ty && 
    let tcref = tcrefOfAppTy g ty
    match tcref.FSharpObjectModelTypeInfo.fsobjmodel_kind with 
    | TTyconClass | TTyconInterface | TTyconDelegate _ -> true
    | TTyconStruct | TTyconEnum -> false

let isFSharpClassTy g ty =
    match tryDestAppTy g ty with
    | ValueSome tcref -> tcref.Deref.IsFSharpClassTycon
    | _ -> false

let isFSharpStructTy g ty =
    match tryDestAppTy g ty with
    | ValueSome tcref -> tcref.Deref.IsFSharpStructOrEnumTycon
    | _ -> false

let isFSharpInterfaceTy g ty = 
    match tryDestAppTy g ty with
    | ValueSome tcref -> tcref.Deref.IsFSharpInterfaceTycon
    | _ -> false

let isDelegateTy g ty = 
    match metadataOfTy g ty with 
#if !NO_EXTENSIONTYPING
    | ProvidedTypeMetadata info -> info.IsDelegate ()
#endif
    | ILTypeMetadata (TILObjectReprData(_, _, td)) -> td.IsDelegate
    | FSharpOrArrayOrByrefOrTupleOrExnTypeMetadata ->
        match tryDestAppTy g ty with
        | ValueSome tcref -> tcref.Deref.IsFSharpDelegateTycon
        | _ -> false

let isInterfaceTy g ty = 
    match metadataOfTy g ty with 
#if !NO_EXTENSIONTYPING
    | ProvidedTypeMetadata info -> info.IsInterface
#endif
    | ILTypeMetadata (TILObjectReprData(_, _, td)) -> td.IsInterface
    | FSharpOrArrayOrByrefOrTupleOrExnTypeMetadata -> isFSharpInterfaceTy g ty

let isClassTy g ty = 
    match metadataOfTy g ty with 
#if !NO_EXTENSIONTYPING
    | ProvidedTypeMetadata info -> info.IsClass
#endif
    | ILTypeMetadata (TILObjectReprData(_, _, td)) -> td.IsClass
    | FSharpOrArrayOrByrefOrTupleOrExnTypeMetadata -> isFSharpClassTy g ty

let isStructOrEnumTyconTy g ty = 
    match tryDestAppTy g ty with
    | ValueSome tcref -> tcref.Deref.IsStructOrEnumTycon
    | _ -> false

let isStructRecordOrUnionTyconTy g ty = 
    match tryDestAppTy g ty with
    | ValueSome tcref -> tcref.Deref.IsStructRecordOrUnionTycon
    | _ -> false

let isStructTyconRef (tcref: TyconRef) =
    let tycon = tcref.Deref
    tycon.IsStructRecordOrUnionTycon || tycon.IsStructOrEnumTycon

let isStructTy g ty =
    match tryDestAppTy g ty with
    | ValueSome tcref -> 
        isStructTyconRef tcref
    | _ -> 
        isStructAnonRecdTy g ty || isStructTupleTy g ty

let isRefTy g ty = 
    not (isStructOrEnumTyconTy g ty) &&
    (
        isUnionTy g ty || 
        isRefTupleTy g ty || 
        isRecdTy g ty || 
        isILReferenceTy g ty ||
        isFunTy g ty || 
        isReprHiddenTy g ty || 
        isFSharpObjModelRefTy g ty || 
        isUnitTy g ty ||
        (isAnonRecdTy g ty && not (isStructAnonRecdTy g ty))
    )

// ECMA C# LANGUAGE SPECIFICATION, 27.2
// An unmanaged-type is any type that isn't a reference-type, a type-parameter, or a generic struct-type and
// contains no fields whose type is not an unmanaged-type. In other words, an unmanaged-type is one of the
// following:
// - sbyte, byte, short, ushort, int, uint, long, ulong, char, float, double, decimal, or bool.
// - Any enum-type.
// - Any pointer-type.
// - Any non-generic user-defined struct-type that contains fields of unmanaged-types only.
// [Note: Constructed types and type-parameters are never unmanaged-types. end note]
let rec isUnmanagedTy g ty =
    let ty = stripTyEqnsAndMeasureEqns g ty
    match tryDestAppTy g ty with
    | ValueSome tcref ->
        let isEq tcref2 = tyconRefEq g tcref tcref2 
        if isEq g.nativeptr_tcr || isEq g.nativeint_tcr ||
                    isEq g.sbyte_tcr || isEq g.byte_tcr || 
                    isEq g.int16_tcr || isEq g.uint16_tcr ||
                    isEq g.int32_tcr || isEq g.uint32_tcr ||
                    isEq g.int64_tcr || isEq g.uint64_tcr ||
                    isEq g.char_tcr ||
                    isEq g.float32_tcr ||
                    isEq g.float_tcr ||
                    isEq g.decimal_tcr ||
                    isEq g.bool_tcr then
            true
        else
            let tycon = tcref.Deref
            if tycon.IsEnumTycon then 
                true
            elif tycon.IsStructOrEnumTycon then
                match tycon.TyparsNoRange with
                | [] -> tycon.AllInstanceFieldsAsList |> List.forall (fun r -> isUnmanagedTy g r.rfield_type) 
                | _ -> false // generic structs are never 
            else false
    | ValueNone ->
        false

let isInterfaceTycon x = 
    isILInterfaceTycon x || x.IsFSharpInterfaceTycon

let isInterfaceTyconRef (tcref: TyconRef) = isInterfaceTycon tcref.Deref

let isEnumTy g ty = 
    match tryDestAppTy g ty with 
    | ValueNone -> false
    | ValueSome tcref -> tcref.IsEnumTycon

let actualReturnTyOfSlotSig parentTyInst methTyInst (TSlotSig(_, _, parentFormalTypars, methFormalTypars, _, formalRetTy)) = 
    let methTyInst = mkTyparInst methFormalTypars methTyInst
    let parentTyInst = mkTyparInst parentFormalTypars parentTyInst
    Option.map (instType (parentTyInst @ methTyInst)) formalRetTy

let slotSigHasVoidReturnTy (TSlotSig(_, _, _, _, _, formalRetTy)) = 
    Option.isNone formalRetTy 

let returnTyOfMethod g (TObjExprMethod((TSlotSig(_, parentTy, _, _, _, _) as ss), _, methFormalTypars, _, _, _)) =
    let tinst = argsOfAppTy g parentTy
    let methTyInst = generalizeTypars methFormalTypars
    actualReturnTyOfSlotSig tinst methTyInst ss

/// Is the type 'abstract' in C#-speak
let isAbstractTycon (tycon: Tycon) = 
    if tycon.IsFSharpObjectModelTycon then 
        not tycon.IsFSharpDelegateTycon && 
        tycon.TypeContents.tcaug_abstract 
    else 
        tycon.IsILTycon && tycon.ILTyconRawMetadata.IsAbstract

//---------------------------------------------------------------------------
// Determine if a member/Val/ValRef is an explicit impl
//---------------------------------------------------------------------------

let MemberIsExplicitImpl g (membInfo: ValMemberInfo) = 
   membInfo.MemberFlags.IsOverrideOrExplicitImpl &&
   match membInfo.ImplementedSlotSigs with 
   | [] -> false
   | slotsigs -> slotsigs |> List.forall (fun slotsig -> isInterfaceTy g slotsig.ImplementedType)

let ValIsExplicitImpl g (v: Val) = 
    match v.MemberInfo with 
    | Some membInfo -> MemberIsExplicitImpl g membInfo
    | _ -> false

let ValRefIsExplicitImpl g (vref: ValRef) = ValIsExplicitImpl g vref.Deref

//---------------------------------------------------------------------------
// Find all type variables in a type, apart from those that have had 
// an equation assigned by type inference.
//---------------------------------------------------------------------------

let emptyFreeLocals = Zset.empty valOrder
let unionFreeLocals s1 s2 = 
    if s1 === emptyFreeLocals then s2
    elif s2 === emptyFreeLocals then s1
    else Zset.union s1 s2

let emptyFreeRecdFields = Zset.empty recdFieldRefOrder
let unionFreeRecdFields s1 s2 = 
    if s1 === emptyFreeRecdFields then s2
    elif s2 === emptyFreeRecdFields then s1
    else Zset.union s1 s2

let emptyFreeUnionCases = Zset.empty unionCaseRefOrder
let unionFreeUnionCases s1 s2 = 
    if s1 === emptyFreeUnionCases then s2
    elif s2 === emptyFreeUnionCases then s1
    else Zset.union s1 s2

let emptyFreeTycons = Zset.empty tyconOrder
let unionFreeTycons s1 s2 = 
    if s1 === emptyFreeTycons then s2
    elif s2 === emptyFreeTycons then s1
    else Zset.union s1 s2

let typarOrder = 
    { new System.Collections.Generic.IComparer<Typar> with 
        member x.Compare (v1: Typar, v2: Typar) = compare v1.Stamp v2.Stamp } 

let emptyFreeTypars = Zset.empty typarOrder
let unionFreeTypars s1 s2 = 
    if s1 === emptyFreeTypars then s2
    elif s2 === emptyFreeTypars then s1
    else Zset.union s1 s2

let emptyFreeTyvars =  
    { FreeTycons = emptyFreeTycons
      /// The summary of values used as trait solutions
      FreeTraitSolutions = emptyFreeLocals
      FreeTypars = emptyFreeTypars}

let isEmptyFreeTyvars ftyvs = 
    Zset.isEmpty ftyvs.FreeTypars &&
    Zset.isEmpty ftyvs.FreeTycons 

let unionFreeTyvars fvs1 fvs2 = 
    if fvs1 === emptyFreeTyvars then fvs2 else 
    if fvs2 === emptyFreeTyvars then fvs1 else
    { FreeTycons = unionFreeTycons fvs1.FreeTycons fvs2.FreeTycons
      FreeTraitSolutions = unionFreeLocals fvs1.FreeTraitSolutions fvs2.FreeTraitSolutions
      FreeTypars = unionFreeTypars fvs1.FreeTypars fvs2.FreeTypars }

type FreeVarOptions = 
    { canCache: bool
      collectInTypes: bool
      includeLocalTycons: bool
      includeTypars: bool
      includeLocalTyconReprs: bool
      includeRecdFields: bool
      includeUnionCases: bool
      includeLocals: bool }
      
let CollectAllNoCaching = 
    { canCache = false
      collectInTypes = true
      includeLocalTycons = true
      includeLocalTyconReprs = true
      includeRecdFields = true
      includeUnionCases = true
      includeTypars = true
      includeLocals = true }

let CollectTyparsNoCaching = 
    { canCache = false
      collectInTypes = true
      includeLocalTycons = false
      includeTypars = true
      includeLocalTyconReprs = false
      includeRecdFields = false
      includeUnionCases = false
      includeLocals = false }

let CollectLocalsNoCaching = 
    { canCache = false
      collectInTypes = false
      includeLocalTycons = false
      includeTypars = false
      includeLocalTyconReprs = false
      includeRecdFields = false 
      includeUnionCases = false
      includeLocals = true }

let CollectTyparsAndLocalsNoCaching = 
    { canCache = false
      collectInTypes = true
      includeLocalTycons = false
      includeLocalTyconReprs = false
      includeRecdFields = false 
      includeUnionCases = false
      includeTypars = true
      includeLocals = true }

let CollectAll =
    { canCache = false
      collectInTypes = true
      includeLocalTycons = true
      includeLocalTyconReprs = true
      includeRecdFields = true 
      includeUnionCases = true
      includeTypars = true
      includeLocals = true }
    
let CollectTyparsAndLocals = // CollectAll
    { canCache = true // only cache for this one
      collectInTypes = true
      includeTypars = true
      includeLocals = true
      includeLocalTycons = false
      includeLocalTyconReprs = false
      includeRecdFields = false
      includeUnionCases = false }

  
let CollectTypars = CollectTyparsAndLocals

let CollectLocals = CollectTyparsAndLocals


let accFreeLocalTycon opts x acc = 
    if not opts.includeLocalTycons then acc else
    if Zset.contains x acc.FreeTycons then acc else 
    { acc with FreeTycons = Zset.add x acc.FreeTycons } 

let accFreeTycon opts (tcref: TyconRef) acc = 
    if not opts.includeLocalTycons then acc
    elif tcref.IsLocalRef then accFreeLocalTycon opts tcref.PrivateTarget acc
    else acc

let rec boundTypars opts tps acc = 
    // Bound type vars form a recursively-referential set due to constraints, e.g. A: I<B>, B: I<A> 
    // So collect up free vars in all constraints first, then bind all variables 
    let acc = List.foldBack (fun (tp: Typar) acc -> accFreeInTyparConstraints opts tp.Constraints acc) tps acc
    List.foldBack (fun tp acc -> { acc with FreeTypars = Zset.remove tp acc.FreeTypars}) tps acc

and accFreeInTyparConstraints opts cxs acc =
    List.foldBack (accFreeInTyparConstraint opts) cxs acc

and accFreeInTyparConstraint opts tpc acc =
    match tpc with 
    | TyparConstraint.CoercesTo(ty, _) -> accFreeInType opts ty acc
    | TyparConstraint.MayResolveMember (traitInfo, _) -> accFreeInTrait opts traitInfo acc
    | TyparConstraint.DefaultsTo(_, rty, _) -> accFreeInType opts rty acc
    | TyparConstraint.SimpleChoice(tys, _) -> accFreeInTypes opts tys acc
    | TyparConstraint.IsEnum(uty, _) -> accFreeInType opts uty acc
    | TyparConstraint.IsDelegate(aty, bty, _) -> accFreeInType opts aty (accFreeInType opts bty acc)
    | TyparConstraint.SupportsComparison _
    | TyparConstraint.SupportsEquality _
    | TyparConstraint.SupportsNull _ 
    | TyparConstraint.IsNonNullableStruct _ 
    | TyparConstraint.IsReferenceType _ 
    | TyparConstraint.IsUnmanaged _
    | TyparConstraint.RequiresDefaultConstructor _ -> acc

and accFreeInTrait opts (TTrait(tys, _, _, argtys, rty, sln, _, _ad)) acc = 
    Option.foldBack (accFreeInTraitSln opts) sln.Value
       (accFreeInTypes opts tys 
         (accFreeInTypes opts argtys 
           (Option.foldBack (accFreeInType opts) rty acc)))

and accFreeInTraitSln opts sln acc = 
    match sln with 
    | ILMethSln(ty, _, _, minst) ->
         accFreeInType opts ty 
            (accFreeInTypes opts minst acc)
    | FSMethSln(ty, vref, minst) ->
         accFreeInType opts ty 
            (accFreeValRefInTraitSln opts vref  
               (accFreeInTypes opts minst acc))
    | FSAnonRecdFieldSln(_anonInfo, tinst, _n) ->
         accFreeInTypes opts tinst acc
    | FSRecdFieldSln(tinst, _rfref, _isSet) ->
         accFreeInTypes opts tinst acc
    | BuiltInSln -> acc
    | ClosedExprSln _ -> acc // nothing to accumulate because it's a closed expression referring only to erasure of provided method calls

and accFreeLocalValInTraitSln _opts v fvs =
    if Zset.contains v fvs.FreeTraitSolutions then fvs 
    else { fvs with FreeTraitSolutions = Zset.add v fvs.FreeTraitSolutions}

and accFreeValRefInTraitSln opts (vref: ValRef) fvs = 
    if vref.IsLocalRef then
        accFreeLocalValInTraitSln opts vref.PrivateTarget fvs
    else
        // non-local values do not contain free variables 
        fvs

and accFreeTyparRef opts (tp: Typar) acc = 
    if not opts.includeTypars then acc else
    if Zset.contains tp acc.FreeTypars then acc 
    else 
        accFreeInTyparConstraints opts tp.Constraints
          { acc with FreeTypars = Zset.add tp acc.FreeTypars}

and accFreeInType opts ty acc = 
    match stripTyparEqns ty with 
    | TType_tuple (tupInfo, l) -> accFreeInTypes opts l (accFreeInTupInfo opts tupInfo acc)
    | TType_anon (anonInfo, l) -> accFreeInTypes opts l (accFreeInTupInfo opts anonInfo.TupInfo acc)
    | TType_app (tc, tinst) -> 
        let acc = accFreeTycon opts tc acc
        match tinst with 
        | [] -> acc  // optimization to avoid unneeded call
        | [h] -> accFreeInType opts h acc // optimization to avoid unneeded call
        | _ -> accFreeInTypes opts tinst acc
    | TType_ucase (UCRef(tc, _), tinst) -> accFreeInTypes opts tinst (accFreeTycon opts tc acc)
    | TType_fun (d, r) -> accFreeInType opts d (accFreeInType opts r acc)
    | TType_var r -> accFreeTyparRef opts r acc
    | TType_forall (tps, r) -> unionFreeTyvars (boundTypars opts tps (freeInType opts r)) acc
    | TType_measure unt -> accFreeInMeasure opts unt acc

and accFreeInTupInfo _opts unt acc = 
    match unt with 
    | TupInfo.Const _ -> acc
and accFreeInMeasure opts unt acc = List.foldBack (fun (tp, _) acc -> accFreeTyparRef opts tp acc) (ListMeasureVarOccsWithNonZeroExponents unt) acc
and accFreeInTypes opts tys acc = 
    match tys with 
    | [] -> acc
    | h :: t -> accFreeInTypes opts t (accFreeInType opts h acc)
and freeInType opts ty = accFreeInType opts ty emptyFreeTyvars

and accFreeInVal opts (v: Val) acc = accFreeInType opts v.val_type acc

let freeInTypes opts tys = accFreeInTypes opts tys emptyFreeTyvars
let freeInVal opts v = accFreeInVal opts v emptyFreeTyvars
let freeInTyparConstraints opts v = accFreeInTyparConstraints opts v emptyFreeTyvars
let accFreeInTypars opts tps acc = List.foldBack (accFreeTyparRef opts) tps acc
        
let rec addFreeInModuleTy (mtyp: ModuleOrNamespaceType) acc =
    QueueList.foldBack (typeOfVal >> accFreeInType CollectAllNoCaching) mtyp.AllValsAndMembers
      (QueueList.foldBack (fun (mspec: ModuleOrNamespace) acc -> addFreeInModuleTy mspec.ModuleOrNamespaceType acc) mtyp.AllEntities acc)

let freeInModuleTy mtyp = addFreeInModuleTy mtyp emptyFreeTyvars


//--------------------------------------------------------------------------
// Free in type, left-to-right order preserved. This is used to determine the
// order of type variables for top-level definitions based on their signature, 
// so be careful not to change the order. We accumulate in reverse
// order.
//--------------------------------------------------------------------------

let emptyFreeTyparsLeftToRight = []
let unionFreeTyparsLeftToRight fvs1 fvs2 = ListSet.unionFavourRight typarEq fvs1 fvs2

let rec boundTyparsLeftToRight g cxFlag thruFlag acc tps = 
    // Bound type vars form a recursively-referential set due to constraints, e.g. A: I<B>, B: I<A> 
    // So collect up free vars in all constraints first, then bind all variables 
    List.fold (fun acc (tp: Typar) -> accFreeInTyparConstraintsLeftToRight g cxFlag thruFlag acc tp.Constraints) tps acc

and accFreeInTyparConstraintsLeftToRight g cxFlag thruFlag acc cxs =
    List.fold (accFreeInTyparConstraintLeftToRight g cxFlag thruFlag) acc cxs 

and accFreeInTyparConstraintLeftToRight g cxFlag thruFlag acc tpc =
    match tpc with 
    | TyparConstraint.CoercesTo(ty, _) ->
        accFreeInTypeLeftToRight g cxFlag thruFlag acc ty 
    | TyparConstraint.MayResolveMember (traitInfo, _) ->
        accFreeInTraitLeftToRight g cxFlag thruFlag acc traitInfo 
    | TyparConstraint.DefaultsTo(_, rty, _) ->
        accFreeInTypeLeftToRight g cxFlag thruFlag acc rty 
    | TyparConstraint.SimpleChoice(tys, _) ->
        accFreeInTypesLeftToRight g cxFlag thruFlag acc tys 
    | TyparConstraint.IsEnum(uty, _) ->
        accFreeInTypeLeftToRight g cxFlag thruFlag acc uty
    | TyparConstraint.IsDelegate(aty, bty, _) ->
        accFreeInTypeLeftToRight g cxFlag thruFlag (accFreeInTypeLeftToRight g cxFlag thruFlag acc aty) bty  
    | TyparConstraint.SupportsComparison _ 
    | TyparConstraint.SupportsEquality _ 
    | TyparConstraint.SupportsNull _ 
    | TyparConstraint.IsNonNullableStruct _ 
    | TyparConstraint.IsUnmanaged _
    | TyparConstraint.IsReferenceType _ 
    | TyparConstraint.RequiresDefaultConstructor _ -> acc

and accFreeInTraitLeftToRight g cxFlag thruFlag acc (TTrait(tys, _, _, argtys, rty, _, _extSlns, _ad))  = 
    let acc = accFreeInTypesLeftToRight g cxFlag thruFlag acc tys
    let acc = accFreeInTypesLeftToRight g cxFlag thruFlag acc argtys
    let acc = Option.fold (accFreeInTypeLeftToRight g cxFlag thruFlag) acc rty
    // Note, the _extSlns are _not_ considered free. 
    acc

and accFreeTyparRefLeftToRight g cxFlag thruFlag acc (tp: Typar) = 
    if ListSet.contains typarEq tp acc then 
        acc
    else 
        let acc = ListSet.insert typarEq tp acc
        if cxFlag then 
            accFreeInTyparConstraintsLeftToRight g cxFlag thruFlag acc tp.Constraints
        else 
            acc

and accFreeInTypeLeftToRight g cxFlag thruFlag acc ty = 
    match (if thruFlag then stripTyEqns g ty else stripTyparEqns ty) with 
    | TType_anon (anonInfo, anonTys) ->
        let acc = accFreeInTupInfoLeftToRight g cxFlag thruFlag acc anonInfo.TupInfo 
        accFreeInTypesLeftToRight g cxFlag thruFlag acc anonTys 
    | TType_tuple (tupInfo, tupTys) -> 
        let acc = accFreeInTupInfoLeftToRight g cxFlag thruFlag acc tupInfo 
        accFreeInTypesLeftToRight g cxFlag thruFlag acc tupTys 
    | TType_app (_, tinst) -> 
        accFreeInTypesLeftToRight g cxFlag thruFlag acc tinst 
    | TType_ucase (_, tinst) -> 
        accFreeInTypesLeftToRight g cxFlag thruFlag acc tinst 
    | TType_fun (d, r) -> 
        let dacc = accFreeInTypeLeftToRight g cxFlag thruFlag acc d 
        accFreeInTypeLeftToRight g cxFlag thruFlag dacc r
    | TType_var r -> 
        accFreeTyparRefLeftToRight g cxFlag thruFlag acc r 
    | TType_forall (tps, r) -> 
        let racc = accFreeInTypeLeftToRight g cxFlag thruFlag emptyFreeTyparsLeftToRight r
        unionFreeTyparsLeftToRight (boundTyparsLeftToRight g cxFlag thruFlag tps racc) acc
    | TType_measure unt -> 
        let mvars = ListMeasureVarOccsWithNonZeroExponents unt
        List.foldBack (fun (tp, _) acc -> accFreeTyparRefLeftToRight g cxFlag thruFlag acc tp) mvars acc

and accFreeInTupInfoLeftToRight _g _cxFlag _thruFlag acc unt = 
    match unt with 
    | TupInfo.Const _ -> acc

and accFreeInTypesLeftToRight g cxFlag thruFlag acc tys = 
    match tys with 
    | [] -> acc
    | h :: t -> accFreeInTypesLeftToRight g cxFlag thruFlag (accFreeInTypeLeftToRight g cxFlag thruFlag acc h) t
    
let freeInTypeLeftToRight g thruFlag ty =
    accFreeInTypeLeftToRight g true thruFlag emptyFreeTyparsLeftToRight ty |> List.rev

let freeInTypesLeftToRight g thruFlag ty =
    accFreeInTypesLeftToRight g true thruFlag emptyFreeTyparsLeftToRight ty |> List.rev

let freeInTypesLeftToRightSkippingConstraints g ty =
    accFreeInTypesLeftToRight g false true emptyFreeTyparsLeftToRight ty |> List.rev

let valOfBind (b: Binding) = b.Var

let valsOfBinds (binds: Bindings) = binds |> List.map (fun b -> b.Var)

//--------------------------------------------------------------------------
// Collect extSlns. This is done prior to beta reduction of type parameters when inlining. We take the (solved)
// type arguments and strip them for extSlns, and record those extSlns in the remapped/copied/instantiated body
// of the implementation.
//--------------------------------------------------------------------------

let rec accExtSlnsInTyparConstraints acc cxs =
    List.fold accExtSlnsInTyparConstraint acc cxs 

and accExtSlnsInTyparConstraint acc tpc =
    match tpc with 
    | TyparConstraint.MayResolveMember (traitInfo, _) -> accExtSlnsInTrait acc traitInfo 
    | _ -> acc

and accExtSlnsInTrait acc (TTrait(_typs, nm, _, _argtys, _rty, _, extSlns, _ad))  = 
    // We don't traverse the contents of traits, that wouldn't terminate and is not necessary since the type variables individiaull contain the extSlns we need
    //let acc = accExtSlnsInTypes g acc typs
    //let acc = accExtSlnsInTypes g acc argtys
    //let acc = Option.fold (accExtSlnsInType g) acc rty
    // Only record the extSlns if they have been solved in a useful way
    if isNil extSlns then acc else
    Map.add nm extSlns acc 

and accExtSlnsTyparRef acc (tp:Typar) = 
    let acc = accExtSlnsInTyparConstraints acc tp.Constraints
    match tp.Solution with 
    | None -> acc
    | Some sln -> accExtSlnsInType acc sln

and accExtSlnsInType acc ty  = 
    // NOTE: Unlike almost everywhere else, we do NOT strip ANY equations here.  
    // We _must_ traverse the solved typar containing the new extSlns for the grounded typar constraint, that's the whole point
    match ty with 
    | TType_tuple (_, tys) 
    | TType_anon (_, tys) 
    | TType_app (_, tys)  
    | TType_ucase (_, tys) -> accExtSlnsInTypes acc tys
    | TType_fun (d, r) -> accExtSlnsInType (accExtSlnsInType acc d) r
    | TType_var r -> accExtSlnsTyparRef acc r 
    | TType_forall (_tps, r) -> accExtSlnsInType acc r
    | TType_measure unt -> List.foldBack (fun (tp, _) acc -> accExtSlnsTyparRef acc tp) (ListMeasureVarOccsWithNonZeroExponents unt) acc

and accExtSlnsInTypes acc tys = (acc, tys) ||> List.fold accExtSlnsInType
    
let extSlnsInTypes tys = accExtSlnsInTypes Map.empty tys 

//--------------------------------------------------------------------------
// Values representing member functions on F# types
//--------------------------------------------------------------------------

// Pull apart the type for an F# value that represents an object model method. Do not strip off a 'unit' argument.
// Review: Should GetMemberTypeInFSharpForm have any other direct callers? 
let GetMemberTypeInFSharpForm g memberFlags arities ty m = 
    let tps, argInfos, rty, retInfo = GetTopValTypeInFSharpForm g arities ty m

    let argInfos = 
        if memberFlags.IsInstance then 
            match argInfos with
            | [] -> 
                errorR(InternalError("value does not have a valid member type", m))
                argInfos
            | _ :: t -> t
        else argInfos
    tps, argInfos, rty, retInfo

// Check that an F# value represents an object model method. 
// It will also always have an arity (inferred from syntax). 
let checkMemberVal membInfo arity m =
    match membInfo, arity with 
    | None, _ -> error(InternalError("checkMemberVal - no membInfo", m))
    | _, None -> error(InternalError("checkMemberVal - no arity", m))
    | Some membInfo, Some arity -> (membInfo, arity)

let checkMemberValRef (vref: ValRef) =
    checkMemberVal vref.MemberInfo vref.ValReprInfo vref.Range
     
let GetTopValTypeInCompiledForm g topValInfo ty m =
    let tps, paramArgInfos, rty, retInfo = GetTopValTypeInFSharpForm g topValInfo ty m
    // Eliminate lone single unit arguments
    let paramArgInfos = 
        match paramArgInfos, topValInfo.ArgInfos with 
        // static member and module value unit argument elimination
        | [[(_argType, _)]], [[]] -> 
            //assert isUnitTy g argType 
            [[]]
        // instance member unit argument elimination
        | [objInfo;[(_argType, _)]], [[_objArg];[]] -> 
            //assert isUnitTy g argType 
            [objInfo; []]
        | _ -> 
            paramArgInfos
    let rty = if isUnitTy g rty then None else Some rty
    (tps, paramArgInfos, rty, retInfo)
     
// Pull apart the type for an F# value that represents an object model method
// and see the "member" form for the type, i.e. 
// detect methods with no arguments by (effectively) looking for single argument type of 'unit'. 
// The analysis is driven of the inferred arity information for the value.
//
// This is used not only for the compiled form - it's also used for all type checking and object model
// logic such as determining if abstract methods have been implemented or not, and how
// many arguments the method takes etc.
let GetMemberTypeInMemberForm g memberFlags topValInfo ty m =
    let tps, paramArgInfos, rty, retInfo = GetMemberTypeInFSharpForm g memberFlags topValInfo ty m
    // Eliminate lone single unit arguments
    let paramArgInfos = 
        match paramArgInfos, topValInfo.ArgInfos with 
        // static member and module value unit argument elimination
        | [[(argType, _)]], [[]] -> 
            assert isUnitTy g argType 
            [[]]
        // instance member unit argument elimination
        | [[(argType, _)]], [[_objArg];[]] -> 
            assert isUnitTy g argType 
            [[]]
        | _ -> 
            paramArgInfos
    let rty = if isUnitTy g rty then None else Some rty
    (tps, paramArgInfos, rty, retInfo)

let GetTypeOfMemberInMemberForm g (vref: ValRef) =
    //assert (not vref.IsExtensionMember)
    let membInfo, topValInfo = checkMemberValRef vref
    GetMemberTypeInMemberForm g membInfo.MemberFlags topValInfo vref.Type vref.Range

let GetTypeOfMemberInFSharpForm g (vref: ValRef) =
    let membInfo, topValInfo = checkMemberValRef vref
    GetMemberTypeInFSharpForm g membInfo.MemberFlags topValInfo vref.Type vref.Range

let PartitionValTyparsForApparentEnclosingType g (v: Val) = 
    match v.ValReprInfo with 
    | None -> error(InternalError("PartitionValTypars: not a top value", v.Range))
    | Some arities -> 
        let fullTypars, _ = destTopForallTy g arities v.Type 
        let parent = v.MemberApparentEntity
        let parentTypars = parent.TyparsNoRange
        let nparentTypars = parentTypars.Length
        if nparentTypars <= fullTypars.Length then 
            let memberParentTypars, memberMethodTypars = List.splitAt nparentTypars fullTypars
            let memberToParentInst, tinst = mkTyparToTyparRenaming memberParentTypars parentTypars
            Some(parentTypars, memberParentTypars, memberMethodTypars, memberToParentInst, tinst)
        else None

/// Match up the type variables on an member value with the type 
/// variables on the apparent enclosing type
let PartitionValTypars g (v: Val) = 
     match v.ValReprInfo with 
     | None -> error(InternalError("PartitionValTypars: not a top value", v.Range))
     | Some arities -> 
         if v.IsExtensionMember then 
             let fullTypars, _ = destTopForallTy g arities v.Type 
             Some([], [], fullTypars, emptyTyparInst, [])
         else
             PartitionValTyparsForApparentEnclosingType g v

let PartitionValRefTypars g (vref: ValRef) = PartitionValTypars g vref.Deref 

/// Get the arguments for an F# value that represents an object model method 
let ArgInfosOfMemberVal g (v: Val) = 
    let membInfo, topValInfo = checkMemberVal v.MemberInfo v.ValReprInfo v.Range
    let _, arginfos, _, _ = GetMemberTypeInMemberForm g membInfo.MemberFlags topValInfo v.Type v.Range
    arginfos

let ArgInfosOfMember g (vref: ValRef) = 
    ArgInfosOfMemberVal g vref.Deref

let GetFSharpViewOfReturnType (g: TcGlobals) retTy =
    match retTy with 
    | None -> g.unit_ty
    | Some retTy -> retTy


/// Get the property "type" (getter return type) for an F# value that represents a getter or setter
/// of an object model property.
let ReturnTypeOfPropertyVal g (v: Val) = 
    let membInfo, topValInfo = checkMemberVal v.MemberInfo v.ValReprInfo v.Range
    match membInfo.MemberFlags.MemberKind with 
    | MemberKind.PropertySet ->
        let _, arginfos, _, _ = GetMemberTypeInMemberForm g membInfo.MemberFlags topValInfo v.Type v.Range
        if not arginfos.IsEmpty && not arginfos.Head.IsEmpty then
            arginfos.Head |> List.last |> fst 
        else
            error(Error(FSComp.SR.tastValueDoesNotHaveSetterType(), v.Range))
    | MemberKind.PropertyGet ->
        let _, _, rty, _ = GetMemberTypeInMemberForm g membInfo.MemberFlags topValInfo v.Type v.Range
        GetFSharpViewOfReturnType g rty
    | _ -> error(InternalError("ReturnTypeOfPropertyVal", v.Range))


/// Get the property arguments for an F# value that represents a getter or setter
/// of an object model property.
let ArgInfosOfPropertyVal g (v: Val) = 
    let membInfo, topValInfo = checkMemberVal v.MemberInfo v.ValReprInfo v.Range
    match membInfo.MemberFlags.MemberKind with 
    | MemberKind.PropertyGet ->
        ArgInfosOfMemberVal g v |> List.concat
    | MemberKind.PropertySet ->
        let _, arginfos, _, _ = GetMemberTypeInMemberForm g membInfo.MemberFlags topValInfo v.Type v.Range
        if not arginfos.IsEmpty && not arginfos.Head.IsEmpty then
            arginfos.Head |> List.frontAndBack |> fst 
        else
            error(Error(FSComp.SR.tastValueDoesNotHaveSetterType(), v.Range))
    | _ -> 
        error(InternalError("ArgInfosOfPropertyVal", v.Range))

//---------------------------------------------------------------------------
// Generalize type constructors to types
//---------------------------------------------------------------------------

let generalTyconRefInst (tc: TyconRef) = generalizeTypars tc.TyparsNoRange

let generalizeTyconRef tc = 
    let tinst = generalTyconRefInst tc
    tinst, TType_app(tc, tinst)

let generalizedTyconRef tc = TType_app(tc, generalTyconRefInst tc)

let isTTyparSupportsStaticMethod = function TyparConstraint.MayResolveMember _ -> true | _ -> false
let isTTyparCoercesToType = function TyparConstraint.CoercesTo _ -> true | _ -> false

//--------------------------------------------------------------------------
// Print Signatures/Types - prelude
//-------------------------------------------------------------------------- 

let prefixOfStaticReq s =
    match s with 
    | NoStaticReq -> "'"
    | HeadTypeStaticReq -> " ^"

let prefixOfRigidTypar (typar: Typar) =  
  if (typar.Rigidity <> TyparRigidity.Rigid) then "_" else ""

//---------------------------------------------------------------------------
// Prettify: PrettyTyparNames/PrettifyTypes - make typar names human friendly
//---------------------------------------------------------------------------

type TyparConstraintsWithTypars = (Typar * TyparConstraint) list

module PrettyTypes =
    let newPrettyTypar (tp: Typar) nm = 
        NewTypar (tp.Kind, tp.Rigidity, Typar(ident(nm, tp.Range), tp.StaticReq, false), false, TyparDynamicReq.Yes, [], false, false)

    let NewPrettyTypars renaming tps names = 
        let niceTypars = List.map2 newPrettyTypar tps names
        let tl, _tt = mkTyparToTyparRenaming tps niceTypars in
        let renaming = renaming @ tl
        (tps, niceTypars) ||> List.iter2 (fun tp tpnice -> tpnice.SetConstraints (instTyparConstraints renaming tp.Constraints)) 
        niceTypars, renaming

    // We choose names for type parameters from 'a'..'t'
    // We choose names for unit-of-measure from 'u'..'z'
    // If we run off the end of these ranges, we use 'aX' for positive integer X or 'uX' for positive integer X
    // Finally, we skip any names already in use
    let NeedsPrettyTyparName (tp: Typar) = 
        tp.IsCompilerGenerated && 
        tp.ILName.IsNone && 
        (tp.typar_id.idText = unassignedTyparName) 

    let PrettyTyparNames pred alreadyInUse tps = 
        let rec choose (tps: Typar list) (typeIndex, measureIndex) acc = 
            match tps with
            | [] -> List.rev acc
            | tp :: tps ->
            

                // Use a particular name, possibly after incrementing indexes
                let useThisName (nm, typeIndex, measureIndex) = 
                    choose tps (typeIndex, measureIndex) (nm :: acc)

                // Give up, try again with incremented indexes
                let tryAgain (typeIndex, measureIndex) = 
                    choose (tp :: tps) (typeIndex, measureIndex) acc

                let tryName (nm, typeIndex, measureIndex) f = 
                    if List.contains nm alreadyInUse then 
                        f()
                    else
                        useThisName (nm, typeIndex, measureIndex)

                if pred tp then 
                    if NeedsPrettyTyparName tp then 
                        let (typeIndex, measureIndex, baseName, letters, i) = 
                          match tp.Kind with 
                          | TyparKind.Type -> (typeIndex+1, measureIndex, 'a', 20, typeIndex) 
                          | TyparKind.Measure -> (typeIndex, measureIndex+1, 'u', 6, measureIndex)
                        let nm = 
                           if i < letters then String.make 1 (char(int baseName + i)) 
                           else String.make 1 baseName + string (i-letters+1)
                        tryName (nm, typeIndex, measureIndex) (fun () -> 
                            tryAgain (typeIndex, measureIndex))

                    else
                        tryName (tp.Name, typeIndex, measureIndex) (fun () -> 
                            // Use the next index and append it to the natural name
                            let (typeIndex, measureIndex, nm) = 
                              match tp.Kind with 
                              | TyparKind.Type -> (typeIndex+1, measureIndex, tp.Name+ string typeIndex) 
                              | TyparKind.Measure -> (typeIndex, measureIndex+1, tp.Name+ string measureIndex)
                            tryName (nm, typeIndex, measureIndex) (fun () -> 
                                tryAgain (typeIndex, measureIndex)))
                else
                    useThisName (tp.Name, typeIndex, measureIndex)
                          
        choose tps (0, 0) []

    let PrettifyThings g foldTys mapTys things = 
        let ftps = foldTys (accFreeInTypeLeftToRight g true false) emptyFreeTyparsLeftToRight things
        let ftps = List.rev ftps
        let rec computeKeep (keep: Typars) change (tps: Typars) = 
            match tps with 
            | [] -> List.rev keep, List.rev change 
            | tp :: rest -> 
                if not (NeedsPrettyTyparName tp) && (not (keep |> List.exists (fun tp2 -> tp.Name = tp2.Name))) then
                    computeKeep (tp :: keep) change rest
                else 
                    computeKeep keep (tp :: change) rest
        let keep, change = computeKeep [] [] ftps
        
        let alreadyInUse = keep |> List.map (fun x -> x.Name)
        let names = PrettyTyparNames (fun x -> List.memq x change) alreadyInUse ftps

        let niceTypars, renaming = NewPrettyTypars [] ftps names 
        
        // strip universal types for printing
        let getTauStayTau t = 
            match t with
            | TType_forall (_, tau) -> tau
            | _ -> t
        let tauThings = mapTys getTauStayTau things
                        
        let prettyThings = mapTys (instType renaming) tauThings
        let tpconstraints  = niceTypars |> List.collect (fun tpnice -> List.map (fun tpc -> tpnice, tpc) tpnice.Constraints)

        prettyThings, tpconstraints

    let PrettifyType g x = PrettifyThings g id id x
    let PrettifyTypePair g x = PrettifyThings g (fun f -> foldPair (f, f)) (fun f -> mapPair (f, f)) x
    let PrettifyTypes g x = PrettifyThings g List.fold List.map x
    let PrettifyCurriedTypes g x = PrettifyThings g (fun f -> List.fold (List.fold f)) List.mapSquared x
    let PrettifyCurriedSigTypes g x = PrettifyThings g (fun f -> foldPair (List.fold (List.fold f), f)) (fun f -> mapPair (List.mapSquared f, f)) x

    // Badly formed code may instantiate rigid declared typars to types.
    // Hence we double check here that the thing is really a type variable
    let safeDestAnyParTy orig g ty = match tryAnyParTy g ty with ValueNone -> orig | ValueSome x -> x
    let tee f x = f x x

    let foldUnurriedArgInfos f z (x: UncurriedArgInfos) = List.fold (fold1Of2 f) z x
    let mapUnurriedArgInfos f (x: UncurriedArgInfos) = List.map (map1Of2 f) x

    let foldTypar f z (x: Typar) = foldOn mkTyparTy f z x
    let mapTypar g f (x: Typar) : Typar = (mkTyparTy >> f >> safeDestAnyParTy x g) x

    let foldTypars f z (x: Typars) = List.fold (foldTypar f) z x
    let mapTypars g f (x: Typars) : Typars = List.map (mapTypar g f) x

    let foldTyparInst f z (x: TyparInst) = List.fold (foldPair (foldTypar f, f)) z x
    let mapTyparInst g f (x: TyparInst) : TyparInst = List.map (mapPair (mapTypar g f, f)) x

    let PrettifyInstAndTyparsAndType g x = 
        PrettifyThings g 
            (fun f -> foldTriple (foldTyparInst f, foldTypars f, f)) 
            (fun f-> mapTriple (mapTyparInst g f, mapTypars g f, f)) 
            x

    let PrettifyInstAndUncurriedSig g (x: TyparInst * UncurriedArgInfos * TType) = 
        PrettifyThings g 
            (fun f -> foldTriple (foldTyparInst f, foldUnurriedArgInfos f, f)) 
            (fun f -> mapTriple (mapTyparInst g f, List.map (map1Of2 f), f))
            x

    let PrettifyInstAndCurriedSig g (x: TyparInst * TTypes * CurriedArgInfos * TType) = 
        PrettifyThings g 
            (fun f -> foldQuadruple (foldTyparInst f, List.fold f, List.fold (List.fold (fold1Of2 f)), f)) 
            (fun f -> mapQuadruple (mapTyparInst g f, List.map f, List.mapSquared (map1Of2 f), f))
            x

    let PrettifyInstAndSig g x = 
        PrettifyThings g 
            (fun f -> foldTriple (foldTyparInst f, List.fold f, f))
            (fun f -> mapTriple (mapTyparInst g f, List.map f, f) )
            x

    let PrettifyInstAndTypes g x = 
        PrettifyThings g 
            (fun f -> foldPair (foldTyparInst f, List.fold f)) 
            (fun f -> mapPair (mapTyparInst g f, List.map f))
            x
 
    let PrettifyInstAndType g x = 
        PrettifyThings g 
            (fun f -> foldPair (foldTyparInst f, f)) 
            (fun f -> mapPair (mapTyparInst g f, f))
            x
 
    let PrettifyInst g x = 
        PrettifyThings g 
            (fun f -> foldTyparInst f) 
            (fun f -> mapTyparInst g f)
            x
 
module SimplifyTypes =

    // CAREFUL! This function does NOT walk constraints 
    let rec foldTypeButNotConstraints f z ty =
        let ty = stripTyparEqns ty 
        let z = f z ty
        match ty with
        | TType_forall (_, body) -> foldTypeButNotConstraints f z body
        | TType_app (_, tys) 
        | TType_ucase (_, tys) 
        | TType_anon (_, tys) 
        | TType_tuple (_, tys) -> List.fold (foldTypeButNotConstraints f) z tys
        | TType_fun (s, t) -> foldTypeButNotConstraints f (foldTypeButNotConstraints f z s) t
        | TType_var _ -> z
        | TType_measure _ -> z

    let incM x m =
        if Zmap.mem x m then Zmap.add x (1 + Zmap.find x m) m
        else Zmap.add x 1 m

    let accTyparCounts z ty =
        // Walk type to determine typars and their counts (for pprinting decisions) 
        foldTypeButNotConstraints (fun z ty -> match ty with | TType_var tp when tp.Rigidity = TyparRigidity.Rigid -> incM tp z | _ -> z) z ty

    let emptyTyparCounts = Zmap.empty typarOrder

    // print multiple fragments of the same type using consistent naming and formatting 
    let accTyparCountsMulti acc l = List.fold accTyparCounts acc l

    type TypeSimplificationInfo =
        { singletons: Typar Zset
          inplaceConstraints: Zmap<Typar, TType>
          postfixConstraints: (Typar * TyparConstraint) list }
          
    let typeSimplificationInfo0 = 
        { singletons = Zset.empty typarOrder
          inplaceConstraints = Zmap.empty typarOrder
          postfixConstraints = [] }

    let categorizeConstraints simplify m cxs =
        let singletons = if simplify then Zmap.chooseL (fun tp n -> if n = 1 then Some tp else None) m else []
        let singletons = Zset.addList singletons (Zset.empty typarOrder)
        // Here, singletons are typars that occur once in the type.
        // However, they may also occur in a type constraint.
        // If they do, they are really multiple occurrence - so we should remove them.
        let constraintTypars = (freeInTyparConstraints CollectTyparsNoCaching (List.map snd cxs)).FreeTypars
        let usedInTypeConstraint typar = Zset.contains typar constraintTypars
        let singletons = singletons |> Zset.filter (usedInTypeConstraint >> not) 
        // Here, singletons should really be used once 
        let inplace, postfix =
          cxs |> List.partition (fun (tp, tpc) -> 
            simplify &&
            isTTyparCoercesToType tpc && 
            Zset.contains tp singletons && 
            tp.Constraints.Length = 1)
        let inplace = inplace |> List.map (function (tp, TyparConstraint.CoercesTo(ty, _)) -> tp, ty | _ -> failwith "not isTTyparCoercesToType")
        
        { singletons = singletons
          inplaceConstraints = Zmap.ofList typarOrder inplace
          postfixConstraints = postfix }
    let CollectInfo simplify tys cxs = 
        categorizeConstraints simplify (accTyparCountsMulti emptyTyparCounts tys) cxs 

//--------------------------------------------------------------------------
// Print Signatures/Types
//-------------------------------------------------------------------------- 

[<NoEquality; NoComparison>]
type DisplayEnv = 
    { includeStaticParametersInTypeNames: bool
      openTopPathsSorted: Lazy<string list list>
      openTopPathsRaw: string list list
      shortTypeNames: bool
      suppressNestedTypes: bool
      maxMembers: int option
      showObsoleteMembers: bool
      showHiddenMembers: bool
      showTyparBinding: bool 
      showImperativeTyparAnnotations: bool
      suppressInlineKeyword: bool
      suppressMutableKeyword: bool
      showMemberContainers: bool
      shortConstraints: bool
      useColonForReturnType: bool
      showAttributes: bool
      showOverrides: bool
      showConstraintTyparAnnotations: bool
      abbreviateAdditionalConstraints: bool
      showTyparDefaultConstraints: bool
      g: TcGlobals
      contextAccessibility: Accessibility
      generatedValueLayout : (Val -> layout option) }

    member x.SetOpenPaths paths = 
        { x with 
             openTopPathsSorted = (lazy (paths |> List.sortWith (fun p1 p2 -> -(compare p1 p2))))
             openTopPathsRaw = paths 
        }

    static member Empty tcGlobals = 
      { includeStaticParametersInTypeNames = false
        openTopPathsRaw = []
        openTopPathsSorted = notlazy []
        shortTypeNames = false
        suppressNestedTypes = false
        maxMembers = None
        showObsoleteMembers = false
        showHiddenMembers = false
        showTyparBinding = false
        showImperativeTyparAnnotations = false
        suppressInlineKeyword = false
        suppressMutableKeyword = false
        showMemberContainers = false
        showAttributes = false
        showOverrides = true
        showConstraintTyparAnnotations = true
        abbreviateAdditionalConstraints = false
        showTyparDefaultConstraints = false
        shortConstraints = false
        useColonForReturnType = false
        g = tcGlobals
        contextAccessibility = taccessPublic
        generatedValueLayout = (fun _ -> None) }


    member denv.AddOpenPath path = 
        denv.SetOpenPaths (path :: denv.openTopPathsRaw)

    member denv.AddOpenModuleOrNamespace (modref: ModuleOrNamespaceRef) = 
        denv.AddOpenPath (fullCompPathOfModuleOrNamespace modref.Deref).DemangledPath

    member denv.AddAccessibility access =
        { denv with contextAccessibility = combineAccess denv.contextAccessibility access }

let (+.+) s1 s2 = if s1 = "" then s2 else s1+"."+s2

let layoutOfPath p =
    sepListL SepL.dot (List.map (tagNamespace >> wordL) p)

let fullNameOfParentOfPubPath pp = 
    match pp with 
    | PubPath([| _ |]) -> ValueNone 
    | pp -> ValueSome(textOfPath pp.EnclosingPath)

let fullNameOfParentOfPubPathAsLayout pp = 
    match pp with 
    | PubPath([| _ |]) -> ValueNone 
    | pp -> ValueSome(layoutOfPath (Array.toList pp.EnclosingPath))

let fullNameOfPubPath (PubPath p) = textOfPath p
let fullNameOfPubPathAsLayout (PubPath p) = layoutOfPath (Array.toList p)

let fullNameOfParentOfNonLocalEntityRef (nlr: NonLocalEntityRef) = 
    if nlr.Path.Length < 2 then ValueNone
    else ValueSome (textOfPath nlr.EnclosingMangledPath) 

let fullNameOfParentOfNonLocalEntityRefAsLayout (nlr: NonLocalEntityRef) = 
    if nlr.Path.Length < 2 then ValueNone
    else ValueSome (layoutOfPath (List.ofArray nlr.EnclosingMangledPath)) 

let fullNameOfParentOfEntityRef eref = 
    match eref with 
    | ERefLocal x ->
         match x.PublicPath with 
         | None -> ValueNone
         | Some ppath -> fullNameOfParentOfPubPath ppath
    | ERefNonLocal nlr -> fullNameOfParentOfNonLocalEntityRef nlr

let fullNameOfParentOfEntityRefAsLayout eref = 
    match eref with 
    | ERefLocal x ->
         match x.PublicPath with 
         | None -> ValueNone
         | Some ppath -> fullNameOfParentOfPubPathAsLayout ppath
    | ERefNonLocal nlr -> fullNameOfParentOfNonLocalEntityRefAsLayout nlr

let fullNameOfEntityRef nmF xref = 
    match fullNameOfParentOfEntityRef xref with 
    | ValueNone -> nmF xref 
    | ValueSome pathText -> pathText +.+ nmF xref

let tagEntityRefName (xref: EntityRef) name =
    if xref.IsNamespace then tagNamespace name
    elif xref.IsModule then tagModule name
    elif xref.IsTypeAbbrev then tagAlias name
    elif xref.IsFSharpDelegateTycon then tagDelegate name
    elif xref.IsILEnumTycon || xref.IsFSharpEnumTycon then tagEnum name
    elif xref.IsStructOrEnumTycon then tagStruct name
    elif xref.IsFSharpInterfaceTycon then tagInterface name
    elif xref.IsUnionTycon then tagUnion name
    elif xref.IsRecordTycon then tagRecord name
    else tagClass name

let fullDisplayTextOfTyconRef (tc: TyconRef) = 
    fullNameOfEntityRef (fun tc -> tc.DisplayNameWithStaticParametersAndUnderscoreTypars) tc

let fullNameOfEntityRefAsLayout nmF (xref: EntityRef) =
    let navigableText = 
        tagEntityRefName xref (nmF xref)
        |> mkNav xref.DefinitionRange
        |> wordL
    match fullNameOfParentOfEntityRefAsLayout xref with 
    | ValueNone -> navigableText
    | ValueSome pathText -> pathText ^^ SepL.dot ^^ navigableText

let fullNameOfParentOfValRef vref = 
    match vref with 
    | VRefLocal x -> 
         match x.PublicPath with 
         | None -> ValueNone
         | Some (ValPubPath(pp, _)) -> ValueSome(fullNameOfPubPath pp)
    | VRefNonLocal nlr -> 
        ValueSome (fullNameOfEntityRef (fun (x: EntityRef) -> x.DemangledModuleOrNamespaceName) nlr.EnclosingEntity)

let fullNameOfParentOfValRefAsLayout vref = 
    match vref with 
    | VRefLocal x -> 
         match x.PublicPath with 
         | None -> ValueNone
         | Some (ValPubPath(pp, _)) -> ValueSome(fullNameOfPubPathAsLayout pp)
    | VRefNonLocal nlr -> 
        ValueSome (fullNameOfEntityRefAsLayout (fun (x: EntityRef) -> x.DemangledModuleOrNamespaceName) nlr.EnclosingEntity)


let fullDisplayTextOfParentOfModRef r = fullNameOfParentOfEntityRef r 

let fullDisplayTextOfModRef r = fullNameOfEntityRef (fun (x: EntityRef) -> x.DemangledModuleOrNamespaceName) r
let fullDisplayTextOfTyconRefAsLayout r = fullNameOfEntityRefAsLayout (fun (tc: TyconRef) -> tc.DisplayNameWithStaticParametersAndUnderscoreTypars) r
let fullDisplayTextOfExnRef r = fullNameOfEntityRef (fun (tc: TyconRef) -> tc.DisplayNameWithStaticParametersAndUnderscoreTypars) r
let fullDisplayTextOfExnRefAsLayout r = fullNameOfEntityRefAsLayout (fun (tc: TyconRef) -> tc.DisplayNameWithStaticParametersAndUnderscoreTypars) r

let fullDisplayTextOfUnionCaseRef (ucref: UnionCaseRef) = fullDisplayTextOfTyconRef ucref.TyconRef +.+ ucref.CaseName
let fullDisplayTextOfRecdFieldRef (rfref: RecdFieldRef) = fullDisplayTextOfTyconRef rfref.TyconRef +.+ rfref.FieldName

let fullDisplayTextOfValRef (vref: ValRef) = 
    match fullNameOfParentOfValRef vref with 
    | ValueNone -> vref.DisplayName 
    | ValueSome pathText -> pathText +.+ vref.DisplayName

let fullDisplayTextOfValRefAsLayout (vref: ValRef) = 
    let n =
        match vref.MemberInfo with
        | None -> 
            if vref.IsModuleBinding then tagModuleBinding vref.DisplayName
            else tagUnknownEntity vref.DisplayName
        | Some memberInfo ->
            match memberInfo.MemberFlags.MemberKind with
            | MemberKind.PropertyGet
            | MemberKind.PropertySet
            | MemberKind.PropertyGetSet -> tagProperty vref.DisplayName
            | MemberKind.ClassConstructor
            | MemberKind.Constructor -> tagMethod vref.DisplayName
            | MemberKind.Member -> tagMember vref.DisplayName
    match fullNameOfParentOfValRefAsLayout vref with 
    | ValueNone -> wordL n 
    | ValueSome pathText -> 
        pathText ^^ SepL.dot ^^ wordL n
        //pathText +.+ vref.DisplayName


let fullMangledPathToTyconRef (tcref: TyconRef) = 
    match tcref with 
    | ERefLocal _ -> (match tcref.PublicPath with None -> [| |] | Some pp -> pp.EnclosingPath)
    | ERefNonLocal nlr -> nlr.EnclosingMangledPath
  
let qualifiedMangledNameOfTyconRef tcref nm = 
    String.concat "-" (Array.toList (fullMangledPathToTyconRef tcref) @ [ tcref.LogicalName + "-" + nm ])

let rec firstEq p1 p2 = 
    match p1 with
    | [] -> true 
    | h1 :: t1 -> 
        match p2 with 
        | h2 :: t2 -> h1 = h2 && firstEq t1 t2
        | _ -> false 

let rec firstRem p1 p2 = 
   match p1 with [] -> p2 | _ :: t1 -> firstRem t1 (List.tail p2)

let trimPathByDisplayEnv denv path =
    let findOpenedNamespace openedPath = 
        if firstEq openedPath path then 
            let t2 = firstRem openedPath path
            if t2 <> [] then Some(textOfPath t2 + ".")
            else Some("")
        else None

    match List.tryPick findOpenedNamespace (denv.openTopPathsSorted.Force()) with
    | Some s -> s
    | None -> if isNil path then "" else textOfPath path + "."


let superOfTycon (g: TcGlobals) (tycon: Tycon) = 
    match tycon.TypeContents.tcaug_super with 
    | None -> g.obj_ty 
    | Some ty -> ty 

//----------------------------------------------------------------------------
// Detect attributes
//----------------------------------------------------------------------------

// AbsIL view of attributes (we read these from .NET binaries) 
let isILAttribByName (tencl: string list, tname: string) (attr: ILAttribute) = 
    (attr.Method.DeclaringType.TypeSpec.Name = tname) &&
    (attr.Method.DeclaringType.TypeSpec.Enclosing = tencl)

// AbsIL view of attributes (we read these from .NET binaries). The comparison is done by name.
let isILAttrib (tref: ILTypeRef) (attr: ILAttribute) = 
    isILAttribByName (tref.Enclosing, tref.Name) attr

// REVIEW: consider supporting querying on Abstract IL custom attributes.
// These linear iterations cost us a fair bit when there are lots of attributes
// on imported types. However this is fairly rare and can also be solved by caching the
// results of attribute lookups in the TAST
let HasILAttribute tref (attrs: ILAttributes) = 
    attrs.AsArray |> Array.exists (isILAttrib tref) 

let TryDecodeILAttribute (g: TcGlobals) tref (attrs: ILAttributes) = 
    attrs.AsArray |> Array.tryPick (fun x -> if isILAttrib tref x then Some(decodeILAttribData g.ilg x) else None)

// F# view of attributes (these get converted to AbsIL attributes in ilxgen) 
let IsMatchingFSharpAttribute g (AttribInfo(_, tcref)) (Attrib(tcref2, _, _, _, _, _, _)) = tyconRefEq g tcref tcref2
let HasFSharpAttribute g tref attrs = List.exists (IsMatchingFSharpAttribute g tref) attrs
let findAttrib g tref attrs = List.find (IsMatchingFSharpAttribute g tref) attrs
let TryFindFSharpAttribute g tref attrs = List.tryFind (IsMatchingFSharpAttribute g tref) attrs
let TryFindFSharpAttributeOpt g tref attrs = match tref with None -> None | Some tref -> List.tryFind (IsMatchingFSharpAttribute g tref) attrs

let HasFSharpAttributeOpt g trefOpt attrs = match trefOpt with Some tref -> List.exists (IsMatchingFSharpAttribute g tref) attrs | _ -> false
let IsMatchingFSharpAttributeOpt g attrOpt (Attrib(tcref2, _, _, _, _, _, _)) = match attrOpt with Some ((AttribInfo(_, tcref))) -> tyconRefEq g tcref tcref2 | _ -> false

let (|ExtractAttribNamedArg|_|) nm args = 
    args |> List.tryPick (function (AttribNamedArg(nm2, _, _, v)) when nm = nm2 -> Some v | _ -> None) 

let (|AttribInt32Arg|_|) = function AttribExpr(_, Expr.Const (Const.Int32 n, _, _)) -> Some n | _ -> None
let (|AttribInt16Arg|_|) = function AttribExpr(_, Expr.Const (Const.Int16 n, _, _)) -> Some n | _ -> None
let (|AttribBoolArg|_|) = function AttribExpr(_, Expr.Const (Const.Bool n, _, _)) -> Some n | _ -> None
let (|AttribStringArg|_|) = function AttribExpr(_, Expr.Const (Const.String n, _, _)) -> Some n | _ -> None

let TryFindFSharpBoolAttributeWithDefault dflt g nm attrs = 
    match TryFindFSharpAttribute g nm attrs with
    | Some(Attrib(_, _, [ ], _, _, _, _)) -> Some dflt
    | Some(Attrib(_, _, [ AttribBoolArg b ], _, _, _, _)) -> Some b
    | _ -> None

let TryFindFSharpBoolAttribute g nm attrs = TryFindFSharpBoolAttributeWithDefault true g nm attrs
let TryFindFSharpBoolAttributeAssumeFalse g nm attrs = TryFindFSharpBoolAttributeWithDefault false g nm attrs

let TryFindFSharpInt32Attribute g nm attrs = 
    match TryFindFSharpAttribute g nm attrs with
    | Some(Attrib(_, _, [ AttribInt32Arg b ], _, _, _, _)) -> Some b
    | _ -> None
    
let TryFindFSharpStringAttribute g nm attrs = 
    match TryFindFSharpAttribute g nm attrs with
    | Some(Attrib(_, _, [ AttribStringArg b ], _, _, _, _)) -> Some b
    | _ -> None
    
let TryFindILAttribute (AttribInfo (atref, _)) attrs = 
    HasILAttribute atref attrs

let TryFindILAttributeOpt attr attrs = 
    match attr with
    | Some (AttribInfo (atref, _)) -> HasILAttribute atref attrs
    | _ -> false

/// Analyze three cases for attributes declared on type definitions: IL-declared attributes, F#-declared attributes and
/// provided attributes.
//
// This is used for AttributeUsageAttribute, DefaultMemberAttribute and ConditionalAttribute (on attribute types)
let TryBindTyconRefAttribute g (m: range) (AttribInfo (atref, _) as args) (tcref: TyconRef) f1 f2 f3 = 
    ignore m; ignore f3
    match metadataOfTycon tcref.Deref with 
#if !NO_EXTENSIONTYPING
    | ProvidedTypeMetadata info -> 
        let provAttribs = info.ProvidedType.PApply((fun a -> (a :> IProvidedCustomAttributeProvider)), m)
        match provAttribs.PUntaint((fun a -> a.GetAttributeConstructorArgs(provAttribs.TypeProvider.PUntaintNoFailure id, atref.FullName)), m) with
        | Some args -> f3 args
        | None -> None
#endif
    | ILTypeMetadata (TILObjectReprData(_, _, tdef)) -> 
        match TryDecodeILAttribute g atref tdef.CustomAttrs with 
        | Some attr -> f1 attr
        | _ -> None
    | FSharpOrArrayOrByrefOrTupleOrExnTypeMetadata -> 
        match TryFindFSharpAttribute g args tcref.Attribs with 
        | Some attr -> f2 attr
        | _ -> None

let TryFindTyconRefBoolAttribute g m attribSpec tcref =
    TryBindTyconRefAttribute g m attribSpec tcref 
                (function 
                   | ([ ], _) -> Some true
                   | ([ILAttribElem.Bool v ], _) -> Some v 
                   | _ -> None)
                (function 
                   | (Attrib(_, _, [ ], _, _, _, _)) -> Some true
                   | (Attrib(_, _, [ AttribBoolArg v ], _, _, _, _)) -> Some v 
                   | _ -> None)
                (function 
                   | ([ ], _) -> Some true
                   | ([ Some ((:? bool as v) : obj) ], _) -> Some v 
                   | _ -> None)

let TryFindAttributeUsageAttribute g m tcref =
    TryBindTyconRefAttribute g m g.attrib_AttributeUsageAttribute tcref 
                (fun (_, named) -> named |> List.tryPick (function ("AllowMultiple", _, _, ILAttribElem.Bool res) -> Some res | _ -> None))
                (fun (Attrib(_, _, _, named, _, _, _)) -> named |> List.tryPick (function AttribNamedArg("AllowMultiple", _, _, AttribBoolArg res ) -> Some res | _ -> None))
                (fun (_, named) -> named |> List.tryPick (function ("AllowMultiple", Some ((:? bool as res) : obj)) -> Some res | _ -> None))


/// Try to find a specific attribute on a type definition, where the attribute accepts a string argument.
///
/// This is used to detect the 'DefaultMemberAttribute' and 'ConditionalAttribute' attributes (on type definitions)
let TryFindTyconRefStringAttribute g m attribSpec tcref =
    TryBindTyconRefAttribute g m attribSpec tcref 
                (function ([ILAttribElem.String (Some msg) ], _) -> Some msg | _ -> None)
                (function (Attrib(_, _, [ AttribStringArg msg ], _, _, _, _)) -> Some msg | _ -> None)
                (function ([ Some ((:? string as msg) : obj) ], _) -> Some msg | _ -> None)

/// Check if a type definition has a specific attribute
let TyconRefHasAttribute g m attribSpec tcref =
    TryBindTyconRefAttribute g m attribSpec tcref 
                    (fun _ -> Some ()) 
                    (fun _ -> Some ())
                    (fun _ -> Some ())
        |> Option.isSome

let isByrefTyconRef (g: TcGlobals) (tcref: TyconRef) = 
    (g.byref_tcr.CanDeref && tyconRefEq g g.byref_tcr tcref) ||
    (g.byref2_tcr.CanDeref && tyconRefEq g g.byref2_tcr tcref) ||
    (g.inref_tcr.CanDeref && tyconRefEq g g.inref_tcr tcref) ||
    (g.outref_tcr.CanDeref && tyconRefEq g g.outref_tcr tcref) ||
    tyconRefEqOpt g g.system_TypedReference_tcref tcref ||
    tyconRefEqOpt g g.system_ArgIterator_tcref tcref ||
    tyconRefEqOpt g g.system_RuntimeArgumentHandle_tcref tcref

// See RFC FS-1053.md
let isByrefLikeTyconRef (g: TcGlobals) m (tcref: TyconRef) = 
    tcref.CanDeref &&
    match tcref.TryIsByRefLike with 
    | Some res -> res
    | None -> 
       let res = 
           isByrefTyconRef g tcref ||
           (isStructTyconRef tcref && TyconRefHasAttribute g m g.attrib_IsByRefLikeAttribute tcref)
       tcref.SetIsByRefLike res
       res

let isSpanLikeTyconRef g m tcref =
    isByrefLikeTyconRef g m tcref &&
    not (isByrefTyconRef g tcref)

let isByrefLikeTy g m ty = 
    ty |> stripTyEqns g |> (function TType_app(tcref, _) -> isByrefLikeTyconRef g m tcref | _ -> false)

let isSpanLikeTy g m ty =
    isByrefLikeTy g m ty && 
    not (isByrefTy g ty)

let isSpanTyconRef g m tcref =
    isByrefLikeTyconRef g m tcref &&
    tcref.CompiledRepresentationForNamedType.BasicQualifiedName = "System.Span`1"

let isSpanTy g m ty =
    ty |> stripTyEqns g |> (function TType_app(tcref, _) -> isSpanTyconRef g m tcref | _ -> false)

let rec tryDestSpanTy g m ty =
    match tryAppTy g ty with
    | ValueSome(tcref, [ty]) when isSpanTyconRef g m tcref -> ValueSome(struct(tcref, ty))
    | _ -> ValueNone

let destSpanTy g m ty =
    match tryDestSpanTy g m ty with
    | ValueSome(struct(tcref, ty)) -> struct(tcref, ty)
    | _ -> failwith "destSpanTy"

let isReadOnlySpanTyconRef g m tcref =
    isByrefLikeTyconRef g m tcref &&
    tcref.CompiledRepresentationForNamedType.BasicQualifiedName = "System.ReadOnlySpan`1"

let isReadOnlySpanTy g m ty =
    ty |> stripTyEqns g |> (function TType_app(tcref, _) -> isReadOnlySpanTyconRef g m tcref | _ -> false)

let tryDestReadOnlySpanTy g m ty =
    match tryAppTy g ty with
    | ValueSome(tcref, [ty]) when isReadOnlySpanTyconRef g m tcref -> ValueSome(struct(tcref, ty))
    | _ -> ValueNone

let destReadOnlySpanTy g m ty =
    match tryDestReadOnlySpanTy g m ty with
    | ValueSome(struct(tcref, ty)) -> struct(tcref, ty)
    | _ -> failwith "destReadOnlySpanTy"    

//-------------------------------------------------------------------------
// List and reference types...
//------------------------------------------------------------------------- 

let destByrefTy g ty = 
    match ty |> stripTyEqns g with
    | TType_app(tcref, [x; _]) when g.byref2_tcr.CanDeref && tyconRefEq g g.byref2_tcr tcref -> x // Check sufficient FSharp.Core
    | TType_app(tcref, [x]) when tyconRefEq g g.byref_tcr tcref -> x // all others
    | _ -> failwith "destByrefTy: not a byref type"

let (|ByrefTy|_|) g ty = 
    // Because of byref = byref2<ty,tags> it is better to write this using is/dest
    if isByrefTy g ty then Some (destByrefTy g ty) else None

let destNativePtrTy g ty =
    match ty |> stripTyEqns g with
    | TType_app(tcref, [x]) when tyconRefEq g g.nativeptr_tcr tcref -> x
    | _ -> failwith "destNativePtrTy: not a native ptr type"

let isRefCellTy g ty = 
    match tryDestAppTy g ty with 
    | ValueNone -> false
    | ValueSome tcref -> tyconRefEq g g.refcell_tcr_canon tcref

let destRefCellTy g ty = 
    match ty |> stripTyEqns g with
    | TType_app(tcref, [x]) when tyconRefEq g g.refcell_tcr_canon tcref -> x
    | _ -> failwith "destRefCellTy: not a ref type"

let StripSelfRefCell(g: TcGlobals, baseOrThisInfo: ValBaseOrThisInfo, tau: TType) : TType =
    if baseOrThisInfo = CtorThisVal && isRefCellTy g tau 
        then destRefCellTy g tau 
        else tau

let mkRefCellTy (g: TcGlobals) ty = TType_app(g.refcell_tcr_nice, [ty])

let mkLazyTy (g: TcGlobals) ty = TType_app(g.lazy_tcr_nice, [ty])

let mkPrintfFormatTy (g: TcGlobals) aty bty cty dty ety = TType_app(g.format_tcr, [aty;bty;cty;dty; ety])

let mkOptionTy (g: TcGlobals) ty = TType_app (g.option_tcr_nice, [ty])

let mkListTy (g: TcGlobals) ty = TType_app (g.list_tcr_nice, [ty])

let isOptionTy (g: TcGlobals) ty = 
    match tryDestAppTy g ty with 
    | ValueNone -> false
    | ValueSome tcref -> tyconRefEq g g.option_tcr_canon tcref

let tryDestOptionTy g ty = 
    match argsOfAppTy g ty with 
    | [ty1] when isOptionTy g ty -> ValueSome ty1
    | _ -> ValueNone

let destOptionTy g ty = 
    match tryDestOptionTy g ty with 
    | ValueSome ty -> ty
    | ValueNone -> failwith "destOptionTy: not an option type"

let isLinqExpressionTy g ty = 
    match tryDestAppTy g ty with 
    | ValueNone -> false
    | ValueSome tcref -> tyconRefEq g g.system_LinqExpression_tcref tcref

let tryDestLinqExpressionTy g ty = 
    match argsOfAppTy g ty with 
    | [ty1] when isLinqExpressionTy g ty -> Some ty1
    | _ -> None

let destLinqExpressionTy g ty = 
    match tryDestLinqExpressionTy g ty with 
    | Some ty -> ty
    | None -> failwith "destLinqExpressionTy: not an expression type"

let mkNoneCase (g: TcGlobals) = mkUnionCaseRef g.option_tcr_canon "None"
let mkSomeCase (g: TcGlobals) = mkUnionCaseRef g.option_tcr_canon "Some"

let mkSome g ty arg m = mkUnionCaseExpr(mkSomeCase g, [ty], [arg], m)

let mkNone g ty m = mkUnionCaseExpr(mkNoneCase g, [ty], [], m)

type ValRef with 
    member vref.IsDispatchSlot = 
        match vref.MemberInfo with 
        | Some membInfo -> membInfo.MemberFlags.IsDispatchSlot 
        | None -> false

let (|UnopExpr|_|) _g expr = 
    match expr with 
    | Expr.App (Expr.Val (vref, _, _), _, _, [arg1], _) -> Some (vref, arg1)
    | _ -> None

let (|BinopExpr|_|) _g expr = 
    match expr with 
    | Expr.App (Expr.Val (vref, _, _), _, _, [arg1;arg2], _) -> Some (vref, arg1, arg2)
    | _ -> None

let (|SpecificUnopExpr|_|) g vrefReqd expr = 
    match expr with 
    | UnopExpr g (vref, arg1) when valRefEq g vref vrefReqd -> Some arg1
    | _ -> None

let (|SpecificBinopExpr|_|) g vrefReqd expr = 
    match expr with 
    | BinopExpr g (vref, arg1, arg2) when valRefEq g vref vrefReqd -> Some (arg1, arg2)
    | _ -> None

let (|EnumExpr|_|) g expr = 
    match (|SpecificUnopExpr|_|) g g.enum_vref expr with
    | None -> (|SpecificUnopExpr|_|) g g.enumOfValue_vref expr
    | x -> x

let (|BitwiseOrExpr|_|) g expr = (|SpecificBinopExpr|_|) g g.bitwise_or_vref expr

let (|AttribBitwiseOrExpr|_|) g expr = 
    match expr with 
    | BitwiseOrExpr g (arg1, arg2) -> Some(arg1, arg2)
    // Special workaround, only used when compiling FSharp.Core.dll. Uses of 'a ||| b' occur before the '|||' bitwise or operator
    // is defined. These get through type checking because enums implicitly support the '|||' operator through
    // the automatic resolution of undefined operators (see tc.fs, Item.ImplicitOp). This then compiles as an 
    // application of a lambda to two arguments. We recognize this pattern here
    | Expr.App (Expr.Lambda _, _, _, [arg1;arg2], _) when g.compilingFslib -> 
        Some(arg1, arg2)
    | _ -> None

let isUncheckedDefaultOfValRef g vref = 
    valRefEq g vref g.unchecked_defaultof_vref 
    // There is an internal version of typeof defined in prim-types.fs that needs to be detected
    || (g.compilingFslib && vref.LogicalName = "defaultof") 

let isTypeOfValRef g vref = 
    valRefEq g vref g.typeof_vref 
    // There is an internal version of typeof defined in prim-types.fs that needs to be detected
    || (g.compilingFslib && vref.LogicalName = "typeof") 

let isSizeOfValRef g vref = 
    valRefEq g vref g.sizeof_vref 
    // There is an internal version of typeof defined in prim-types.fs that needs to be detected
    || (g.compilingFslib && vref.LogicalName = "sizeof") 

let isTypeDefOfValRef g vref = 
    valRefEq g vref g.typedefof_vref 
    // There is an internal version of typedefof defined in prim-types.fs that needs to be detected
    || (g.compilingFslib && vref.LogicalName = "typedefof") 

let (|UncheckedDefaultOfExpr|_|) g expr = 
    match expr with 
    | Expr.App (Expr.Val (vref, _, _), _, [ty], [], _) when isUncheckedDefaultOfValRef g vref -> Some ty
    | _ -> None

let (|TypeOfExpr|_|) g expr = 
    match expr with 
    | Expr.App (Expr.Val (vref, _, _), _, [ty], [], _) when isTypeOfValRef g vref -> Some ty
    | _ -> None

let (|SizeOfExpr|_|) g expr = 
    match expr with 
    | Expr.App (Expr.Val (vref, _, _), _, [ty], [], _) when isSizeOfValRef g vref -> Some ty
    | _ -> None

let (|TypeDefOfExpr|_|) g expr = 
    match expr with 
    | Expr.App (Expr.Val (vref, _, _), _, [ty], [], _) when isTypeDefOfValRef g vref -> Some ty
    | _ -> None

//--------------------------------------------------------------------------
// DEBUG layout
//---------------------------------------------------------------------------
module DebugPrint = 
    let layoutRanges = ref false

    let squareAngleL x = LeftL.leftBracketAngle ^^ x ^^ RightL.rightBracketAngle

    let angleL x = sepL Literals.leftAngle ^^ x ^^ rightL Literals.rightAngle

    let braceL x = leftL Literals.leftBrace ^^ x ^^ rightL Literals.rightBrace

    let braceBarL x = leftL Literals.leftBraceBar ^^ x ^^ rightL Literals.rightBraceBar

    let boolL = function true -> WordL.keywordTrue | false -> WordL.keywordFalse

    let intL (n: int) = wordL (tagNumericLiteral (string n ))

    let int64L (n: int64) = wordL (tagNumericLiteral (string n ))

    let jlistL xL xmap = QueueList.foldBack (fun x z -> z @@ xL x) xmap emptyL

    let bracketIfL x lyt = if x then bracketL lyt else lyt

    let lvalopL x = 
        match x with 
        | LAddrOf readonly -> wordL (tagText (sprintf "LAddrOf(%b)" readonly))
        | LByrefGet -> wordL (tagText "LByrefGet")
        | LSet -> wordL (tagText "LSet")
        | LByrefSet -> wordL (tagText "LByrefSet")

    let angleBracketL l = leftL (tagText "<") ^^ l ^^ rightL (tagText ">")

    let angleBracketListL l = angleBracketL (sepListL (sepL (tagText ",")) l)

    let layoutMemberFlags memFlags = 
        let stat = 
            if memFlags.IsInstance || (memFlags.MemberKind = MemberKind.Constructor) then emptyL 
            else wordL (tagText "static")
        let stat =
            if memFlags.IsDispatchSlot then stat ++ wordL (tagText "abstract")
            elif memFlags.IsOverrideOrExplicitImpl then stat ++ wordL (tagText "override")
            else stat
        stat

    let stampL _n w = 
        w

    let layoutTyconRef (tc: TyconRef) = 
        wordL (tagText tc.DisplayNameWithStaticParameters) |> stampL tc.Stamp

    let rec auxTypeL env ty = auxTypeWrapL env false ty

    and auxTypeAtomL env ty = auxTypeWrapL env true ty

    and auxTyparsL env tcL prefix tinst = 
       match tinst with 
       | [] -> tcL
       | [t] -> 
         let tL = auxTypeAtomL env t
         if prefix then tcL ^^ angleBracketL tL 
         else tL ^^ tcL 
       | _ -> 
         let tinstL = List.map (auxTypeL env) tinst
         if prefix then
             tcL ^^ angleBracketListL tinstL
         else
             tupleL tinstL ^^ tcL
            
    and auxTypeWrapL env isAtomic ty = 
        let wrap x = bracketIfL isAtomic x in // wrap iff require atomic expr 
        match stripTyparEqns ty with
        | TType_forall (typars, rty) -> 
           (leftL (tagText "!") ^^ layoutTyparDecls typars --- auxTypeL env rty) |> wrap
        | TType_ucase (UCRef(tcref, _), tinst)
        | TType_app (tcref, tinst) -> 
           let prefix = tcref.IsPrefixDisplay
           let tcL = layoutTyconRef tcref
           auxTyparsL env tcL prefix tinst
        | TType_anon (anonInfo, tys) -> braceBarL (sepListL (wordL (tagText ";")) (List.map2 (fun nm ty -> wordL (tagField nm) --- auxTypeAtomL env ty) (Array.toList anonInfo.SortedNames) tys))
        | TType_tuple (_tupInfo, tys) -> sepListL (wordL (tagText "*")) (List.map (auxTypeAtomL env) tys) |> wrap
        | TType_fun (f, x) -> ((auxTypeAtomL env f ^^ wordL (tagText "->")) --- auxTypeL env x) |> wrap
        | TType_var typar -> auxTyparWrapL env isAtomic typar 
        | TType_measure unt -> 
#if DEBUG
          leftL (tagText "{") ^^
          (match !global_g with
           | None -> wordL (tagText "<no global g>")
           | Some g -> 
             let sortVars (vs:(Typar * Rational) list) = vs |> List.sortBy (fun (v, _) -> v.DisplayName) 
             let sortCons (cs:(TyconRef * Rational) list) = cs |> List.sortBy (fun (c, _) -> c.DisplayName) 
             let negvs, posvs = ListMeasureVarOccsWithNonZeroExponents unt |> sortVars |> List.partition (fun (_, e) -> SignRational e < 0)
             let negcs, poscs = ListMeasureConOccsWithNonZeroExponents g false unt |> sortCons |> List.partition (fun (_, e) -> SignRational e < 0)
             let unparL (uv: Typar) = wordL (tagText ("'" + uv.DisplayName))
             let unconL tc = layoutTyconRef tc
             let rationalL e = wordL (tagText(RationalToString e))
             let measureToPowerL x e = if e = OneRational then x else x -- wordL (tagText "^") -- rationalL e
             let prefix =
                 spaceListL
                     (List.map (fun (v, e) -> measureToPowerL (unparL v) e) posvs @
                      List.map (fun (c, e) -> measureToPowerL (unconL c) e) poscs)
             let postfix =
                 spaceListL 
                     (List.map (fun (v, e) -> measureToPowerL (unparL v) (NegRational e)) negvs @
                      List.map (fun (c, e) -> measureToPowerL (unconL c) (NegRational e)) negcs)
             match (negvs, negcs) with 
             | [], [] -> prefix 
             | _ -> prefix ^^ sepL (tagText "/") ^^ postfix) ^^
          rightL (tagText "}")
#else
          unt |> ignore
          wordL(tagText "<measure>")
#endif

    and auxTyparWrapL (env: SimplifyTypes.TypeSimplificationInfo) isAtomic (typar: Typar) =
          let wrap x = bracketIfL isAtomic x in // wrap iff require atomic expr 
          // There are several cases for pprinting of typar.
          // 
          //   'a - is multiple occurrence.
          //   #Type - inplace coercion constraint and singleton
          //   ('a :> Type) - inplace coercion constraint not singleton
          //   ('a.opM: S->T) - inplace operator constraint
          let tpL =
            wordL (tagText (prefixOfStaticReq typar.StaticReq
                   + prefixOfRigidTypar typar
                   + typar.DisplayName))
          let varL = tpL |> stampL typar.Stamp 

          match Zmap.tryFind typar env.inplaceConstraints with
          | Some typarConstraintTy ->
              if Zset.contains typar env.singletons then
                leftL (tagText "#") ^^ auxTyparConstraintTypL env typarConstraintTy
              else
                (varL ^^ sepL (tagText ":>") ^^ auxTyparConstraintTypL env typarConstraintTy) |> wrap
          | _ -> varL

    and auxTypar2L env typar = auxTyparWrapL env false typar

    and auxTyparAtomL env typar = auxTyparWrapL env true typar

    and auxTyparConstraintTypL env ty = auxTypeL env ty

    and auxTraitL env (ttrait: TraitConstraintInfo) =
#if DEBUG
        let (TTrait(tys, nm, memFlags, argtys, rty, _, _extSlns, _ad)) = ttrait 
        match !global_g with
        | None -> wordL (tagText "<no global g>")
        | Some g -> 
            let rty = GetFSharpViewOfReturnType g rty
            let stat = layoutMemberFlags memFlags
            let argsL = sepListL (wordL (tagText "*")) (List.map (auxTypeAtomL env) argtys)
            let resL = auxTypeL env rty
            let methodTypeL = (argsL ^^ wordL (tagText "->")) ++ resL
            bracketL (stat ++ bracketL (sepListL (wordL (tagText "or")) (List.map (auxTypeAtomL env) tys)) ++ wordL (tagText "member") --- (wordL (tagText nm) ^^ wordL (tagText ":") -- methodTypeL))
#else
        ignore (env, ttrait)
        wordL(tagText "trait")
#endif

    and auxTyparConstraintL env (tp, tpc) = 
        let constraintPrefix l = auxTypar2L env tp ^^ wordL (tagText ":") ^^ l
        match tpc with
        | TyparConstraint.CoercesTo(typarConstraintTy, _) ->
            auxTypar2L env tp ^^ wordL (tagText ":>") --- auxTyparConstraintTypL env typarConstraintTy
        | TyparConstraint.MayResolveMember(traitInfo, _) ->
            auxTypar2L env tp ^^ wordL (tagText ":") --- auxTraitL env traitInfo
        | TyparConstraint.DefaultsTo(_, ty, _) ->
            wordL (tagText "default") ^^ auxTypar2L env tp ^^ wordL (tagText ":") ^^ auxTypeL env ty
        | TyparConstraint.IsEnum(ty, _) ->
            auxTyparsL env (wordL (tagText "enum")) true [ty] |> constraintPrefix
        | TyparConstraint.IsDelegate(aty, bty, _) ->
            auxTyparsL env (wordL (tagText "delegate")) true [aty; bty] |> constraintPrefix
        | TyparConstraint.SupportsNull _ ->
            wordL (tagText "null") |> constraintPrefix
        | TyparConstraint.SupportsComparison _ ->
            wordL (tagText "comparison") |> constraintPrefix
        | TyparConstraint.SupportsEquality _ ->
            wordL (tagText "equality") |> constraintPrefix
        | TyparConstraint.IsNonNullableStruct _ ->
            wordL (tagText "struct") |> constraintPrefix
        | TyparConstraint.IsReferenceType _ ->
            wordL (tagText "not struct") |> constraintPrefix
        | TyparConstraint.IsUnmanaged _ ->
            wordL (tagText "unmanaged") |> constraintPrefix
        | TyparConstraint.SimpleChoice(tys, _) ->
            bracketL (sepListL (sepL (tagText "|")) (List.map (auxTypeL env) tys)) |> constraintPrefix
        | TyparConstraint.RequiresDefaultConstructor _ ->
            bracketL (wordL (tagText "new : unit -> ") ^^ (auxTypar2L env tp)) |> constraintPrefix

    and auxTyparConstraintsL env x = 
        match x with 
        | [] -> emptyL
        | cxs -> wordL (tagText "when") --- aboveListL (List.map (auxTyparConstraintL env) cxs)

    and typarL tp = auxTypar2L SimplifyTypes.typeSimplificationInfo0 tp 

    and typarAtomL tp = auxTyparAtomL SimplifyTypes.typeSimplificationInfo0 tp

    and typeAtomL tau =
        let tau, cxs = tau, []
        let env = SimplifyTypes.CollectInfo false [tau] cxs
        match env.postfixConstraints with
        | [] -> auxTypeAtomL env tau
        | _ -> bracketL (auxTypeL env tau --- auxTyparConstraintsL env env.postfixConstraints)
          
    and typeL tau =
        let tau, cxs = tau, []
        let env = SimplifyTypes.CollectInfo false [tau] cxs
        match env.postfixConstraints with
        | [] -> auxTypeL env tau 
        | _ -> (auxTypeL env tau --- auxTyparConstraintsL env env.postfixConstraints) 

    and typarDeclL tp =
        let tau, cxs = mkTyparTy tp, (List.map (fun x -> (tp, x)) tp.Constraints)
        let env = SimplifyTypes.CollectInfo false [tau] cxs
        match env.postfixConstraints with
        | [] -> auxTypeL env tau 
        | _ -> (auxTypeL env tau --- auxTyparConstraintsL env env.postfixConstraints) 
    and layoutTyparDecls tps = angleBracketListL (List.map typarDeclL tps) 

    let rangeL m = wordL (tagText (stringOfRange m))

    let instL tyL tys =
        match tys with
        | [] -> emptyL
        | tys -> sepL (tagText "@[") ^^ commaListL (List.map tyL tys) ^^ rightL (tagText "]")

    let valRefL (vr: ValRef) = 
        wordL (tagText vr.LogicalName) |> stampL vr.Stamp 

    let layoutAttrib (Attrib(_, k, _, _, _, _, _)) = 
        leftL (tagText "[<") ^^ 
        (match k with 
         | ILAttrib ilmeth -> wordL (tagText ilmeth.Name)
         | FSAttrib vref -> valRefL vref) ^^
        rightL (tagText ">]")

    let layoutAttribs attribs = aboveListL (List.map layoutAttrib attribs)

    let arityInfoL (ValReprInfo (tpNames, _, _) as tvd) = 
        let ns = tvd.AritiesOfArgs in 
        leftL (tagText "arity<") ^^ intL tpNames.Length ^^ sepL (tagText ">[") ^^ commaListL (List.map intL ns) ^^ rightL (tagText "]")

    let valL (v: Val) =
        let vsL = wordL (tagText (DecompileOpName v.LogicalName)) |> stampL v.Stamp
        let vsL = vsL -- layoutAttribs (v.Attribs)
        vsL

    let typeOfValL (v: Val) =
        (valL v
          ^^ (if v.MustInline then wordL (tagText "inline ") else emptyL) 
          ^^ (if v.IsMutable then wordL(tagText "mutable ") else emptyL)
          ^^ wordL (tagText ":")) -- typeL v.Type

    let tslotparamL (TSlotParam(nmOpt, ty, inFlag, outFlag, _, _)) =
        (optionL (tagText >> wordL) nmOpt) ^^ 
         wordL(tagText ":") ^^ 
         typeL ty ^^ 
         (if inFlag then wordL(tagText "[in]") else emptyL) ^^ 
         (if outFlag then wordL(tagText "[out]") else emptyL) ^^ 
         (if inFlag then wordL(tagText "[opt]") else emptyL)

    let slotSigL (slotsig: SlotSig) =
#if DEBUG
        let (TSlotSig(nm, ty, tps1, tps2, pms, rty)) = slotsig 
        match !global_g with
        | None -> wordL(tagText "<no global g>")
        | Some g -> 
            let rty = GetFSharpViewOfReturnType g rty
            (wordL(tagText "slot") --- (wordL (tagText nm)) ^^ wordL(tagText "@") ^^ typeL ty) --
              (wordL(tagText "LAM") --- spaceListL (List.map typarL tps1) ^^ rightL(tagText ".")) ---
              (wordL(tagText "LAM") --- spaceListL (List.map typarL tps2) ^^ rightL(tagText ".")) ---
              (commaListL (List.map (List.map tslotparamL >> tupleL) pms)) ^^ (wordL(tagText "-> ")) --- (typeL rty) 
#else
        ignore slotsig
        wordL(tagText "slotsig")
#endif

    let rec memberL (g:TcGlobals) (v: Val) (membInfo: ValMemberInfo) = 
        aboveListL 
            [ wordL(tagText "compiled_name! = ") ^^ wordL (tagText (v.CompiledName g.CompilerGlobalState))
              wordL(tagText "membInfo-slotsig! = ") ^^ listL slotSigL membInfo.ImplementedSlotSigs ]

    and valAtBindL g v =
        let vL = valL v
        let mutL = (if v.IsMutable then wordL(tagText "mutable") ++ vL else vL)
        mutL --- 
            aboveListL 
                [ yield wordL(tagText ":") ^^ typeL v.Type
                  match v.MemberInfo with None -> () | Some mem_info -> yield wordL(tagText "!") ^^ memberL g v mem_info
                  match v.ValReprInfo with None -> () | Some arity_info -> yield wordL(tagText "#") ^^ arityInfoL arity_info]

    let unionCaseRefL (ucr: UnionCaseRef) = wordL (tagText ucr.CaseName)

    let recdFieldRefL (rfref: RecdFieldRef) = wordL (tagText rfref.FieldName)

    let identL (id: Ident) = wordL (tagText id.idText)

    // Note: We need nice printing of constants in order to print literals and attributes 
    let constL c =
        let str = 
            match c with
            | Const.Bool x -> if x then "true" else "false"
            | Const.SByte x -> (x |> string)+"y"
            | Const.Byte x -> (x |> string)+"uy"
            | Const.Int16 x -> (x |> string)+"s"
            | Const.UInt16 x -> (x |> string)+"us"
            | Const.Int32 x -> (x |> string)
            | Const.UInt32 x -> (x |> string)+"u"
            | Const.Int64 x -> (x |> string)+"L"
            | Const.UInt64 x -> (x |> string)+"UL"
            | Const.IntPtr x -> (x |> string)+"n"
            | Const.UIntPtr x -> (x |> string)+"un"
            | Const.Single d -> 
                (let s = d.ToString("g12", System.Globalization.CultureInfo.InvariantCulture)
                 if String.forall (fun c -> System.Char.IsDigit c || c = '-') s 
                 then s + ".0" 
                 else s) + "f"
            | Const.Double d -> 
                let s = d.ToString("g12", System.Globalization.CultureInfo.InvariantCulture)
                if String.forall (fun c -> System.Char.IsDigit c || c = '-') s 
                then s + ".0" 
                else s
            | Const.Char c -> "'" + c.ToString() + "'" 
            | Const.String bs -> "\"" + bs + "\"" 
            | Const.Unit -> "()" 
            | Const.Decimal bs -> string bs + "M" 
            | Const.Zero -> "default"
        wordL (tagText str)

    let rec tyconL g (tycon: Tycon) =
        if tycon.IsModuleOrNamespace then entityL g tycon else

        let lhsL = wordL (tagText (match tycon.TypeOrMeasureKind with TyparKind.Measure -> "[<Measure>] type" | TyparKind.Type -> "type")) ^^ wordL (tagText tycon.DisplayName) ^^ layoutTyparDecls tycon.TyparsNoRange
        let lhsL = lhsL --- layoutAttribs tycon.Attribs
        let memberLs = 
            let adhoc = 
                tycon.MembersOfFSharpTyconSorted 
                    |> List.filter (fun v -> not v.IsDispatchSlot)
                    |> List.filter (fun v -> not v.Deref.IsClassConstructor) 
                    // Don't print individual methods forming interface implementations - these are currently never exported 
                    |> List.filter (fun v -> isNil (Option.get v.MemberInfo).ImplementedSlotSigs)
            let iimpls = 
                match tycon.TypeReprInfo with 
                | TFSharpObjectRepr r when (match r.fsobjmodel_kind with TTyconInterface -> true | _ -> false) -> []
                | _ -> tycon.ImmediateInterfacesOfFSharpTycon
            let iimpls = iimpls |> List.filter (fun (_, compgen, _) -> not compgen)
            // if TTyconInterface, the iimpls should be printed as inherited interfaces 
            if isNil adhoc && isNil iimpls then 
                emptyL 
            else 
                let iimplsLs = iimpls |> List.map (fun (ty, _, _) -> wordL(tagText "interface") --- typeL ty)
                let adhocLs = adhoc |> List.map (fun vref -> valAtBindL g vref.Deref)
                (wordL(tagText "with") @@-- aboveListL (iimplsLs @ adhocLs)) @@ wordL(tagText "end")

        let layoutUnionCaseArgTypes argtys = sepListL (wordL(tagText "*")) (List.map typeL argtys)

        let ucaseL prefixL (ucase: UnionCase) =
            let nmL = wordL (tagText (DemangleOperatorName ucase.Id.idText))
            match ucase.RecdFields |> List.map (fun rfld -> rfld.FormalType) with
            | [] -> (prefixL ^^ nmL)
            | argtys -> (prefixL ^^ nmL ^^ wordL(tagText "of")) --- layoutUnionCaseArgTypes argtys

        let layoutUnionCases ucases =
            let prefixL = if not (isNilOrSingleton ucases) then wordL(tagText "|") else emptyL
            List.map (ucaseL prefixL) ucases
            
        let layoutRecdField (fld: RecdField) =
            let lhs = wordL (tagText fld.Name)
            let lhs = if fld.IsMutable then wordL(tagText "mutable") --- lhs else lhs
            (lhs ^^ rightL(tagText ":")) --- typeL fld.FormalType

        let tyconReprL (repr, tycon: Tycon) = 
            match repr with 
            | TRecdRepr _ ->
                tycon.TrueFieldsAsList |> List.map (fun fld -> layoutRecdField fld ^^ rightL(tagText ";")) |> aboveListL
            | TFSharpObjectRepr r -> 
                match r.fsobjmodel_kind with 
                | TTyconDelegate _ ->
                    wordL(tagText "delegate ...")
                | _ ->
                    let start = 
                        match r.fsobjmodel_kind with
                        | TTyconClass -> "class" 
                        | TTyconInterface -> "interface" 
                        | TTyconStruct -> "struct" 
                        | TTyconEnum -> "enum" 
                        | _ -> failwith "???"
                    let inherits = 
                       match r.fsobjmodel_kind, tycon.TypeContents.tcaug_super with
                       | TTyconClass, Some super -> [wordL(tagText "inherit") ^^ (typeL super)] 
                       | TTyconInterface, _ -> 
                         tycon.ImmediateInterfacesOfFSharpTycon
                           |> List.filter (fun (_, compgen, _) -> not compgen)
                           |> List.map (fun (ity, _, _) -> wordL(tagText "inherit") ^^ (typeL ity))
                       | _ -> []
                    let vsprs = 
                        tycon.MembersOfFSharpTyconSorted 
                            |> List.filter (fun v -> v.IsDispatchSlot) 
                            |> List.map (fun vref -> valAtBindL g vref.Deref)
                    let vals = tycon.TrueFieldsAsList |> List.map (fun f -> (if f.IsStatic then wordL(tagText "static") else emptyL) ^^ wordL(tagText "val") ^^ layoutRecdField f)
                    let alldecls = inherits @ vsprs @ vals
                    let emptyMeasure = match tycon.TypeOrMeasureKind with TyparKind.Measure -> isNil alldecls | _ -> false
                    if emptyMeasure then emptyL else (wordL (tagText start) @@-- aboveListL alldecls) @@ wordL(tagText "end")
            | TUnionRepr _ -> tycon.UnionCasesAsList |> layoutUnionCases |> aboveListL 
            | TAsmRepr _ -> wordL(tagText "(# ... #)")
            | TMeasureableRepr ty -> typeL ty
            | TILObjectRepr (TILObjectReprData(_, _, td)) -> wordL (tagText td.Name)
            | _ -> failwith "unreachable"

        let reprL = 
            match tycon.TypeReprInfo with 
#if !NO_EXTENSIONTYPING
            | TProvidedTypeExtensionPoint _
            | TProvidedNamespaceExtensionPoint _
#endif
            | TNoRepr -> 
                match tycon.TypeAbbrev with
                | None -> lhsL @@-- memberLs
                | Some a -> (lhsL ^^ wordL(tagText "=")) --- (typeL a @@ memberLs)
            | a -> 
                let rhsL = tyconReprL (a, tycon) @@ memberLs
                (lhsL ^^ wordL(tagText "=")) @@-- rhsL
        reprL

    and bindingL g (TBind(v, repr, _)) =
        valAtBindL g v --- (wordL(tagText "=") ^^ exprL g repr)

    and exprL g expr = exprWrapL g false expr

    and atomL g expr = exprWrapL g true expr // true means bracket if needed to be atomic expr 

    and letRecL g binds bodyL = 
        let eqnsL = 
            binds
               |> List.mapHeadTail (fun bind -> wordL(tagText "rec") ^^ bindingL g bind ^^ wordL(tagText "in"))
                              (fun bind -> wordL(tagText "and") ^^ bindingL g bind ^^ wordL(tagText "in")) 
        (aboveListL eqnsL @@ bodyL) 

    and letL g bind bodyL = 
        let eqnL = wordL(tagText "let") ^^ bindingL g bind ^^ wordL(tagText "in")
        (eqnL @@ bodyL) 

    and exprWrapL g isAtomic expr =
        let atomL args = atomL g args
        let exprL expr = exprL g expr
        let iimplL iimpls = iimplL g iimpls
        let valAtBindL v = valAtBindL g v
        let overrideL tmeth = overrideL g tmeth
        let targetL targets = targetL g targets
        let wrap = bracketIfL isAtomic // wrap iff require atomic expr 
        let lay =
            match expr with
            | Expr.Const (c, _, _) -> constL c
            | Expr.Val (v, flags, _) -> 
                 let xL = valL v.Deref 
                 let xL =
                     match flags with
                       | PossibleConstrainedCall _ -> xL ^^ rightL(tagText "<constrained>")
                       | CtorValUsedAsSelfInit -> xL ^^ rightL(tagText "<selfinit>")
                       | CtorValUsedAsSuperInit -> xL ^^ rightL(tagText "<superinit>")
                       | VSlotDirectCall -> xL ^^ rightL(tagText "<vdirect>")
                       | NormalValUse -> xL 
                 xL
            | Expr.Sequential (expr1, expr2, flag, _, _) -> 
                let flag = 
                    match flag with
                    | NormalSeq -> "; (*Seq*)"
                    | ThenDoSeq -> "; (*ThenDo*)" 
                ((exprL expr1 ^^ rightL (tagText flag)) @@ exprL expr2) |> wrap
            | Expr.Lambda (_, _, baseValOpt, argvs, body, _, _) -> 
                let formalsL = spaceListL (List.map valAtBindL argvs) in
                let bindingL = 
                    match baseValOpt with
                    | None -> wordL(tagText "lam") ^^ formalsL ^^ rightL(tagText ".")
                    | Some basev -> wordL(tagText "lam") ^^ (leftL(tagText "base=") ^^ valAtBindL basev) --- formalsL ^^ rightL(tagText ".") in
                (bindingL ++ exprL body) |> wrap
            | Expr.TyLambda (_, argtyvs, body, _, _) -> 
                ((wordL(tagText "LAM") ^^ spaceListL (List.map typarL argtyvs) ^^ rightL(tagText ".")) ++ exprL body) |> wrap
            | Expr.TyChoose (argtyvs, body, _) -> 
                ((wordL(tagText "CHOOSE") ^^ spaceListL (List.map typarL argtyvs) ^^ rightL(tagText ".")) ++ exprL body) |> wrap
            | Expr.App (f, _, tys, argtys, _) -> 
                let flayout = atomL f
                appL g flayout tys argtys |> wrap
            | Expr.LetRec (binds, body, _, _) -> 
                letRecL g binds (exprL body) |> wrap
            | Expr.Let (bind, body, _, _) -> 
                letL g bind (exprL body) |> wrap
            | Expr.Link rX -> 
                (wordL(tagText "RecLink") --- atomL (!rX)) |> wrap
            | Expr.Match (_, _, dtree, targets, _, _) -> 
                leftL(tagText "[") ^^ (decisionTreeL g dtree @@ aboveListL (List.mapi targetL (targets |> Array.toList)) ^^ rightL(tagText "]"))
            | Expr.Op (TOp.UnionCase c, _, args, _) -> 
                (unionCaseRefL c ++ spaceListL (List.map atomL args)) |> wrap
            | Expr.Op (TOp.ExnConstr ecref, _, args, _) -> 
                wordL (tagText ecref.LogicalName) ^^ bracketL (commaListL (List.map atomL args))
            | Expr.Op (TOp.Tuple _, _, xs, _) -> 
                tupleL (List.map exprL xs)
            | Expr.Op (TOp.Recd (ctor, tc), _, xs, _) -> 
                let fields = tc.TrueInstanceFieldsAsList
                let lay fs x = (wordL (tagText fs.rfield_id.idText) ^^ sepL(tagText "=")) --- (exprL x)
                let ctorL = 
                    match ctor with
                    | RecdExpr -> emptyL
                    | RecdExprIsObjInit-> wordL(tagText "(new)")
                leftL(tagText "{") ^^ semiListL (List.map2 lay fields xs) ^^ rightL(tagText "}") ^^ ctorL
            | Expr.Op (TOp.ValFieldSet rf, _, [rx;x], _) -> 
                (atomL rx --- wordL(tagText ".")) ^^ (recdFieldRefL rf ^^ wordL(tagText "<-") --- exprL x)
            | Expr.Op (TOp.ValFieldSet rf, _, [x], _) -> 
                (recdFieldRefL rf ^^ wordL(tagText "<-") --- exprL x)
            | Expr.Op (TOp.ValFieldGet rf, _, [rx], _) -> 
                (atomL rx ^^ rightL(tagText ".#") ^^ recdFieldRefL rf)
            | Expr.Op (TOp.ValFieldGet rf, _, [], _) -> 
                recdFieldRefL rf
            | Expr.Op (TOp.ValFieldGetAddr (rf, _), _, [rx], _) -> 
                leftL(tagText "&") ^^ bracketL (atomL rx ^^ rightL(tagText ".!") ^^ recdFieldRefL rf)
            | Expr.Op (TOp.ValFieldGetAddr (rf, _), _, [], _) -> 
                leftL(tagText "&") ^^ (recdFieldRefL rf)
            | Expr.Op (TOp.UnionCaseTagGet tycr, _, [x], _) -> 
                wordL (tagText ("#" + tycr.LogicalName + ".tag")) ^^ atomL x
            | Expr.Op (TOp.UnionCaseProof c, _, [x], _) -> 
                wordL (tagText ("#" + c.CaseName + ".cast")) ^^ atomL x
            | Expr.Op (TOp.UnionCaseFieldGet (c, i), _, [x], _) -> 
                wordL (tagText ("#" + c.CaseName + "." + string i)) --- atomL x
            | Expr.Op (TOp.UnionCaseFieldSet (c, i), _, [x;y], _) -> 
                ((atomL x --- (rightL (tagText ("#" + c.CaseName + "." + string i)))) ^^ wordL(tagText ":=")) --- exprL y
            | Expr.Op (TOp.TupleFieldGet (_, i), _, [x], _) -> 
                wordL (tagText ("#" + string i)) --- atomL x
            | Expr.Op (TOp.Coerce, [ty;_], [x], _) -> 
                atomL x --- (wordL(tagText ":>") ^^ typeL ty) 
            | Expr.Op (TOp.Reraise, [_], [], _) -> 
                wordL(tagText "Rethrow!")
            | Expr.Op (TOp.ILAsm (a, tys), tyargs, args, _) -> 
                let instrs = a |> List.map (sprintf "%+A" >> tagText >> wordL) |> spaceListL // %+A has + since instrs are from an "internal" type  
                let instrs = leftL(tagText "(#") ^^ instrs ^^ rightL(tagText "#)")
                (appL g instrs tyargs args ---
                    wordL(tagText ":") ^^ spaceListL (List.map typeAtomL tys)) |> wrap
            | Expr.Op (TOp.LValueOp (lvop, vr), _, args, _) -> 
                (lvalopL lvop ^^ valRefL vr --- bracketL (commaListL (List.map atomL args))) |> wrap
            | Expr.Op (TOp.ILCall (_isVirtCall, _isProtectedCall, _valu, _isNewObjCall, _valUseFlags, _isProperty, _noTailCall, ilMethRef, tinst, minst, _tys), tyargs, args, _) ->
                let meth = ilMethRef.Name
                wordL(tagText "ILCall") ^^
                   aboveListL 
                      [ wordL(tagText "meth ") --- wordL (tagText ilMethRef.DeclaringTypeRef.FullName) ^^ sepL(tagText ".") ^^ wordL (tagText meth)
                        wordL(tagText "tinst ") --- listL typeL tinst
                        wordL(tagText "minst ") --- listL typeL minst
                        wordL(tagText "tyargs") --- listL typeL tyargs
                        wordL(tagText "args ") --- listL exprL args ] 
                    |> wrap
            | Expr.Op (TOp.Array, [_], xs, _) -> 
                leftL(tagText "[|") ^^ commaListL (List.map exprL xs) ^^ rightL(tagText "|]")
            | Expr.Op (TOp.While _, [], [x1;x2], _) -> 
                wordL(tagText "while") ^^ exprL x1 ^^ wordL(tagText "do") ^^ exprL x2 ^^ rightL(tagText "}")
            | Expr.Op (TOp.For _, [], [x1;x2;x3], _) -> 
                wordL(tagText "for") ^^ aboveListL [(exprL x1 ^^ wordL(tagText "to") ^^ exprL x2 ^^ wordL(tagText "do")); exprL x3 ] ^^ rightL(tagText "done")
            | Expr.Op (TOp.TryCatch _, [_], [x1;x2], _) -> 
                wordL(tagText "try") ^^ exprL x1 ^^ wordL(tagText "with") ^^ exprL x2 ^^ rightL(tagText "}")
            | Expr.Op (TOp.TryFinally _, [_], [x1;x2], _) -> 
                wordL(tagText "try") ^^ exprL x1 ^^ wordL(tagText "finally") ^^ exprL x2 ^^ rightL(tagText "}")
            | Expr.Op (TOp.Bytes _, _, _, _) -> 
                wordL(tagText "bytes++")
            | Expr.Op (TOp.UInt16s _, _, _, _) -> wordL(tagText "uint16++")
            | Expr.Op (TOp.RefAddrGet _, _tyargs, _args, _) -> wordL(tagText "GetRefLVal...")
            | Expr.Op (TOp.TraitCall _, _tyargs, _args, _) -> wordL(tagText "traitcall...")
            | Expr.Op (TOp.ExnFieldGet _, _tyargs, _args, _) -> wordL(tagText "TOp.ExnFieldGet...")
            | Expr.Op (TOp.ExnFieldSet _, _tyargs, _args, _) -> wordL(tagText "TOp.ExnFieldSet...")
            | Expr.Op (TOp.TryFinally _, _tyargs, _args, _) -> wordL(tagText "TOp.TryFinally...")
            | Expr.Op (TOp.TryCatch _, _tyargs, _args, _) -> wordL(tagText "TOp.TryCatch...")
            | Expr.Op (_, _tys, args, _) -> wordL(tagText "Expr.Op ...") ^^ bracketL (commaListL (List.map atomL args)) 
            | Expr.Quote (a, _, _, _, _) -> leftL(tagText "<@") ^^ atomL a ^^ rightL(tagText "@>")
            | Expr.Obj (_lambdaId, ty, basev, ccall, overrides, iimpls, _) -> 
                wordL(tagText "OBJ:") ^^ 
                aboveListL [typeL ty
                            exprL ccall
                            optionL valAtBindL basev
                            aboveListL (List.map overrideL overrides)
                            aboveListL (List.map iimplL iimpls)]

            | Expr.StaticOptimization (_tcs, csx, x, _) -> 
                (wordL(tagText "opt") @@- (exprL x)) @@--
                   (wordL(tagText "|") ^^ exprL csx --- (wordL(tagText "when...") ))
           
        // For tracking ranges through expr rewrites 
        if !layoutRanges 
        then leftL(tagText "{") ^^ (rangeL expr.Range ^^ rightL(tagText ":")) ++ lay ^^ rightL(tagText "}")
        else lay

    and implFilesL g implFiles =
        let implFileL implFiles = implFileL g implFiles
        aboveListL (List.map implFileL implFiles)

    and appL g flayout tys args =
        let atomL args = atomL g args
        let z = flayout
        let z = z ^^ instL typeL tys
        let z = z --- sepL(tagText "`") --- (spaceListL (List.map atomL args))
        z

    and implFileL g (TImplFile (_, _, mexpr, _, _, _)) =
        aboveListL [(wordL(tagText "top implementation ")) @@-- mexprL g mexpr]

    and mexprL g x =
        match x with 
        | ModuleOrNamespaceExprWithSig(mtyp, defs, _) -> mdefL g defs @@- (wordL(tagText ":") @@- entityTypeL g mtyp)

    and mdefsL  g defs =
        let mdefL x = mdefL g x
        wordL(tagText "Module Defs") @@-- aboveListL(List.map mdefL defs)

    and mdefL g x =
        let tyconL tycon = tyconL g tycon
        let mbindL x =  mbindL g x 
        match x with
        | TMDefRec(_, tycons, mbinds, _) -> aboveListL ((tycons |> List.map tyconL) @ List.map mbindL mbinds)
        | TMDefLet(bind, _) -> letL g bind emptyL
        | TMDefDo(e, _) -> exprL g e
        | TMDefs defs -> mdefsL g defs
        | TMAbstract mexpr -> mexprL g mexpr

    and mbindL g x =
       match x with
       | ModuleOrNamespaceBinding.Binding bind -> letL g bind emptyL
       | ModuleOrNamespaceBinding.Module(mspec, rhs) ->
        (wordL (tagText (if mspec.IsNamespace then "namespace" else "module")) ^^ (wordL (tagText mspec.DemangledModuleOrNamespaceName) |> stampL mspec.Stamp)) @@-- mdefL g rhs

    and entityTypeL g (mtyp: ModuleOrNamespaceType) =
        let tyconL tycon = tyconL g tycon
        aboveListL [jlistL typeOfValL mtyp.AllValsAndMembers
                    jlistL tyconL mtyp.AllEntities]

    and entityL g (ms: ModuleOrNamespace) =
        let header = wordL(tagText "module") ^^ (wordL (tagText ms.DemangledModuleOrNamespaceName) |> stampL ms.Stamp) ^^ wordL(tagText ":")
        let footer = wordL(tagText "end")
        let body = entityTypeL g ms.ModuleOrNamespaceType
        (header @@-- body) @@ footer

    and ccuL g (ccu: CcuThunk) = entityL g ccu.Contents

    and decisionTreeL g x =
        let exprL expr = exprL g expr
        let dcaseL dcases = dcaseL g dcases
        match x with 
        | TDBind (bind, body) -> 
            let bind = wordL(tagText "let") ^^ bindingL g bind ^^ wordL(tagText "in") 
            (bind @@ decisionTreeL g body) 
        | TDSuccess (args, n) -> 
            wordL(tagText "Success") ^^ leftL(tagText "T") ^^ intL n ^^ tupleL (args |> List.map exprL)
        | TDSwitch (test, dcases, dflt, _) ->
            (wordL(tagText "Switch") --- exprL test) @@--
            (aboveListL (List.map dcaseL dcases) @@
             match dflt with
             | None -> emptyL
             | Some dtree -> wordL(tagText "dflt:") --- decisionTreeL g dtree)

    and dcaseL g (TCase (test, dtree)) = (dtestL g test ^^ wordL(tagText "//")) --- decisionTreeL g dtree

    and dtestL g x = 
        match x with 
        | (DecisionTreeTest.UnionCase (c, tinst)) -> wordL(tagText "is") ^^ unionCaseRefL c ^^ instL typeL tinst
        | (DecisionTreeTest.ArrayLength (n, ty)) -> wordL(tagText "length") ^^ intL n ^^ typeL ty
        | (DecisionTreeTest.Const c) -> wordL(tagText "is") ^^ constL c
        | (DecisionTreeTest.IsNull ) -> wordL(tagText "isnull")
        | (DecisionTreeTest.IsInst (_, ty)) -> wordL(tagText "isinst") ^^ typeL ty
        | (DecisionTreeTest.ActivePatternCase (exp, _, _, _, _)) -> wordL(tagText "query") ^^ exprL g exp
 
    and targetL g i (TTarget (argvs, body, _)) = leftL(tagText "T") ^^ intL i ^^ tupleL (flatValsL argvs) ^^ rightL(tagText ":") --- exprL g body

    and flatValsL vs = vs |> List.map valL

    and tmethodL g (TObjExprMethod(TSlotSig(nm, _, _, _, _, _), _, tps, vs, e, _)) =
        let valAtBindL v = valAtBindL g v
        (wordL(tagText "TObjExprMethod") --- (wordL (tagText nm)) ^^ wordL(tagText "=")) --
          (wordL(tagText "METH-LAM") --- angleBracketListL (List.map typarL tps) ^^ rightL(tagText ".")) ---
          (wordL(tagText "meth-lam") --- tupleL (List.map (List.map valAtBindL >> tupleL) vs) ^^ rightL(tagText ".")) ---
          (atomL g e) 

    and overrideL g tmeth = wordL(tagText "with") ^^ tmethodL g tmeth 

    and iimplL g (ty, tmeths) =
        let tmethodL p = tmethodL g p 
        wordL(tagText "impl") ^^ aboveListL (typeL ty :: List.map tmethodL tmeths) 

    let showType x = Layout.showL (typeL x)

    let showExpr g x = Layout.showL (exprL g x)

    let traitL x = auxTraitL SimplifyTypes.typeSimplificationInfo0 x

    let typarsL x = layoutTyparDecls x

//--------------------------------------------------------------------------
// Helpers related to type checking modules & namespaces
//--------------------------------------------------------------------------

let wrapModuleOrNamespaceType id cpath mtyp = 
    NewModuleOrNamespace (Some cpath) taccessPublic id XmlDoc.Empty [] (MaybeLazy.Strict mtyp)

let wrapModuleOrNamespaceTypeInNamespace id cpath mtyp = 
    let mspec = wrapModuleOrNamespaceType id cpath mtyp
    NewModuleOrNamespaceType Namespace [ mspec ] [], mspec

let wrapModuleOrNamespaceExprInNamespace (id: Ident) cpath mexpr = 
    let mspec = wrapModuleOrNamespaceType id cpath (NewEmptyModuleOrNamespaceType Namespace)
    TMDefRec (false, [], [ModuleOrNamespaceBinding.Module(mspec, mexpr)], id.idRange)

// cleanup: make this a property
let SigTypeOfImplFile (TImplFile (_, _, mexpr, _, _, _)) = mexpr.Type 

//--------------------------------------------------------------------------
// Data structures representing what gets hidden and what gets remapped (i.e. renamed or alpha-converted)
// when a module signature is applied to a module.
//--------------------------------------------------------------------------

type SignatureRepackageInfo = 
    { RepackagedVals: (ValRef * ValRef) list
      RepackagedEntities: (TyconRef * TyconRef) list }
    
    member remapInfo.ImplToSigMapping = { TypeEquivEnv.Empty with EquivTycons = TyconRefMap.OfList remapInfo.RepackagedEntities }
    static member Empty = { RepackagedVals = []; RepackagedEntities= [] } 

type SignatureHidingInfo = 
    { HiddenTycons: Zset<Tycon>
      HiddenTyconReprs: Zset<Tycon>
      HiddenVals: Zset<Val>
      HiddenRecdFields: Zset<RecdFieldRef>
      HiddenUnionCases: Zset<UnionCaseRef> }

    static member Empty = 
        { HiddenTycons = Zset.empty tyconOrder
          HiddenTyconReprs = Zset.empty tyconOrder
          HiddenVals = Zset.empty valOrder
          HiddenRecdFields = Zset.empty recdFieldRefOrder
          HiddenUnionCases = Zset.empty unionCaseRefOrder }

let addValRemap v vNew tmenv = 
    { tmenv with valRemap= tmenv.valRemap.Add v (mkLocalValRef vNew) }

let mkRepackageRemapping mrpi = 
    { valRemap = ValMap.OfList (mrpi.RepackagedVals |> List.map (fun (vref, x) -> vref.Deref, x))
      tpinst = emptyTyparInst
      tyconRefRemap = TyconRefMap.OfList mrpi.RepackagedEntities
      removeTraitSolutions = false 
      extSlnsMap = Map.empty }

//--------------------------------------------------------------------------
// Compute instances of the above for mty -> mty
//--------------------------------------------------------------------------

let accEntityRemap (msigty: ModuleOrNamespaceType) (entity: Entity) (mrpi, mhi) =
    let sigtyconOpt = (NameMap.tryFind entity.LogicalName msigty.AllEntitiesByCompiledAndLogicalMangledNames)
    match sigtyconOpt with 
    | None -> 
        // The type constructor is not present in the signature. Hence it is hidden. 
        let mhi = { mhi with HiddenTycons = Zset.add entity mhi.HiddenTycons }
        (mrpi, mhi) 
    | Some sigtycon -> 
        // The type constructor is in the signature. Hence record the repackage entry 
        let sigtcref = mkLocalTyconRef sigtycon
        let tcref = mkLocalTyconRef entity
        let mrpi = { mrpi with RepackagedEntities = ((tcref, sigtcref) :: mrpi.RepackagedEntities) }
        // OK, now look for hidden things 
        let mhi = 
            if (match entity.TypeReprInfo with TNoRepr -> false | _ -> true) && (match sigtycon.TypeReprInfo with TNoRepr -> true | _ -> false) then 
                // The type representation is absent in the signature, hence it is hidden 
                { mhi with HiddenTyconReprs = Zset.add entity mhi.HiddenTyconReprs } 
            else 
                // The type representation is present in the signature. 
                // Find the fields that have been hidden or which were non-public anyway. 
                let mhi = 
                    (entity.AllFieldsArray, mhi) ||> Array.foldBack (fun rfield mhi ->
                        match sigtycon.GetFieldByName(rfield.Name) with 
                        | Some _ -> 
                            // The field is in the signature. Hence it is not hidden. 
                            mhi
                        | _ -> 
                            // The field is not in the signature. Hence it is regarded as hidden. 
                            let rfref = tcref.MakeNestedRecdFieldRef rfield
                            { mhi with HiddenRecdFields = Zset.add rfref mhi.HiddenRecdFields })
                        
                let mhi = 
                    (entity.UnionCasesAsList, mhi) ||> List.foldBack (fun ucase mhi ->
                        match sigtycon.GetUnionCaseByName ucase.DisplayName with 
                        | Some _ -> 
                            // The constructor is in the signature. Hence it is not hidden. 
                            mhi
                        | _ -> 
                            // The constructor is not in the signature. Hence it is regarded as hidden. 
                            let ucref = tcref.MakeNestedUnionCaseRef ucase
                            { mhi with HiddenUnionCases = Zset.add ucref mhi.HiddenUnionCases })
                mhi
        (mrpi, mhi) 

let accSubEntityRemap (msigty: ModuleOrNamespaceType) (entity: Entity) (mrpi, mhi) =
    let sigtyconOpt = (NameMap.tryFind entity.LogicalName msigty.AllEntitiesByCompiledAndLogicalMangledNames)
    match sigtyconOpt with 
    | None -> 
        // The type constructor is not present in the signature. Hence it is hidden. 
        let mhi = { mhi with HiddenTycons = Zset.add entity mhi.HiddenTycons }
        (mrpi, mhi) 
    | Some sigtycon -> 
        // The type constructor is in the signature. Hence record the repackage entry 
        let sigtcref = mkLocalTyconRef sigtycon
        let tcref = mkLocalTyconRef entity
        let mrpi = { mrpi with RepackagedEntities = ((tcref, sigtcref) :: mrpi.RepackagedEntities) }
        (mrpi, mhi) 

let valLinkageAEquiv g aenv (v1: Val) (v2: Val) = 
    (v1.GetLinkagePartialKey() = v2.GetLinkagePartialKey()) &&
    (if v1.IsMember && v2.IsMember then typeAEquivAux EraseAll g aenv v1.Type v2.Type else true)
    
let accValRemap g aenv (msigty: ModuleOrNamespaceType) (implVal: Val) (mrpi, mhi) =
    let implValKey = implVal.GetLinkagePartialKey()
    let sigValOpt = 
        msigty.AllValsAndMembersByPartialLinkageKey 
          |> MultiMap.find implValKey
          |> List.tryFind (fun sigVal -> valLinkageAEquiv g aenv implVal sigVal)
          
    let vref = mkLocalValRef implVal
    match sigValOpt with 
    | None -> 
        let mhi = { mhi with HiddenVals = Zset.add implVal mhi.HiddenVals }
        (mrpi, mhi) 
    | Some (sigVal: Val) -> 
        // The value is in the signature. Add the repackage entry. 
        let mrpi = { mrpi with RepackagedVals = (vref, mkLocalValRef sigVal) :: mrpi.RepackagedVals }
        (mrpi, mhi) 

let getCorrespondingSigTy nm (msigty: ModuleOrNamespaceType) = 
    match NameMap.tryFind nm msigty.AllEntitiesByCompiledAndLogicalMangledNames with 
    | None -> NewEmptyModuleOrNamespaceType ModuleOrType 
    | Some sigsubmodul -> sigsubmodul.ModuleOrNamespaceType

let rec accEntityRemapFromModuleOrNamespaceType (mty: ModuleOrNamespaceType) (msigty: ModuleOrNamespaceType) acc = 
    let acc = (mty.AllEntities, acc) ||> QueueList.foldBack (fun e acc -> accEntityRemapFromModuleOrNamespaceType e.ModuleOrNamespaceType (getCorrespondingSigTy e.LogicalName msigty) acc) 
    let acc = (mty.AllEntities, acc) ||> QueueList.foldBack (accEntityRemap msigty) 
    acc 

let rec accValRemapFromModuleOrNamespaceType g aenv (mty: ModuleOrNamespaceType) msigty acc = 
    let acc = (mty.AllEntities, acc) ||> QueueList.foldBack (fun e acc -> accValRemapFromModuleOrNamespaceType g aenv e.ModuleOrNamespaceType (getCorrespondingSigTy e.LogicalName msigty) acc) 
    let acc = (mty.AllValsAndMembers, acc) ||> QueueList.foldBack (accValRemap g aenv msigty) 
    acc 

let ComputeRemappingFromInferredSignatureToExplicitSignature g mty msigty = 
    let ((mrpi, _) as entityRemap) = accEntityRemapFromModuleOrNamespaceType mty msigty (SignatureRepackageInfo.Empty, SignatureHidingInfo.Empty)  
    let aenv = mrpi.ImplToSigMapping
    let valAndEntityRemap = accValRemapFromModuleOrNamespaceType g aenv mty msigty entityRemap
    valAndEntityRemap 

//--------------------------------------------------------------------------
// Compute instances of the above for mexpr -> mty
//--------------------------------------------------------------------------

/// At TMDefRec nodes abstract (virtual) vslots are effectively binders, even 
/// though they are tucked away inside the tycon. This helper function extracts the
/// virtual slots to aid with finding this babies.
let abstractSlotValsOfTycons (tycons: Tycon list) =  
    tycons 
    |> List.collect (fun tycon -> if tycon.IsFSharpObjectModelTycon then tycon.FSharpObjectModelTypeInfo.fsobjmodel_vslots else []) 
    |> List.map (fun v -> v.Deref)

let rec accEntityRemapFromModuleOrNamespace msigty x acc = 
    match x with 
    | TMDefRec(_, tycons, mbinds, _) -> 
         let acc = (mbinds, acc) ||> List.foldBack (accEntityRemapFromModuleOrNamespaceBind msigty)
         let acc = (tycons, acc) ||> List.foldBack (accEntityRemap msigty) 
         let acc = (tycons, acc) ||> List.foldBack (fun e acc -> accEntityRemapFromModuleOrNamespaceType e.ModuleOrNamespaceType (getCorrespondingSigTy e.LogicalName msigty) acc) 
         acc
    | TMDefLet _ -> acc
    | TMDefDo _ -> acc
    | TMDefs defs -> accEntityRemapFromModuleOrNamespaceDefs msigty defs acc
    | TMAbstract mexpr -> accEntityRemapFromModuleOrNamespaceType mexpr.Type msigty acc

and accEntityRemapFromModuleOrNamespaceDefs msigty mdefs acc = 
    List.foldBack (accEntityRemapFromModuleOrNamespace msigty) mdefs acc

and accEntityRemapFromModuleOrNamespaceBind msigty x acc = 
    match x with 
    | ModuleOrNamespaceBinding.Binding _ -> acc
    | ModuleOrNamespaceBinding.Module(mspec, def) ->
    accSubEntityRemap msigty mspec (accEntityRemapFromModuleOrNamespace (getCorrespondingSigTy mspec.LogicalName msigty) def acc)

let rec accValRemapFromModuleOrNamespace g aenv msigty x acc = 
    match x with 
    | TMDefRec(_, tycons, mbinds, _) -> 
         let acc = (mbinds, acc) ||> List.foldBack (accValRemapFromModuleOrNamespaceBind g aenv msigty)
         //  Abstract (virtual) vslots in the tycons at TMDefRec nodes are binders. They also need to be added to the remapping. 
         let vslotvs = abstractSlotValsOfTycons tycons
         let acc = (vslotvs, acc) ||> List.foldBack (accValRemap g aenv msigty)  
         acc
    | TMDefLet(bind, _) -> accValRemap g aenv msigty bind.Var acc
    | TMDefDo _ -> acc
    | TMDefs defs -> accValRemapFromModuleOrNamespaceDefs g aenv msigty defs acc
    | TMAbstract mexpr -> accValRemapFromModuleOrNamespaceType g aenv mexpr.Type msigty acc

and accValRemapFromModuleOrNamespaceBind g aenv msigty x acc = 
    match x with 
    | ModuleOrNamespaceBinding.Binding bind -> accValRemap g aenv msigty bind.Var acc
    | ModuleOrNamespaceBinding.Module(mspec, def) ->
    accSubEntityRemap msigty mspec (accValRemapFromModuleOrNamespace g aenv (getCorrespondingSigTy mspec.LogicalName msigty) def acc)

and accValRemapFromModuleOrNamespaceDefs g aenv msigty mdefs acc = List.foldBack (accValRemapFromModuleOrNamespace g aenv msigty) mdefs acc

let ComputeRemappingFromImplementationToSignature g mdef msigty =  
    let ((mrpi, _) as entityRemap) = accEntityRemapFromModuleOrNamespace msigty mdef (SignatureRepackageInfo.Empty, SignatureHidingInfo.Empty) 
    let aenv = mrpi.ImplToSigMapping
    
    let valAndEntityRemap = accValRemapFromModuleOrNamespace g aenv msigty mdef entityRemap
    valAndEntityRemap

//--------------------------------------------------------------------------
// Compute instances of the above for the assembly boundary
//--------------------------------------------------------------------------

let accTyconHidingInfoAtAssemblyBoundary (tycon: Tycon) mhi =
    if not (canAccessFromEverywhere tycon.Accessibility) then 
        // The type constructor is not public, hence hidden at the assembly boundary. 
        { mhi with HiddenTycons = Zset.add tycon mhi.HiddenTycons } 
    elif not (canAccessFromEverywhere tycon.TypeReprAccessibility) then 
        { mhi with HiddenTyconReprs = Zset.add tycon mhi.HiddenTyconReprs } 
    else 
        let mhi = 
            (tycon.AllFieldsArray, mhi) ||> Array.foldBack (fun rfield mhi ->
                if not (canAccessFromEverywhere rfield.Accessibility) then 
                    let tcref = mkLocalTyconRef tycon
                    let rfref = tcref.MakeNestedRecdFieldRef rfield
                    { mhi with HiddenRecdFields = Zset.add rfref mhi.HiddenRecdFields } 
                else mhi)
        let mhi = 
            (tycon.UnionCasesAsList, mhi) ||> List.foldBack (fun ucase mhi ->
                if not (canAccessFromEverywhere ucase.Accessibility) then 
                    let tcref = mkLocalTyconRef tycon
                    let ucref = tcref.MakeNestedUnionCaseRef ucase
                    { mhi with HiddenUnionCases = Zset.add ucref mhi.HiddenUnionCases } 
                else mhi)
        mhi

// Collect up the values hidden at the assembly boundary. This is used by IsHiddenVal to 
// determine if something is considered hidden. This is used in turn to eliminate optimization
// information at the assembly boundary and to decide to label things as "internal".
let accValHidingInfoAtAssemblyBoundary (vspec: Val) mhi =
    if // anything labelled "internal" or more restrictive is considered to be hidden at the assembly boundary
       not (canAccessFromEverywhere vspec.Accessibility) || 
       // compiler generated members for class function 'let' bindings are considered to be hidden at the assembly boundary
       vspec.IsIncrClassGeneratedMember ||                     
       // anything that's not a module or member binding gets assembly visibility
       not vspec.IsMemberOrModuleBinding then 
        // The value is not public, hence hidden at the assembly boundary. 
        { mhi with HiddenVals = Zset.add vspec mhi.HiddenVals } 
    else 
        mhi

let rec accModuleOrNamespaceHidingInfoAtAssemblyBoundary mty acc = 
    let acc = QueueList.foldBack (fun (e: Entity) acc -> accModuleOrNamespaceHidingInfoAtAssemblyBoundary e.ModuleOrNamespaceType acc) mty.AllEntities acc
    let acc = QueueList.foldBack accTyconHidingInfoAtAssemblyBoundary mty.AllEntities acc
    let acc = QueueList.foldBack accValHidingInfoAtAssemblyBoundary mty.AllValsAndMembers acc
    acc 

let ComputeHidingInfoAtAssemblyBoundary mty acc = 
    accModuleOrNamespaceHidingInfoAtAssemblyBoundary mty acc

//--------------------------------------------------------------------------
// Compute instances of the above for mexpr -> mty
//--------------------------------------------------------------------------

let IsHidden setF accessF remapF = 
    let rec check mrmi x = 
            // Internal/private? 
        not (canAccessFromEverywhere (accessF x)) || 
        (match mrmi with 
         | [] -> false // Ah! we escaped to freedom! 
         | (rpi, mhi) :: rest -> 
            // Explicitly hidden? 
            Zset.contains x (setF mhi) || 
            // Recurse... 
            check rest (remapF rpi x))
    fun mrmi x -> 
<<<<<<< HEAD
        check mrmi x
        
let IsHiddenTycon mrmi x = IsHidden (fun mhi -> mhi.HiddenTycons) (fun tc -> tc.Accessibility) (fun rpi x -> (remapTyconRef rpi.tyconRefRemap (mkLocalTyconRef x)).Deref) mrmi x 

let IsHiddenTyconRepr mrmi x = IsHidden (fun mhi -> mhi.HiddenTyconReprs) (fun v -> v.TypeReprAccessibility) (fun rpi x -> (remapTyconRef rpi.tyconRefRemap (mkLocalTyconRef x)).Deref) mrmi x 

let IsHiddenVal mrmi x = IsHidden (fun mhi -> mhi.HiddenVals) (fun v -> v.Accessibility) (fun rpi x -> (remapValRef rpi (mkLocalValRef x)).Deref) mrmi x 

let IsHiddenRecdField mrmi x = IsHidden (fun mhi -> mhi.HiddenRecdFields) (fun rfref -> rfref.RecdField.Accessibility) (fun rpi x -> remapRecdFieldRef rpi.tyconRefRemap x) mrmi x 
=======
        let res = check mrmi x
        if verbose then dprintf "IsHidden, #mrmi = %d, %s = %b\n" mrmi.Length (showL (debugF x)) res
        res

let IsHiddenTycon g mrmi x =
    let debugPrint x = DebugPrint.tyconL g x
    IsHidden (fun mhi -> mhi.HiddenTycons) (fun tc -> tc.Accessibility) (fun rpi x -> (remapTyconRef rpi.tyconRefRemap (mkLocalTyconRef x)).Deref) debugPrint mrmi x
let IsHiddenTyconRepr g mrmi x =
    let debugPrint x = DebugPrint.tyconL g x
    IsHidden (fun mhi -> mhi.HiddenTyconReprs) (fun v -> v.TypeReprAccessibility) (fun rpi x -> (remapTyconRef rpi.tyconRefRemap (mkLocalTyconRef x)).Deref) debugPrint mrmi x
let IsHiddenVal mrmi x = IsHidden (fun mhi -> mhi.HiddenVals) (fun v -> v.Accessibility) (fun rpi x -> (remapValRef rpi (mkLocalValRef x)).Deref) DebugPrint.valL mrmi x 
let IsHiddenRecdField mrmi x = IsHidden (fun mhi -> mhi.HiddenRecdFields) (fun rfref -> rfref.RecdField.Accessibility) (fun rpi x -> remapRecdFieldRef rpi.tyconRefRemap x) DebugPrint.recdFieldRefL mrmi x 
>>>>>>> d7ebc4a1

//--------------------------------------------------------------------------
// Generic operations on module types
//--------------------------------------------------------------------------

let foldModuleOrNamespaceTy ft fv mty acc = 
    let rec go mty acc = 
        let acc = QueueList.foldBack (fun (e: Entity) acc -> go e.ModuleOrNamespaceType acc) mty.AllEntities acc
        let acc = QueueList.foldBack ft mty.AllEntities acc
        let acc = QueueList.foldBack fv mty.AllValsAndMembers acc
        acc
    go mty acc

let allValsOfModuleOrNamespaceTy m = foldModuleOrNamespaceTy (fun _ acc -> acc) (fun v acc -> v :: acc) m []
let allEntitiesOfModuleOrNamespaceTy m = foldModuleOrNamespaceTy (fun ft acc -> ft :: acc) (fun _ acc -> acc) m []

//---------------------------------------------------------------------------
// Free variables in terms. Are all constructs public accessible?
//---------------------------------------------------------------------------
 
let isPublicVal (lv: Val) = (lv.Accessibility = taccessPublic)
let isPublicUnionCase (ucr: UnionCaseRef) = (ucr.UnionCase.Accessibility = taccessPublic)
let isPublicRecdField (rfr: RecdFieldRef) = (rfr.RecdField.Accessibility = taccessPublic)
let isPublicTycon (tcref: Tycon) = (tcref.Accessibility = taccessPublic)

let freeVarsAllPublic fvs = 
    // Are any non-public items used in the expr (which corresponded to the fvs)?
    // Recall, taccess occurs in:
    //      EntityData has ReprAccessibility and Accessiblity
    //      UnionCase has Accessibility
    //      RecdField has Accessibility
    //      ValData has Accessibility
    // The freevars and FreeTyvars collect local constructs.
    // Here, we test that all those constructs are public.
    //
    // CODEREVIEW:
    // What about non-local vals. This fix assumes non-local vals must be public. OK?
    Zset.forall isPublicVal fvs.FreeLocals &&
    Zset.forall isPublicUnionCase fvs.FreeUnionCases &&
    Zset.forall isPublicRecdField fvs.FreeRecdFields &&
    Zset.forall isPublicTycon fvs.FreeTyvars.FreeTycons

let freeTyvarsAllPublic tyvars = 
    Zset.forall isPublicTycon tyvars.FreeTycons

/// Detect the subset of match expressions we process in a linear way (i.e. using tailcalls, rather than
/// unbounded stack)
///   -- if then else
///   -- match e with pat[vs] -> e1[vs] | _ -> e2

let (|LinearMatchExpr|_|) expr = 
    match expr with 
    | Expr.Match (sp, m, dtree, [|tg1;(TTarget([], e2, sp2))|], m2, ty) -> Some(sp, m, dtree, tg1, e2, sp2, m2, ty)
    | _ -> None
    
let rebuildLinearMatchExpr (sp, m, dtree, tg1, e2, sp2, m2, ty) = 
    primMkMatch (sp, m, dtree, [|tg1;(TTarget([], e2, sp2))|], m2, ty)

/// Detect a subset of 'Expr.Op' expressions we process in a linear way (i.e. using tailcalls, rather than
/// unbounded stack). Only covers Cons(args,Cons(args,Cons(args,Cons(args,...._)))).
let (|LinearOpExpr|_|) expr = 
    match expr with 
    | Expr.Op ((TOp.UnionCase _ as op), tinst, args, m) when not args.IsEmpty -> 
        let argsFront, argLast = List.frontAndBack args
        Some (op, tinst, argsFront, argLast, m)
    | _ -> None
    
let rebuildLinearOpExpr (op, tinst, argsFront, argLast, m) = 
    Expr.Op (op, tinst, argsFront@[argLast], m)

//---------------------------------------------------------------------------
// Free variables in terms. All binders are distinct.
//---------------------------------------------------------------------------

let emptyFreeVars =  
  { UsesMethodLocalConstructs=false
    UsesUnboundRethrow=false
    FreeLocalTyconReprs=emptyFreeTycons
    FreeLocals=emptyFreeLocals
    FreeTyvars=emptyFreeTyvars
    FreeRecdFields = emptyFreeRecdFields
    FreeUnionCases = emptyFreeUnionCases}

let unionFreeVars fvs1 fvs2 = 
  if fvs1 === emptyFreeVars then fvs2 else 
  if fvs2 === emptyFreeVars then fvs1 else
  { FreeLocals = unionFreeLocals fvs1.FreeLocals fvs2.FreeLocals
    FreeTyvars = unionFreeTyvars fvs1.FreeTyvars fvs2.FreeTyvars
    UsesMethodLocalConstructs = fvs1.UsesMethodLocalConstructs || fvs2.UsesMethodLocalConstructs
    UsesUnboundRethrow = fvs1.UsesUnboundRethrow || fvs2.UsesUnboundRethrow
    FreeLocalTyconReprs = unionFreeTycons fvs1.FreeLocalTyconReprs fvs2.FreeLocalTyconReprs
    FreeRecdFields = unionFreeRecdFields fvs1.FreeRecdFields fvs2.FreeRecdFields
    FreeUnionCases = unionFreeUnionCases fvs1.FreeUnionCases fvs2.FreeUnionCases }

let inline accFreeTyvars (opts: FreeVarOptions) f v acc =
    if not opts.collectInTypes then acc else
    let ftyvs = acc.FreeTyvars
    let ftyvs' = f opts v ftyvs
    if ftyvs === ftyvs' then acc else 
    { acc with FreeTyvars = ftyvs' }

let accFreeVarsInTy opts ty acc = accFreeTyvars opts accFreeInType ty acc
let accFreeVarsInTys opts tys acc = if isNil tys then acc else accFreeTyvars opts accFreeInTypes tys acc
let accFreevarsInTycon opts tcref acc = accFreeTyvars opts accFreeTycon tcref acc
let accFreevarsInVal opts v acc = accFreeTyvars opts accFreeInVal v acc
    
let accFreeVarsInTraitSln opts tys acc = accFreeTyvars opts accFreeInTraitSln tys acc 

let boundLocalVal opts v fvs =
    if not opts.includeLocals then fvs else
    let fvs = accFreevarsInVal opts v fvs
    if not (Zset.contains v fvs.FreeLocals) then fvs
    else {fvs with FreeLocals= Zset.remove v fvs.FreeLocals} 

let boundProtect fvs =
    if fvs.UsesMethodLocalConstructs then {fvs with UsesMethodLocalConstructs = false} else fvs

let accUsesFunctionLocalConstructs flg fvs = 
    if flg && not fvs.UsesMethodLocalConstructs then {fvs with UsesMethodLocalConstructs = true} 
    else fvs 

let bound_rethrow fvs =
    if fvs.UsesUnboundRethrow then {fvs with UsesUnboundRethrow = false} else fvs  

let accUsesRethrow flg fvs = 
    if flg && not fvs.UsesUnboundRethrow then {fvs with UsesUnboundRethrow = true} 
    else fvs 

let boundLocalVals opts vs fvs = List.foldBack (boundLocalVal opts) vs fvs

let bindLhs opts (bind: Binding) fvs = boundLocalVal opts bind.Var fvs

let freeVarsCacheCompute opts cache f = if opts.canCache then cached cache f else f()

let rec accBindRhs opts (TBind(_, repr, _)) acc = accFreeInExpr opts repr acc
          
and accFreeInSwitchCases opts csl dflt (acc: FreeVars) =
    Option.foldBack (accFreeInDecisionTree opts) dflt (List.foldBack (accFreeInSwitchCase opts) csl acc)
 
and accFreeInSwitchCase opts (TCase(discrim, dtree)) acc = 
    accFreeInDecisionTree opts dtree (accFreeInTest opts discrim acc)

and accFreeInTest (opts: FreeVarOptions) discrim acc = 
    match discrim with 
    | DecisionTreeTest.UnionCase(ucref, tinst) -> accFreeUnionCaseRef opts ucref (accFreeVarsInTys opts tinst acc)
    | DecisionTreeTest.ArrayLength(_, ty) -> accFreeVarsInTy opts ty acc
    | DecisionTreeTest.Const _
    | DecisionTreeTest.IsNull -> acc
    | DecisionTreeTest.IsInst (srcty, tgty) -> accFreeVarsInTy opts srcty (accFreeVarsInTy opts tgty acc)
    | DecisionTreeTest.ActivePatternCase (exp, tys, activePatIdentity, _, _) -> 
        accFreeInExpr opts exp 
            (accFreeVarsInTys opts tys 
                (Option.foldBack (fun (vref, tinst) acc -> accFreeValRef opts vref (accFreeVarsInTys opts tinst acc)) activePatIdentity acc))

and accFreeInDecisionTree opts x (acc: FreeVars) =
    match x with 
    | TDSwitch(e1, csl, dflt, _) -> accFreeInExpr opts e1 (accFreeInSwitchCases opts csl dflt acc)
    | TDSuccess (es, _) -> accFreeInFlatExprs opts es acc
    | TDBind (bind, body) -> unionFreeVars (bindLhs opts bind (accBindRhs opts bind (freeInDecisionTree opts body))) acc
  
and accFreeInValFlags opts flag acc =
    let isMethLocal = 
        match flag with 
        | VSlotDirectCall 
        | CtorValUsedAsSelfInit 
        | CtorValUsedAsSuperInit -> true 
        | PossibleConstrainedCall _
        | NormalValUse -> false
    let acc = accUsesFunctionLocalConstructs isMethLocal acc
    match flag with 
    | PossibleConstrainedCall ty -> accFreeTyvars opts accFreeInType ty acc
    | _ -> acc

and accFreeLocalVal opts v fvs =
    if not opts.includeLocals then fvs else
    if Zset.contains v fvs.FreeLocals then fvs 
    else 
        let fvs = accFreevarsInVal opts v fvs
        {fvs with FreeLocals=Zset.add v fvs.FreeLocals}
  
and accLocalTyconRepr opts b fvs = 
    if not opts.includeLocalTyconReprs then fvs else
    if Zset.contains b fvs.FreeLocalTyconReprs then fvs
    else { fvs with FreeLocalTyconReprs = Zset.add b fvs.FreeLocalTyconReprs } 

and accUsedRecdOrUnionTyconRepr opts (tc: Tycon) fvs = 
    if match tc.TypeReprInfo with TFSharpObjectRepr _ | TRecdRepr _ | TUnionRepr _ -> true | _ -> false
    then accLocalTyconRepr opts tc fvs
    else fvs

and accFreeUnionCaseRef opts ucref fvs =   
    if not opts.includeUnionCases then fvs else
    if Zset.contains ucref fvs.FreeUnionCases then fvs 
    else
        let fvs = fvs |> accUsedRecdOrUnionTyconRepr opts ucref.Tycon
        let fvs = fvs |> accFreevarsInTycon opts ucref.TyconRef
        { fvs with FreeUnionCases = Zset.add ucref fvs.FreeUnionCases } 

and accFreeRecdFieldRef opts rfref fvs = 
    if not opts.includeRecdFields then fvs else
    if Zset.contains rfref fvs.FreeRecdFields then fvs 
    else 
        let fvs = fvs |> accUsedRecdOrUnionTyconRepr opts rfref.Tycon
        let fvs = fvs |> accFreevarsInTycon opts rfref.TyconRef 
        { fvs with FreeRecdFields = Zset.add rfref fvs.FreeRecdFields } 
  
and accFreeExnRef _exnc fvs = fvs // Note: this exnc (TyconRef) should be collected the surround types, e.g. tinst of Expr.Op 
and accFreeValRef opts (vref: ValRef) fvs = 
    match vref.IsLocalRef with 
    | true -> accFreeLocalVal opts vref.PrivateTarget fvs
    // non-local values do not contain free variables 
    | _ -> fvs

and accFreeInMethod opts (TObjExprMethod(slotsig, _attribs, tps, tmvs, e, _)) acc =
    accFreeInSlotSig opts slotsig
     (unionFreeVars (accFreeTyvars opts boundTypars tps (List.foldBack (boundLocalVals opts) tmvs (freeInExpr opts e))) acc)

and accFreeInMethods opts methods acc = 
    List.foldBack (accFreeInMethod opts) methods acc

and accFreeInInterfaceImpl opts (ty, overrides) acc = 
    accFreeVarsInTy opts ty (accFreeInMethods opts overrides acc)

and accFreeInExpr (opts: FreeVarOptions) x acc = 
    match x with
    | Expr.Let _ -> accFreeInExprLinear opts x acc (fun e -> e)
    | _ -> accFreeInExprNonLinear opts x acc
      
and accFreeInExprLinear (opts: FreeVarOptions) x acc contf =   
    // for nested let-bindings, we need to continue after the whole let-binding is processed 
    match x with
    | Expr.Let (bind, e, _, cache) -> 
        let contf = contf << (fun free ->
          unionFreeVars (freeVarsCacheCompute opts cache (fun () -> bindLhs opts bind (accBindRhs opts bind free))) acc )
        accFreeInExprLinear opts e emptyFreeVars contf
    | _ -> 
      // No longer linear expr
      accFreeInExpr opts x acc |> contf
    
and accFreeInExprNonLinear opts x acc =
    match x with

    // BINDING CONSTRUCTS
    | Expr.Lambda (_, ctorThisValOpt, baseValOpt, vs, bodyExpr, _, rty) -> 
        unionFreeVars 
                (Option.foldBack (boundLocalVal opts) ctorThisValOpt 
                   (Option.foldBack (boundLocalVal opts) baseValOpt 
                     (boundLocalVals opts vs 
                         (accFreeVarsInTy opts rty 
                             (freeInExpr opts bodyExpr)))))
            acc

    | Expr.TyLambda (_, vs, bodyExpr, _, rty) ->
        unionFreeVars (accFreeTyvars opts boundTypars vs (accFreeVarsInTy opts rty (freeInExpr opts bodyExpr))) acc

    | Expr.TyChoose (vs, bodyExpr, _) ->
        unionFreeVars (accFreeTyvars opts boundTypars vs (freeInExpr opts bodyExpr)) acc

    | Expr.LetRec (binds, bodyExpr, _, cache) ->
        unionFreeVars (freeVarsCacheCompute opts cache (fun () -> List.foldBack (bindLhs opts) binds (List.foldBack (accBindRhs opts) binds (freeInExpr opts bodyExpr)))) acc

    | Expr.Let _ -> 
        failwith "unreachable - linear expr"

    | Expr.Obj (_, ty, basev, basecall, overrides, iimpls, _) ->  
        unionFreeVars 
           (boundProtect
              (Option.foldBack (boundLocalVal opts) basev
                (accFreeVarsInTy opts ty
                   (accFreeInExpr opts basecall
                      (accFreeInMethods opts overrides 
                         (List.foldBack (accFreeInInterfaceImpl opts) iimpls emptyFreeVars))))))
           acc  

    // NON-BINDING CONSTRUCTS 
    | Expr.Const _ -> acc

    | Expr.Val (lvr, flags, _) ->  
        accFreeInValFlags opts flags (accFreeValRef opts lvr acc)

    | Expr.Quote (ast, {contents=Some(_, argTypes, argExprs, _data)}, _, _, ty) ->  
        accFreeInExpr opts ast 
            (accFreeInExprs opts argExprs
               (accFreeVarsInTys opts argTypes
                  (accFreeVarsInTy opts ty acc))) 

    | Expr.Quote (ast, {contents=None}, _, _, ty) ->  
        accFreeInExpr opts ast (accFreeVarsInTy opts ty acc)

    | Expr.App (f0, f0ty, tyargs, args, _) -> 
        accFreeVarsInTy opts f0ty
          (accFreeInExpr opts f0
             (accFreeVarsInTys opts tyargs
                (accFreeInExprs opts args acc)))

    | Expr.Link eref -> accFreeInExpr opts !eref acc

    | Expr.Sequential (expr1, expr2, _, _, _) -> 
        let acc = accFreeInExpr opts expr1 acc
        // tail-call - linear expression
        accFreeInExpr opts expr2 acc 

    | Expr.StaticOptimization (_, expr2, expr3, _) -> 
        accFreeInExpr opts expr2 (accFreeInExpr opts expr3 acc)

    | Expr.Match (_, _, dtree, targets, _, _) -> 
        match x with 
        // Handle if-then-else
        | LinearMatchExpr(_, _, dtree, target, bodyExpr, _, _, _) ->
            let acc = accFreeInDecisionTree opts dtree acc
            let acc = accFreeInTarget opts target acc
            accFreeInExpr opts bodyExpr acc  // tailcall

        | _ -> 
            let acc = accFreeInDecisionTree opts dtree acc
            accFreeInTargets opts targets acc
            
    | Expr.Op (TOp.TryCatch _, tinst, [expr1; expr2; expr3], _) ->
        unionFreeVars 
          (accFreeVarsInTys opts tinst
            (accFreeInExprs opts [expr1; expr2] acc))
          (bound_rethrow (accFreeInExpr opts expr3 emptyFreeVars))

    | Expr.Op (op, tinst, args, _) -> 
         let acc = accFreeInOp opts op acc
         let acc = accFreeVarsInTys opts tinst acc
         accFreeInExprs opts args acc

and accFreeInOp opts op acc =
    match op with

    // Things containing no references
    | TOp.Bytes _ 
    | TOp.UInt16s _ 
    | TOp.TryCatch _ 
    | TOp.TryFinally _ 
    | TOp.For _ 
    | TOp.Coerce 
    | TOp.RefAddrGet _
    | TOp.Array 
    | TOp.While _
    | TOp.Goto _ | TOp.Label _ | TOp.Return 
    | TOp.TupleFieldGet _ -> acc

    | TOp.Tuple tupInfo -> 
        accFreeTyvars opts accFreeInTupInfo tupInfo acc

    | TOp.AnonRecd anonInfo 
    | TOp.AnonRecdGet (anonInfo, _) -> 
        accFreeTyvars opts accFreeInTupInfo anonInfo.TupInfo acc
    
    | TOp.UnionCaseTagGet tcref -> 
        accUsedRecdOrUnionTyconRepr opts tcref.Deref acc
    
    // Things containing just a union case reference
    | TOp.UnionCaseProof ucref 
    | TOp.UnionCase ucref 
    | TOp.UnionCaseFieldGetAddr (ucref, _, _) 
    | TOp.UnionCaseFieldGet (ucref, _) 
    | TOp.UnionCaseFieldSet (ucref, _) -> 
        accFreeUnionCaseRef opts ucref acc

    // Things containing just an exception reference
    | TOp.ExnConstr ecref 
    | TOp.ExnFieldGet (ecref, _) 
    | TOp.ExnFieldSet (ecref, _) -> 
        accFreeExnRef ecref acc

    | TOp.ValFieldGet fref 
    | TOp.ValFieldGetAddr (fref, _) 
    | TOp.ValFieldSet fref -> 
        accFreeRecdFieldRef opts fref acc

    | TOp.Recd (kind, tcref) -> 
        let acc = accUsesFunctionLocalConstructs (kind = RecdExprIsObjInit) acc
        (accUsedRecdOrUnionTyconRepr opts tcref.Deref (accFreeTyvars opts accFreeTycon tcref acc)) 

    | TOp.ILAsm (_, tys) ->  
        accFreeVarsInTys opts tys acc
    
    | TOp.Reraise -> 
        accUsesRethrow true acc

    | TOp.TraitCall (TTrait (tys, _, _, argtys, rty, sln, _extSlns, _ad)) -> 
        Option.foldBack (accFreeVarsInTraitSln opts) sln.Value
           (accFreeVarsInTys opts tys 
             (accFreeVarsInTys opts argtys 
               (Option.foldBack (accFreeVarsInTy opts) rty acc)))

    | TOp.LValueOp (_, vref) -> 
        accFreeValRef opts vref acc

    | TOp.ILCall (_, isProtectedCall, _, _, valUseFlags, _, _, _, enclTypeArgs, methTypeArgs, tys) ->
       accFreeVarsInTys opts enclTypeArgs 
         (accFreeVarsInTys opts methTypeArgs  
           (accFreeInValFlags opts valUseFlags
             (accFreeVarsInTys opts tys 
               (accUsesFunctionLocalConstructs isProtectedCall acc))))

and accFreeInTargets opts targets acc = 
    Array.foldBack (accFreeInTarget opts) targets acc

and accFreeInTarget opts (TTarget(vs, expr, _)) acc = 
    List.foldBack (boundLocalVal opts) vs (accFreeInExpr opts expr acc)

and accFreeInFlatExprs opts (exprs: Exprs) acc = List.foldBack (accFreeInExpr opts) exprs acc

and accFreeInExprs opts (exprs: Exprs) acc = 
    match exprs with 
    | [] -> acc 
    | [h]-> 
        // tailcall - e.g. Cons(x, Cons(x2, .......Cons(x1000000, Nil))) and [| x1; .... ; x1000000 |]
        accFreeInExpr opts h acc
    | h :: t -> 
        let acc = accFreeInExpr opts h acc
        accFreeInExprs opts t acc

and accFreeInSlotSig opts (TSlotSig(_, ty, _, _, _, _)) acc = 
    accFreeVarsInTy opts ty acc
 
and freeInDecisionTree opts dtree = 
    accFreeInDecisionTree opts dtree emptyFreeVars

and freeInExpr opts expr = 
    accFreeInExpr opts expr emptyFreeVars

// Note: these are only an approximation - they are currently used only by the optimizer  
let rec accFreeInModuleOrNamespace opts mexpr acc = 
    match mexpr with 
    | TMDefRec(_, _, mbinds, _) -> List.foldBack (accFreeInModuleOrNamespaceBind opts) mbinds acc
    | TMDefLet(bind, _) -> accBindRhs opts bind acc
    | TMDefDo(e, _) -> accFreeInExpr opts e acc
    | TMDefs defs -> accFreeInModuleOrNamespaces opts defs acc
    | TMAbstract(ModuleOrNamespaceExprWithSig(_, mdef, _)) -> accFreeInModuleOrNamespace opts mdef acc // not really right, but sufficient for how this is used in optimization 

and accFreeInModuleOrNamespaceBind opts mbind acc = 
    match mbind with 
    | ModuleOrNamespaceBinding.Binding bind -> accBindRhs opts bind acc
    | ModuleOrNamespaceBinding.Module (_, def) -> accFreeInModuleOrNamespace opts def acc

and accFreeInModuleOrNamespaces opts mexprs acc = 
    List.foldBack (accFreeInModuleOrNamespace opts) mexprs acc

let freeInBindingRhs opts bind = 
    accBindRhs opts bind emptyFreeVars

let freeInModuleOrNamespace opts mdef = 
    accFreeInModuleOrNamespace opts mdef emptyFreeVars

//---------------------------------------------------------------------------
// Destruct - rarely needed
//---------------------------------------------------------------------------

let rec stripLambda (expr, ty) = 
    match expr with 
    | Expr.Lambda (_, ctorThisValOpt, baseValOpt, v, bodyExpr, _, rty) -> 
        if Option.isSome ctorThisValOpt then errorR(InternalError("skipping ctorThisValOpt", expr.Range))
        if Option.isSome baseValOpt then errorR(InternalError("skipping baseValOpt", expr.Range))
        let (vs', bodyExpr', rty') = stripLambda (bodyExpr, rty)
        (v :: vs', bodyExpr', rty') 
    | _ -> ([], expr, ty)

let rec stripLambdaN n expr = 
    assert (n >= 0)
    match expr with 
    | Expr.Lambda (_, ctorThisValOpt, baseValOpt, v, bodyExpr, _, _) when n > 0 -> 
        if Option.isSome ctorThisValOpt then errorR(InternalError("skipping ctorThisValOpt", expr.Range))
        if Option.isSome baseValOpt then errorR(InternalError("skipping baseValOpt", expr.Range))
        let (vs, bodyExpr', remaining) = stripLambdaN (n-1) bodyExpr
        (v :: vs, bodyExpr', remaining) 
    | _ -> ([], expr, n)

let tryStripLambdaN n expr = 
    match expr with
    | Expr.Lambda (_, None, None, _, _, _, _) -> 
        let argvsl, bodyExpr, remaining = stripLambdaN n expr
        if remaining = 0 then Some (argvsl, bodyExpr)
        else None
    | _ -> None

let stripTopLambda (expr, ty) =
    let tps, taue, tauty = match expr with Expr.TyLambda (_, tps, b, _, rty) -> tps, b, rty | _ -> [], expr, ty
    let vs, body, rty = stripLambda (taue, tauty)
    tps, vs, body, rty

[<RequireQualifiedAccess>]
type AllowTypeDirectedDetupling = Yes | No

// This is used to infer arities of expressions 
// i.e. base the chosen arity on the syntactic expression shape and type of arguments 
let InferArityOfExpr g allowTypeDirectedDetupling ty partialArgAttribsL retAttribs expr = 
    let rec stripLambda_notypes e = 
        match e with 
        | Expr.Lambda (_, _, _, vs, b, _, _) -> 
            let (vs', b') = stripLambda_notypes b
            (vs :: vs', b') 
        | Expr.TyChoose (_, b, _) -> stripLambda_notypes b 
        | _ -> ([], e)

    let stripTopLambdaNoTypes e =
        let tps, taue = match e with Expr.TyLambda (_, tps, b, _, _) -> tps, b | _ -> [], e
        let vs, body = stripLambda_notypes taue
        tps, vs, body

    let tps, vsl, _ = stripTopLambdaNoTypes expr
    let fun_arity = vsl.Length
    let dtys, _ = stripFunTyN g fun_arity (snd (tryDestForallTy g ty))
    let partialArgAttribsL = Array.ofList partialArgAttribsL
    assert (List.length vsl = List.length dtys)
        
    let curriedArgInfos =
        (List.zip vsl dtys) |> List.mapi (fun i (vs, ty) -> 
            let partialAttribs = if i < partialArgAttribsL.Length then partialArgAttribsL.[i] else []
            let tys = 
                match allowTypeDirectedDetupling with
                | AllowTypeDirectedDetupling.No -> [ty] 
                | AllowTypeDirectedDetupling.Yes -> 
                    if (i = 0 && isUnitTy g ty) then [] 
                    else tryDestRefTupleTy g ty
            let ids = 
                if vs.Length = tys.Length then vs |> List.map (fun v -> Some v.Id)
                else tys |> List.map (fun _ -> None)
            let attribs = 
                if partialAttribs.Length = tys.Length then partialAttribs 
                else tys |> List.map (fun _ -> [])
            (ids, attribs) ||> List.map2 (fun id attribs -> { Name = id; Attribs = attribs }: ArgReprInfo ))
    let retInfo: ArgReprInfo = { Attribs = retAttribs; Name = None }
    ValReprInfo (ValReprInfo.InferTyparInfo tps, curriedArgInfos, retInfo)

let InferArityOfExprBinding g allowTypeDirectedDetupling (v: Val) expr = 
    match v.ValReprInfo with
    | Some info -> info
    | None -> InferArityOfExpr g allowTypeDirectedDetupling v.Type [] [] expr

//-------------------------------------------------------------------------
// Check if constraints are satisfied that allow us to use more optimized
// implementations
//------------------------------------------------------------------------- 

let underlyingTypeOfEnumTy (g: TcGlobals) ty = 
    assert(isEnumTy g ty)
    match metadataOfTy g ty with 
#if !NO_EXTENSIONTYPING
    | ProvidedTypeMetadata info -> info.UnderlyingTypeOfEnum()
#endif
    | ILTypeMetadata (TILObjectReprData(_, _, tdef)) -> 

        let info = computeILEnumInfo (tdef.Name, tdef.Fields)
        let ilTy = getTyOfILEnumInfo info
        match ilTy.TypeSpec.Name with 
        | "System.Byte" -> g.byte_ty
        | "System.SByte" -> g.sbyte_ty
        | "System.Int16" -> g.int16_ty
        | "System.Int32" -> g.int32_ty
        | "System.Int64" -> g.int64_ty
        | "System.UInt16" -> g.uint16_ty
        | "System.UInt32" -> g.uint32_ty
        | "System.UInt64" -> g.uint64_ty
        | "System.Single" -> g.float32_ty
        | "System.Double" -> g.float_ty
        | "System.Char" -> g.char_ty
        | "System.Boolean" -> g.bool_ty
        | _ -> g.int32_ty
    | FSharpOrArrayOrByrefOrTupleOrExnTypeMetadata ->
        let tycon = (tcrefOfAppTy g ty).Deref
        match tycon.GetFieldByName "value__" with 
        | Some rf -> rf.FormalType
        | None -> error(InternalError("no 'value__' field found for enumeration type " + tycon.LogicalName, tycon.Range))

// CLEANUP NOTE: Get rid of this mutation. 
let setValHasNoArity (f: Val) = 
    f.SetValReprInfo None; f

//--------------------------------------------------------------------------
// Resolve static optimization constraints
//--------------------------------------------------------------------------

let normalizeEnumTy g ty = (if isEnumTy g ty then underlyingTypeOfEnumTy g ty else ty) 

type StaticOptimizationAnswer = 
    | Yes = 1y
    | No = -1y
    | Unknown = 0y

let decideStaticOptimizationConstraint g c = 
    match c with 
    | TTyconEqualsTycon (a, b) ->
        // Both types must be nominal for a definite result
       let rec checkTypes a b =
           let a = normalizeEnumTy g (stripTyEqnsAndMeasureEqns g a)
           match a with
           | AppTy g (tcref1, _) ->
               let b = normalizeEnumTy g (stripTyEqnsAndMeasureEqns g b)
               match b with 
               | AppTy g (tcref2, _) -> 
                if tyconRefEq g tcref1 tcref2 then StaticOptimizationAnswer.Yes else StaticOptimizationAnswer.No
               | RefTupleTy g _ | FunTy g _ -> StaticOptimizationAnswer.No
               | _ -> StaticOptimizationAnswer.Unknown

           | FunTy g _ ->
               let b = normalizeEnumTy g (stripTyEqnsAndMeasureEqns g b)
               match b with 
               | FunTy g _ -> StaticOptimizationAnswer.Yes
               | AppTy g _ | RefTupleTy g _ -> StaticOptimizationAnswer.No
               | _ -> StaticOptimizationAnswer.Unknown
           | RefTupleTy g ts1 -> 
               let b = normalizeEnumTy g (stripTyEqnsAndMeasureEqns g b)
               match b with 
               | RefTupleTy g ts2 ->
                if ts1.Length = ts2.Length then StaticOptimizationAnswer.Yes
                else StaticOptimizationAnswer.No
               | AppTy g _ | FunTy g _ -> StaticOptimizationAnswer.No
               | _ -> StaticOptimizationAnswer.Unknown
           | _ -> StaticOptimizationAnswer.Unknown
       checkTypes a b
    | TTyconIsStruct a -> 
       let a = normalizeEnumTy g (stripTyEqnsAndMeasureEqns g a)
       match tryDestAppTy g a with 
       | ValueSome tcref1 -> if tcref1.IsStructOrEnumTycon then StaticOptimizationAnswer.Yes else StaticOptimizationAnswer.No
       | ValueNone -> StaticOptimizationAnswer.Unknown
            
let rec DecideStaticOptimizations g cs = 
    match cs with 
    | [] -> StaticOptimizationAnswer.Yes
    | h :: t -> 
        let d = decideStaticOptimizationConstraint g h 
        if d = StaticOptimizationAnswer.No then StaticOptimizationAnswer.No 
        elif d = StaticOptimizationAnswer.Yes then DecideStaticOptimizations g t 
        else StaticOptimizationAnswer.Unknown

let mkStaticOptimizationExpr g (cs, e1, e2, m) = 
    let d = DecideStaticOptimizations g cs in 
    if d = StaticOptimizationAnswer.No then e2
    elif d = StaticOptimizationAnswer.Yes then e1
    else Expr.StaticOptimization (cs, e1, e2, m)

//--------------------------------------------------------------------------
// Copy expressions, including new names for locally bound values.
// Used to inline expressions.
//--------------------------------------------------------------------------

type ValCopyFlag = 
    | CloneAll
    | CloneAllAndMarkExprValsAsCompilerGenerated
    | OnlyCloneExprVals

// for quotations we do no want to avoid marking values as compiler generated since this may affect the shape of quotation (compiler generated values can be inlined)
let fixValCopyFlagForQuotations = function CloneAllAndMarkExprValsAsCompilerGenerated -> CloneAll | x -> x
    
let markAsCompGen compgen d = 
    let compgen = 
        match compgen with 
        | CloneAllAndMarkExprValsAsCompilerGenerated -> true
        | _ -> false
    { d with val_flags= d.val_flags.SetIsCompilerGenerated(d.val_flags.IsCompilerGenerated || compgen) }

let bindLocalVal (v: Val) (v': Val) tmenv = 
    { tmenv with valRemap=tmenv.valRemap.Add v (mkLocalValRef v') }

let bindLocalVals vs vs' tmenv = 
    { tmenv with valRemap= (vs, vs', tmenv.valRemap) |||> List.foldBack2 (fun v v' acc -> acc.Add v (mkLocalValRef v') ) }

let bindTycon (tc: Tycon) (tc': Tycon) tyenv = 
    { tyenv with tyconRefRemap=tyenv.tyconRefRemap.Add (mkLocalTyconRef tc) (mkLocalTyconRef tc') }

let bindTycons tcs tcs' tyenv =  
    { tyenv with tyconRefRemap= (tcs, tcs', tyenv.tyconRefRemap) |||> List.foldBack2 (fun tc tc' acc -> acc.Add (mkLocalTyconRef tc) (mkLocalTyconRef tc')) }

let remapAttribKind tmenv k =  
    match k with 
    | ILAttrib _ as x -> x
    | FSAttrib vref -> FSAttrib(remapValRef tmenv vref)

let tmenvCopyRemapAndBindTypars remapAttrib tmenv tps = 
    let tps', tyenvinner = copyAndRemapAndBindTyparsFull remapAttrib tmenv tps
    let tmenvinner = tyenvinner 
    tps', tmenvinner

let rec remapAttrib g tmenv (Attrib (tcref, kind, args, props, isGetOrSetAttr, targets, m)) = 
    Attrib(remapTyconRef tmenv.tyconRefRemap tcref, 
           remapAttribKind tmenv kind, 
           args |> List.map (remapAttribExpr g tmenv), 
           props |> List.map (fun (AttribNamedArg(nm, ty, flg, expr)) -> AttribNamedArg(nm, remapType tmenv ty, flg, remapAttribExpr g tmenv expr)), 
           isGetOrSetAttr, 
           targets, 
           m)

and remapAttribExpr g tmenv (AttribExpr(e1, e2)) = 
    AttribExpr(remapExpr g CloneAll tmenv e1, remapExpr g CloneAll tmenv e2)
    
and remapAttribs g tmenv xs = List.map (remapAttrib g tmenv) xs

and remapPossibleForallTy g tmenv ty = remapTypeFull (remapAttribs g tmenv) tmenv ty

and remapArgData g tmenv (argInfo: ArgReprInfo) : ArgReprInfo =
    { Attribs = remapAttribs g tmenv argInfo.Attribs; Name = argInfo.Name }

and remapValReprInfo g tmenv (ValReprInfo(tpNames, arginfosl, retInfo)) =
    ValReprInfo(tpNames, List.mapSquared (remapArgData g tmenv) arginfosl, remapArgData g tmenv retInfo)

and remapValData g tmenv (d: ValData) =
    let ty = d.val_type
    let topValInfo = d.ValReprInfo
    let tyR = ty |> remapPossibleForallTy g tmenv
    let declaringEntityR = d.DeclaringEntity |> remapParentRef tmenv
    let reprInfoR = d.ValReprInfo |> Option.map (remapValReprInfo g tmenv)
    let memberInfoR = d.MemberInfo |> Option.map (remapMemberInfo g d.val_range topValInfo ty tyR tmenv)
    let attribsR = d.Attribs |> remapAttribs g tmenv
    { d with 
        val_type = tyR
        val_opt_data =
            match d.val_opt_data with
            | Some dd ->
                Some { dd with 
                         val_declaring_entity = declaringEntityR
                         val_repr_info = reprInfoR
                         val_member_info = memberInfoR
                         val_attribs = attribsR }
            | None -> None }

and remapParentRef tyenv p =
    match p with 
    | ParentNone -> ParentNone
    | Parent x -> Parent (x |> remapTyconRef tyenv.tyconRefRemap)

and mapImmediateValsAndTycons ft fv (x: ModuleOrNamespaceType) = 
    let vals = x.AllValsAndMembers |> QueueList.map fv
    let tycons = x.AllEntities |> QueueList.map ft
    new ModuleOrNamespaceType(x.ModuleOrNamespaceKind, vals, tycons)
    
and copyVal compgen (v: Val) = 
    match compgen with 
    | OnlyCloneExprVals when v.IsMemberOrModuleBinding -> v
    | _ -> v |> NewModifiedVal id

and fixupValData g compgen tmenv (v2: Val) =
    // only fixup if we copy the value
    match compgen with 
    | OnlyCloneExprVals when v2.IsMemberOrModuleBinding -> ()
    | _ ->  
        let newData = remapValData g tmenv v2 |> markAsCompGen compgen
        // uses the same stamp
        v2.SetData newData
    
and copyAndRemapAndBindVals g compgen tmenv vs = 
    let vs2 = vs |> List.map (copyVal compgen)
    let tmenvinner = bindLocalVals vs vs2 tmenv
    vs2 |> List.iter (fixupValData g compgen tmenvinner)
    vs2, tmenvinner

and copyAndRemapAndBindVal g compgen tmenv v = 
    let v2 = v |> copyVal compgen
    let tmenvinner = bindLocalVal v v2 tmenv
    fixupValData g compgen tmenvinner v2
    v2, tmenvinner
    
and remapExpr (g: TcGlobals) (compgen: ValCopyFlag) (tmenv: Remap) expr =
    match expr with

    // Handle the linear cases for arbitrary-sized inputs 
    | LinearOpExpr _ 
    | LinearMatchExpr _ 
    | Expr.Sequential _  
    | Expr.Let _ -> 
        remapLinearExpr g compgen tmenv expr (fun x -> x)

    // Binding constructs - see also dtrees below 
    | Expr.Lambda (_, ctorThisValOpt, baseValOpt, vs, b, m, rty) -> 
        let ctorThisValOpt, tmenv = Option.mapFold (copyAndRemapAndBindVal g compgen) tmenv ctorThisValOpt
        let baseValOpt, tmenv = Option.mapFold (copyAndRemapAndBindVal g compgen) tmenv baseValOpt
        let vs, tmenv = copyAndRemapAndBindVals g compgen tmenv vs
        let b = remapExpr g compgen tmenv b
        let rty = remapType tmenv rty
        Expr.Lambda (newUnique(), ctorThisValOpt, baseValOpt, vs, b, m, rty)

    | Expr.TyLambda (_, tps, b, m, rty) ->
        let tps', tmenvinner = tmenvCopyRemapAndBindTypars (remapAttribs g tmenv) tmenv tps
        mkTypeLambda m tps' (remapExpr g compgen tmenvinner b, remapType tmenvinner rty)

    | Expr.TyChoose (tps, b, m) ->
        let tps', tmenvinner = tmenvCopyRemapAndBindTypars (remapAttribs g tmenv) tmenv tps
        Expr.TyChoose (tps', remapExpr g compgen tmenvinner b, m)

    | Expr.LetRec (binds, e, m, _) ->  
        let binds', tmenvinner = copyAndRemapAndBindBindings g compgen tmenv binds 
        Expr.LetRec (binds', remapExpr g compgen tmenvinner e, m, NewFreeVarsCache())

    | Expr.Match (spBind, exprm, pt, targets, m, ty) ->
        primMkMatch (spBind, exprm, remapDecisionTree g compgen tmenv pt, 
                     targets |> Array.map (remapTarget g compgen tmenv), 
                     m, remapType tmenv ty)

    | Expr.Val (vr, vf, m) -> 
        let vr' = remapValRef tmenv vr 
        let vf' = remapValFlags tmenv vf
        if vr === vr' && vf === vf' then expr 
        else Expr.Val (vr', vf', m)

    | Expr.Quote (a, {contents=Some(typeDefs, argTypes, argExprs, data)}, isFromQueryExpression, m, ty) ->  
        // fix value of compgen for both original expression and pickled AST
        let compgen = fixValCopyFlagForQuotations compgen
        Expr.Quote (remapExpr g compgen tmenv a, {contents=Some(typeDefs, remapTypesAux tmenv argTypes, remapExprs g compgen tmenv argExprs, data)}, isFromQueryExpression, m, remapType tmenv ty)

    | Expr.Quote (a, {contents=None}, isFromQueryExpression, m, ty) ->  
        Expr.Quote (remapExpr g (fixValCopyFlagForQuotations compgen) tmenv a, {contents=None}, isFromQueryExpression, m, remapType tmenv ty)

    | Expr.Obj (_, ty, basev, basecall, overrides, iimpls, m) -> 
        let basev', tmenvinner = Option.mapFold (copyAndRemapAndBindVal g compgen) tmenv basev 
        mkObjExpr (remapType tmenv ty, basev', 
                   remapExpr g compgen tmenv basecall, 
                   List.map (remapMethod g compgen tmenvinner) overrides, 
                   List.map (remapInterfaceImpl g compgen tmenvinner) iimpls, m) 

    // Addresses of immutable field may "leak" across assembly boundaries - see CanTakeAddressOfRecdFieldRef below.
    // This is "ok", in the sense that it is always valid to fix these up to be uses
    // of a temporary local, e.g.
    //       &(E.RF) --> let mutable v = E.RF in &v
    
    | Expr.Op (TOp.ValFieldGetAddr (rfref, readonly), tinst, [arg], m) when 
          not rfref.RecdField.IsMutable && 
          not (entityRefInThisAssembly g.compilingFslib rfref.TyconRef) -> 

        let tinst = remapTypes tmenv tinst 
        let arg = remapExpr g compgen tmenv arg 
        let tmp, _ = mkMutableCompGenLocal m "copyOfStruct" (actualTyOfRecdFieldRef rfref tinst)
        mkCompGenLet m tmp (mkRecdFieldGetViaExprAddr (arg, rfref, tinst, m)) (mkValAddr m readonly (mkLocalValRef tmp))

    | Expr.Op (TOp.UnionCaseFieldGetAddr (uref, cidx, readonly), tinst, [arg], m) when 
          not (uref.FieldByIndex(cidx).IsMutable) && 
          not (entityRefInThisAssembly g.compilingFslib uref.TyconRef) -> 

        let tinst = remapTypes tmenv tinst 
        let arg = remapExpr g compgen tmenv arg 
        let tmp, _ = mkMutableCompGenLocal m "copyOfStruct" (actualTyOfUnionFieldRef uref cidx tinst)
        mkCompGenLet m tmp (mkUnionCaseFieldGetProvenViaExprAddr (arg, uref, tinst, cidx, m)) (mkValAddr m readonly (mkLocalValRef tmp))

    | Expr.Op (op, tinst, args, m) -> 
        let op' = remapOp tmenv op 
        let tinst' = remapTypes tmenv tinst 
        let args' = remapExprs g compgen tmenv args 
        if op === op' && tinst === tinst' && args === args' then expr 
        else Expr.Op (op', tinst', args', m)

    | Expr.App (e1, e1ty, tyargs, args, m) -> 
        let e1' = remapExpr g compgen tmenv e1 
        let e1ty' = remapPossibleForallTy g tmenv e1ty 
        let tyargs' = remapTypes tmenv tyargs 
        let args' = remapExprs g compgen tmenv args 
        if e1 === e1' && e1ty === e1ty' && tyargs === tyargs' && args === args' then expr 
        else Expr.App (e1', e1ty', tyargs', args', m)

    | Expr.Link eref -> 
        remapExpr g compgen tmenv !eref

    | Expr.StaticOptimization (cs, e2, e3, m) -> 
       // note that type instantiation typically resolve the static constraints here 
       mkStaticOptimizationExpr g (List.map (remapConstraint tmenv) cs, remapExpr g compgen tmenv e2, remapExpr g compgen tmenv e3, m)

    | Expr.Const (c, m, ty) -> 
        let ty' = remapType tmenv ty 
        if ty === ty' then expr else Expr.Const (c, m, ty')

and remapTarget g compgen tmenv (TTarget(vs, e, spTarget)) = 
    let vs', tmenvinner = copyAndRemapAndBindVals g compgen tmenv vs 
    TTarget(vs', remapExpr g compgen tmenvinner e, spTarget)

and remapLinearExpr g compgen tmenv expr contf =

    match expr with 

    | Expr.Let (bind, bodyExpr, m, _) ->  
        let bind', tmenvinner = copyAndRemapAndBindBinding g compgen tmenv bind
        // tailcall for the linear position
        remapLinearExpr g compgen tmenvinner bodyExpr (contf << mkLetBind m bind')

    | Expr.Sequential (expr1, expr2, dir, spSeq, m) -> 
        let expr1' = remapExpr g compgen tmenv expr1 
        // tailcall for the linear position
        remapLinearExpr g compgen tmenv expr2 (contf << (fun expr2' -> 
            if expr1 === expr1' && expr2 === expr2' then expr 
            else Expr.Sequential (expr1', expr2', dir, spSeq, m)))

    | LinearMatchExpr (spBind, exprm, dtree, tg1, expr2, sp2, m2, ty) ->
        let dtree' = remapDecisionTree g compgen tmenv dtree
        let tg1' = remapTarget g compgen tmenv tg1
        let ty' = remapType tmenv ty
        // tailcall for the linear position
        remapLinearExpr g compgen tmenv expr2 (contf << (fun expr2' -> 
            rebuildLinearMatchExpr (spBind, exprm, dtree', tg1', expr2', sp2, m2, ty')))

    | LinearOpExpr (op, tyargs, argsFront, argLast, m) -> 
        let op' = remapOp tmenv op 
        let tinst' = remapTypes tmenv tyargs 
        let argsFront' = remapExprs g compgen tmenv argsFront 
        // tailcall for the linear position
        remapLinearExpr g compgen tmenv argLast (contf << (fun argLast' -> 
            if op === op' && tyargs === tinst' && argsFront === argsFront' && argLast === argLast' then expr 
            else rebuildLinearOpExpr (op', tinst', argsFront', argLast', m)))

    | _ -> 
        contf (remapExpr g compgen tmenv expr) 

and remapConstraint tyenv c = 
    match c with 
    | TTyconEqualsTycon(ty1, ty2) -> TTyconEqualsTycon(remapType tyenv ty1, remapType tyenv ty2)
    | TTyconIsStruct ty1 -> TTyconIsStruct(remapType tyenv ty1)

and remapOp tmenv op = 
    match op with 
    | TOp.Recd (ctor, tcref) -> TOp.Recd (ctor, remapTyconRef tmenv.tyconRefRemap tcref)
    | TOp.UnionCaseTagGet tcref -> TOp.UnionCaseTagGet (remapTyconRef tmenv.tyconRefRemap tcref)
    | TOp.UnionCase ucref -> TOp.UnionCase (remapUnionCaseRef tmenv.tyconRefRemap ucref)
    | TOp.UnionCaseProof ucref -> TOp.UnionCaseProof (remapUnionCaseRef tmenv.tyconRefRemap ucref)
    | TOp.ExnConstr ec -> TOp.ExnConstr (remapTyconRef tmenv.tyconRefRemap ec)
    | TOp.ExnFieldGet (ec, n) -> TOp.ExnFieldGet (remapTyconRef tmenv.tyconRefRemap ec, n)
    | TOp.ExnFieldSet (ec, n) -> TOp.ExnFieldSet (remapTyconRef tmenv.tyconRefRemap ec, n)
    | TOp.ValFieldSet rfref -> TOp.ValFieldSet (remapRecdFieldRef tmenv.tyconRefRemap rfref)
    | TOp.ValFieldGet rfref -> TOp.ValFieldGet (remapRecdFieldRef tmenv.tyconRefRemap rfref)
    | TOp.ValFieldGetAddr (rfref, readonly) -> TOp.ValFieldGetAddr (remapRecdFieldRef tmenv.tyconRefRemap rfref, readonly)
    | TOp.UnionCaseFieldGet (ucref, n) -> TOp.UnionCaseFieldGet (remapUnionCaseRef tmenv.tyconRefRemap ucref, n)
    | TOp.UnionCaseFieldGetAddr (ucref, n, readonly) -> TOp.UnionCaseFieldGetAddr (remapUnionCaseRef tmenv.tyconRefRemap ucref, n, readonly)
    | TOp.UnionCaseFieldSet (ucref, n) -> TOp.UnionCaseFieldSet (remapUnionCaseRef tmenv.tyconRefRemap ucref, n)
    | TOp.ILAsm (instrs, tys) -> 
        let tys2 = remapTypes tmenv tys
        if tys === tys2 then op else
        TOp.ILAsm (instrs, tys2)
    | TOp.TraitCall traitInfo -> TOp.TraitCall (remapTraitAux tmenv traitInfo)
    | TOp.LValueOp (kind, lvr) -> TOp.LValueOp (kind, remapValRef tmenv lvr)
    | TOp.ILCall (isVirtCall, isProtectedCall, valu, isNewObjCall, valUseFlags, isProperty, noTailCall, ilMethRef, enclTypeArgs, methTypeArgs, tys) -> 
       TOp.ILCall (isVirtCall, isProtectedCall, valu, isNewObjCall, remapValFlags tmenv valUseFlags, 
                   isProperty, noTailCall, ilMethRef, remapTypes tmenv enclTypeArgs, 
                   remapTypes tmenv methTypeArgs, remapTypes tmenv tys)
    | _ -> op
    
and remapValFlags tmenv x =
    match x with 
    | PossibleConstrainedCall ty -> PossibleConstrainedCall (remapType tmenv ty)
    | _ -> x

and remapExprs g compgen tmenv es = List.mapq (remapExpr g compgen tmenv) es

and remapFlatExprs g compgen tmenv es = List.mapq (remapExpr g compgen tmenv) es

and remapDecisionTree g compgen tmenv x =
    match x with 
    | TDSwitch(e1, csl, dflt, m) -> 
        TDSwitch(remapExpr g compgen tmenv e1, 
                List.map (fun (TCase(test, y)) -> 
                  let test' = 
                    match test with 
                    | DecisionTreeTest.UnionCase (uc, tinst) -> DecisionTreeTest.UnionCase(remapUnionCaseRef tmenv.tyconRefRemap uc, remapTypes tmenv tinst)
                    | DecisionTreeTest.ArrayLength (n, ty) -> DecisionTreeTest.ArrayLength(n, remapType tmenv ty)
                    | DecisionTreeTest.Const _ -> test
                    | DecisionTreeTest.IsInst (srcty, tgty) -> DecisionTreeTest.IsInst (remapType tmenv srcty, remapType tmenv tgty) 
                    | DecisionTreeTest.IsNull -> DecisionTreeTest.IsNull 
                    | DecisionTreeTest.ActivePatternCase _ -> failwith "DecisionTreeTest.ActivePatternCase should only be used during pattern match compilation"
                  TCase(test', remapDecisionTree g compgen tmenv y)) csl, 
                Option.map (remapDecisionTree g compgen tmenv) dflt, 
                m)
    | TDSuccess (es, n) -> 
        TDSuccess (remapFlatExprs g compgen tmenv es, n)
    | TDBind (bind, rest) -> 
        let bind', tmenvinner = copyAndRemapAndBindBinding g compgen tmenv bind
        TDBind (bind', remapDecisionTree g compgen tmenvinner rest)
        
and copyAndRemapAndBindBinding g compgen tmenv (bind: Binding) =
    let v = bind.Var
    let v', tmenv = copyAndRemapAndBindVal g compgen tmenv v
    remapAndRenameBind g compgen tmenv bind v', tmenv

and copyAndRemapAndBindBindings g compgen tmenv binds = 
    let vs', tmenvinner = copyAndRemapAndBindVals g compgen tmenv (valsOfBinds binds)
    remapAndRenameBinds g compgen tmenvinner binds vs', tmenvinner

and remapAndRenameBinds g compgen tmenvinner binds vs' = List.map2 (remapAndRenameBind g compgen tmenvinner) binds vs'
and remapAndRenameBind g compgen tmenvinner (TBind(_, repr, letSeqPtOpt)) v' = TBind(v', remapExpr g compgen tmenvinner repr, letSeqPtOpt)

and remapMethod g compgen tmenv (TObjExprMethod(slotsig, attribs, tps, vs, e, m)) =
    let attribs2 = attribs |> remapAttribs g tmenv
    let slotsig2 = remapSlotSig (remapAttribs g tmenv) tmenv slotsig
    let tps2, tmenvinner = tmenvCopyRemapAndBindTypars (remapAttribs g tmenv) tmenv tps
    let vs2, tmenvinner2 = List.mapFold (copyAndRemapAndBindVals g compgen) tmenvinner vs
    let e2 = remapExpr g compgen tmenvinner2 e
    TObjExprMethod(slotsig2, attribs2, tps2, vs2, e2, m)

and remapInterfaceImpl g compgen tmenv (ty, overrides) =
    (remapType tmenv ty, List.map (remapMethod g compgen tmenv) overrides)

and remapRecdField g tmenv x = 
    { x with 
          rfield_type = x.rfield_type |> remapPossibleForallTy g tmenv
          rfield_pattribs = x.rfield_pattribs |> remapAttribs g tmenv
          rfield_fattribs = x.rfield_fattribs |> remapAttribs g tmenv } 

and remapRecdFields g tmenv (x: TyconRecdFields) =
    x.AllFieldsAsList |> List.map (remapRecdField g tmenv) |> MakeRecdFieldsTable 

and remapUnionCase g tmenv (x: UnionCase) = 
    { x with 
          FieldTable = x.FieldTable |> remapRecdFields g tmenv
          ReturnType = x.ReturnType |> remapType tmenv
          Attribs = x.Attribs |> remapAttribs g tmenv } 

and remapUnionCases g tmenv (x: TyconUnionData) =
    x.UnionCasesAsList |> List.map (remapUnionCase g tmenv) |> MakeUnionCases 

and remapFsObjData g tmenv x = 
    { x with 
          fsobjmodel_kind = 
             (match x.fsobjmodel_kind with 
              | TTyconDelegate slotsig -> TTyconDelegate (remapSlotSig (remapAttribs g tmenv) tmenv slotsig)
              | TTyconClass | TTyconInterface | TTyconStruct | TTyconEnum -> x.fsobjmodel_kind)
          fsobjmodel_vslots = x.fsobjmodel_vslots |> List.map (remapValRef tmenv)
          fsobjmodel_rfields = x.fsobjmodel_rfields |> remapRecdFields g tmenv } 


and remapTyconRepr g tmenv repr = 
    match repr with 
    | TFSharpObjectRepr x -> TFSharpObjectRepr (remapFsObjData g tmenv x)
    | TRecdRepr x -> TRecdRepr (remapRecdFields g tmenv x)
    | TUnionRepr x -> TUnionRepr (remapUnionCases g tmenv x)
    | TILObjectRepr _ -> failwith "cannot remap IL type definitions"
#if !NO_EXTENSIONTYPING
    | TProvidedNamespaceExtensionPoint _ -> repr
    | TProvidedTypeExtensionPoint info -> 
       TProvidedTypeExtensionPoint 
            { info with 
                 LazyBaseType = info.LazyBaseType.Force (range0, g.obj_ty) |> remapType tmenv |> LazyWithContext.NotLazy
                 // The load context for the provided type contains TyconRef objects. We must remap these.
                 // This is actually done on-demand (see the implementation of ProvidedTypeContext)
                 ProvidedType = 
                     info.ProvidedType.PApplyNoFailure (fun st -> 
                         let ctxt = st.Context.RemapTyconRefs(unbox >> remapTyconRef tmenv.tyconRefRemap >> box) 
                         ProvidedType.ApplyContext (st, ctxt)) }
#endif
    | TNoRepr _ -> repr
    | TAsmRepr _ -> repr
    | TMeasureableRepr x -> TMeasureableRepr (remapType tmenv x)

and remapTyconAug tmenv (x: TyconAugmentation) = 
    { x with 
          tcaug_equals = x.tcaug_equals |> Option.map (mapPair (remapValRef tmenv, remapValRef tmenv))
          tcaug_compare = x.tcaug_compare |> Option.map (mapPair (remapValRef tmenv, remapValRef tmenv))
          tcaug_compare_withc = x.tcaug_compare_withc |> Option.map(remapValRef tmenv)
          tcaug_hash_and_equals_withc = x.tcaug_hash_and_equals_withc |> Option.map (mapTriple (remapValRef tmenv, remapValRef tmenv, remapValRef tmenv))
          tcaug_adhoc = x.tcaug_adhoc |> NameMap.map (List.map (remapValRef tmenv))
          tcaug_adhoc_list = x.tcaug_adhoc_list |> ResizeArray.map (fun (flag, vref) -> (flag, remapValRef tmenv vref))
          tcaug_super = x.tcaug_super |> Option.map (remapType tmenv)
          tcaug_interfaces = x.tcaug_interfaces |> List.map (map1Of3 (remapType tmenv)) } 

and remapTyconExnInfo g tmenv inp =
    match inp with 
    | TExnAbbrevRepr x -> TExnAbbrevRepr (remapTyconRef tmenv.tyconRefRemap x)
    | TExnFresh x -> TExnFresh (remapRecdFields g tmenv x)
    | TExnAsmRepr _ | TExnNone -> inp 

and remapMemberInfo g m topValInfo ty ty' tmenv x = 
    // The slotsig in the ImplementedSlotSigs is w.r.t. the type variables in the value's type. 
    // REVIEW: this is a bit gross. It would be nice if the slotsig was standalone 
    assert (Option.isSome topValInfo)
    let tpsOrig, _, _, _ = GetMemberTypeInFSharpForm g x.MemberFlags (Option.get topValInfo) ty m
    let tps, _, _, _ = GetMemberTypeInFSharpForm g x.MemberFlags (Option.get topValInfo) ty' m
    let renaming, _ = mkTyparToTyparRenaming tpsOrig tps 
    let tmenv = { tmenv with tpinst = tmenv.tpinst @ renaming } 
    { x with 
        ApparentEnclosingEntity = x.ApparentEnclosingEntity |> remapTyconRef tmenv.tyconRefRemap 
        ImplementedSlotSigs = x.ImplementedSlotSigs |> List.map (remapSlotSig (remapAttribs g tmenv) tmenv)
    } 

and copyAndRemapAndBindModTy g compgen tmenv mty = 
    let tycons = allEntitiesOfModuleOrNamespaceTy mty
    let vs = allValsOfModuleOrNamespaceTy mty
    let _, _, tmenvinner = copyAndRemapAndBindTyconsAndVals g compgen tmenv tycons vs
    remapModTy g compgen tmenvinner mty, tmenvinner

and remapModTy g _compgen tmenv mty = 
    mapImmediateValsAndTycons (renameTycon g tmenv) (renameVal tmenv) mty 

and renameTycon g tyenv x = 
    let tcref = 
        try
            let res = tyenv.tyconRefRemap.[mkLocalTyconRef x]
            res
        with :? KeyNotFoundException -> 
            errorR(InternalError("couldn't remap internal tycon " + showL(DebugPrint.tyconL g x), x.Range))
            mkLocalTyconRef x 
    tcref.Deref

and renameVal tmenv x = 
    match tmenv.valRemap.TryFind x with 
    | Some v -> v.Deref
    | None -> x

and copyTycon compgen (tycon: Tycon) = 
    match compgen with 
    | OnlyCloneExprVals -> tycon
    | _ -> NewClonedTycon tycon

/// This operates over a whole nested collection of tycons and vals simultaneously *)
and copyAndRemapAndBindTyconsAndVals g compgen tmenv tycons vs = 
    let tycons' = tycons |> List.map (copyTycon compgen)

    let tmenvinner = bindTycons tycons tycons' tmenv
    
    // Values need to be copied and renamed. 
    let vs', tmenvinner = copyAndRemapAndBindVals g compgen tmenvinner vs

    // "if a type constructor is hidden then all its inner values and inner type constructors must also be hidden" 
    // Hence we can just lookup the inner tycon/value mappings in the tables. 

    let lookupVal (v: Val) = 
        let vref = 
            try  
               let res = tmenvinner.valRemap.[v]
               res 
            with :? KeyNotFoundException -> 
                errorR(InternalError(sprintf "couldn't remap internal value '%s'" v.LogicalName, v.Range))
                mkLocalValRef v
        vref.Deref
        
    let lookupTycon g tycon = 
        let tcref = 
            try 
                let res = tmenvinner.tyconRefRemap.[mkLocalTyconRef tycon]
                res
            with :? KeyNotFoundException -> 
                errorR(InternalError("couldn't remap internal tycon " + showL(DebugPrint.tyconL g tycon), tycon.Range))
                mkLocalTyconRef tycon
        tcref.Deref
    (tycons, tycons') ||> List.iter2 (fun tcd tcd' ->
        let lookupTycon tycon = lookupTycon g tycon
        let tps', tmenvinner2 = tmenvCopyRemapAndBindTypars (remapAttribs g tmenvinner) tmenvinner (tcd.entity_typars.Force(tcd.entity_range))
        tcd'.entity_typars <- LazyWithContext.NotLazy tps'
        tcd'.entity_attribs <- tcd.entity_attribs |> remapAttribs g tmenvinner2
        tcd'.entity_tycon_repr <- tcd.entity_tycon_repr |> remapTyconRepr g tmenvinner2
        let typeAbbrevR = tcd.TypeAbbrev |> Option.map (remapType tmenvinner2)
        tcd'.entity_tycon_tcaug <- tcd.entity_tycon_tcaug |> remapTyconAug tmenvinner2
        tcd'.entity_modul_contents <- MaybeLazy.Strict (tcd.entity_modul_contents.Value 
                                                        |> mapImmediateValsAndTycons lookupTycon lookupVal)
        let exnInfoR = tcd.ExceptionInfo |> remapTyconExnInfo g tmenvinner2
        match tcd'.entity_opt_data with
        | Some optData -> tcd'.entity_opt_data <- Some { optData with entity_tycon_abbrev = typeAbbrevR; entity_exn_info = exnInfoR }
        | _ -> 
            tcd'.SetTypeAbbrev typeAbbrevR
            tcd'.SetExceptionInfo exnInfoR)
    tycons', vs', tmenvinner


and allTyconsOfTycon (tycon: Tycon) =
    seq { yield tycon
          for nestedTycon in tycon.ModuleOrNamespaceType.AllEntities do
              yield! allTyconsOfTycon nestedTycon }

and allEntitiesOfModDef mdef =
    seq { match mdef with 
          | TMDefRec(_, tycons, mbinds, _) -> 
              for tycon in tycons do 
                  yield! allTyconsOfTycon tycon
              for mbind in mbinds do 
                match mbind with 
                | ModuleOrNamespaceBinding.Binding _ -> ()
                | ModuleOrNamespaceBinding.Module(mspec, def) -> 
                  yield mspec
                  yield! allEntitiesOfModDef def
          | TMDefLet _ -> ()
          | TMDefDo _ -> ()
          | TMDefs defs -> 
              for def in defs do 
                  yield! allEntitiesOfModDef def
          | TMAbstract(ModuleOrNamespaceExprWithSig(mty, _, _)) -> 
              yield! allEntitiesOfModuleOrNamespaceTy mty }

and allValsOfModDef mdef = 
    seq { match mdef with 
          | TMDefRec(_, tycons, mbinds, _) -> 
              yield! abstractSlotValsOfTycons tycons 
              for mbind in mbinds do 
                match mbind with 
                | ModuleOrNamespaceBinding.Binding bind -> yield bind.Var
                | ModuleOrNamespaceBinding.Module(_, def) -> yield! allValsOfModDef def
          | TMDefLet(bind, _) -> 
              yield bind.Var
          | TMDefDo _ -> ()
          | TMDefs defs -> 
              for def in defs do 
                  yield! allValsOfModDef def
          | TMAbstract(ModuleOrNamespaceExprWithSig(mty, _, _)) -> 
              yield! allValsOfModuleOrNamespaceTy mty }

and remapAndBindModuleOrNamespaceExprWithSig g compgen tmenv (ModuleOrNamespaceExprWithSig(mty, mdef, m)) =
    let mdef = copyAndRemapModDef g compgen tmenv mdef
    let mty, tmenv = copyAndRemapAndBindModTy g compgen tmenv mty
    ModuleOrNamespaceExprWithSig(mty, mdef, m), tmenv

and remapModuleOrNamespaceExprWithSig g compgen tmenv (ModuleOrNamespaceExprWithSig(mty, mdef, m)) =
    let mdef = copyAndRemapModDef g compgen tmenv mdef 
    let mty = remapModTy g compgen tmenv mty 
    ModuleOrNamespaceExprWithSig(mty, mdef, m)

and copyAndRemapModDef g compgen tmenv mdef =
    let tycons = allEntitiesOfModDef mdef |> List.ofSeq
    let vs = allValsOfModDef mdef |> List.ofSeq
    let _, _, tmenvinner = copyAndRemapAndBindTyconsAndVals g compgen tmenv tycons vs
    remapAndRenameModDef g compgen tmenvinner mdef

and remapAndRenameModDefs g compgen tmenv x = 
    List.map (remapAndRenameModDef g compgen tmenv) x 

and remapAndRenameModDef g compgen tmenv mdef =
    match mdef with 
    | TMDefRec(isRec, tycons, mbinds, m) -> 
        // Abstract (virtual) vslots in the tycons at TMDefRec nodes are binders. They also need to be copied and renamed. 
        let tycons = tycons |> List.map (renameTycon g tmenv)
        let mbinds = mbinds |> List.map (remapAndRenameModBind g compgen tmenv)
        TMDefRec(isRec, tycons, mbinds, m)
    | TMDefLet(bind, m) ->
        let v = bind.Var
        let bind = remapAndRenameBind g compgen tmenv bind (renameVal tmenv v)
        TMDefLet(bind, m)
    | TMDefDo(e, m) ->
        let e = remapExpr g compgen tmenv e
        TMDefDo(e, m)
    | TMDefs defs -> 
        let defs = remapAndRenameModDefs g compgen tmenv defs
        TMDefs defs
    | TMAbstract mexpr -> 
        let mexpr = remapModuleOrNamespaceExprWithSig g compgen tmenv mexpr
        TMAbstract mexpr

and remapAndRenameModBind g compgen tmenv x = 
    match x with 
    | ModuleOrNamespaceBinding.Binding bind -> 
        let v2 = bind |> valOfBind |> renameVal tmenv
        let bind2 = remapAndRenameBind g compgen tmenv bind v2
        ModuleOrNamespaceBinding.Binding bind2
    | ModuleOrNamespaceBinding.Module(mspec, def) ->
        let mspec = renameTycon g tmenv mspec
        let def = remapAndRenameModDef g compgen tmenv def
        ModuleOrNamespaceBinding.Module(mspec, def)

and remapImplFile g compgen tmenv mv = 
    mapAccImplFile (remapAndBindModuleOrNamespaceExprWithSig g compgen) tmenv mv

let copyModuleOrNamespaceType g compgen mtyp = copyAndRemapAndBindModTy g compgen Remap.Empty mtyp |> fst

let copyExpr g compgen e = remapExpr g compgen Remap.Empty e    

let copyImplFile g compgen e = remapImplFile g compgen Remap.Empty e |> fst

/// Copy an expression applying a type instantiation.
let instExpr g tpinst e = 
    let extSlnsMap = extSlnsInTypes (List.map snd tpinst)
    remapExpr g CloneAll { mkInstRemap tpinst with extSlnsMap = extSlnsMap } e

//--------------------------------------------------------------------------
// Replace Marks - adjust debugging marks when a lambda gets
// eliminated (i.e. an expression gets inlined)
//--------------------------------------------------------------------------

let rec remarkExpr m x =
    match x with
    | Expr.Lambda (uniq, ctorThisValOpt, baseValOpt, vs, b, _, rty) ->
        Expr.Lambda (uniq, ctorThisValOpt, baseValOpt, vs, remarkExpr m b, m, rty)  

    | Expr.TyLambda (uniq, tps, b, _, rty) ->
        Expr.TyLambda (uniq, tps, remarkExpr m b, m, rty)

    | Expr.TyChoose (tps, b, _) ->
        Expr.TyChoose (tps, remarkExpr m b, m)

    | Expr.LetRec (binds, e, _, fvs) ->
        Expr.LetRec (remarkBinds m binds, remarkExpr m e, m, fvs)

    | Expr.Let (bind, e, _, fvs) ->
        Expr.Let (remarkBind m bind, remarkExpr m e, m, fvs)

    | Expr.Match (_, _, pt, targets, _, ty) ->
        let targetsR = targets |> Array.map (fun (TTarget(vs, e, _)) -> TTarget(vs, remarkExpr m e, SuppressSequencePointAtTarget))
        primMkMatch (NoSequencePointAtInvisibleBinding, m, remarkDecisionTree m pt, targetsR, m, ty)

    | Expr.Val (x, valUseFlags, _) ->
        Expr.Val (x, valUseFlags, m)

    | Expr.Quote (a, conv, isFromQueryExpression, _, ty) ->
        Expr.Quote (remarkExpr m a, conv, isFromQueryExpression, m, ty)

    | Expr.Obj (n, ty, basev, basecall, overrides, iimpls, _) -> 
        Expr.Obj (n, ty, basev, remarkExpr m basecall, 
                  List.map (remarkObjExprMethod m) overrides, 
                  List.map (remarkInterfaceImpl m) iimpls, m)

    | Expr.Op (op, tinst, args, _) -> 
        let op = 
            match op with 
            | TOp.TryFinally (_, _) -> TOp.TryFinally (NoSequencePointAtTry, NoSequencePointAtFinally)
            | TOp.TryCatch (_, _) -> TOp.TryCatch (NoSequencePointAtTry, NoSequencePointAtWith)
            | _ -> op
        Expr.Op (op, tinst, remarkExprs m args, m)

    | Expr.Link eref -> 
        // Preserve identity of fixup nodes during remarkExpr
        eref := remarkExpr m !eref
        x

    | Expr.App (e1, e1ty, tyargs, args, _) ->
        Expr.App (remarkExpr m e1, e1ty, tyargs, remarkExprs m args, m)

    | Expr.Sequential (e1, e2, dir, _, _) ->
        Expr.Sequential (remarkExpr m e1, remarkExpr m e2, dir, SuppressSequencePointOnExprOfSequential, m)

    | Expr.StaticOptimization (eqns, e2, e3, _) ->
        Expr.StaticOptimization (eqns, remarkExpr m e2, remarkExpr m e3, m)

    | Expr.Const (c, _, ty) -> Expr.Const (c, m, ty)
  
and remarkObjExprMethod m (TObjExprMethod(slotsig, attribs, tps, vs, e, _)) = 
    TObjExprMethod(slotsig, attribs, tps, vs, remarkExpr m e, m)

and remarkInterfaceImpl m (ty, overrides) = 
    (ty, List.map (remarkObjExprMethod m) overrides)

and remarkExprs m es = es |> List.map (remarkExpr m) 

and remarkFlatExprs m es = es |> List.map (remarkExpr m) 

and remarkDecisionTree m x =
    match x with 
    | TDSwitch(e1, csl, dflt, _) ->
        let cslR = csl |> List.map (fun (TCase(test, y)) -> TCase(test, remarkDecisionTree m y))
        TDSwitch(remarkExpr m e1, cslR, Option.map (remarkDecisionTree m) dflt, m)
    | TDSuccess (es, n) ->
        TDSuccess (remarkFlatExprs m es, n)
    | TDBind (bind, rest) ->
        TDBind(remarkBind m bind, remarkDecisionTree m rest)

and remarkBinds m binds = List.map (remarkBind m) binds

// This very deliberately drops the sequence points since this is used when adjusting the marks for inlined expressions 
and remarkBind m (TBind(v, repr, _)) = 
    TBind(v, remarkExpr m repr, NoSequencePointAtStickyBinding)

//--------------------------------------------------------------------------
// Mutability analysis
//--------------------------------------------------------------------------

let isRecdOrStructFieldDefinitelyMutable (f: RecdField) = not f.IsStatic && f.IsMutable

let isUnionCaseDefinitelyMutable (uc: UnionCase) = uc.FieldTable.FieldsByIndex |> Array.exists isRecdOrStructFieldDefinitelyMutable

let isUnionCaseRefDefinitelyMutable (uc: UnionCaseRef) = uc.UnionCase |> isUnionCaseDefinitelyMutable
  
/// This is an incomplete check for .NET struct types. Returning 'false' doesn't mean the thing is immutable.
let isRecdOrUnionOrStructTyconRefDefinitelyMutable (tcref: TyconRef) = 
    let tycon = tcref.Deref
    if tycon.IsUnionTycon then 
        tycon.UnionCasesArray |> Array.exists isUnionCaseDefinitelyMutable
    elif tycon.IsRecordTycon || tycon.IsStructOrEnumTycon then 
        // Note: This only looks at the F# fields, causing oddities.
        // See https://github.com/Microsoft/visualfsharp/pull/4576
        tycon.AllFieldsArray |> Array.exists isRecdOrStructFieldDefinitelyMutable
    else
        false
  
// Although from the pure F# perspective exception values cannot be changed, the .NET 
// implementation of exception objects attaches a whole bunch of stack information to 
// each raised object. Hence we treat exception objects as if they have identity 
let isExnDefinitelyMutable (_ecref: TyconRef) = true 

// Some of the implementations of library functions on lists use mutation on the tail 
// of the cons cell. These cells are always private, i.e. not accessible by any other 
// code until the construction of the entire return list has been completed. 
// However, within the implementation code reads of the tail cell must in theory be treated 
// with caution. Hence we are conservative and within FSharp.Core we don't treat list 
// reads as if they were pure. 
let isUnionCaseFieldMutable (g: TcGlobals) (ucref: UnionCaseRef) n = 
    (g.compilingFslib && tyconRefEq g ucref.TyconRef g.list_tcr_canon && n = 1) ||
    (ucref.FieldByIndex n).IsMutable
  
let isExnFieldMutable ecref n = 
    if n < 0 || n >= List.length (recdFieldsOfExnDefRef ecref) then errorR(InternalError(sprintf "isExnFieldMutable, exnc = %s, n = %d" ecref.LogicalName n, ecref.Range))
    (recdFieldOfExnDefRefByIdx ecref n).IsMutable

let useGenuineField (tycon: Tycon) (f: RecdField) = 
    Option.isSome f.LiteralValue || tycon.IsEnumTycon || f.rfield_secret || (not f.IsStatic && f.rfield_mutable && not tycon.IsRecordTycon)

let ComputeFieldName tycon f = 
    if useGenuineField tycon f then f.rfield_id.idText
    else CompilerGeneratedName f.rfield_id.idText 

//-------------------------------------------------------------------------
// Helpers for building code contained in the initial environment
//------------------------------------------------------------------------- 

let isQuotedExprTy g ty = match tryAppTy g ty with ValueSome (tcref, _) -> tyconRefEq g tcref g.expr_tcr | _ -> false

let destQuotedExprTy g ty = match tryAppTy g ty with ValueSome (_, [ty]) -> ty | _ -> failwith "destQuotedExprTy"

let mkQuotedExprTy (g: TcGlobals) ty = TType_app(g.expr_tcr, [ty])

let mkRawQuotedExprTy (g: TcGlobals) = TType_app(g.raw_expr_tcr, [])

let mkAnyTupledTy (g: TcGlobals) tupInfo tys = 
    match tys with 
    | [] -> g.unit_ty 
    | [h] -> h
    | _ -> TType_tuple(tupInfo, tys)

let mkAnyAnonRecdTy (_g: TcGlobals) anonInfo tys = 
    TType_anon(anonInfo, tys)

let mkRefTupledTy g tys = mkAnyTupledTy g tupInfoRef tys

let mkRefTupledVarsTy g vs = mkRefTupledTy g (typesOfVals vs)

let mkMethodTy g argtys rty = mkIteratedFunTy (List.map (mkRefTupledTy g) argtys) rty 

let mkArrayType (g: TcGlobals) ty = TType_app (g.array_tcr_nice, [ty])

let mkByteArrayTy (g: TcGlobals) = mkArrayType g g.byte_ty

//--------------------------------------------------------------------------
// tyOfExpr
//--------------------------------------------------------------------------
 
let rec tyOfExpr g e = 
    match e with 
    | Expr.App (_, fty, tyargs, args, _) -> applyTys g fty (tyargs, args)
    | Expr.Obj (_, ty, _, _, _, _, _)  
    | Expr.Match (_, _, _, _, _, ty) 
    | Expr.Quote (_, _, _, _, ty) 
    | Expr.Const (_, _, ty) -> (ty)
    | Expr.Val (vref, _, _) -> vref.Type
    | Expr.Sequential (a, b, k, _, _) -> tyOfExpr g (match k with NormalSeq -> b | ThenDoSeq -> a)
    | Expr.Lambda (_, _, _, vs, _, _, rty) -> (mkRefTupledVarsTy g vs --> rty)
    | Expr.TyLambda (_, tyvs, _, _, rty) -> (tyvs +-> rty)
    | Expr.Let (_, e, _, _) 
    | Expr.TyChoose (_, e, _)
    | Expr.Link { contents=e}
    | Expr.StaticOptimization (_, _, e, _) 
    | Expr.LetRec (_, e, _, _) -> tyOfExpr g e
    | Expr.Op (op, tinst, _, _) -> 
        match op with 
        | TOp.Coerce -> (match tinst with [to_ty;_fromTy] -> to_ty | _ -> failwith "bad TOp.Coerce node")
        | (TOp.ILCall (_, _, _, _, _, _, _, _, _, _, rtys) | TOp.ILAsm (_, rtys)) -> (match rtys with [h] -> h | _ -> g.unit_ty)
        | TOp.UnionCase uc -> actualResultTyOfUnionCase tinst uc 
        | TOp.UnionCaseProof uc -> mkProvenUnionCaseTy uc tinst  
        | TOp.Recd (_, tcref) -> mkAppTy tcref tinst
        | TOp.ExnConstr _ -> g.exn_ty
        | TOp.Bytes _ -> mkByteArrayTy g
        | TOp.UInt16s _ -> mkArrayType g g.uint16_ty
        | TOp.AnonRecdGet (_, i) -> List.item i tinst
        | TOp.TupleFieldGet (_, i) -> List.item i tinst
        | TOp.Tuple tupInfo -> mkAnyTupledTy g tupInfo tinst
        | TOp.AnonRecd anonInfo -> mkAnyAnonRecdTy g anonInfo tinst
        | (TOp.For _ | TOp.While _) -> g.unit_ty
        | TOp.Array -> (match tinst with [ty] -> mkArrayType g ty | _ -> failwith "bad TOp.Array node")
        | (TOp.TryCatch _ | TOp.TryFinally _) -> (match tinst with [ty] -> ty | _ -> failwith "bad TOp_try node")
        | TOp.ValFieldGetAddr (fref, readonly) -> mkByrefTyWithFlag g readonly (actualTyOfRecdFieldRef fref tinst)
        | TOp.ValFieldGet fref -> actualTyOfRecdFieldRef fref tinst
        | (TOp.ValFieldSet _ | TOp.UnionCaseFieldSet _ | TOp.ExnFieldSet _ | TOp.LValueOp ((LSet | LByrefSet), _)) ->g.unit_ty
        | TOp.UnionCaseTagGet _ -> g.int_ty
        | TOp.UnionCaseFieldGetAddr (cref, j, readonly) -> mkByrefTyWithFlag g readonly (actualTyOfRecdField (mkTyconRefInst cref.TyconRef tinst) (cref.FieldByIndex j))
        | TOp.UnionCaseFieldGet (cref, j) -> actualTyOfRecdField (mkTyconRefInst cref.TyconRef tinst) (cref.FieldByIndex j)
        | TOp.ExnFieldGet (ecref, j) -> recdFieldTyOfExnDefRefByIdx ecref j
        | TOp.LValueOp (LByrefGet, v) -> destByrefTy g v.Type
        | TOp.LValueOp (LAddrOf readonly, v) -> mkByrefTyWithFlag g readonly v.Type
        | TOp.RefAddrGet readonly -> (match tinst with [ty] -> mkByrefTyWithFlag g readonly ty | _ -> failwith "bad TOp.RefAddrGet node")      
        | TOp.TraitCall traitInfo -> GetFSharpViewOfReturnType g traitInfo.ReturnType
        | TOp.Reraise -> (match tinst with [rtn_ty] -> rtn_ty | _ -> failwith "bad TOp.Reraise node")
        | TOp.Goto _ | TOp.Label _ | TOp.Return -> 
            //assert false
            //errorR(InternalError("unexpected goto/label/return in tyOfExpr", m))
            // It doesn't matter what type we return here. This is only used in free variable analysis in the code generator
            g.unit_ty

//--------------------------------------------------------------------------
// Make applications
//---------------------------------------------------------------------------

let primMkApp (f, fty) tyargs argsl m = 
  Expr.App (f, fty, tyargs, argsl, m)

// Check for the funky where a generic type instantiation at function type causes a generic function
// to appear to accept more arguments than it really does, e.g. "id id 1", where the first "id" is 
// instantiated with "int -> int".
//
// In this case, apply the arguments one at a time.
let isExpansiveUnderInstantiation g fty0 tyargs pargs argsl =
    isForallTy g fty0 && 
    let fty1 = formalApplyTys g fty0 (tyargs, pargs)
    (not (isFunTy g fty1) ||
     let rec loop fty xs = 
         match xs with 
         | [] -> false
         | _ :: t -> not (isFunTy g fty) || loop (rangeOfFunTy g fty) t
     loop fty1 argsl)
    
let rec mkExprApplAux g f fty argsl m =
  match argsl with 
  | [] -> f
  | _ -> 
      // Always combine the term application with a type application
      //
      // Combine the term application with a term application, but only when f' is an under-applied value of known arity
      match f with 
      | Expr.App (f', fty', tyargs, pargs, m2) 
             when
                 (isNil pargs ||
                  (match stripExpr f' with 
                   | Expr.Val (v, _, _) -> 
                       match v.ValReprInfo with 
                       | Some info -> info.NumCurriedArgs > pargs.Length
                       | None -> false
                   | _ -> false)) &&
                 not (isExpansiveUnderInstantiation g fty' tyargs pargs argsl) ->
            primMkApp (f', fty') tyargs (pargs@argsl) (unionRanges m2 m)

      | _ -> 
          // Don't combine. 'f' is not an application
          if not (isFunTy g fty) then error(InternalError("expected a function type", m))
          primMkApp (f, fty) [] argsl m


let rec mkAppsAux g f fty tyargsl argsl m =
  match tyargsl with 
  | tyargs :: rest -> 
      match tyargs with 
      | [] -> mkAppsAux g f fty rest argsl m
      | _ -> 
        let arfty = applyForallTy g fty tyargs
        mkAppsAux g (primMkApp (f, fty) tyargs [] m) arfty rest argsl m
  | [] -> 
      mkExprApplAux g f fty argsl m
      
let mkApps g ((f, fty), tyargsl, argl, m) = mkAppsAux g f fty tyargsl argl m

let mkTyAppExpr m (f, fty) tyargs = match tyargs with [] -> f | _ -> primMkApp (f, fty) tyargs [] m 

//--------------------------------------------------------------------------
// Decision tree reduction
//--------------------------------------------------------------------------

let rec accTargetsOfDecisionTree tree acc =
    match tree with 
    | TDSwitch (_, cases, dflt, _) -> 
        List.foldBack (fun (c: DecisionTreeCase) -> accTargetsOfDecisionTree c.CaseTree) cases 
            (Option.foldBack accTargetsOfDecisionTree dflt acc)
    | TDSuccess (_, i) -> i :: acc
    | TDBind (_, rest) -> accTargetsOfDecisionTree rest acc

let rec mapTargetsOfDecisionTree f tree =
    match tree with 
    | TDSwitch (e, cases, dflt, m) -> TDSwitch (e, List.map (mapTargetsOfDecisionTreeCase f) cases, Option.map (mapTargetsOfDecisionTree f) dflt, m)
    | TDSuccess (es, i) -> TDSuccess(es, f i) 
    | TDBind (bind, rest) -> TDBind(bind, mapTargetsOfDecisionTree f rest)

and mapTargetsOfDecisionTreeCase f (TCase(x, t)) = 
    TCase(x, mapTargetsOfDecisionTree f t)

// Dead target elimination 
let eliminateDeadTargetsFromMatch tree (targets:_[]) =
    let used = accTargetsOfDecisionTree tree [] |> ListSet.setify (=) |> Array.ofList
    if used.Length < targets.Length then
        Array.sortInPlace used
        let ntargets = targets.Length
        let tree' = 
            let remap = Array.create ntargets (-1)
            Array.iteri (fun i tgn -> remap.[tgn] <- i) used
            tree |> mapTargetsOfDecisionTree (fun tgn -> 
                 if remap.[tgn] = -1 then failwith "eliminateDeadTargetsFromMatch: failure while eliminating unused targets"
                 remap.[tgn]) 
        let targets' = Array.map (Array.get targets) used
        tree', targets'
    else 
        tree, targets
    
let rec targetOfSuccessDecisionTree tree =
    match tree with 
    | TDSwitch _ -> None
    | TDSuccess (_, i) -> Some i
    | TDBind(_, t) -> targetOfSuccessDecisionTree t

/// Check a decision tree only has bindings that immediately cover a 'Success'
let rec decisionTreeHasNonTrivialBindings tree =
    match tree with 
    | TDSwitch (_, cases, dflt, _) -> 
        cases |> List.exists (fun c -> decisionTreeHasNonTrivialBindings c.CaseTree) || 
        dflt |> Option.exists decisionTreeHasNonTrivialBindings 
    | TDSuccess _ -> false
    | TDBind (_, t) -> Option.isNone (targetOfSuccessDecisionTree t)

// If a target has assignments and can only be reached through one 
// branch (i.e. is "linear"), then transfer the assignments to the r.h.s. to be a "let". 
let foldLinearBindingTargetsOfMatch tree (targets: _[]) =

    // Don't do this when there are any bindings in the tree except where those bindings immediately cover a success node
    // since the variables would be extruded from their scope. 
    if decisionTreeHasNonTrivialBindings tree then 
        tree, targets 

    else
        let branchesToTargets = Array.create targets.Length []
        // Build a map showing how each target might be reached
        let rec accumulateTipsOfDecisionTree accBinds tree =
            match tree with 
            | TDSwitch (_, cases, dflt, _) -> 
                assert (isNil accBinds)  // No switches under bindings
                for edge in cases do accumulateTipsOfDecisionTree accBinds edge.CaseTree
                match dflt with 
                | None -> ()
                | Some tree -> accumulateTipsOfDecisionTree accBinds tree
            | TDSuccess (es, i) -> 
                branchesToTargets.[i] <- (List.rev accBinds, es) :: branchesToTargets.[i]
            | TDBind (bind, rest) -> 
                accumulateTipsOfDecisionTree (bind :: accBinds) rest 

        // Compute the targets that can only be reached one way
        accumulateTipsOfDecisionTree [] tree 
        let isLinearTarget bs = match bs with [_] -> true | _ -> false
        let isLinearTgtIdx i = isLinearTarget branchesToTargets.[i] 
        let getLinearTgtIdx i = branchesToTargets.[i].Head
        let hasLinearTgtIdx = branchesToTargets |> Array.exists isLinearTarget

        if not hasLinearTgtIdx then 

            tree, targets

        else
            
            /// rebuild the decision tree, replacing 'bind-then-success' decision trees by TDSuccess nodes that just go to the target
            let rec rebuildDecisionTree tree =
                
                // Check if this is a bind-then-success tree
                match targetOfSuccessDecisionTree tree with
                | Some i when isLinearTgtIdx i -> TDSuccess([], i)
                | _ -> 
                    match tree with 
                    | TDSwitch (e, cases, dflt, m) -> TDSwitch (e, List.map rebuildDecisionTreeEdge cases, Option.map rebuildDecisionTree dflt, m)
                    | TDSuccess _ -> tree
                    | TDBind _ -> tree

            and rebuildDecisionTreeEdge (TCase(x, t)) =  
                TCase(x, rebuildDecisionTree t)

            let tree' = rebuildDecisionTree tree

            /// rebuild the targets, replacing linear targets by ones that include all the 'let' bindings from the source
            let targets' = 
                targets |> Array.mapi (fun i (TTarget(vs, exprTarget, spTarget) as tg) -> 
                    if isLinearTgtIdx i then
                        let (binds, es) = getLinearTgtIdx i
                        // The value bindings are moved to become part of the target.
                        // Hence the expressions in the value bindings can be remarked with the range of the target.
                        let mTarget = exprTarget.Range
                        let es = es |> List.map (remarkExpr mTarget)
                        // These are non-sticky - any sequence point for 'exprTarget' goes on 'exprTarget' _after_ the bindings have been evaluated
                        TTarget(List.empty, mkLetsBind mTarget binds (mkInvisibleLetsFromBindings mTarget vs es exprTarget), spTarget)
                    else tg )
     
            tree', targets'

// Simplify a little as we go, including dead target elimination 
let rec simplifyTrivialMatch spBind exprm matchm ty tree (targets : _[]) = 
    match tree with 
    | TDSuccess(es, n) -> 
        if n >= targets.Length then failwith "simplifyTrivialMatch: target out of range"
        // REVIEW: should we use _spTarget here?
        let (TTarget(vs, rhs, _spTarget)) = targets.[n]
        if vs.Length <> es.Length then failwith ("simplifyTrivialMatch: invalid argument, n = " + string n + ", List.length targets = " + string targets.Length)
        // These are non-sticky - any sequence point for 'rhs' goes on 'rhs' _after_ the bindings have been made
        mkInvisibleLetsFromBindings rhs.Range vs es rhs
    | _ -> 
        primMkMatch (spBind, exprm, tree, targets, matchm, ty)
 
// Simplify a little as we go, including dead target elimination 
let mkAndSimplifyMatch spBind exprm matchm ty tree targets = 
    let targets = Array.ofList targets
    match tree with 
    | TDSuccess _ -> 
        simplifyTrivialMatch spBind exprm matchm ty tree targets
    | _ -> 
        let tree, targets = eliminateDeadTargetsFromMatch tree targets
        let tree, targets = foldLinearBindingTargetsOfMatch tree targets
        simplifyTrivialMatch spBind exprm matchm ty tree targets

//-------------------------------------------------------------------------
// mkExprAddrOfExprAux
//------------------------------------------------------------------------- 

type Mutates = AddressOfOp | DefinitelyMutates | PossiblyMutates | NeverMutates
exception DefensiveCopyWarning of string * range 

let isRecdOrStructTyconRefAssumedImmutable (g: TcGlobals) (tcref: TyconRef) =
    tcref.CanDeref &&
    not (isRecdOrUnionOrStructTyconRefDefinitelyMutable tcref) ||
    tyconRefEq g tcref g.decimal_tcr ||
    tyconRefEq g tcref g.date_tcr

let isRecdOrStructTyconRefReadOnly (g: TcGlobals) m (tcref: TyconRef) =
    tcref.CanDeref &&
    match tcref.TryIsReadOnly with 
    | Some res -> res
    | None -> 
        let isImmutable = isRecdOrStructTyconRefAssumedImmutable g tcref
        let hasAttrib = TyconRefHasAttribute g m g.attrib_IsReadOnlyAttribute tcref
        let res = isImmutable || hasAttrib
        tcref.SetIsReadOnly res
        res

let isRecdOrStructTyReadOnly (g: TcGlobals) m ty =
    match tryDestAppTy g ty with 
    | ValueNone -> false
    | ValueSome tcref -> isRecdOrStructTyconRefReadOnly g m tcref

let CanTakeAddressOf g m ty mut =
    match mut with 
    | NeverMutates -> true 
    | PossiblyMutates -> isRecdOrStructTyReadOnly g m ty
    | DefinitelyMutates -> false
    | AddressOfOp -> true // you can take the address but you might get a (readonly) inref<T> as a result

// We can take the address of values of struct type even if the value is immutable
// under certain conditions
//   - all instances of the type are known to be immutable; OR
//   - the operation is known not to mutate
//
// Note this may be taking the address of a closure field, i.e. a copy
// of the original struct, e.g. for
//    let f () = 
//        let g1 = A.G(1)
//        (fun () -> g1.x1)
//
// Note: isRecdOrStructTyReadOnly implies PossiblyMutates or NeverMutates
//
// We only do this for true local or closure fields because we can't take addresses of immutable static 
// fields across assemblies.
let CanTakeAddressOfImmutableVal (g: TcGlobals) m (vref: ValRef) mut =
    // We can take the address of values of struct type if the operation doesn't mutate 
    // and the value is a true local or closure field. 
    not vref.IsMutable &&
    not vref.IsMemberOrModuleBinding &&
    // Note: We can't add this:
    //    || valRefInThisAssembly g.compilingFslib vref
    // This is because we don't actually guarantee to generate static backing fields for all values like these, e.g. simple constants "let x = 1".  
    // We always generate a static property but there is no field to take an address of
    CanTakeAddressOf g m vref.Type mut

let MustTakeAddressOfVal (g: TcGlobals) (vref: ValRef) = 
    vref.IsMutable &&
    // We can only take the address of mutable values in the same assembly
    valRefInThisAssembly g.compilingFslib vref

let MustTakeAddressOfByrefGet (g: TcGlobals) (vref: ValRef) = 
    isByrefTy g vref.Type && not (isInByrefTy g vref.Type)

let CanTakeAddressOfByrefGet (g: TcGlobals) (vref: ValRef) mut = 
    isInByrefTy g vref.Type &&
    CanTakeAddressOf g vref.Range (destByrefTy g vref.Type) mut

let MustTakeAddressOfRecdField (rfref: RecdField) = 
    // Static mutable fields must be private, hence we don't have to take their address
    not rfref.IsStatic && 
    rfref.IsMutable

let MustTakeAddressOfRecdFieldRef (rfref: RecdFieldRef) = MustTakeAddressOfRecdField rfref.RecdField

let CanTakeAddressOfRecdFieldRef (g: TcGlobals) m (rfref: RecdFieldRef) tinst mut =
    // We only do this if the field is defined in this assembly because we can't take addresses across assemblies for immutable fields
    entityRefInThisAssembly g.compilingFslib rfref.TyconRef &&
    not rfref.RecdField.IsMutable &&
    CanTakeAddressOf g m (actualTyOfRecdFieldRef rfref tinst) mut

let CanTakeAddressOfUnionFieldRef (g: TcGlobals) m (uref: UnionCaseRef) cidx tinst mut =
    // We only do this if the field is defined in this assembly because we can't take addresses across assemblies for immutable fields
    entityRefInThisAssembly g.compilingFslib uref.TyconRef &&
    let rfref = uref.FieldByIndex cidx
    not rfref.IsMutable &&
    CanTakeAddressOf g m (actualTyOfUnionFieldRef uref cidx tinst) mut

/// Make the address-of expression and return a wrapper that adds any allocated locals at an appropriate scope.
/// Also return a flag that indicates if the resulting pointer is a not a pointer where writing is allowed and will 
/// have intended effect (i.e. is a readonly pointer and/or a defensive copy).
let rec mkExprAddrOfExprAux g mustTakeAddress useReadonlyForGenericArrayAddress mut expr addrExprVal m =
    if mustTakeAddress then 
        match expr with 
        // LVALUE of "*x" where "x" is byref is just the byref itself
        | Expr.Op (TOp.LValueOp (LByrefGet, vref), _, [], m) when MustTakeAddressOfByrefGet g vref || CanTakeAddressOfByrefGet g vref mut -> 
            let readonly = not (MustTakeAddressOfByrefGet g vref)
            let writeonly = isOutByrefTy g vref.Type
            None, exprForValRef m vref, readonly, writeonly

        // LVALUE of "x" where "x" is mutable local, mutable intra-assembly module/static binding, or operation doesn't mutate.
        // Note: we can always take the address of mutable intra-assembly values
        | Expr.Val (vref, _, m) when MustTakeAddressOfVal g vref || CanTakeAddressOfImmutableVal g m vref mut ->
            let readonly = not (MustTakeAddressOfVal g vref)
            let writeonly = false
            None, mkValAddr m readonly vref, readonly, writeonly

        // LVALUE of "e.f" where "f" is an instance F# field or record field. 
        | Expr.Op (TOp.ValFieldGet rfref, tinst, [objExpr], m) when MustTakeAddressOfRecdFieldRef rfref || CanTakeAddressOfRecdFieldRef g m rfref tinst mut ->
            let objTy = tyOfExpr g objExpr
            let takeAddrOfObjExpr = isStructTy g objTy // It seems this will always be false - the address will already have been taken
            let wrap, expra, readonly, writeonly = mkExprAddrOfExprAux g takeAddrOfObjExpr false mut objExpr None m
            let readonly = readonly || isInByrefTy g objTy || not (MustTakeAddressOfRecdFieldRef rfref)
            let writeonly = writeonly || isOutByrefTy g objTy
            wrap, mkRecdFieldGetAddrViaExprAddr(readonly, expra, rfref, tinst, m), readonly, writeonly

        // LVALUE of "f" where "f" is a static F# field. 
        | Expr.Op (TOp.ValFieldGet rfref, tinst, [], m) when MustTakeAddressOfRecdFieldRef rfref || CanTakeAddressOfRecdFieldRef g m rfref tinst mut ->
            let readonly = not (MustTakeAddressOfRecdFieldRef rfref)
            let writeonly = false
            None, mkStaticRecdFieldGetAddr(readonly, rfref, tinst, m), readonly, writeonly

        // LVALUE of "e.f" where "f" is an F# union field. 
        | Expr.Op (TOp.UnionCaseFieldGet (uref, cidx), tinst, [objExpr], m) when MustTakeAddressOfRecdField (uref.FieldByIndex cidx) || CanTakeAddressOfUnionFieldRef g m uref cidx tinst mut ->
            let objTy = tyOfExpr g objExpr
            let takeAddrOfObjExpr = isStructTy g objTy // It seems this will always be false - the address will already have been taken
            let wrap, expra, readonly, writeonly = mkExprAddrOfExprAux g takeAddrOfObjExpr false mut objExpr None m
            let readonly = readonly || isInByrefTy g objTy || not (MustTakeAddressOfRecdField (uref.FieldByIndex cidx))
            let writeonly = writeonly || isOutByrefTy g objTy
            wrap, mkUnionCaseFieldGetAddrProvenViaExprAddr(readonly, expra, uref, tinst, cidx, m), readonly, writeonly

        // LVALUE of "f" where "f" is a .NET static field. 
        | Expr.Op (TOp.ILAsm ([IL.I_ldsfld(_vol, fspec)], [ty2]), tinst, [], m) -> 
            let readonly = false // we never consider taking the address of a .NET static field to give an inref pointer
            let writeonly = false
            None, Expr.Op (TOp.ILAsm ([IL.I_ldsflda fspec], [mkByrefTy g ty2]), tinst, [], m), readonly, writeonly

        // LVALUE of "e.f" where "f" is a .NET instance field. 
        | Expr.Op (TOp.ILAsm ([IL.I_ldfld (_align, _vol, fspec)], [ty2]), tinst, [objExpr], m) -> 
            let objTy = tyOfExpr g objExpr
            let takeAddrOfObjExpr = isStructTy g objTy // It seems this will always be false - the address will already have been taken
            // we never consider taking the address of an .NET instance field to give an inref pointer, unless the object pointer is an inref pointer
            let wrap, expra, readonly, writeonly = mkExprAddrOfExprAux g takeAddrOfObjExpr false mut objExpr None m
            let readonly = readonly || isInByrefTy g objTy
            let writeonly = writeonly || isOutByrefTy g objTy
            wrap, Expr.Op (TOp.ILAsm ([IL.I_ldflda fspec], [mkByrefTyWithFlag g readonly ty2]), tinst, [expra], m), readonly, writeonly

        // LVALUE of "e.[n]" where e is an array of structs 
        | Expr.App (Expr.Val (vf, _, _), _, [elemTy], [aexpr;nexpr], _) when (valRefEq g vf g.array_get_vref) -> 
        
            let readonly = false // array address is never forced to be readonly
            let writeonly = false
            let shape = ILArrayShape.SingleDimensional
            let ilInstrReadOnlyAnnotation = if isTyparTy g elemTy && useReadonlyForGenericArrayAddress then ReadonlyAddress else NormalAddress
            let isNativePtr = 
                match addrExprVal with
                | Some vf -> valRefEq g vf g.addrof2_vref
                | _ -> false
            None, mkArrayElemAddress g (readonly, ilInstrReadOnlyAnnotation, isNativePtr, shape, elemTy, [aexpr; nexpr], m), readonly, writeonly

        // LVALUE of "e.[n1, n2]", "e.[n1, n2, n3]", "e.[n1, n2, n3, n4]" where e is an array of structs 
        | Expr.App (Expr.Val (vref, _, _), _, [elemTy], (aexpr :: args), _) 
             when (valRefEq g vref g.array2D_get_vref || valRefEq g vref g.array3D_get_vref || valRefEq g vref g.array4D_get_vref) -> 
        
            let readonly = false // array address is never forced to be readonly
            let writeonly = false
            let shape = ILArrayShape.FromRank args.Length
            let ilInstrReadOnlyAnnotation = if isTyparTy g elemTy && useReadonlyForGenericArrayAddress then ReadonlyAddress else NormalAddress
            let isNativePtr = 
                match addrExprVal with
                | Some vf -> valRefEq g vf g.addrof2_vref
                | _ -> false
            
            None, mkArrayElemAddress g (readonly, ilInstrReadOnlyAnnotation, isNativePtr, shape, elemTy, (aexpr :: args), m), readonly, writeonly

        // LVALUE: "&meth(args)" where meth has a byref or inref return. Includes "&span.[idx]".
        | Expr.Let (TBind(vref, e, _), Expr.Op (TOp.LValueOp (LByrefGet, vref2), _, _, _), _, _)  
             when (valRefEq g (mkLocalValRef vref) vref2) && 
                  (MustTakeAddressOfByrefGet g vref2 || CanTakeAddressOfByrefGet g vref2 mut) -> 
            let ty = tyOfExpr g e
            let readonly = isInByrefTy g ty
            let writeonly = isOutByrefTy g ty
            None, e, readonly, writeonly
        
        // Give a nice error message for address-of-byref
        | Expr.Val (vref, _, m) when isByrefTy g vref.Type -> 
            error(Error(FSComp.SR.tastUnexpectedByRef(), m))

        // Give a nice error message for DefinitelyMutates of address-of on mutable values in other assemblies
        | Expr.Val (vref, _, m) when (mut = DefinitelyMutates || mut = AddressOfOp) && vref.IsMutable -> 
            error(Error(FSComp.SR.tastInvalidAddressOfMutableAcrossAssemblyBoundary(), m))

        // Give a nice error message for AddressOfOp on immutable values
        | Expr.Val _ when mut = AddressOfOp -> 
            error(Error(FSComp.SR.tastValueMustBeLocal(), m))
         
        // Give a nice error message for mutating a value we can't take the address of
        | Expr.Val _ when mut = DefinitelyMutates -> 
            error(Error(FSComp.SR.tastValueMustBeMutable(), m))
         
        | _ -> 
            let ty = tyOfExpr g expr
            if isStructTy g ty then 
                match mut with 
                | NeverMutates
                | AddressOfOp -> ()
                | DefinitelyMutates -> 
                    // Give a nice error message for mutating something we can't take the address of
                    errorR(Error(FSComp.SR.tastInvalidMutationOfConstant(), m))
                | PossiblyMutates -> 
                    // Warn on defensive copy of something we can't take the address of
                    warning(DefensiveCopyWarning(FSComp.SR.tastValueHasBeenCopied(), m))

            match mut with
            | NeverMutates
            | DefinitelyMutates
            | PossiblyMutates -> ()
            | AddressOfOp -> 
                // we get an inref
                errorR(Error(FSComp.SR.tastCantTakeAddressOfExpression(), m))

            // Take a defensive copy
            let tmp, _ = 
                match mut with 
                | NeverMutates -> mkCompGenLocal m "copyOfStruct" ty 
                | _ -> mkMutableCompGenLocal m "copyOfStruct" ty
            let readonly = true
            let writeonly = false
            Some (tmp, expr), (mkValAddr m readonly (mkLocalValRef tmp)), readonly, writeonly
    else
        None, expr, false, false

let mkExprAddrOfExpr g mustTakeAddress useReadonlyForGenericArrayAddress mut e addrExprVal m =
    let optBind, addre, readonly, writeonly = mkExprAddrOfExprAux g mustTakeAddress useReadonlyForGenericArrayAddress mut e addrExprVal m
    match optBind with 
    | None -> (fun x -> x), addre, readonly, writeonly
    | Some (tmp, rval) -> (fun x -> mkCompGenLet m tmp rval x), addre, readonly, writeonly

let mkTupleFieldGet g (tupInfo, e, tinst, i, m) = 
    let wrap, e', _readonly, _writeonly = mkExprAddrOfExpr g (evalTupInfoIsStruct tupInfo) false NeverMutates e None m
    wrap (mkTupleFieldGetViaExprAddr(tupInfo, e', tinst, i, m))

let mkAnonRecdFieldGet g (anonInfo: AnonRecdTypeInfo, e, tinst, i, m) = 
    let wrap, e', _readonly, _writeonly = mkExprAddrOfExpr g (evalAnonInfoIsStruct anonInfo) false NeverMutates e None m
    wrap (mkAnonRecdFieldGetViaExprAddr(anonInfo, e', tinst, i, m))

let mkRecdFieldGet g (e, fref: RecdFieldRef, tinst, m) = 
    assert (not (isByrefTy g (tyOfExpr g e)))
    let wrap, e', _readonly, _writeonly = mkExprAddrOfExpr g fref.Tycon.IsStructOrEnumTycon false NeverMutates e None m
    wrap (mkRecdFieldGetViaExprAddr (e', fref, tinst, m))

let mkUnionCaseFieldGetUnproven g (e, cref: UnionCaseRef, tinst, j, m) = 
    assert (not (isByrefTy g (tyOfExpr g e)))
    let wrap, e', _readonly, _writeonly = mkExprAddrOfExpr g cref.Tycon.IsStructOrEnumTycon false NeverMutates e None m
    wrap (mkUnionCaseFieldGetUnprovenViaExprAddr (e', cref, tinst, j, m))

let mkArray (argty, args, m) = Expr.Op (TOp.Array, [argty], args, m)

//---------------------------------------------------------------------------
// Compute fixups for letrec's.
//
// Generate an assignment expression that will fixup the recursion 
// amongst the vals on the r.h.s. of a letrec. The returned expressions 
// include disorderly constructs such as expressions/statements 
// to set closure environments and non-mutable fields. These are only ever 
// generated by the backend code-generator when processing a "letrec"
// construct.
//
// [self] is the top level value that is being fixed
// [exprToFix] is the r.h.s. expression
// [rvs] is the set of recursive vals being bound. 
// [acc] accumulates the expression right-to-left. 
//
// Traversal of the r.h.s. term must happen back-to-front to get the
// uniq's for the lambdas correct in the very rare case where the same lambda
// somehow appears twice on the right.
//---------------------------------------------------------------------------

let rec IterateRecursiveFixups g (selfv: Val option) rvs ((access: Expr), set) exprToFix = 
    let exprToFix = stripExpr exprToFix
    match exprToFix with 
    | Expr.Const _ -> ()
    | Expr.Op (TOp.Tuple tupInfo, argtys, args, m) when not (evalTupInfoIsStruct tupInfo) ->
      args |> List.iteri (fun n -> 
          IterateRecursiveFixups g None rvs 
            (mkTupleFieldGet g (tupInfo, access, argtys, n, m), 
            (fun e -> 
              // NICE: it would be better to do this check in the type checker 
              errorR(Error(FSComp.SR.tastRecursiveValuesMayNotBeInConstructionOfTuple(), m))
              e)))

    | Expr.Op (TOp.UnionCase c, tinst, args, m) ->
      args |> List.iteri (fun n -> 
          IterateRecursiveFixups g None rvs 
            (mkUnionCaseFieldGetUnprovenViaExprAddr (access, c, tinst, n, m), 
             (fun e -> 
               // NICE: it would be better to do this check in the type checker 
               let tcref = c.TyconRef
               if not (c.FieldByIndex n).IsMutable && not (entityRefInThisAssembly g.compilingFslib tcref) then
                 errorR(Error(FSComp.SR.tastRecursiveValuesMayNotAppearInConstructionOfType(tcref.LogicalName), m))
               mkUnionCaseFieldSet (access, c, tinst, n, e, m))))

    | Expr.Op (TOp.Recd (_, tcref), tinst, args, m) -> 
      (tcref.TrueInstanceFieldsAsRefList, args) ||> List.iter2 (fun fref arg -> 
          let fspec = fref.RecdField
          IterateRecursiveFixups g None rvs 
            (mkRecdFieldGetViaExprAddr (access, fref, tinst, m), 
             (fun e -> 
               // NICE: it would be better to do this check in the type checker 
               if not fspec.IsMutable && not (entityRefInThisAssembly g.compilingFslib tcref) then
                 errorR(Error(FSComp.SR.tastRecursiveValuesMayNotBeAssignedToNonMutableField(fspec.rfield_id.idText, tcref.LogicalName), m))
               mkRecdFieldSetViaExprAddr (access, fref, tinst, e, m))) arg )
    | Expr.Val _
    | Expr.Lambda _
    | Expr.Obj _
    | Expr.TyChoose _
    | Expr.TyLambda _ -> 
        rvs selfv access set exprToFix
    | _ -> ()

//--------------------------------------------------------------------------
// computations on constraints
//-------------------------------------------------------------------------- 

let JoinTyparStaticReq r1 r2 = 
  match r1, r2 with
  | NoStaticReq, r | r, NoStaticReq -> r 
  | HeadTypeStaticReq, r | r, HeadTypeStaticReq -> r
  
//-------------------------------------------------------------------------
// ExprFolder - fold steps
//-------------------------------------------------------------------------

type ExprFolder<'State> = 
    { exprIntercept : (* recurseF *) ('State -> Expr -> 'State) -> (* noInterceptF *) ('State -> Expr -> 'State) -> 'State -> Expr -> 'State
      // the bool is 'bound in dtree' 
      valBindingSiteIntercept : 'State -> bool * Val -> 'State               
      // these values are always bound to these expressions. bool indicates 'recursively' 
      nonRecBindingsIntercept : 'State -> Binding -> 'State   
      recBindingsIntercept : 'State -> Bindings -> 'State        
      dtreeIntercept : 'State -> DecisionTree -> 'State                    
      targetIntercept : (* recurseF *) ('State -> Expr -> 'State) -> 'State -> DecisionTreeTarget -> 'State option 
      tmethodIntercept : (* recurseF *) ('State -> Expr -> 'State) -> 'State -> ObjExprMethod -> 'State option
    }

let ExprFolder0 =
    { exprIntercept = (fun _recurseF noInterceptF z x -> noInterceptF z x)
      valBindingSiteIntercept = (fun z _b -> z)
      nonRecBindingsIntercept = (fun z _bs -> z)
      recBindingsIntercept = (fun z _bs -> z)
      dtreeIntercept = (fun z _dt -> z)
      targetIntercept = (fun _exprF _z _x -> None)
      tmethodIntercept = (fun _exprF _z _x -> None) }

//-------------------------------------------------------------------------
// FoldExpr
//-------------------------------------------------------------------------

/// Adapted from usage info folding.
/// Collecting from exprs at moment.
/// To collect ids etc some additional folding needed, over formals etc.
type ExprFolders<'State> (folders: ExprFolder<'State>) =
    let mutable exprFClosure = Unchecked.defaultof<'State -> Expr -> 'State> // prevent reallocation of closure
    let mutable exprNoInterceptFClosure = Unchecked.defaultof<'State -> Expr -> 'State> // prevent reallocation of closure

    let rec exprsF z xs = 
        List.fold exprFClosure z xs

    and exprF (z: 'State) (x: Expr) =
        folders.exprIntercept exprFClosure exprNoInterceptFClosure z x 

    and exprNoInterceptF (z: 'State) (x: Expr) = 
        match x with
        
        | Expr.Const _ -> z

        | Expr.Val _ -> z

        | LinearOpExpr (_op, _tyargs, argsHead, argLast, _m) ->
            let z = exprsF z argsHead
            // tailcall 
            exprF z argLast
        
        | Expr.Op (_c, _tyargs, args, _) -> 
            exprsF z args

        | Expr.Sequential (x0, x1, _dir, _, _) -> 
            let z = exprF z x0
            exprF z x1

        | Expr.Lambda (_lambdaId, _ctorThisValOpt, _baseValOpt, _argvs, body, _m, _rty) -> 
            exprF z body

        | Expr.TyLambda (_lambdaId, _argtyvs, body, _m, _rty) -> 
            exprF z body

        | Expr.TyChoose (_, body, _) -> 
            exprF z body

        | Expr.App (f, _fty, _tys, argtys, _) -> 
            let z = exprF z f
            exprsF z argtys
                
        | Expr.LetRec (binds, body, _, _) -> 
            let z = valBindsF false z binds
            exprF z body
                
        | Expr.Let (bind, body, _, _) -> 
            let z = valBindF false z bind
            exprF z body
                
        | Expr.Link rX -> exprF z (!rX)

        | Expr.Match (_spBind, _exprm, dtree, targets, _m, _ty) -> 
            let z = dtreeF z dtree
            let z = Array.fold targetF z targets.[0..targets.Length - 2]
            // tailcall
            targetF z targets.[targets.Length - 1]
                
        | Expr.Quote (e, {contents=Some(_typeDefs, _argTypes, argExprs, _)}, _, _, _) -> 
            let z = exprF z e
            exprsF z argExprs

        | Expr.Quote (e, {contents=None}, _, _m, _) -> 
            exprF z e

        | Expr.Obj (_n, _typ, _basev, basecall, overrides, iimpls, _m) -> 
            let z = exprF z basecall
            let z = List.fold tmethodF z overrides
            List.fold (foldOn snd (List.fold tmethodF)) z iimpls

        | Expr.StaticOptimization (_tcs, csx, x, _) -> 
            exprsF z [csx;x]

    and valBindF dtree z bind =
        let z = folders.nonRecBindingsIntercept z bind
        bindF dtree z bind 

    and valBindsF dtree z binds =
        let z = folders.recBindingsIntercept z binds
        List.fold (bindF dtree) z binds 

    and bindF dtree z (bind: Binding) =
        let z = folders.valBindingSiteIntercept z (dtree, bind.Var)
        exprF z bind.Expr

    and dtreeF z dtree =
        let z = folders.dtreeIntercept z dtree
        match dtree with
        | TDBind (bind, rest) -> 
            let z = valBindF true z bind
            dtreeF z rest
        | TDSuccess (args, _) -> exprsF z args
        | TDSwitch (test, dcases, dflt, _) -> 
            let z = exprF z test
            let z = List.fold dcaseF z dcases
            let z = Option.fold dtreeF z dflt
            z

    and dcaseF z = function
        TCase (_, dtree) -> dtreeF z dtree (* not collecting from test *)

    and targetF z x =
        match folders.targetIntercept exprFClosure z x with 
        | Some z -> z // intercepted 
        | None ->     // structurally recurse 
            let (TTarget (_, body, _)) = x
            exprF z body
              
    and tmethodF z x =
        match folders.tmethodIntercept exprFClosure z x with 
        | Some z -> z // intercepted 
        | None ->     // structurally recurse 
            let (TObjExprMethod(_, _, _, _, e, _)) = x
            exprF z e

    and mexprF z x =
        match x with 
        | ModuleOrNamespaceExprWithSig(_, def, _) -> mdefF z def

    and mdefF z x = 
        match x with
        | TMDefRec(_, _, mbinds, _) -> 
            // REVIEW: also iterate the abstract slot vspecs hidden in the _vslots field in the tycons
            let z = List.fold mbindF z mbinds
            z
        | TMDefLet(bind, _) -> valBindF false z bind
        | TMDefDo(e, _) -> exprF z e
        | TMDefs defs -> List.fold mdefF z defs 
        | TMAbstract x -> mexprF z x

    and mbindF z x = 
        match x with 
        | ModuleOrNamespaceBinding.Binding b -> valBindF false z b
        | ModuleOrNamespaceBinding.Module(_, def) -> mdefF z def

    and implF z x = foldTImplFile mexprF z x

    do exprFClosure <- exprF // allocate one instance of this closure
    do exprNoInterceptFClosure <- exprNoInterceptF // allocate one instance of this closure

    member x.FoldExpr = exprF

    member x.FoldImplFile = implF

let FoldExpr folders state expr = ExprFolders(folders).FoldExpr state expr

let FoldImplFile folders state implFile = ExprFolders(folders).FoldImplFile state implFile 

#if DEBUG
//-------------------------------------------------------------------------
// ExprStats
//-------------------------------------------------------------------------

let ExprStats x =
  let count = ref 0
  let folders = {ExprFolder0 with exprIntercept = (fun _ noInterceptF z x -> (count := !count + 1; noInterceptF z x))}
  let () = FoldExpr folders () x
  string !count + " TExpr nodes"
#endif
    
//-------------------------------------------------------------------------
// Make expressions
//------------------------------------------------------------------------- 

let mkString (g: TcGlobals) m n = Expr.Const (Const.String n, m, g.string_ty)

let mkBool (g: TcGlobals) m b = Expr.Const (Const.Bool b, m, g.bool_ty)

let mkByte (g: TcGlobals) m b = Expr.Const (Const.Byte b, m, g.byte_ty)

let mkUInt16 (g: TcGlobals) m b = Expr.Const (Const.UInt16 b, m, g.uint16_ty)

let mkTrue g m = mkBool g m true

let mkFalse g m = mkBool g m false

let mkUnit (g: TcGlobals) m = Expr.Const (Const.Unit, m, g.unit_ty)

let mkInt32 (g: TcGlobals) m n = Expr.Const (Const.Int32 n, m, g.int32_ty)

let mkInt g m n = mkInt32 g m n

let mkZero g m = mkInt g m 0

let mkOne g m = mkInt g m 1

let mkTwo g m = mkInt g m 2

let mkMinusOne g m = mkInt g m (-1)

let destInt32 = function Expr.Const (Const.Int32 n, _, _) -> Some n | _ -> None

let isIDelegateEventType g ty =
    match tryDestAppTy g ty with
    | ValueSome tcref -> tyconRefEq g g.fslib_IDelegateEvent_tcr tcref
    | _ -> false

let destIDelegateEventType g ty = 
    if isIDelegateEventType g ty then 
        match argsOfAppTy g ty with 
        | [ty1] -> ty1
        | _ -> failwith "destIDelegateEventType: internal error"
    else failwith "destIDelegateEventType: not an IDelegateEvent type"

let mkIEventType (g: TcGlobals) ty1 ty2 = TType_app (g.fslib_IEvent2_tcr, [ty1;ty2])

let mkIObservableType (g: TcGlobals) ty1 = TType_app (g.tcref_IObservable, [ty1])

let mkIObserverType (g: TcGlobals) ty1 = TType_app (g.tcref_IObserver, [ty1])

let mkRefCellContentsRef (g: TcGlobals) = mkRecdFieldRef g.refcell_tcr_canon "contents"

let mkSequential spSeq m e1 e2 = Expr.Sequential (e1, e2, NormalSeq, spSeq, m)

let mkCompGenSequential m e1 e2 = mkSequential SuppressSequencePointOnExprOfSequential m e1 e2

let rec mkSequentials spSeq g m es = 
    match es with 
    | [e] -> e 
    | e :: es -> mkSequential spSeq m e (mkSequentials spSeq g m es) 
    | [] -> mkUnit g m

let mkGetArg0 m ty = mkAsmExpr ( [ mkLdarg0 ], [], [], [ty], m) 

//-------------------------------------------------------------------------
// Tuples...
//------------------------------------------------------------------------- 
 
let mkAnyTupled g m tupInfo es tys = 
    match es with 
    | [] -> mkUnit g m 
    | [e] -> e
    | _ -> Expr.Op (TOp.Tuple tupInfo, tys, es, m)

let mkRefTupled g m es tys = mkAnyTupled g m tupInfoRef es tys

let mkRefTupledNoTypes g m args = mkRefTupled g m args (List.map (tyOfExpr g) args)

let mkRefTupledVars g m vs = mkRefTupled g m (List.map (exprForVal m) vs) (typesOfVals vs)

//--------------------------------------------------------------------------
// Permute expressions
//--------------------------------------------------------------------------
    
let inversePerm (sigma: int array) =
    let n = sigma.Length
    let invSigma = Array.create n -1
    for i = 0 to n-1 do
        let sigma_i = sigma.[i]
        // assert( invSigma.[sigma_i] = -1 )
        invSigma.[sigma_i] <- i
    invSigma
  
let permute (sigma: int[]) (data:'T[]) = 
    let n = sigma.Length
    let invSigma = inversePerm sigma
    Array.init n (fun i -> data.[invSigma.[i]])
  
let rec existsR a b pred = if a<=b then pred a || existsR (a+1) b pred else false

// Given a permutation for record fields, work out the highest entry that we must lift out
// of a record initialization. Lift out xi if xi goes to position that will be preceded by an expr with an effect 
// that originally followed xi. If one entry gets lifted then everything before it also gets lifted.
let liftAllBefore sigma = 
    let invSigma = inversePerm sigma

    let lifted = 
        [ for i in 0 .. sigma.Length - 1 do 
            let i' = sigma.[i]
            if existsR 0 (i' - 1) (fun j' -> invSigma.[j'] > i) then 
                    yield i ]

    if lifted.IsEmpty then 0 else List.max lifted + 1


///  Put record field assignments in order.
//
let permuteExprList (sigma: int[]) (exprs: Expr list) (ty: TType list) (names: string list) =
    let ty, names = (Array.ofList ty, Array.ofList names)

    let liftLim = liftAllBefore sigma 

    let rewrite rbinds (i, expri: Expr) =
        if i < liftLim then
            let tmpvi, tmpei = mkCompGenLocal expri.Range names.[i] ty.[i]
            let bindi = mkCompGenBind tmpvi expri
            tmpei, bindi :: rbinds
        else
            expri, rbinds
 
    let newExprs, reversedBinds = List.mapFold rewrite [] (exprs |> List.indexed)
    let binds = List.rev reversedBinds
    let reorderedExprs = permute sigma (Array.ofList newExprs)
    binds, Array.toList reorderedExprs
    
/// Evaluate the expressions in the original order, but build a record with the results in field order 
/// Note some fields may be static. If this were not the case we could just use 
///     let sigma = Array.map #Index ()  
/// However the presence of static fields means .Index may index into a non-compact set of instance field indexes. 
/// We still need to sort by index. 
let mkRecordExpr g (lnk, tcref, tinst, unsortedRecdFields: RecdFieldRef list, unsortedFieldExprs, m) =  
    // Remove any abbreviations 
    let tcref, tinst = destAppTy g (mkAppTy tcref tinst)
    
    let sortedRecdFields = unsortedRecdFields |> List.indexed |> Array.ofList |> Array.sortBy (fun (_, r) -> r.Index)
    let sigma = Array.create sortedRecdFields.Length -1
    sortedRecdFields |> Array.iteri (fun sortedIdx (unsortedIdx, _) -> 
        if sigma.[unsortedIdx] <> -1 then error(InternalError("bad permutation", m))
        sigma.[unsortedIdx] <- sortedIdx) 
    
    let unsortedArgTys = unsortedRecdFields |> List.map (fun rfref -> actualTyOfRecdFieldRef rfref tinst)
    let unsortedArgNames = unsortedRecdFields |> List.map (fun rfref -> rfref.FieldName)
    let unsortedArgBinds, sortedArgExprs = permuteExprList sigma unsortedFieldExprs unsortedArgTys unsortedArgNames
    let core = Expr.Op (TOp.Recd (lnk, tcref), tinst, sortedArgExprs, m)
    mkLetsBind m unsortedArgBinds core

let mkAnonRecd (_g: TcGlobals) m (anonInfo: AnonRecdTypeInfo) (unsortedIds: Ident[]) (unsortedFieldExprs: Expr list) unsortedArgTys =
    let sortedRecdFields = unsortedFieldExprs |> List.indexed |> Array.ofList |> Array.sortBy (fun (i,_) -> unsortedIds.[i].idText)
    let sortedArgTys = unsortedArgTys |> List.indexed |> List.sortBy (fun (i,_) -> unsortedIds.[i].idText) |> List.map snd

    let sigma = Array.create sortedRecdFields.Length -1
    sortedRecdFields |> Array.iteri (fun sortedIdx (unsortedIdx, _) -> 
        if sigma.[unsortedIdx] <> -1 then error(InternalError("bad permutation", m))
        sigma.[unsortedIdx] <- sortedIdx) 
    
    let unsortedArgNames = unsortedIds |> Array.toList |> List.map (fun id -> id.idText)
    let unsortedArgBinds, sortedArgExprs = permuteExprList sigma unsortedFieldExprs unsortedArgTys unsortedArgNames
    let core = Expr.Op (TOp.AnonRecd anonInfo, sortedArgTys, sortedArgExprs, m)
    mkLetsBind m unsortedArgBinds core
  
//-------------------------------------------------------------------------
// List builders
//------------------------------------------------------------------------- 
 
let mkRefCell g m ty e = mkRecordExpr g (RecdExpr, g.refcell_tcr_canon, [ty], [mkRefCellContentsRef g], [e], m)

let mkRefCellGet g m ty e = mkRecdFieldGetViaExprAddr (e, mkRefCellContentsRef g, [ty], m)

let mkRefCellSet g m ty e1 e2 = mkRecdFieldSetViaExprAddr (e1, mkRefCellContentsRef g, [ty], e2, m)

let mkNil (g: TcGlobals) m ty = mkUnionCaseExpr (g.nil_ucref, [ty], [], m)

let mkCons (g: TcGlobals) ty h t = mkUnionCaseExpr (g.cons_ucref, [ty], [h;t], unionRanges h.Range t.Range)

let mkCompGenLocalAndInvisbleBind g nm m e = 
    let locv, loce = mkCompGenLocal m nm (tyOfExpr g e)
    locv, loce, mkInvisibleBind locv e 

//----------------------------------------------------------------------------
// Make some fragments of code
//----------------------------------------------------------------------------

let box = IL.I_box (mkILTyvarTy 0us)

let isinst = IL.I_isinst (mkILTyvarTy 0us)

let unbox = IL.I_unbox_any (mkILTyvarTy 0us)

let mkUnbox ty e m = mkAsmExpr ([ unbox ], [ty], [e], [ ty ], m)

let mkBox ty e m = mkAsmExpr ([box], [], [e], [ty], m)

let mkIsInst ty e m = mkAsmExpr ([ isinst ], [ty], [e], [ ty ], m)

let mspec_Type_GetTypeFromHandle (g: TcGlobals) = IL.mkILNonGenericStaticMethSpecInTy(g.ilg.typ_Type, "GetTypeFromHandle", [g.iltyp_RuntimeTypeHandle], g.ilg.typ_Type)

let mspec_String_Length (g: TcGlobals) = mkILNonGenericInstanceMethSpecInTy (g.ilg.typ_String, "get_Length", [], g.ilg.typ_Int32)

let mspec_String_Concat2 (g: TcGlobals) = 
    mkILNonGenericStaticMethSpecInTy (g.ilg.typ_String, "Concat", [ g.ilg.typ_String; g.ilg.typ_String ], g.ilg.typ_String)

let mspec_String_Concat3 (g: TcGlobals) = 
    mkILNonGenericStaticMethSpecInTy (g.ilg.typ_String, "Concat", [ g.ilg.typ_String; g.ilg.typ_String; g.ilg.typ_String ], g.ilg.typ_String)

let mspec_String_Concat4 (g: TcGlobals) = 
    mkILNonGenericStaticMethSpecInTy (g.ilg.typ_String, "Concat", [ g.ilg.typ_String; g.ilg.typ_String; g.ilg.typ_String; g.ilg.typ_String ], g.ilg.typ_String)

let mspec_String_Concat_Array (g: TcGlobals) = 
    mkILNonGenericStaticMethSpecInTy (g.ilg.typ_String, "Concat", [ mkILArr1DTy g.ilg.typ_String ], g.ilg.typ_String)

let fspec_Missing_Value (g: TcGlobals) = IL.mkILFieldSpecInTy(g.iltyp_Missing, "Value", g.iltyp_Missing)

let mkInitializeArrayMethSpec (g: TcGlobals) = 
  let tref = g.FindSysILTypeRef "System.Runtime.CompilerServices.RuntimeHelpers"
  mkILNonGenericStaticMethSpecInTy(mkILNonGenericBoxedTy tref, "InitializeArray", [g.ilg.typ_Array;g.iltyp_RuntimeFieldHandle], ILType.Void)

let mkInvalidCastExnNewobj (g: TcGlobals) = 
  mkNormalNewobj (mkILCtorMethSpecForTy (mkILNonGenericBoxedTy (g.FindSysILTypeRef "System.InvalidCastException"), []))


let typedExprForIntrinsic _g m (IntrinsicValRef(_, _, _, ty, _) as i) =
    let vref = ValRefForIntrinsic i
    exprForValRef m vref, ty

let mkCallGetGenericComparer (g: TcGlobals) m = typedExprForIntrinsic g m g.get_generic_comparer_info |> fst

let mkCallGetGenericEREqualityComparer (g: TcGlobals) m = typedExprForIntrinsic g m g.get_generic_er_equality_comparer_info |> fst

let mkCallGetGenericPEREqualityComparer (g: TcGlobals) m = typedExprForIntrinsic g m g.get_generic_per_equality_comparer_info |> fst

let mkCallUnbox (g: TcGlobals) m ty e1 = mkApps g (typedExprForIntrinsic g m g.unbox_info, [[ty]], [ e1 ], m)

let mkCallUnboxFast (g: TcGlobals) m ty e1 = mkApps g (typedExprForIntrinsic g m g.unbox_fast_info, [[ty]], [ e1 ], m)

let mkCallTypeTest (g: TcGlobals) m ty e1 = mkApps g (typedExprForIntrinsic g m g.istype_info, [[ty]], [ e1 ], m)

let mkCallTypeOf (g: TcGlobals) m ty = mkApps g (typedExprForIntrinsic g m g.typeof_info, [[ty]], [ ], m)

let mkCallTypeDefOf (g: TcGlobals) m ty = mkApps g (typedExprForIntrinsic g m g.typedefof_info, [[ty]], [ ], m)
 
let mkCallDispose (g: TcGlobals) m ty e1 = mkApps g (typedExprForIntrinsic g m g.dispose_info, [[ty]], [ e1 ], m)

let mkCallSeq (g: TcGlobals) m ty e1 = mkApps g (typedExprForIntrinsic g m g.seq_info, [[ty]], [ e1 ], m)

let mkCallCreateInstance (g: TcGlobals) m ty = mkApps g (typedExprForIntrinsic g m g.create_instance_info, [[ty]], [ mkUnit g m ], m)

let mkCallGetQuerySourceAsEnumerable (g: TcGlobals) m ty1 ty2 e1 = mkApps g (typedExprForIntrinsic g m g.query_source_as_enum_info, [[ty1;ty2]], [ e1; mkUnit g m ], m)

let mkCallNewQuerySource (g: TcGlobals) m ty1 ty2 e1 = mkApps g (typedExprForIntrinsic g m g.new_query_source_info, [[ty1;ty2]], [ e1 ], m)

let mkCallCreateEvent (g: TcGlobals) m ty1 ty2 e1 e2 e3 = mkApps g (typedExprForIntrinsic g m g.create_event_info, [[ty1;ty2]], [ e1;e2;e3 ], m)

let mkCallGenericComparisonWithComparerOuter (g: TcGlobals) m ty comp e1 e2 = mkApps g (typedExprForIntrinsic g m g.generic_comparison_withc_outer_info, [[ty]], [ comp;e1;e2 ], m)

let mkCallGenericEqualityEROuter (g: TcGlobals) m ty e1 e2 = mkApps g (typedExprForIntrinsic g m g.generic_equality_er_outer_info, [[ty]], [ e1;e2 ], m)

let mkCallGenericEqualityWithComparerOuter (g: TcGlobals) m ty comp e1 e2 = mkApps g (typedExprForIntrinsic g m g.generic_equality_withc_outer_info, [[ty]], [comp;e1;e2], m)

let mkCallGenericHashWithComparerOuter (g: TcGlobals) m ty comp e1 = mkApps g (typedExprForIntrinsic g m g.generic_hash_withc_outer_info, [[ty]], [comp;e1], m)

let mkCallEqualsOperator (g: TcGlobals) m ty e1 e2 = mkApps g (typedExprForIntrinsic g m g.equals_operator_info, [[ty]], [ e1;e2 ], m)

let mkCallNotEqualsOperator (g: TcGlobals) m ty e1 e2 = mkApps g (typedExprForIntrinsic g m g.not_equals_operator, [[ty]], [ e1;e2 ], m)

let mkCallLessThanOperator (g: TcGlobals) m ty e1 e2 = mkApps g (typedExprForIntrinsic g m g.less_than_operator, [[ty]], [ e1;e2 ], m)

let mkCallLessThanOrEqualsOperator (g: TcGlobals) m ty e1 e2 = mkApps g (typedExprForIntrinsic g m g.less_than_or_equals_operator, [[ty]], [ e1;e2 ], m)

let mkCallGreaterThanOperator (g: TcGlobals) m ty e1 e2 = mkApps g (typedExprForIntrinsic g m g.greater_than_operator, [[ty]], [ e1;e2 ], m)

let mkCallGreaterThanOrEqualsOperator (g: TcGlobals) m ty e1 e2 = mkApps g (typedExprForIntrinsic g m g.greater_than_or_equals_operator, [[ty]], [ e1;e2 ], m)

let mkCallAdditionOperator (g: TcGlobals) m ty e1 e2 = mkApps g (typedExprForIntrinsic g m g.unchecked_addition_info, [[ty; ty; ty]], [e1;e2], m)

let mkCallSubtractionOperator (g: TcGlobals) m ty e1 e2 = mkApps g (typedExprForIntrinsic g m g.unchecked_subtraction_info, [[ty; ty; ty]], [e1;e2], m)

let mkCallMultiplyOperator (g: TcGlobals) m ty e1 e2 = mkApps g (typedExprForIntrinsic g m g.unchecked_multiply_info, [[ty; ty; ty]], [e1;e2], m)

let mkCallDivisionOperator (g: TcGlobals) m ty e1 e2 = mkApps g (typedExprForIntrinsic g m g.unchecked_division_info, [[ty; ty; ty]], [e1;e2], m)

let mkCallModulusOperator (g: TcGlobals) m ty e1 e2 = mkApps g (typedExprForIntrinsic g m g.unchecked_modulus_info, [[ty; ty; ty]], [e1;e2], m)

let mkCallBitwiseAndOperator (g: TcGlobals) m ty e1 e2 = mkApps g (typedExprForIntrinsic g m g.bitwise_and_info, [[ty]], [e1;e2], m)

let mkCallBitwiseOrOperator (g: TcGlobals) m ty e1 e2 = mkApps g (typedExprForIntrinsic g m g.bitwise_or_info, [[ty]], [e1;e2], m)

let mkCallBitwiseXorOperator (g: TcGlobals) m ty e1 e2 = mkApps g (typedExprForIntrinsic g m g.bitwise_xor_info, [[ty]], [e1;e2], m)

let mkCallShiftLeftOperator (g: TcGlobals) m ty e1 e2 = mkApps g (typedExprForIntrinsic g m g.bitwise_shift_left_info, [[ty]], [e1;e2], m)

let mkCallShiftRightOperator (g: TcGlobals) m ty e1 e2 = mkApps g (typedExprForIntrinsic g m g.bitwise_shift_right_info, [[ty]], [e1;e2], m)

let mkCallUnaryNegOperator (g: TcGlobals) m ty e1 = mkApps g (typedExprForIntrinsic g m g.unchecked_unary_minus_info, [[ty]], [e1], m)

let mkCallUnaryNotOperator (g: TcGlobals) m ty e1 = mkApps g (typedExprForIntrinsic g m g.bitwise_unary_not_info, [[ty]], [e1], m)

let mkCallAdditionChecked (g: TcGlobals) m ty e1 e2 = mkApps g (typedExprForIntrinsic g m g.checked_addition_info, [[ty; ty; ty]], [e1;e2], m)

let mkCallSubtractionChecked (g: TcGlobals) m ty e1 e2 = mkApps g (typedExprForIntrinsic g m g.checked_subtraction_info, [[ty; ty; ty]], [e1;e2], m)

let mkCallMultiplyChecked (g: TcGlobals) m ty e1 e2 = mkApps g (typedExprForIntrinsic g m g.checked_multiply_info, [[ty; ty; ty]], [e1;e2], m)

let mkCallUnaryNegChecked (g: TcGlobals) m ty e1 = mkApps g (typedExprForIntrinsic g m g.checked_unary_minus_info, [[ty]], [e1], m)

let mkCallToByteChecked (g: TcGlobals) m ty e1 = mkApps g (typedExprForIntrinsic g m g.byte_checked_info, [[ty]], [e1], m)

let mkCallToSByteChecked (g: TcGlobals) m ty e1 = mkApps g (typedExprForIntrinsic g m g.sbyte_checked_info, [[ty]], [e1], m)

let mkCallToInt16Checked (g: TcGlobals) m ty e1 = mkApps g (typedExprForIntrinsic g m g.int16_checked_info, [[ty]], [e1], m)

let mkCallToUInt16Checked (g: TcGlobals) m ty e1 = mkApps g (typedExprForIntrinsic g m g.uint16_checked_info, [[ty]], [e1], m)

let mkCallToIntChecked (g: TcGlobals) m ty e1 = mkApps g (typedExprForIntrinsic g m g.int_checked_info, [[ty]], [e1], m)

let mkCallToInt32Checked (g: TcGlobals) m ty e1 = mkApps g (typedExprForIntrinsic g m g.int32_checked_info, [[ty]], [e1], m)

let mkCallToUInt32Checked (g: TcGlobals) m ty e1 = mkApps g (typedExprForIntrinsic g m g.uint32_checked_info, [[ty]], [e1], m)

let mkCallToInt64Checked (g: TcGlobals) m ty e1 = mkApps g (typedExprForIntrinsic g m g.int64_checked_info, [[ty]], [e1], m)

let mkCallToUInt64Checked (g: TcGlobals) m ty e1 = mkApps g (typedExprForIntrinsic g m g.uint64_checked_info, [[ty]], [e1], m)

let mkCallToIntPtrChecked (g: TcGlobals) m ty e1 = mkApps g (typedExprForIntrinsic g m g.nativeint_checked_info, [[ty]], [e1], m)

let mkCallToUIntPtrChecked (g: TcGlobals) m ty e1 = mkApps g (typedExprForIntrinsic g m g.unativeint_checked_info, [[ty]], [e1], m)

let mkCallToByteOperator (g: TcGlobals) m ty e1 = mkApps g (typedExprForIntrinsic g m g.byte_operator_info, [[ty]], [e1], m)

let mkCallToSByteOperator (g: TcGlobals) m ty e1 = mkApps g (typedExprForIntrinsic g m g.sbyte_operator_info, [[ty]], [e1], m)

let mkCallToInt16Operator (g: TcGlobals) m ty e1 = mkApps g (typedExprForIntrinsic g m g.int16_operator_info, [[ty]], [e1], m)

let mkCallToUInt16Operator (g: TcGlobals) m ty e1 = mkApps g (typedExprForIntrinsic g m g.uint16_operator_info, [[ty]], [e1], m)

let mkCallToIntOperator (g: TcGlobals) m ty e1 = mkApps g (typedExprForIntrinsic g m g.int_operator_info, [[ty]], [e1], m)

let mkCallToInt32Operator (g: TcGlobals) m ty e1 = mkApps g (typedExprForIntrinsic g m g.int32_operator_info, [[ty]], [e1], m)

let mkCallToUInt32Operator (g: TcGlobals) m ty e1 = mkApps g (typedExprForIntrinsic g m g.uint32_operator_info, [[ty]], [e1], m)

let mkCallToInt64Operator (g: TcGlobals) m ty e1 = mkApps g (typedExprForIntrinsic g m g.int64_operator_info, [[ty]], [e1], m)

let mkCallToUInt64Operator (g: TcGlobals) m ty e1 = mkApps g (typedExprForIntrinsic g m g.uint64_operator_info, [[ty]], [e1], m)

let mkCallToSingleOperator (g: TcGlobals) m ty e1 = mkApps g (typedExprForIntrinsic g m g.float32_operator_info, [[ty]], [e1], m)

let mkCallToDoubleOperator (g: TcGlobals) m ty e1 = mkApps g (typedExprForIntrinsic g m g.float_operator_info, [[ty]], [e1], m)

let mkCallToIntPtrOperator (g: TcGlobals) m ty e1 = mkApps g (typedExprForIntrinsic g m g.nativeint_operator_info, [[ty]], [e1], m)

let mkCallToUIntPtrOperator (g: TcGlobals) m ty e1 = mkApps g (typedExprForIntrinsic g m g.unativeint_operator_info, [[ty]], [e1], m)

let mkCallToCharOperator (g: TcGlobals) m ty e1 = mkApps g (typedExprForIntrinsic g m g.char_operator_info, [[ty]], [e1], m)

let mkCallToEnumOperator (g: TcGlobals) m ty e1 = mkApps g (typedExprForIntrinsic g m g.enum_operator_info, [[ty]], [e1], m)

let mkCallArrayLength (g: TcGlobals) m ty e1 = mkApps g (typedExprForIntrinsic g m g.array_length_info, [[ty]], [e1], m)

let mkCallArrayGet (g: TcGlobals) m ty e1 idx1 = mkApps g (typedExprForIntrinsic g m g.array_get_info, [[ty]], [ e1 ; idx1 ], m)

let mkCallArray2DGet (g: TcGlobals) m ty e1 idx1 idx2 = mkApps g (typedExprForIntrinsic g m g.array2D_get_info, [[ty]], [ e1 ; idx1; idx2 ], m)

let mkCallArray3DGet (g: TcGlobals) m ty e1 idx1 idx2 idx3 = mkApps g (typedExprForIntrinsic g m g.array3D_get_info, [[ty]], [ e1 ; idx1; idx2; idx3 ], m)

let mkCallArray4DGet (g: TcGlobals) m ty e1 idx1 idx2 idx3 idx4 = mkApps g (typedExprForIntrinsic g m g.array4D_get_info, [[ty]], [ e1 ; idx1; idx2; idx3; idx4 ], m)

let mkCallArraySet (g: TcGlobals) m ty e1 idx1 v = mkApps g (typedExprForIntrinsic g m g.array_set_info, [[ty]], [ e1 ; idx1; v ], m)

let mkCallArray2DSet (g: TcGlobals) m ty e1 idx1 idx2 v = mkApps g (typedExprForIntrinsic g m g.array2D_set_info, [[ty]], [ e1 ; idx1; idx2; v ], m)

let mkCallArray3DSet (g: TcGlobals) m ty e1 idx1 idx2 idx3 v = mkApps g (typedExprForIntrinsic g m g.array3D_set_info, [[ty]], [ e1 ; idx1; idx2; idx3; v ], m)

let mkCallArray4DSet (g: TcGlobals) m ty e1 idx1 idx2 idx3 idx4 v = mkApps g (typedExprForIntrinsic g m g.array4D_set_info, [[ty]], [ e1 ; idx1; idx2; idx3; idx4; v ], m)

let mkCallHash (g: TcGlobals) m ty e1 = mkApps g (typedExprForIntrinsic g m g.hash_info, [[ty]], [ e1 ], m)

let mkCallBox (g: TcGlobals) m ty e1 = mkApps g (typedExprForIntrinsic g m g.box_info, [[ty]], [ e1 ], m)

let mkCallIsNull (g: TcGlobals) m ty e1 = mkApps g (typedExprForIntrinsic g m g.isnull_info, [[ty]], [ e1 ], m)

let mkCallIsNotNull (g: TcGlobals) m ty e1 = mkApps g (typedExprForIntrinsic g m g.isnotnull_info, [[ty]], [ e1 ], m)

let mkCallRaise (g: TcGlobals) m ty e1 = mkApps g (typedExprForIntrinsic g m g.raise_info, [[ty]], [ e1 ], m)

let mkCallNewDecimal (g: TcGlobals) m (e1, e2, e3, e4, e5) = mkApps g (typedExprForIntrinsic g m g.new_decimal_info, [], [ e1;e2;e3;e4;e5 ], m)

let mkCallNewFormat (g: TcGlobals) m aty bty cty dty ety e1 = mkApps g (typedExprForIntrinsic g m g.new_format_info, [[aty;bty;cty;dty;ety]], [ e1 ], m)

let TryEliminateDesugaredConstants g m c = 
    match c with 
    | Const.Decimal d -> 
        match System.Decimal.GetBits d with 
        | [| lo;med;hi; signExp |] -> 
            let scale = (min (((signExp &&& 0xFF0000) >>> 16) &&& 0xFF) 28) |> byte
            let isNegative = (signExp &&& 0x80000000) <> 0
            Some(mkCallNewDecimal g m (mkInt g m lo, mkInt g m med, mkInt g m hi, mkBool g m isNegative, mkByte g m scale) )
        | _ -> failwith "unreachable"
    | _ -> 
        None

let mkSeqTy (g: TcGlobals) ty = mkAppTy g.seq_tcr [ty] 

let mkIEnumeratorTy (g: TcGlobals) ty = mkAppTy g.tcref_System_Collections_Generic_IEnumerator [ty] 

let mkCallSeqCollect g m alphaTy betaTy arg1 arg2 = 
    let enumty2 = try rangeOfFunTy g (tyOfExpr g arg1) with _ -> (* defensive programming *) (mkSeqTy g betaTy)
    mkApps g (typedExprForIntrinsic g m g.seq_collect_info, [[alphaTy;enumty2;betaTy]], [ arg1; arg2 ], m) 
                  
let mkCallSeqUsing g m resourceTy elemTy arg1 arg2 = 
    // We're instantiating val using : 'a -> ('a -> 'sb) -> seq<'b> when 'sb :> seq<'b> and 'a :> IDisposable 
    // We set 'sb -> range(typeof(arg2)) 
    let enumty = try rangeOfFunTy g (tyOfExpr g arg2) with _ -> (* defensive programming *) (mkSeqTy g elemTy)
    mkApps g (typedExprForIntrinsic g m g.seq_using_info, [[resourceTy;enumty;elemTy]], [ arg1; arg2 ], m) 
                  
let mkCallSeqDelay g m elemTy arg1 = 
    mkApps g (typedExprForIntrinsic g m g.seq_delay_info, [[elemTy]], [ arg1 ], m) 
                  
let mkCallSeqAppend g m elemTy arg1 arg2 = 
    mkApps g (typedExprForIntrinsic g m g.seq_append_info, [[elemTy]], [ arg1; arg2 ], m) 

let mkCallSeqGenerated g m elemTy arg1 arg2 = 
    mkApps g (typedExprForIntrinsic g m g.seq_generated_info, [[elemTy]], [ arg1; arg2 ], m) 
                       
let mkCallSeqFinally g m elemTy arg1 arg2 = 
    mkApps g (typedExprForIntrinsic g m g.seq_finally_info, [[elemTy]], [ arg1; arg2 ], m) 
                       
let mkCallSeqOfFunctions g m ty1 ty2 arg1 arg2 arg3 = 
    mkApps g (typedExprForIntrinsic g m g.seq_of_functions_info, [[ty1;ty2]], [ arg1; arg2; arg3 ], m) 
                  
let mkCallSeqToArray g m elemTy arg1 =  
    mkApps g (typedExprForIntrinsic g m g.seq_to_array_info, [[elemTy]], [ arg1 ], m) 
                  
let mkCallSeqToList g m elemTy arg1 = 
    mkApps g (typedExprForIntrinsic g m g.seq_to_list_info, [[elemTy]], [ arg1 ], m) 
                  
let mkCallSeqMap g m inpElemTy genElemTy arg1 arg2 = 
    mkApps g (typedExprForIntrinsic g m g.seq_map_info, [[inpElemTy;genElemTy]], [ arg1; arg2 ], m) 
                  
let mkCallSeqSingleton g m ty1 arg1 = 
    mkApps g (typedExprForIntrinsic g m g.seq_singleton_info, [[ty1]], [ arg1 ], m) 
                  
let mkCallSeqEmpty g m ty1 = 
    mkApps g (typedExprForIntrinsic g m g.seq_empty_info, [[ty1]], [ ], m) 
                 
let mkCallDeserializeQuotationFSharp20Plus g m e1 e2 e3 e4 = 
    let args = [ e1; e2; e3; e4 ]
    mkApps g (typedExprForIntrinsic g m g.deserialize_quoted_FSharp_20_plus_info, [], [ mkRefTupledNoTypes g m args ], m)

let mkCallDeserializeQuotationFSharp40Plus g m e1 e2 e3 e4 e5 = 
    let args = [ e1; e2; e3; e4; e5 ]
    mkApps g (typedExprForIntrinsic g m g.deserialize_quoted_FSharp_40_plus_info, [], [ mkRefTupledNoTypes g m args ], m)

let mkCallCastQuotation g m ty e1 = 
    mkApps g (typedExprForIntrinsic g m g.cast_quotation_info, [[ty]], [ e1 ], m)

let mkCallLiftValueWithName (g: TcGlobals) m ty nm e1 = 
    let vref = ValRefForIntrinsic g.lift_value_with_name_info 
    // Use "Expr.ValueWithName" if it exists in FSharp.Core
    match vref.TryDeref with
    | ValueSome _ ->
        mkApps g (typedExprForIntrinsic g m g.lift_value_with_name_info, [[ty]], [mkRefTupledNoTypes g m [e1; mkString g m nm]], m)
    | ValueNone ->
        mkApps g (typedExprForIntrinsic g m g.lift_value_info, [[ty]], [e1], m)

let mkCallLiftValueWithDefn g m qty e1 = 
    assert isQuotedExprTy g qty
    let ty = destQuotedExprTy g qty
    let vref = ValRefForIntrinsic g.lift_value_with_defn_info 
    // Use "Expr.WithValue" if it exists in FSharp.Core
    match vref.TryDeref with
    | ValueSome _ ->
        let copyOfExpr = copyExpr g ValCopyFlag.CloneAll e1
        let quoteOfCopyOfExpr = Expr.Quote (copyOfExpr, ref None, false, m, qty)
        mkApps g (typedExprForIntrinsic g m g.lift_value_with_defn_info, [[ty]], [mkRefTupledNoTypes g m [e1; quoteOfCopyOfExpr]], m)
    | ValueNone ->
        Expr.Quote (e1, ref None, false, m, qty)

let mkCallCheckThis g m ty e1 = 
    mkApps g (typedExprForIntrinsic g m g.check_this_info, [[ty]], [e1], m)

let mkCallFailInit g m = 
    mkApps g (typedExprForIntrinsic g m g.fail_init_info, [], [mkUnit g m], m)

let mkCallFailStaticInit g m = 
    mkApps g (typedExprForIntrinsic g m g.fail_static_init_info, [], [mkUnit g m], m)

let mkCallQuoteToLinqLambdaExpression g m ty e1 = 
    mkApps g (typedExprForIntrinsic g m g.quote_to_linq_lambda_info, [[ty]], [e1], m)

let mkLazyDelayed g m ty f = mkApps g (typedExprForIntrinsic g m g.lazy_create_info, [[ty]], [ f ], m) 

let mkLazyForce g m ty e = mkApps g (typedExprForIntrinsic g m g.lazy_force_info, [[ty]], [ e; mkUnit g m ], m) 

let mkGetString g m e1 e2 = mkApps g (typedExprForIntrinsic g m g.getstring_info, [], [e1;e2], m)

let mkGetStringChar = mkGetString

let mkGetStringLength g m e =
    let mspec = mspec_String_Length g
    /// ILCall(useCallvirt, isProtected, valu, newobj, valUseFlags, isProp, noTailCall, mref, actualTypeInst, actualMethInst, retTy)
    Expr.Op (TOp.ILCall (false, false, false, false, ValUseFlag.NormalValUse, true, false, mspec.MethodRef, [], [], [g.int32_ty]), [], [e], m)

let mkStaticCall_String_Concat2 g m arg1 arg2 =
    let mspec = mspec_String_Concat2 g
    Expr.Op (TOp.ILCall (false, false, false, false, ValUseFlag.NormalValUse, false, false, mspec.MethodRef, [], [], [g.string_ty]), [], [arg1; arg2], m)

let mkStaticCall_String_Concat3 g m arg1 arg2 arg3 =
    let mspec = mspec_String_Concat3 g
    Expr.Op (TOp.ILCall (false, false, false, false, ValUseFlag.NormalValUse, false, false, mspec.MethodRef, [], [], [g.string_ty]), [], [arg1; arg2; arg3], m)

let mkStaticCall_String_Concat4 g m arg1 arg2 arg3 arg4 =
    let mspec = mspec_String_Concat4 g
    Expr.Op (TOp.ILCall (false, false, false, false, ValUseFlag.NormalValUse, false, false, mspec.MethodRef, [], [], [g.string_ty]), [], [arg1; arg2; arg3; arg4], m)

let mkStaticCall_String_Concat_Array g m arg =
    let mspec = mspec_String_Concat_Array g
    Expr.Op (TOp.ILCall (false, false, false, false, ValUseFlag.NormalValUse, false, false, mspec.MethodRef, [], [], [g.string_ty]), [], [arg], m)

// Quotations can't contain any IL.
// As a result, we aim to get rid of all IL generation in the typechecker and pattern match
// compiler, or else train the quotation generator to understand the generated IL. 
// Hence each of the following are marked with places where they are generated.

// Generated by the optimizer and the encoding of 'for' loops     
let mkDecr (g: TcGlobals) m e = mkAsmExpr ([ IL.AI_sub ], [], [e; mkOne g m], [g.int_ty], m)

let mkIncr (g: TcGlobals) m e = mkAsmExpr ([ IL.AI_add ], [], [mkOne g m; e], [g.int_ty], m)

// Generated by the pattern match compiler and the optimizer for
//    1. array patterns
//    2. optimizations associated with getting 'for' loops into the shape expected by the JIT.
// 
// NOTE: The conv.i4 assumes that int_ty is int32. Note: ldlen returns native UNSIGNED int 
let mkLdlen (g: TcGlobals) m arre = mkAsmExpr ([ IL.I_ldlen; (IL.AI_conv IL.DT_I4) ], [], [ arre ], [ g.int_ty ], m)

let mkLdelem (_g: TcGlobals) m ty arre idxe = mkAsmExpr ([ IL.I_ldelem_any (ILArrayShape.SingleDimensional, mkILTyvarTy 0us) ], [ty], [ arre;idxe ], [ ty ], m)

// This is generated in equality/compare/hash augmentations and in the pattern match compiler.
// It is understood by the quotation processor and turned into "Equality" nodes.
//
// Note: this is IL assembly code, don't go inserting this in expressions which will be exposed via quotations
let mkILAsmCeq (g: TcGlobals) m e1 e2 = mkAsmExpr ([ IL.AI_ceq ], [], [e1; e2], [g.bool_ty], m)

let mkILAsmClt (g: TcGlobals) m e1 e2 = mkAsmExpr ([ IL.AI_clt ], [], [e1; e2], [g.bool_ty], m)

// This is generated in the initialization of the "ctorv" field in the typechecker's compilation of
// an implicit class construction.
let mkNull m ty = Expr.Const (Const.Zero, m, ty)

let mkThrow m ty e = mkAsmExpr ([ IL.I_throw ], [], [e], [ty], m)

let destThrow = function
    | Expr.Op (TOp.ILAsm ([IL.I_throw], [ty2]), [], [e], m) -> Some (m, ty2, e)
    | _ -> None

let isThrow x = Option.isSome (destThrow x)

// reraise - parsed as library call - internally represented as op form.
let mkReraiseLibCall (g: TcGlobals) ty m = let ve, vt = typedExprForIntrinsic g m g.reraise_info in Expr.App (ve, vt, [ty], [mkUnit g m], m)

let mkReraise m returnTy = Expr.Op (TOp.Reraise, [returnTy], [], m) (* could suppress unitArg *)

//----------------------------------------------------------------------------
// CompilationMappingAttribute, SourceConstructFlags
//----------------------------------------------------------------------------

let tnameCompilationSourceNameAttr = FSharpLib.Core + ".CompilationSourceNameAttribute"
let tnameCompilationArgumentCountsAttr = FSharpLib.Core + ".CompilationArgumentCountsAttribute"
let tnameCompilationMappingAttr = FSharpLib.Core + ".CompilationMappingAttribute"
let tnameSourceConstructFlags = FSharpLib.Core + ".SourceConstructFlags"

let tref_CompilationArgumentCountsAttr (g: TcGlobals) = mkILTyRef (g.fslibCcu.ILScopeRef, tnameCompilationArgumentCountsAttr)
let tref_CompilationMappingAttr (g: TcGlobals) = mkILTyRef (g.fslibCcu.ILScopeRef, tnameCompilationMappingAttr)
let tref_CompilationSourceNameAttr (g: TcGlobals) = mkILTyRef (g.fslibCcu.ILScopeRef, tnameCompilationSourceNameAttr)
let tref_SourceConstructFlags (g: TcGlobals) = mkILTyRef (g.fslibCcu.ILScopeRef, tnameSourceConstructFlags)

let mkCompilationMappingAttrPrim (g: TcGlobals) k nums = 
    mkILCustomAttribute g.ilg (tref_CompilationMappingAttr g, 
                               ((mkILNonGenericValueTy (tref_SourceConstructFlags g)) :: (nums |> List.map (fun _ -> g.ilg.typ_Int32))), 
                               ((k :: nums) |> List.map (fun n -> ILAttribElem.Int32 n)), 
                               [])

let mkCompilationMappingAttr g kind = mkCompilationMappingAttrPrim g kind []

let mkCompilationMappingAttrWithSeqNum g kind seqNum = mkCompilationMappingAttrPrim g kind [seqNum]

let mkCompilationMappingAttrWithVariantNumAndSeqNum g kind varNum seqNum = mkCompilationMappingAttrPrim g kind [varNum;seqNum]

let mkCompilationArgumentCountsAttr (g: TcGlobals) nums = 
    mkILCustomAttribute g.ilg (tref_CompilationArgumentCountsAttr g, [ mkILArr1DTy g.ilg.typ_Int32 ], 
                               [ILAttribElem.Array (g.ilg.typ_Int32, List.map (fun n -> ILAttribElem.Int32 n) nums)], 
                               [])

let mkCompilationSourceNameAttr (g: TcGlobals) n = 
    mkILCustomAttribute g.ilg (tref_CompilationSourceNameAttr g, [ g.ilg.typ_String ], 
                               [ILAttribElem.String(Some n)], 
                               [])

let mkCompilationMappingAttrForQuotationResource (g: TcGlobals) (nm, tys: ILTypeRef list) = 
    mkILCustomAttribute g.ilg (tref_CompilationMappingAttr g, 
                               [ g.ilg.typ_String; mkILArr1DTy g.ilg.typ_Type ], 
                               [ ILAttribElem.String (Some nm); ILAttribElem.Array (g.ilg.typ_Type, [ for ty in tys -> ILAttribElem.TypeRef (Some ty) ]) ], 
                               [])

//----------------------------------------------------------------------------
// Decode extensible typing attributes
//----------------------------------------------------------------------------

#if !NO_EXTENSIONTYPING

let isTypeProviderAssemblyAttr (cattr: ILAttribute) = 
    cattr.Method.DeclaringType.BasicQualifiedName = typeof<Microsoft.FSharp.Core.CompilerServices.TypeProviderAssemblyAttribute>.FullName

let TryDecodeTypeProviderAssemblyAttr ilg (cattr: ILAttribute) = 
    if isTypeProviderAssemblyAttr cattr then 
        let parms, _args = decodeILAttribData ilg cattr 
        match parms with // The first parameter to the attribute is the name of the assembly with the compiler extensions.
        | (ILAttribElem.String (Some assemblyName)) :: _ -> Some assemblyName
        | (ILAttribElem.String None) :: _ -> Some null
        | [] -> Some null
        | _ -> None
    else
        None

#endif

//----------------------------------------------------------------------------
// FSharpInterfaceDataVersionAttribute
//----------------------------------------------------------------------------

let tname_SignatureDataVersionAttr = FSharpLib.Core + ".FSharpInterfaceDataVersionAttribute"

let tnames_SignatureDataVersionAttr = splitILTypeName tname_SignatureDataVersionAttr

let tref_SignatureDataVersionAttr () = mkILTyRef(IlxSettings.ilxFsharpCoreLibScopeRef (), tname_SignatureDataVersionAttr)

let mkSignatureDataVersionAttr (g: TcGlobals) (version: ILVersionInfo)  = 
    mkILCustomAttribute g.ilg
        (tref_SignatureDataVersionAttr(), 
         [g.ilg.typ_Int32;g.ilg.typ_Int32;g.ilg.typ_Int32], 
         [ILAttribElem.Int32 (int32 version.Major)
          ILAttribElem.Int32 (int32 version.Minor) 
          ILAttribElem.Int32 (int32 version.Build)], [])

let tname_AutoOpenAttr = FSharpLib.Core + ".AutoOpenAttribute"

let IsSignatureDataVersionAttr cattr = isILAttribByName ([], tname_SignatureDataVersionAttr) cattr

let TryFindAutoOpenAttr (ilg: IL.ILGlobals) cattr = 
    if isILAttribByName ([], tname_AutoOpenAttr) cattr then 
        match decodeILAttribData ilg cattr with 
        | [ILAttribElem.String s], _ -> s
        | [], _ -> None
        | _ -> 
            warning(Failure(FSComp.SR.tastUnexpectedDecodeOfAutoOpenAttribute()))
            None
    else
        None
        
let tname_InternalsVisibleToAttr = "System.Runtime.CompilerServices.InternalsVisibleToAttribute"

let TryFindInternalsVisibleToAttr ilg cattr = 
    if isILAttribByName ([], tname_InternalsVisibleToAttr) cattr then 
        match decodeILAttribData ilg cattr with 
        | [ILAttribElem.String s], _ -> s
        | [], _ -> None
        | _ -> 
            warning(Failure(FSComp.SR.tastUnexpectedDecodeOfInternalsVisibleToAttribute()))
            None
    else
        None

let IsMatchingSignatureDataVersionAttr ilg (version: ILVersionInfo) cattr = 
    IsSignatureDataVersionAttr cattr &&
    match decodeILAttribData ilg cattr with 
    |  [ILAttribElem.Int32 u1; ILAttribElem.Int32 u2;ILAttribElem.Int32 u3 ], _ -> 
        (version.Major = uint16 u1) && (version.Minor = uint16 u2) && (version.Build = uint16 u3)
    | _ -> 
        warning(Failure(FSComp.SR.tastUnexpectedDecodeOfInterfaceDataVersionAttribute()))
        false

let mkCompilerGeneratedAttr (g: TcGlobals) n = 
    mkILCustomAttribute g.ilg (tref_CompilationMappingAttr g, [mkILNonGenericValueTy (tref_SourceConstructFlags g)], [ILAttribElem.Int32 n], [])

//--------------------------------------------------------------------------
// tupled lambda --> method/function with a given topValInfo specification.
//
// AdjustArityOfLambdaBody: "(vs, body)" represents a lambda "fun (vs) -> body". The
// aim is to produce a "static method" represented by a pair
// "(mvs, body)" where mvs has the List.length "arity".
//--------------------------------------------------------------------------

let untupledToRefTupled g vs =
    let untupledTys = typesOfVals vs
    let m = (List.head vs).Range
    let tupledv, tuplede = mkCompGenLocal m "tupledArg" (mkRefTupledTy g untupledTys)
    let untupling_es = List.mapi (fun i _ -> mkTupleFieldGet g (tupInfoRef, tuplede, untupledTys, i, m)) untupledTys
    // These are non-sticky - at the caller,any sequence point for 'body' goes on 'body' _after_ the binding has been made
    tupledv, mkInvisibleLets m vs untupling_es 
    
// The required tupled-arity (arity) can either be 1 
// or N, and likewise for the tuple-arity of the input lambda, i.e. either 1 or N 
// where the N's will be identical. 
let AdjustArityOfLambdaBody g arity (vs: Val list) body = 
    let nvs = vs.Length
    if not (nvs = arity || nvs = 1 || arity = 1) then failwith ("lengths don't add up")
    if arity = 0 then 
        vs, body
    elif nvs = arity then 
        vs, body
    elif nvs = 1 then
        let v = vs.Head
        let untupledTys = destRefTupleTy g v.Type
        if (untupledTys.Length <> arity) then failwith "length untupledTys <> arity"
        let dummyvs, dummyes = 
            untupledTys 
            |> List.mapi (fun i ty -> mkCompGenLocal v.Range (v.LogicalName + "_" + string i) ty) 
            |> List.unzip 
        // These are non-sticky - any sequence point for 'body' goes on 'body' _after_ the binding has been made
        let body = mkInvisibleLet v.Range v (mkRefTupled g v.Range dummyes untupledTys) body
        dummyvs, body
    else 
        let tupledv, untupler = untupledToRefTupled g vs
        [tupledv], untupler body

let MultiLambdaToTupledLambda g vs body = 
    match vs with 
    | [] -> failwith "MultiLambdaToTupledLambda: expected some argments"
    | [v] -> v, body 
    | vs -> 
        let tupledv, untupler = untupledToRefTupled g vs
        tupledv, untupler body 

let (|RefTuple|_|) expr = 
    match expr with
    | Expr.Op (TOp.Tuple (TupInfo.Const false), _, args, _) -> Some args
    | _ -> None

let MultiLambdaToTupledLambdaIfNeeded g (vs, arg) body = 
    match vs, arg with 
    | [], _ -> failwith "MultiLambdaToTupledLambda: expected some argments"
    | [v], _ -> [(v, arg)], body 
    | vs, RefTuple args when args.Length = vs.Length -> List.zip vs args, body
    | vs, _ -> 
        let tupledv, untupler = untupledToRefTupled g vs
        [(tupledv, arg)], untupler body 

//--------------------------------------------------------------------------
// Beta reduction via let-bindings. Reduce immediate apps. of lambdas to let bindings. 
// Includes binding the immediate application of generic
// functions. Input type is the type of the function. Makes use of the invariant
// that any two expressions have distinct local variables (because we explicitly copy
// expressions).
//------------------------------------------------------------------------ 

let rec MakeApplicationAndBetaReduceAux g (f, fty, tyargsl: TType list list, argsl: Expr list, m) =
  match f with 
  | Expr.Let (bind, body, mlet, _) ->
      // Lift bindings out, i.e. (let x = e in f) y --> let x = e in f y 
      // This increases the scope of 'x', which I don't like as it mucks with debugging 
      // scopes of variables, but this is an important optimization, especially when the '|>' 
      // notation is used a lot. 
      mkLetBind mlet bind (MakeApplicationAndBetaReduceAux g (body, fty, tyargsl, argsl, m))
  | _ -> 
  match tyargsl with 
  | [] :: rest -> 
     MakeApplicationAndBetaReduceAux g (f, fty, rest, argsl, m)

  | tyargs :: rest -> 
      // Bind type parameters by immediate substitution 
      match f with 
      | Expr.TyLambda (_, tyvs, body, _, bodyty) when tyvs.Length = List.length tyargs -> 
          let tpenv = bindTypars tyvs tyargs emptyTyparInst
          let body = remarkExpr m (instExpr g tpenv body)
          let bodyty' = instType tpenv bodyty
          MakeApplicationAndBetaReduceAux g (body, bodyty', rest, argsl, m) 

      | _ -> 
          let f = mkAppsAux g f fty [tyargs] [] m
          let fty = applyTyArgs g fty tyargs 
          MakeApplicationAndBetaReduceAux g (f, fty, rest, argsl, m)
  | [] -> 
      match argsl with
      | _ :: _ ->
          // Bind term parameters by "let" explicit substitutions 
          // 
          // Only do this if there are enough lambdas for the number of arguments supplied. This is because
          // all arguments get evaluated before application.
          //
          // VALID:
          //      (fun a b -> E[a, b]) t1 t2 ---> let a = t1 in let b = t2 in E[t1, t2]
          // INVALID:
          //      (fun a -> E[a]) t1 t2 ---> let a = t1 in E[a] t2 UNLESS: E[a] has no effects OR t2 has no effects
          
          match tryStripLambdaN argsl.Length f with 
          | Some (argvsl, body) -> 
               assert (argvsl.Length = argsl.Length)
               let pairs, body = List.mapFoldBack (MultiLambdaToTupledLambdaIfNeeded g) (List.zip argvsl argsl) body
               let argvs2, args2 = List.unzip (List.concat pairs)
               mkLetsBind m (mkCompGenBinds argvs2 args2) body
          | _ -> 
              mkExprApplAux g f fty argsl m 

      | [] -> 
          f
      
let MakeApplicationAndBetaReduce g (f, fty, tyargsl, argl, m) = 
  MakeApplicationAndBetaReduceAux g (f, fty, tyargsl, argl, m)

//---------------------------------------------------------------------------
// Adjust for expected usage
// Convert a use of a value to saturate to the given arity.
//--------------------------------------------------------------------------- 

let MakeArgsForTopArgs _g m argtysl tpenv =
    argtysl |> List.mapi (fun i argtys -> 
        argtys |> List.mapi (fun j (argty, argInfo: ArgReprInfo) -> 
            let ty = instType tpenv argty
            let nm = 
               match argInfo.Name with 
               | None -> CompilerGeneratedName ("arg" + string i + string j)
               | Some id -> id.idText
            fst (mkCompGenLocal m nm ty)))

let AdjustValForExpectedArity g m (vref: ValRef) flags topValInfo =

    let tps, argtysl, rty, _ = GetTopValTypeInFSharpForm g topValInfo vref.Type m
    let tps' = copyTypars tps
    let tyargs' = List.map mkTyparTy tps'
    let tpenv = bindTypars tps tyargs' emptyTyparInst
    let rty' = instType tpenv rty
    let vsl = MakeArgsForTopArgs g m argtysl tpenv
    let call = MakeApplicationAndBetaReduce g (Expr.Val (vref, flags, m), vref.Type, [tyargs'], (List.map (mkRefTupledVars g m) vsl), m)
    let tauexpr, tauty = 
        List.foldBack 
            (fun vs (e, ty) -> mkMultiLambda m vs (e, ty), (mkRefTupledVarsTy g vs --> ty))
            vsl
            (call, rty')
    // Build a type-lambda expression for the toplevel value if needed... 
    mkTypeLambda m tps' (tauexpr, tauty), tps' +-> tauty

let IsSubsumptionExpr g expr =
    match expr with 
    | Expr.Op (TOp.Coerce, [inputTy;actualTy], [_], _) ->
        isFunTy g actualTy && isFunTy g inputTy   
    | _ -> 
        false

let stripTupledFunTy g ty = 
    let argTys, retTy = stripFunTy g ty
    let curriedArgTys = argTys |> List.map (tryDestRefTupleTy g)
    curriedArgTys, retTy

let (|ExprValWithPossibleTypeInst|_|) expr =
    match expr with 
    | Expr.App (Expr.Val (vref, flags, m), _fty, tyargs, [], _) ->
        Some (vref, flags, tyargs, m)
    | Expr.Val (vref, flags, m) ->
        Some (vref, flags, [], m)
    | _ -> 
        None

let mkCoerceIfNeeded g tgtTy srcTy expr =
    if typeEquiv g tgtTy srcTy then 
        expr
    else 
        mkCoerceExpr(expr, tgtTy, expr.Range, srcTy)

let mkCompGenLetIn m nm ty e f = 
    let v, ve = mkCompGenLocal m nm ty
    mkCompGenLet m v e (f (v, ve))

/// Take a node representing a coercion from one function type to another, e.g.
///    A -> A * A -> int 
/// to 
///    B -> B * A -> int 
/// and return an expression of the correct type that doesn't use a coercion type. For example
/// return   
///    (fun b1 b2 -> E (b1 :> A) (b2 :> A))
///
///    - Use good names for the closure arguments if available
///    - Create lambda variables if needed, or use the supplied arguments if available.
///
/// Return the new expression and any unused suffix of supplied arguments
///
/// If E is a value with TopInfo then use the arity to help create a better closure.
/// In particular we can create a closure like this:
///    (fun b1 b2 -> E (b1 :> A) (b2 :> A))
/// rather than 
///    (fun b1 -> let clo = E (b1 :> A) in (fun b2 -> clo (b2 :> A)))
/// The latter closures are needed to carefully preserve side effect order
///
/// Note that the results of this translation are visible to quotations

let AdjustPossibleSubsumptionExpr g (expr: Expr) (suppliedArgs: Expr list) : (Expr* Expr list) option =

    match expr with 
    | Expr.Op (TOp.Coerce, [inputTy;actualTy], [exprWithActualTy], m) when 
        isFunTy g actualTy && isFunTy g inputTy ->
        
        if typeEquiv g actualTy inputTy then 
            Some(exprWithActualTy, suppliedArgs)
        else
            
            let curriedActualArgTys, retTy = stripTupledFunTy g actualTy

            let curriedInputTys, _ = stripFunTy g inputTy

            assert (curriedActualArgTys.Length = curriedInputTys.Length)

            let argTys = (curriedInputTys, curriedActualArgTys) ||> List.mapi2 (fun i x y -> (i, x, y))


            // Use the nice names for a function of known arity and name. Note that 'nice' here also 
            // carries a semantic meaning. For a function with top-info, 
            //   let f (x: A) (y: A) (z: A) = ...
            // we know there are no side effects on the application of 'f' to 1, 2 args. This greatly simplifies
            // the closure built for 
            //   f b1 b2 
            // and indeed for 
            //   f b1 b2 b3
            // we don't build any closure at all, and just return
            //   f (b1 :> A) (b2 :> A) (b3 :> A)
            
            let curriedNiceNames = 
                match stripExpr exprWithActualTy with 
                | ExprValWithPossibleTypeInst(vref, _, _, _) when vref.ValReprInfo.IsSome -> 

                    let _, argtysl, _, _ = GetTopValTypeInFSharpForm g vref.ValReprInfo.Value vref.Type expr.Range
                    argtysl |> List.mapi (fun i argtys -> 
                        argtys |> List.mapi (fun j (_, argInfo) -> 
                             match argInfo.Name with 
                             | None -> CompilerGeneratedName ("arg" + string i + string j)
                             | Some id -> id.idText))
                | _ -> 
                    []
             
            let nCurriedNiceNames = curriedNiceNames.Length 
            assert (curriedActualArgTys.Length >= nCurriedNiceNames)

            let argTysWithNiceNames, argTysWithoutNiceNames =
                List.splitAt nCurriedNiceNames argTys

            /// Only consume 'suppliedArgs' up to at most the number of nice arguments
            let nSuppliedArgs = min suppliedArgs.Length nCurriedNiceNames
            let suppliedArgs, droppedSuppliedArgs =
                List.splitAt nSuppliedArgs suppliedArgs

            /// The relevant range for any expressions and applications includes the arguments 
            let appm = (m, suppliedArgs) ||> List.fold (fun m e -> unionRanges m (e.Range)) 

            // See if we have 'enough' suppliedArgs. If not, we have to build some lambdas, and, 
            // we have to 'let' bind all arguments that we consume, e.g.
            //   Seq.take (effect;4) : int list -> int list
            // is a classic case. Here we generate
            //   let tmp = (effect;4) in 
            //   (fun v -> Seq.take tmp (v :> seq<_>))
            let buildingLambdas = nSuppliedArgs <> nCurriedNiceNames

            /// Given a tuple of argument variables that has a tuple type that satisfies the input argument types, 
            /// coerce it to a tuple that satisfies the matching coerced argument type(s).
            let CoerceDetupled (argTys: TType list) (detupledArgs: Expr list) (actualTys: TType list) =
                assert (actualTys.Length = argTys.Length)
                assert (actualTys.Length = detupledArgs.Length)
                // Inject the coercions into the user-supplied explicit tuple
                let argm = List.reduce unionRanges (detupledArgs |> List.map (fun e -> e.Range))
                mkRefTupled g argm (List.map3 (mkCoerceIfNeeded g) actualTys argTys detupledArgs) actualTys

            /// Given an argument variable of tuple type that has been evaluated and stored in the 
            /// given variable, where the tuple type that satisfies the input argument types, 
            /// coerce it to a tuple that satisfies the matching coerced argument type(s).
            let CoerceBoundTuple tupleVar argTys (actualTys: TType list) =
                assert (actualTys.Length > 1)
            
                mkRefTupled g appm 
                   ((actualTys, argTys) ||> List.mapi2 (fun i actualTy dummyTy ->  
                       let argExprElement = mkTupleFieldGet g (tupInfoRef, tupleVar, argTys, i, appm)
                       mkCoerceIfNeeded g actualTy dummyTy argExprElement))
                   actualTys

            /// Given an argument that has a tuple type that satisfies the input argument types, 
            /// coerce it to a tuple that satisfies the matching coerced argument type. Try to detuple the argument if possible.
            let CoerceTupled niceNames (argExpr: Expr) (actualTys: TType list) =
                let argExprTy = (tyOfExpr g argExpr)

                let argTys = 
                    match actualTys with 
                    | [_] -> 
                        [tyOfExpr g argExpr]
                    | _ -> 
                        tryDestRefTupleTy g argExprTy 
                
                assert (actualTys.Length = argTys.Length)
                let nm = match niceNames with [nm] -> nm | _ -> "arg"
                if buildingLambdas then 
                    // Evaluate the user-supplied tuple-valued argument expression, inject the coercions and build an explicit tuple
                    // Assign the argument to make sure it is only run once
                    //     f ~~>: B -> int
                    //     f ~~> : (B * B) -> int
                    //
                    //  for 
                    //     let f a = 1
                    //     let f (a, a) = 1
                    let v, ve = mkCompGenLocal appm nm argExprTy
                    let binderBuilder = (fun tm -> mkCompGenLet appm v argExpr tm)
                    let expr = 
                        match actualTys, argTys with
                        | [actualTy], [argTy] -> mkCoerceIfNeeded g actualTy argTy ve 
                        | _ -> CoerceBoundTuple ve argTys actualTys

                    binderBuilder, expr
                else                
                    if typeEquiv g (mkRefTupledTy g actualTys) argExprTy then 
                        (fun tm -> tm), argExpr
                    else
                    
                        let detupledArgs, argTys = 
                            match actualTys with 
                            | [_actualType] -> 
                                [argExpr], [tyOfExpr g argExpr]
                            | _ -> 
                                tryDestRefTupleExpr argExpr, tryDestRefTupleTy g argExprTy 

                        // OK, the tuples match, or there is no de-tupling, 
                        //     f x
                        //     f (x, y)
                        //
                        //  for 
                        //     let f (x, y) = 1
                        // and we're not building lambdas, just coerce the arguments in place
                        if detupledArgs.Length = actualTys.Length then 
                            (fun tm -> tm), CoerceDetupled argTys detupledArgs actualTys
                        else 
                            // In this case there is a tuple mismatch.
                            //     f p
                            //
                            //
                            //  for 
                            //     let f (x, y) = 1
                            // Assign the argument to make sure it is only run once
                            let v, ve = mkCompGenLocal appm nm argExprTy
                            let binderBuilder = (fun tm -> mkCompGenLet appm v argExpr tm)
                            let expr = CoerceBoundTuple ve argTys actualTys
                            binderBuilder, expr
                        

            // This variable is really a dummy to make the code below more regular. 
            // In the i = N - 1 cases we skip the introduction of the 'let' for
            // this variable.
            let resVar, resVarAsExpr = mkCompGenLocal appm "result" retTy
            let N = argTys.Length
            let (cloVar, exprForOtherArgs, _) = 
                List.foldBack 
                    (fun (i, inpArgTy, actualArgTys) (cloVar: Val, res, resTy) -> 

                        let inpArgTys = 
                            match actualArgTys with 
                            | [_] -> [inpArgTy]
                            | _ -> destRefTupleTy g inpArgTy

                        assert (inpArgTys.Length = actualArgTys.Length)
                        
                        let inpsAsVars, inpsAsExprs = inpArgTys |> List.mapi (fun j ty -> mkCompGenLocal appm ("arg" + string i + string j) ty) |> List.unzip
                        let inpsAsActualArg = CoerceDetupled inpArgTys inpsAsExprs actualArgTys
                        let inpCloVarType = (mkFunTy (mkRefTupledTy g actualArgTys) cloVar.Type)
                        let newResTy = mkFunTy inpArgTy resTy
                        let inpCloVar, inpCloVarAsExpr = mkCompGenLocal appm ("clo" + string i) inpCloVarType
                        let newRes = 
                            // For the final arg we can skip introducing the dummy variable
                            if i = N - 1 then 
                                mkMultiLambda appm inpsAsVars 
                                    (mkApps g ((inpCloVarAsExpr, inpCloVarType), [], [inpsAsActualArg], appm), resTy)
                            else
                                mkMultiLambda appm inpsAsVars 
                                    (mkCompGenLet appm cloVar 
                                       (mkApps g ((inpCloVarAsExpr, inpCloVarType), [], [inpsAsActualArg], appm)) 
                                       res, 
                                     resTy)
                            
                        inpCloVar, newRes, newResTy)
                    argTysWithoutNiceNames
                    (resVar, resVarAsExpr, retTy)

            let exprForAllArgs =
                if isNil argTysWithNiceNames then 
                    mkCompGenLet appm cloVar exprWithActualTy exprForOtherArgs
                else
                    // Mark the up as Some/None
                    let suppliedArgs = List.map Some suppliedArgs @ List.replicate (nCurriedNiceNames - nSuppliedArgs) None

                    assert (suppliedArgs.Length = nCurriedNiceNames)

                    let lambdaBuilders, binderBuilders, inpsAsArgs = 
                    
                        (argTysWithNiceNames, curriedNiceNames, suppliedArgs) |||> List.map3 (fun (_, inpArgTy, actualArgTys) niceNames suppliedArg -> 

                                let inpArgTys = 
                                    match actualArgTys with 
                                    | [_] -> [inpArgTy]
                                    | _ -> destRefTupleTy g inpArgTy


                                /// Note: there might not be enough nice names, and they might not match in arity
                                let niceNames = 
                                    match niceNames with 
                                    | nms when nms.Length = inpArgTys.Length -> nms
                                    | [nm] -> inpArgTys |> List.mapi (fun i _ -> (nm + string i))
                                    | nms -> nms
                                match suppliedArg with 
                                | Some arg -> 
                                    let binderBuilder, inpsAsActualArg = CoerceTupled niceNames arg actualArgTys
                                    let lambdaBuilder = (fun tm -> tm)
                                    lambdaBuilder, binderBuilder, inpsAsActualArg
                                | None -> 
                                    let inpsAsVars, inpsAsExprs = (niceNames, inpArgTys) ||> List.map2 (fun nm ty -> mkCompGenLocal appm nm ty) |> List.unzip
                                    let inpsAsActualArg = CoerceDetupled inpArgTys inpsAsExprs actualArgTys
                                    let lambdaBuilder = (fun tm -> mkMultiLambda appm inpsAsVars (tm, tyOfExpr g tm))
                                    let binderBuilder = (fun tm -> tm)
                                    lambdaBuilder, binderBuilder, inpsAsActualArg)
                        |> List.unzip3
                    
                    // If no trailing args then we can skip introducing the dummy variable
                    // This corresponds to 
                    //    let f (x: A) = 1      
                    //
                    //   f ~~> type B -> int
                    //
                    // giving
                    //   (fun b -> f (b :> A))
                    // rather than 
                    //   (fun b -> let clo = f (b :> A) in clo)   
                    let exprApp = 
                        if isNil argTysWithoutNiceNames then 
                            mkApps g ((exprWithActualTy, actualTy), [], inpsAsArgs, appm)
                        else
                            mkCompGenLet appm 
                                    cloVar (mkApps g ((exprWithActualTy, actualTy), [], inpsAsArgs, appm)) 
                                    exprForOtherArgs

                    List.foldBack (fun f acc -> f acc) binderBuilders 
                        (List.foldBack (fun f acc -> f acc) lambdaBuilders exprApp)

            Some(exprForAllArgs, droppedSuppliedArgs)
    | _ -> 
        None
  
/// Find and make all subsumption eliminations 
let NormalizeAndAdjustPossibleSubsumptionExprs g inputExpr = 
    let expr, args = 
        // AdjustPossibleSubsumptionExpr can take into account an application
        match stripExpr inputExpr with 
        | Expr.App (f, _fty, [], args, _) ->
             f, args

        | _ -> 
            inputExpr, []
    
    match AdjustPossibleSubsumptionExpr g expr args with 
    | None -> 
        inputExpr
    | Some (expr', []) -> 
        expr'
    | Some (expr', args') -> 
        //printfn "adjusted...." 
        Expr.App (expr', tyOfExpr g expr', [], args', inputExpr.Range)  
             
  
//---------------------------------------------------------------------------
// LinearizeTopMatch - when only one non-failing target, make linear. The full
// complexity of this is only used for spectacularly rare bindings such as 
//    type ('a, 'b) either = This of 'a | That of 'b
//    let this_f1 = This (fun x -> x)
//    let This fA | That fA = this_f1
// 
// Here a polymorphic top level binding "fA" is _computed_ by a pattern match!!!
// The TAST coming out of type checking must, however, define fA as a type function, 
// since it is marked with an arity that indicates it's r.h.s. is a type function]
// without side effects and so can be compiled as a generic method (for example).

// polymorphic things bound in complex matches at top level require eta expansion of the 
// type function to ensure the r.h.s. of the binding is indeed a type function 
let etaExpandTypeLambda g m tps (tm, ty) = 
    if isNil tps then tm else mkTypeLambda m tps (mkApps g ((tm, ty), [(List.map mkTyparTy tps)], [], m), ty)

let AdjustValToTopVal (tmp: Val) parent valData =
    tmp.SetValReprInfo (Some valData)
    tmp.SetDeclaringEntity parent
    tmp.SetIsMemberOrModuleBinding()

/// For match with only one non-failing target T0, the other targets, T1... failing (say, raise exception).
///   tree, T0(v0, .., vN) => rhs ; T1() => fail ; ...
/// Convert it to bind T0's variables, then continue with T0's rhs:
///   let tmp = switch tree, TO(fv0, ..., fvN) => Tup (fv0, ..., fvN) ; T1() => fail; ...
///   let v1 = #1 tmp in ...
///   and vN = #N tmp
///   rhs
/// Motivation:
/// - For top-level let bindings with possibly failing matches, 
///   this makes clear that subsequent bindings (if reached) are top-level ones.
let LinearizeTopMatchAux g parent (spBind, m, tree, targets, m2, ty) =
    let targetsL = Array.toList targets
    (* items* package up 0, 1, more items *)
    let itemsProj tys i x = 
        match tys with 
        | [] -> failwith "itemsProj: no items?"
        | [_] -> x (* no projection needed *)
        | tys -> Expr.Op (TOp.TupleFieldGet (tupInfoRef, i), tys, [x], m)
    let isThrowingTarget = function TTarget(_, x, _) -> isThrow x
    if 1 + List.count isThrowingTarget targetsL = targetsL.Length then
        (* Have failing targets and ONE successful one, so linearize *)
        let (TTarget (vs, rhs, spTarget)) = Option.get (List.tryFind (isThrowingTarget >> not) targetsL)
        (* note - old code here used copy value to generate locals - this was not right *)
        let fvs = vs |> List.map (fun v -> fst(mkLocal v.Range v.LogicalName v.Type)) (* fresh *)
        let vtys = vs |> List.map (fun v -> v.Type) 
        let tmpTy = mkRefTupledVarsTy g vs
        let tmp, tmpe = mkCompGenLocal m "matchResultHolder" tmpTy

        AdjustValToTopVal tmp parent ValReprInfo.emptyValData

        let newTg = TTarget (fvs, mkRefTupledVars g m fvs, spTarget)
        let fixup (TTarget (tvs, tx, spTarget)) = 
           match destThrow tx with
           | Some (m, _, e) -> 
               let tx = mkThrow m tmpTy e
               TTarget(tvs, tx, spTarget) (* Throwing targets, recast it's "return type" *)
           | None -> newTg (* Non-throwing target, replaced [new/old] *)
       
        let targets = Array.map fixup targets
        let binds = 
            vs |> List.mapi (fun i v -> 
                let ty = v.Type
                let rhs = etaExpandTypeLambda g m v.Typars (itemsProj vtys i tmpe, ty)
                // update the arity of the value 
                v.SetValReprInfo (Some (InferArityOfExpr g AllowTypeDirectedDetupling.Yes ty [] [] rhs))
                // This binding is deliberately non-sticky - any sequence point for 'rhs' goes on 'rhs' _after_ the binding has been evaluated
                mkInvisibleBind v rhs) in (* vi = proj tmp *)
        mkCompGenLet m
          tmp (primMkMatch (spBind, m, tree, targets, m2, tmpTy)) (* note, probably retyped match, but note, result still has same type *)
          (mkLetsFromBindings m binds rhs)                             
    else
        (* no change *)
        primMkMatch (spBind, m, tree, targets, m2, ty)

let LinearizeTopMatch g parent = function
  | Expr.Match (spBind, m, tree, targets, m2, ty) -> LinearizeTopMatchAux g parent (spBind, m, tree, targets, m2, ty)
  | x -> x


//---------------------------------------------------------------------------
// XmlDoc signatures
//---------------------------------------------------------------------------


let commaEncs strs = String.concat "," strs
let angleEnc str = "{" + str + "}" 
let ticksAndArgCountTextOfTyconRef (tcref: TyconRef) =
     // Generic type names are (name + "`" + digits) where name does not contain "`".
     let path = Array.toList (fullMangledPathToTyconRef tcref) @ [tcref.CompiledName]
     textOfPath path
     
let typarEnc _g (gtpsType, gtpsMethod) typar =
    match List.tryFindIndex (typarEq typar) gtpsType with
    | Some idx -> "`" + string idx // single-tick-index for typar from type
    | None ->
        match List.tryFindIndex (typarEq typar) gtpsMethod with
        | Some idx ->
            "``" + string idx // double-tick-index for typar from method
        | None ->
            warning(InternalError("Typar not found during XmlDoc generation", typar.Range))
            "``0"

let rec typeEnc g (gtpsType, gtpsMethod) ty = 
    let stripped = stripTyEqnsAndMeasureEqns g ty
    match stripped with 
    | TType_forall _ -> 
        "Microsoft.FSharp.Core.FSharpTypeFunc"

    | _ when isArrayTy g ty -> 
        let tcref, tinst = destAppTy g ty
        let arraySuffix = 
            match rankOfArrayTyconRef g tcref with
            | 1 -> "[]"
            | 2 -> "[0:, 0:]"
            | 3 -> "[0:, 0:, 0:]"
            | 4 -> "[0:, 0:, 0:, 0:]"
            | _ -> failwith "impossible: rankOfArrayTyconRef: unsupported array rank"
        typeEnc g (gtpsType, gtpsMethod) (List.head tinst) + arraySuffix

    | TType_ucase (UCRef(tcref, _), tinst)   
    | TType_app (tcref, tinst) -> 
        if tyconRefEq g g.byref_tcr tcref then
            typeEnc g (gtpsType, gtpsMethod) (List.head tinst) + "@"
        elif tyconRefEq g tcref g.nativeptr_tcr then
            typeEnc g (gtpsType, gtpsMethod) (List.head tinst) + "*"
        else
            let tyName = 
                let ty = stripTyEqnsAndMeasureEqns g ty
                match ty with
                | TType_app (tcref, _tinst) -> 
                    // Generic type names are (name + "`" + digits) where name does not contain "`".
                    // In XML doc, when used in type instances, these do not use the ticks.
                    let path = Array.toList (fullMangledPathToTyconRef tcref) @ [tcref.CompiledName]
                    textOfPath (List.map DemangleGenericTypeName path)
                | _ ->
                    assert false
                    failwith "impossible"
            tyName + tyargsEnc g (gtpsType, gtpsMethod) tinst

    | TType_anon (anonInfo, tinst) -> 
        sprintf "%s%s" anonInfo.ILTypeRef.FullName (tyargsEnc g (gtpsType, gtpsMethod) tinst)

    | TType_tuple (tupInfo, tys) -> 
        if evalTupInfoIsStruct tupInfo then 
            sprintf "System.ValueTuple%s"(tyargsEnc g (gtpsType, gtpsMethod) tys)
        else 
            sprintf "System.Tuple%s"(tyargsEnc g (gtpsType, gtpsMethod) tys)

    | TType_fun (f, x) -> 
        "Microsoft.FSharp.Core.FSharpFunc" + tyargsEnc g (gtpsType, gtpsMethod) [f;x]

    | TType_var typar -> 
        typarEnc g (gtpsType, gtpsMethod) typar

    | TType_measure _ -> "?"

and tyargsEnc g (gtpsType, gtpsMethod) args = 
     match args with     
     | [] -> ""
     | [a] when (match (stripTyEqns g a) with TType_measure _ -> true | _ -> false) -> ""  // float<m> should appear as just "float" in the generated .XML xmldoc file
     | _ -> angleEnc (commaEncs (List.map (typeEnc g (gtpsType, gtpsMethod)) args)) 

let XmlDocArgsEnc g (gtpsType, gtpsMethod) argTs =
  if isNil argTs then "" 
  else "(" + String.concat "," (List.map (typeEnc g (gtpsType, gtpsMethod)) argTs) + ")"

let buildAccessPath (cp: CompilationPath option) =
    match cp with
    | Some cp ->
        let ap = cp.AccessPath |> List.map fst |> List.toArray
        System.String.Join(".", ap)      
    | None -> "Extension Type"
let prependPath path name = if path = "" then name else path + "." + name

let XmlDocSigOfVal g path (v: Val) =
  let parentTypars, methTypars, argInfos, prefix, path, name = 

    // CLEANUP: this is one of several code paths that treat module values and members 
    // separately when really it would be cleaner to make sure GetTopValTypeInFSharpForm, GetMemberTypeInFSharpForm etc.
    // were lined up so code paths like this could be uniform
    
    match v.MemberInfo with 
    | Some membInfo when not v.IsExtensionMember -> 
        (* Methods, Properties etc. *)
        let tps, argInfos, _, _ = GetMemberTypeInMemberForm g membInfo.MemberFlags (Option.get v.ValReprInfo) v.Type v.Range
        let prefix, name = 
          match membInfo.MemberFlags.MemberKind with 
          | MemberKind.ClassConstructor 
          | MemberKind.Constructor -> "M:", "#ctor"
          | MemberKind.Member -> "M:", v.CompiledName g.CompilerGlobalState
          | MemberKind.PropertyGetSet 
          | MemberKind.PropertySet
          | MemberKind.PropertyGet -> "P:", v.PropertyName
        let path = if v.HasDeclaringEntity then prependPath path v.TopValDeclaringEntity.CompiledName else path
        let parentTypars, methTypars = 
          match PartitionValTypars g v with
          | Some(_, memberParentTypars, memberMethodTypars, _, _) -> memberParentTypars, memberMethodTypars
          | None -> [], tps
        parentTypars, methTypars, argInfos, prefix, path, name
    | _ ->
        // Regular F# values and extension members 
        let w = arityOfVal v
        let tps, argInfos, _, _ = GetTopValTypeInCompiledForm g w v.Type v.Range
        let name = v.CompiledName g.CompilerGlobalState
        let prefix =
          if w.NumCurriedArgs = 0 && isNil tps then "P:"
          else "M:"
        [], tps, argInfos, prefix, path, name
  let argTs = argInfos |> List.concat |> List.map fst
  let args = XmlDocArgsEnc g (parentTypars, methTypars) argTs
  let arity = List.length methTypars in (* C# XML doc adds ``<arity> to *generic* member names *)
  let genArity = if arity=0 then "" else sprintf "``%d" arity
  prefix + prependPath path name + genArity + args
  
let BuildXmlDocSig prefix paths = prefix + List.fold prependPath "" paths

let XmlDocSigOfUnionCase = BuildXmlDocSig "T:" // Would like to use "U:", but ParseMemberSignature only accepts C# signatures

let XmlDocSigOfField = BuildXmlDocSig "F:"

let XmlDocSigOfProperty = BuildXmlDocSig "P:"

let XmlDocSigOfTycon = BuildXmlDocSig "T:"

let XmlDocSigOfSubModul = BuildXmlDocSig "T:"

let XmlDocSigOfEntity (eref: EntityRef) =
    XmlDocSigOfTycon [(buildAccessPath eref.CompilationPathOpt); eref.Deref.CompiledName]

//--------------------------------------------------------------------------
// Some unions have null as representations 
//--------------------------------------------------------------------------


let enum_CompilationRepresentationAttribute_Static = 0b0000000000000001
let enum_CompilationRepresentationAttribute_Instance = 0b0000000000000010
let enum_CompilationRepresentationAttribute_StaticInstanceMask = 0b0000000000000011
let enum_CompilationRepresentationAttribute_ModuleSuffix = 0b0000000000000100
let enum_CompilationRepresentationAttribute_PermitNull = 0b0000000000001000

let HasUseNullAsTrueValueAttribute g attribs =
     match TryFindFSharpInt32Attribute g g.attrib_CompilationRepresentationAttribute attribs with
     | Some flags -> ((flags &&& enum_CompilationRepresentationAttribute_PermitNull) <> 0)
     | _ -> false 

let TyconHasUseNullAsTrueValueAttribute g (tycon: Tycon) = HasUseNullAsTrueValueAttribute g tycon.Attribs 

// WARNING: this must match optimizeAlternativeToNull in ilx/cu_erase.fs
let CanHaveUseNullAsTrueValueAttribute (_g: TcGlobals) (tycon: Tycon) =
  (tycon.IsUnionTycon && 
   let ucs = tycon.UnionCasesArray
   (ucs.Length = 0 ||
     (ucs |> Array.existsOne (fun uc -> uc.IsNullary) &&
      ucs |> Array.exists (fun uc -> not uc.IsNullary))))

// WARNING: this must match optimizeAlternativeToNull in ilx/cu_erase.fs
let IsUnionTypeWithNullAsTrueValue (g: TcGlobals) (tycon: Tycon) =
  (tycon.IsUnionTycon && 
   let ucs = tycon.UnionCasesArray
   (ucs.Length = 0 ||
     (TyconHasUseNullAsTrueValueAttribute g tycon &&
      ucs |> Array.existsOne (fun uc -> uc.IsNullary) &&
      ucs |> Array.exists (fun uc -> not uc.IsNullary))))

let TyconCompilesInstanceMembersAsStatic g tycon = IsUnionTypeWithNullAsTrueValue g tycon
let TcrefCompilesInstanceMembersAsStatic g (tcref: TyconRef) = TyconCompilesInstanceMembersAsStatic g tcref.Deref

let TypeNullNever g ty = 
    let underlyingTy = stripTyEqnsAndMeasureEqns g ty
    (isStructTy g underlyingTy) ||
    (isByrefTy g underlyingTy)



/// Indicates if the type admits the use of 'null' as a value
let TypeNullIsExtraValue g m ty = 
    if isILReferenceTy g ty || isDelegateTy g ty then
        // Putting AllowNullLiteralAttribute(false) on an IL or provided type means 'null' can't be used with that type
        not (match tryDestAppTy g ty with ValueSome tcref -> TryFindTyconRefBoolAttribute g m g.attrib_AllowNullLiteralAttribute tcref = Some false | _ -> false)
    elif TypeNullNever g ty then 
        false
    else 
        // Putting AllowNullLiteralAttribute(true) on an F# type means 'null' can be used with that type
        match tryDestAppTy g ty with ValueSome tcref -> TryFindTyconRefBoolAttribute g m g.attrib_AllowNullLiteralAttribute tcref = Some true | _ -> false

let TypeNullIsTrueValue g ty =
    (match tryDestAppTy g ty with
     | ValueSome tcref -> IsUnionTypeWithNullAsTrueValue g tcref.Deref
     | _ -> false) || (isUnitTy g ty)

let TypeNullNotLiked g m ty = 
       not (TypeNullIsExtraValue g m ty) 
    && not (TypeNullIsTrueValue g ty) 
    && not (TypeNullNever g ty) 

let TypeSatisfiesNullConstraint g m ty = 
    TypeNullIsExtraValue g m ty  

let rec TypeHasDefaultValue g m ty = 
    let ty = stripTyEqnsAndMeasureEqns g ty
    TypeSatisfiesNullConstraint g m ty  
    || (isStructTy g ty &&
        // Is it an F# struct type?
        (if isFSharpStructTy g ty then 
            let tcref, tinst = destAppTy g ty 
            let flds = 
                // Note this includes fields implied by the use of the implicit class construction syntax
                tcref.AllInstanceFieldsAsList
                  // We can ignore fields with the DefaultValue(false) attribute 
                  |> List.filter (fun fld -> not (TryFindFSharpBoolAttribute g g.attrib_DefaultValueAttribute fld.FieldAttribs = Some false))

            flds |> List.forall (actualTyOfRecdField (mkTyconRefInst tcref tinst) >> TypeHasDefaultValue g m)
         elif isStructTupleTy g ty then 
            destStructTupleTy g ty |> List.forall (TypeHasDefaultValue g m)
         elif isStructAnonRecdTy g ty then 
            match tryDestAnonRecdTy g ty with
            | ValueNone -> true
            | ValueSome (_, ptys) -> ptys |> List.forall (TypeHasDefaultValue g m)
         else
            // All struct types defined in other .NET languages have a DefaultValue regardless of their
            // instantiation
            true))


/// Determines types that are potentially known to satisfy the 'comparable' constraint and returns
/// a set of residual types that must also satisfy the constraint
let (|SpecialComparableHeadType|_|) g ty =           
    if isAnyTupleTy g ty then 
        let _tupInfo, elemTys = destAnyTupleTy g ty
        Some elemTys 
    elif isAnonRecdTy g ty then 
        match tryDestAnonRecdTy g ty with
        | ValueNone -> Some []
        | ValueSome (_anonInfo, elemTys) -> Some elemTys 
    else
        match tryAppTy g ty with
        | ValueSome (tcref, tinst) ->
            if isArrayTyconRef g tcref ||
               tyconRefEq g tcref g.system_UIntPtr_tcref ||
               tyconRefEq g tcref g.system_IntPtr_tcref then
                 Some tinst 
            else 
                None
        | _ ->
            None

let (|SpecialEquatableHeadType|_|) g ty = (|SpecialComparableHeadType|_|) g ty
let (|SpecialNotEquatableHeadType|_|) g ty = 
    if isFunTy g ty then Some() else None



// Can we use the fast helper for the 'LanguagePrimitives.IntrinsicFunctions.TypeTestGeneric'? 
let canUseTypeTestFast g ty = 
     not (isTyparTy g ty) && 
     not (TypeNullIsTrueValue g ty) && 
     not (TypeNullNever g ty)

// Can we use the fast helper for the 'LanguagePrimitives.IntrinsicFunctions.UnboxGeneric'? 
let canUseUnboxFast g m ty = 
     not (isTyparTy g ty) && 
     not (TypeNullNotLiked g m ty)
     
     
//--------------------------------------------------------------------------
// Nullness tests and pokes 
//--------------------------------------------------------------------------

(* match inp with :? ty as v -> e2[v] | _ -> e3 *)
let mkIsInstConditional g m tgty vinpe v e2 e3 = 
    // No sequence point for this compiler generated expression form
    
    if canUseTypeTestFast g tgty then 

        let mbuilder = new MatchBuilder(NoSequencePointAtInvisibleBinding, m)
        let tg2 = mbuilder.AddResultTarget(e2, SuppressSequencePointAtTarget)
        let tg3 = mbuilder.AddResultTarget(e3, SuppressSequencePointAtTarget)
        let dtree = TDSwitch(exprForVal m v, [TCase(DecisionTreeTest.IsNull, tg3)], Some tg2, m)
        let expr = mbuilder.Close(dtree, m, tyOfExpr g e2)
        mkCompGenLet m v (mkIsInst tgty vinpe m) expr

    else
        let mbuilder = new MatchBuilder(NoSequencePointAtInvisibleBinding, m)
        let tg2 = TDSuccess([mkCallUnbox g m tgty vinpe], mbuilder.AddTarget(TTarget([v], e2, SuppressSequencePointAtTarget)))
        let tg3 = mbuilder.AddResultTarget(e3, SuppressSequencePointAtTarget)
        let dtree = TDSwitch(vinpe, [TCase(DecisionTreeTest.IsInst(tyOfExpr g vinpe, tgty), tg2)], Some tg3, m)
        let expr = mbuilder.Close(dtree, m, tyOfExpr g e2)
        expr



// Null tests are generated by
//    1. The compilation of array patterns in the pattern match compiler
//    2. The compilation of string patterns in the pattern match compiler
let mkNullTest g m e1 e2 e3 =
        let mbuilder = new MatchBuilder(NoSequencePointAtInvisibleBinding, m)
        let tg2 = mbuilder.AddResultTarget(e2, SuppressSequencePointAtTarget)
        let tg3 = mbuilder.AddResultTarget(e3, SuppressSequencePointAtTarget)            
        let dtree = TDSwitch(e1, [TCase(DecisionTreeTest.IsNull, tg3)], Some tg2, m)
        let expr = mbuilder.Close(dtree, m, tyOfExpr g e2)
        expr         
let mkNonNullTest (g: TcGlobals) m e = mkAsmExpr ([ IL.AI_ldnull ; IL.AI_cgt_un ], [], [e], [g.bool_ty], m)
let mkNonNullCond g m ty e1 e2 e3 = mkCond NoSequencePointAtStickyBinding SuppressSequencePointAtTarget m ty (mkNonNullTest g m e1) e2 e3
let mkIfThen (g: TcGlobals) m e1 e2 = mkCond NoSequencePointAtStickyBinding SuppressSequencePointAtTarget m g.unit_ty e1 e2 (mkUnit g m)


let ModuleNameIsMangled g attrs =
    match TryFindFSharpInt32Attribute g g.attrib_CompilationRepresentationAttribute attrs with
    | Some flags -> ((flags &&& enum_CompilationRepresentationAttribute_ModuleSuffix) <> 0)
    | _ -> false 

let CompileAsEvent g attrs = HasFSharpAttribute g g.attrib_CLIEventAttribute attrs 


let MemberIsCompiledAsInstance g parent isExtensionMember (membInfo: ValMemberInfo) attrs =
    // All extension members are compiled as static members
    if isExtensionMember then false
    // Anything implementing a dispatch slot is compiled as an instance member
    elif membInfo.MemberFlags.IsOverrideOrExplicitImpl then true
    elif not (isNil membInfo.ImplementedSlotSigs) then true
    else 
        // Otherwise check attributes to see if there is an explicit instance or explicit static flag
        let explicitInstance, explicitStatic = 
            match TryFindFSharpInt32Attribute g g.attrib_CompilationRepresentationAttribute attrs with
            | Some flags -> 
              ((flags &&& enum_CompilationRepresentationAttribute_Instance) <> 0), 
              ((flags &&& enum_CompilationRepresentationAttribute_Static) <> 0)
            | _ -> false, false
        explicitInstance ||
        (membInfo.MemberFlags.IsInstance &&
         not explicitStatic &&
         not (TcrefCompilesInstanceMembersAsStatic g parent))


let isSealedTy g ty =
    let ty = stripTyEqnsAndMeasureEqns g ty
    not (isRefTy g ty) ||
    isUnitTy g ty || 
    isArrayTy g ty || 

    match metadataOfTy g ty with 
#if !NO_EXTENSIONTYPING
    | ProvidedTypeMetadata st -> st.IsSealed
#endif
    | ILTypeMetadata (TILObjectReprData(_, _, td)) -> td.IsSealed
    | FSharpOrArrayOrByrefOrTupleOrExnTypeMetadata ->
       if (isFSharpInterfaceTy g ty || isFSharpClassTy g ty) then 
          let tcref = tcrefOfAppTy g ty
          TryFindFSharpBoolAttribute g g.attrib_SealedAttribute tcref.Attribs = Some true
       else 
          // All other F# types, array, byref, tuple types are sealed
          true
   
let isComInteropTy g ty =
    let tcref = tcrefOfAppTy g ty
    match g.attrib_ComImportAttribute with
    | None -> false
    | Some attr -> TryFindFSharpBoolAttribute g attr tcref.Attribs = Some true
  
let ValSpecIsCompiledAsInstance g (v: Val) =
    match v.MemberInfo with 
    | Some membInfo -> 
        // Note it doesn't matter if we pass 'v.TopValDeclaringEntity' or 'v.MemberApparentEntity' here. 
        // These only differ if the value is an extension member, and in that case MemberIsCompiledAsInstance always returns 
        // false anyway 
        MemberIsCompiledAsInstance g v.MemberApparentEntity v.IsExtensionMember membInfo v.Attribs  
    | _ -> false

let ValRefIsCompiledAsInstanceMember g (vref: ValRef) = ValSpecIsCompiledAsInstance g vref.Deref


//---------------------------------------------------------------------------
// Crack information about an F# object model call
//---------------------------------------------------------------------------

let GetMemberCallInfo g (vref: ValRef, vFlags) = 
    match vref.MemberInfo with 
    | Some membInfo when not vref.IsExtensionMember -> 
      let numEnclTypeArgs = vref.MemberApparentEntity.TyparsNoRange.Length
      let virtualCall = 
          (membInfo.MemberFlags.IsOverrideOrExplicitImpl || 
           membInfo.MemberFlags.IsDispatchSlot) && 
          not membInfo.MemberFlags.IsFinal && 
          (match vFlags with VSlotDirectCall -> false | _ -> true)
      let isNewObj = (membInfo.MemberFlags.MemberKind = MemberKind.Constructor) && (match vFlags with NormalValUse -> true | _ -> false)
      let isSuperInit = (membInfo.MemberFlags.MemberKind = MemberKind.Constructor) && (match vFlags with CtorValUsedAsSuperInit -> true | _ -> false) 
      let isSelfInit = (membInfo.MemberFlags.MemberKind = MemberKind.Constructor) && (match vFlags with CtorValUsedAsSelfInit -> true | _ -> false) 
      let isCompiledAsInstance = ValRefIsCompiledAsInstanceMember g vref
      let takesInstanceArg = isCompiledAsInstance && not isNewObj
      let isPropGet = (membInfo.MemberFlags.MemberKind = MemberKind.PropertyGet) && (membInfo.MemberFlags.IsInstance = isCompiledAsInstance)
      let isPropSet = (membInfo.MemberFlags.MemberKind = MemberKind.PropertySet) && (membInfo.MemberFlags.IsInstance = isCompiledAsInstance)
      numEnclTypeArgs, virtualCall, isNewObj, isSuperInit, isSelfInit, takesInstanceArg, isPropGet, isPropSet
    | _ -> 
      0, false, false, false, false, false, false, false

//---------------------------------------------------------------------------
// Active pattern name helpers
//---------------------------------------------------------------------------


let TryGetActivePatternInfo (vref: ValRef) =  
    // First is an optimization to prevent calls to CoreDisplayName, which calls DemangleOperatorName
    let logicalName = vref.LogicalName
    if logicalName.Length = 0 || logicalName.[0] <> '|' then 
       None 
    else 
       ActivePatternInfoOfValName vref.CoreDisplayName vref.Range

type ActivePatternElemRef with 
    member x.Name = 
        let (APElemRef(_, vref, n)) = x
        match TryGetActivePatternInfo vref with
        | None -> error(InternalError("not an active pattern name", vref.Range))
        | Some apinfo -> 
            let nms = apinfo.ActiveTags
            if n < 0 || n >= List.length nms then error(InternalError("name_of_apref: index out of range for active pattern reference", vref.Range))
            List.item n nms

let mkChoiceTyconRef (g: TcGlobals) m n = 
     match n with 
     | 0 | 1 -> error(InternalError("mkChoiceTyconRef", m))
     | 2 -> g.choice2_tcr
     | 3 -> g.choice3_tcr
     | 4 -> g.choice4_tcr
     | 5 -> g.choice5_tcr
     | 6 -> g.choice6_tcr
     | 7 -> g.choice7_tcr
     | _ -> error(Error(FSComp.SR.tastActivePatternsLimitedToSeven(), m))

let mkChoiceTy (g: TcGlobals) m tinst = 
     match List.length tinst with 
     | 0 -> g.unit_ty
     | 1 -> List.head tinst
     | length -> mkAppTy (mkChoiceTyconRef g m length) tinst

let mkChoiceCaseRef g m n i = 
     mkUnionCaseRef (mkChoiceTyconRef g m n) ("Choice"+string (i+1)+"Of"+string n)

type PrettyNaming.ActivePatternInfo with 
    member x.Names = x.ActiveTags

    member apinfo.ResultType g m rtys = 
        let choicety = mkChoiceTy g m rtys
        if apinfo.IsTotal then choicety else mkOptionTy g choicety
    
    member apinfo.OverallType g m dty rtys = 
        mkFunTy dty (apinfo.ResultType g m rtys)

//---------------------------------------------------------------------------
// Active pattern validation
//---------------------------------------------------------------------------
    
// check if an active pattern takes type parameters only bound by the return types, 
// not by their argument types.
let doesActivePatternHaveFreeTypars g (v: ValRef) =
    let vty = v.TauType
    let vtps = v.Typars |> Zset.ofList typarOrder
    if not (isFunTy g v.TauType) then
        errorR(Error(FSComp.SR.activePatternIdentIsNotFunctionTyped(v.LogicalName), v.Range))
    let argtys, resty = stripFunTy g vty
    let argtps, restps= (freeInTypes CollectTypars argtys).FreeTypars, (freeInType CollectTypars resty).FreeTypars        
    // Error if an active pattern is generic in type variables that only occur in the result Choice<_, ...>.
    // Note: The test restricts to v.Typars since typars from the closure are considered fixed.
    not (Zset.isEmpty (Zset.inter (Zset.diff restps argtps) vtps)) 

//---------------------------------------------------------------------------
// RewriteExpr: rewrite bottom up with interceptors 
//---------------------------------------------------------------------------

[<NoEquality; NoComparison>]
type ExprRewritingEnv = 
    { PreIntercept: ((Expr -> Expr) -> Expr -> Expr option) option
      PostTransform: Expr -> Expr option
      PreInterceptBinding: ((Expr -> Expr) -> Binding -> Binding option) option
      IsUnderQuotations: bool }    

let rec rewriteBind env bind = 
     match env.PreInterceptBinding with 
     | Some f -> 
         match f (RewriteExpr env) bind with 
         | Some res -> res
         | None -> rewriteBindStructure env bind
     | None -> rewriteBindStructure env bind
     
and rewriteBindStructure env (TBind(v, e, letSeqPtOpt)) = 
     TBind(v, RewriteExpr env e, letSeqPtOpt) 

and rewriteBinds env binds = List.map (rewriteBind env) binds

and RewriteExpr env expr =
  match expr with 
  | LinearOpExpr _ 
  | LinearMatchExpr _ 
  | Expr.Let _ 
  | Expr.Sequential _ ->
      rewriteLinearExpr env expr (fun e -> e)
  | _ -> 
      let expr = 
         match preRewriteExpr env expr with 
         | Some expr -> expr
         | None -> rewriteExprStructure env expr
      postRewriteExpr env expr 

and preRewriteExpr env expr = 
     match env.PreIntercept with 
     | Some f -> f (RewriteExpr env) expr
     | None -> None 

and postRewriteExpr env expr = 
     match env.PostTransform expr with 
     | None -> expr 
     | Some expr -> expr 

and rewriteExprStructure env expr =  
  match expr with
  | Expr.Const _ 
  | Expr.Val _ -> expr

  | Expr.App (f0, f0ty, tyargs, args, m) -> 
      let f0' = RewriteExpr env f0
      let args' = rewriteExprs env args
      if f0 === f0' && args === args' then expr
      else Expr.App (f0', f0ty, tyargs, args', m)

  | Expr.Quote (ast, {contents=Some(typeDefs, argTypes, argExprs, data)}, isFromQueryExpression, m, ty) -> 
      Expr.Quote ((if env.IsUnderQuotations then RewriteExpr env ast else ast), {contents=Some(typeDefs, argTypes, rewriteExprs env argExprs, data)}, isFromQueryExpression, m, ty)

  | Expr.Quote (ast, {contents=None}, isFromQueryExpression, m, ty) -> 
      Expr.Quote ((if env.IsUnderQuotations then RewriteExpr env ast else ast), {contents=None}, isFromQueryExpression, m, ty)

  | Expr.Obj (_, ty, basev, basecall, overrides, iimpls, m) -> 
      mkObjExpr(ty, basev, RewriteExpr env basecall, List.map (rewriteObjExprOverride env) overrides, 
                  List.map (rewriteObjExprInterfaceImpl env) iimpls, m)
  | Expr.Link eref -> 
      RewriteExpr env !eref

  | Expr.Op (c, tyargs, args, m) -> 
      let args' = rewriteExprs env args
      if args === args' then expr 
      else Expr.Op (c, tyargs, args', m)

  | Expr.Lambda (_lambdaId, ctorThisValOpt, baseValOpt, argvs, body, m, rty) -> 
      let body = RewriteExpr env body
      rebuildLambda m ctorThisValOpt baseValOpt argvs (body, rty)

  | Expr.TyLambda (_lambdaId, argtyvs, body, m, rty) -> 
      let body = RewriteExpr env body
      mkTypeLambda m argtyvs (body, rty)

  | Expr.Match (spBind, exprm, dtree, targets, m, ty) -> 
      let dtree' = rewriteDecisionTree env dtree
      let targets' = rewriteTargets env targets
      mkAndSimplifyMatch spBind exprm m ty dtree' targets'

  | Expr.LetRec (binds, e, m, _) ->
      let binds = rewriteBinds env binds
      let e' = RewriteExpr env e
      Expr.LetRec (binds, e', m, NewFreeVarsCache())

  | Expr.Let _ -> failwith "unreachable - linear let"

  | Expr.Sequential _ -> failwith "unreachable - linear seq"

  | Expr.StaticOptimization (constraints, e2, e3, m) ->
      let e2' = RewriteExpr env e2
      let e3' = RewriteExpr env e3
      Expr.StaticOptimization (constraints, e2', e3', m)

  | Expr.TyChoose (a, b, m) -> 
      Expr.TyChoose (a, RewriteExpr env b, m)

and rewriteLinearExpr env expr contf =
    // schedule a rewrite on the way back up by adding to the continuation 
    let contf = contf << postRewriteExpr env
    match preRewriteExpr env expr with 
    | Some expr -> contf expr
    | None -> 
        match expr with 
        | Expr.Let (bind, bodyExpr, m, _) ->  
            let bind = rewriteBind env bind
            // tailcall
            rewriteLinearExpr env bodyExpr (contf << (fun bodyExpr' ->
                mkLetBind m bind bodyExpr'))
        
        | Expr.Sequential (expr1, expr2, dir, spSeq, m) ->
            let expr1' = RewriteExpr env expr1
            // tailcall
            rewriteLinearExpr env expr2 (contf << (fun expr2' ->
                if expr1 === expr1' && expr2 === expr2' then expr 
                else Expr.Sequential (expr1', expr2', dir, spSeq, m)))
        
        | LinearOpExpr (op, tyargs, argsFront, argLast, m) -> 
            let argsFront' = rewriteExprs env argsFront
            // tailcall
            rewriteLinearExpr env argLast (contf << (fun argLast' ->
                if argsFront === argsFront' && argLast === argLast' then expr 
                else rebuildLinearOpExpr (op, tyargs, argsFront', argLast', m)))

        | LinearMatchExpr (spBind, exprm, dtree, tg1, expr2, sp2, m2, ty) ->
            let dtree = rewriteDecisionTree env dtree
            let tg1' = rewriteTarget env tg1
            // tailcall
            rewriteLinearExpr env expr2 (contf << (fun expr2' ->
                rebuildLinearMatchExpr (spBind, exprm, dtree, tg1', expr2', sp2, m2, ty)))
        | _ -> 
            // no longer linear, no tailcall
            contf (RewriteExpr env expr) 

and rewriteExprs env exprs = List.mapq (RewriteExpr env) exprs

and rewriteFlatExprs env exprs = List.mapq (RewriteExpr env) exprs

and rewriteDecisionTree env x =
  match x with 
  | TDSuccess (es, n) -> 
      let es' = rewriteFlatExprs env es
      if LanguagePrimitives.PhysicalEquality es es' then x 
      else TDSuccess(es', n)

  | TDSwitch (e, cases, dflt, m) ->
      let e' = RewriteExpr env e
      let cases' = List.map (fun (TCase(discrim, e)) -> TCase(discrim, rewriteDecisionTree env e)) cases
      let dflt' = Option.map (rewriteDecisionTree env) dflt
      TDSwitch (e', cases', dflt', m)

  | TDBind (bind, body) ->
      let bind' = rewriteBind env bind
      let body = rewriteDecisionTree env body
      TDBind (bind', body)

and rewriteTarget env (TTarget(vs, e, spTarget)) = TTarget(vs, RewriteExpr env e, spTarget)

and rewriteTargets env targets = List.map (rewriteTarget env) (Array.toList targets)

and rewriteObjExprOverride env (TObjExprMethod(slotsig, attribs, tps, vs, e, m)) =
  TObjExprMethod(slotsig, attribs, tps, vs, RewriteExpr env e, m)

and rewriteObjExprInterfaceImpl env (ty, overrides) = 
  (ty, List.map (rewriteObjExprOverride env) overrides)
    
and rewriteModuleOrNamespaceExpr env x = 
    match x with  
    | ModuleOrNamespaceExprWithSig(mty, def, m) -> ModuleOrNamespaceExprWithSig(mty, rewriteModuleOrNamespaceDef env def, m)

and rewriteModuleOrNamespaceDefs env x = List.map (rewriteModuleOrNamespaceDef env) x
    
and rewriteModuleOrNamespaceDef env x = 
    match x with 
    | TMDefRec(isRec, tycons, mbinds, m) -> TMDefRec(isRec, tycons, rewriteModuleOrNamespaceBindings env mbinds, m)
    | TMDefLet(bind, m) -> TMDefLet(rewriteBind env bind, m)
    | TMDefDo(e, m) -> TMDefDo(RewriteExpr env e, m)
    | TMDefs defs -> TMDefs(rewriteModuleOrNamespaceDefs env defs)
    | TMAbstract mexpr -> TMAbstract(rewriteModuleOrNamespaceExpr env mexpr)

and rewriteModuleOrNamespaceBinding env x = 
   match x with 
   | ModuleOrNamespaceBinding.Binding bind -> ModuleOrNamespaceBinding.Binding (rewriteBind env bind)
   | ModuleOrNamespaceBinding.Module(nm, rhs) -> ModuleOrNamespaceBinding.Module(nm, rewriteModuleOrNamespaceDef env rhs)

and rewriteModuleOrNamespaceBindings env mbinds = List.map (rewriteModuleOrNamespaceBinding env) mbinds

and RewriteImplFile env mv = mapTImplFile (rewriteModuleOrNamespaceExpr env) mv



//--------------------------------------------------------------------------
// Build a Remap that converts all "local" references to "public" things 
// accessed via non local references.
//--------------------------------------------------------------------------

let MakeExportRemapping viewedCcu (mspec: ModuleOrNamespace) = 

    let accEntityRemap (entity: Entity) acc = 
        match tryRescopeEntity viewedCcu entity with 
        | ValueSome eref -> 
            addTyconRefRemap (mkLocalTyconRef entity) eref acc
        | _ -> 
            if entity.IsNamespace then 
                acc
            else
                error(InternalError("Unexpected entity without a pubpath when remapping assembly data", entity.Range))

    let accValRemap (vspec: Val) acc = 
        // The acc contains the entity remappings
        match tryRescopeVal viewedCcu acc vspec with 
        | ValueSome vref -> 
            {acc with valRemap=acc.valRemap.Add vspec vref }
        | _ -> 
            error(InternalError("Unexpected value without a pubpath when remapping assembly data", vspec.Range))

    let mty = mspec.ModuleOrNamespaceType
    let entities = allEntitiesOfModuleOrNamespaceTy mty
    let vs = allValsOfModuleOrNamespaceTy mty
    // Remap the entities first so we can correctly remap the types in the signatures of the ValLinkageFullKey's in the value references
    let acc = List.foldBack accEntityRemap entities Remap.Empty
    let allRemap = List.foldBack accValRemap vs acc
    allRemap

//--------------------------------------------------------------------------
// Apply a "local to nonlocal" renaming to a module type. This can't use
// remap_mspec since the remapping we want isn't to newly created nodes
// but rather to remap to the nonlocal references. This is deliberately 
// "breaking" the binding structure implicit in the module type, which is
// the whole point - one things are rewritten to use non local references then
// the elements can be copied at will, e.g. when inlining during optimization.
//------------------------------------------------------------------------ 


let rec remapEntityDataToNonLocal g tmenv (d: Entity) = 
    let tps', tmenvinner = tmenvCopyRemapAndBindTypars (remapAttribs g tmenv) tmenv (d.entity_typars.Force(d.entity_range))
    let typarsR = LazyWithContext.NotLazy tps'
    let attribsR = d.entity_attribs |> remapAttribs g tmenvinner
    let tyconReprR = d.entity_tycon_repr |> remapTyconRepr g tmenvinner
    let tyconAbbrevR = d.TypeAbbrev |> Option.map (remapType tmenvinner)
    let tyconTcaugR = d.entity_tycon_tcaug |> remapTyconAug tmenvinner
    let modulContentsR = 
        MaybeLazy.Strict (d.entity_modul_contents.Value
                          |> mapImmediateValsAndTycons (remapTyconToNonLocal g tmenv) (remapValToNonLocal g tmenv))
    let exnInfoR = d.ExceptionInfo |> remapTyconExnInfo g tmenvinner
    { d with 
          entity_typars = typarsR
          entity_attribs = attribsR
          entity_tycon_repr = tyconReprR
          entity_tycon_tcaug = tyconTcaugR
          entity_modul_contents = modulContentsR
          entity_opt_data =
            match d.entity_opt_data with
            | Some dd ->
                Some { dd with entity_tycon_abbrev = tyconAbbrevR; entity_exn_info = exnInfoR }
            | _ -> None }

and remapTyconToNonLocal g tmenv x = 
    x |> NewModifiedTycon (remapEntityDataToNonLocal g tmenv)  

and remapValToNonLocal g tmenv inp = 
    // creates a new stamp
    inp |> NewModifiedVal (remapValData g tmenv)

let ApplyExportRemappingToEntity g tmenv x = remapTyconToNonLocal g tmenv x

(* Which constraints actually get compiled to .NET constraints? *)
let isCompiledConstraint cx = 
    match cx with 
      | TyparConstraint.SupportsNull _ // this implies the 'class' constraint
      | TyparConstraint.IsReferenceType _  // this is the 'class' constraint
      | TyparConstraint.IsNonNullableStruct _ 
      | TyparConstraint.IsReferenceType _
      | TyparConstraint.RequiresDefaultConstructor _
      | TyparConstraint.CoercesTo _ -> true
      | _ -> false
    
// Is a value a first-class polymorphic value with .NET constraints? 
// Used to turn off TLR and method splitting
let IsGenericValWithGenericContraints g (v: Val) = 
    isForallTy g v.Type && 
    v.Type |> destForallTy g |> fst |> List.exists (fun tp -> List.exists isCompiledConstraint tp.Constraints)

// Does a type support a given interface? 
type Entity with 
    member tycon.HasInterface g ty = 
        tycon.TypeContents.tcaug_interfaces |> List.exists (fun (x, _, _) -> typeEquiv g ty x)  

    // Does a type have an override matching the given name and argument types? 
    // Used to detect the presence of 'Equals' and 'GetHashCode' in type checking 
    member tycon.HasOverride g nm argtys = 
        tycon.TypeContents.tcaug_adhoc 
        |> NameMultiMap.find nm
        |> List.exists (fun vref -> 
                          match vref.MemberInfo with 
                          | None -> false 
                          | Some membInfo -> 
                                         let argInfos = ArgInfosOfMember g vref 
                                         argInfos.Length = 1 && 
                                         List.lengthsEqAndForall2 (typeEquiv g) (List.map fst (List.head argInfos)) argtys &&  
                                         membInfo.MemberFlags.IsOverrideOrExplicitImpl) 
    
    member tycon.HasMember g nm argtys = 
        tycon.TypeContents.tcaug_adhoc 
        |> NameMultiMap.find nm
        |> List.exists (fun vref -> 
                          match vref.MemberInfo with 
                          | None -> false 
                          | _ -> let argInfos = ArgInfosOfMember g vref 
                                 argInfos.Length = 1 && 
                                 List.lengthsEqAndForall2 (typeEquiv g) (List.map fst (List.head argInfos)) argtys) 


type EntityRef with 
    member tcref.HasInterface g ty = tcref.Deref.HasInterface g ty
    member tcref.HasOverride g nm argtys = tcref.Deref.HasOverride g nm argtys
    member tcref.HasMember g nm argtys = tcref.Deref.HasMember g nm argtys

let mkFastForLoop g (spLet, m, idv: Val, start, dir, finish, body) =
    let dir = if dir then FSharpForLoopUp else FSharpForLoopDown 
    mkFor g (spLet, idv, start, dir, finish, body, m)


/// Accessing a binding of the form "let x = 1" or "let x = e" for any "e" satisfying the predicate
/// below does not cause an initialization trigger, i.e. does not get compiled as a static field.
let IsSimpleSyntacticConstantExpr g inputExpr = 
    let rec checkExpr (vrefs: Set<Stamp>) x = 
        match stripExpr x with 
        | Expr.Op (TOp.Coerce, _, [arg], _) 
             -> checkExpr vrefs arg
        | UnopExpr g (vref, arg) 
             when (valRefEq g vref g.unchecked_unary_minus_vref ||
                   valRefEq g vref g.unchecked_unary_plus_vref ||
                   valRefEq g vref g.unchecked_unary_not_vref ||
                   valRefEq g vref g.bitwise_unary_not_vref ||
                   valRefEq g vref g.enum_vref)
             -> checkExpr vrefs arg
        // compare, =, <>, +, -, <, >, <=, >=, <<<, >>>, &&&
        | BinopExpr g (vref, arg1, arg2) 
             when (valRefEq g vref g.equals_operator_vref ||
                   valRefEq g vref g.compare_operator_vref ||
                   valRefEq g vref g.unchecked_addition_vref ||
                   valRefEq g vref g.less_than_operator_vref ||
                   valRefEq g vref g.less_than_or_equals_operator_vref ||
                   valRefEq g vref g.greater_than_operator_vref ||
                   valRefEq g vref g.greater_than_or_equals_operator_vref ||
                   valRefEq g vref g.not_equals_operator_vref ||
                   valRefEq g vref g.unchecked_addition_vref ||
                   valRefEq g vref g.unchecked_multiply_vref ||
                   valRefEq g vref g.unchecked_subtraction_vref ||
        // Note: division and modulus can raise exceptions, so are not included
                   valRefEq g vref g.bitwise_shift_left_vref ||
                   valRefEq g vref g.bitwise_shift_right_vref ||
                   valRefEq g vref g.bitwise_xor_vref ||
                   valRefEq g vref g.bitwise_and_vref ||
                   valRefEq g vref g.bitwise_or_vref) &&
                   (not (typeEquiv g (tyOfExpr g arg1) g.string_ty) && not (typeEquiv g (tyOfExpr g arg1) g.decimal_ty) )
                -> checkExpr vrefs arg1 && checkExpr vrefs arg2 
        | Expr.Val (vref, _, _) -> vref.Deref.IsCompiledAsStaticPropertyWithoutField || vrefs.Contains vref.Stamp
        | Expr.Match (_, _, dtree, targets, _, _) -> checkDecisionTree vrefs dtree && targets |> Array.forall (checkDecisionTreeTarget vrefs)
        | Expr.Let (b, e, _, _) -> checkExpr vrefs b.Expr && checkExpr (vrefs.Add b.Var.Stamp) e
        // Detect standard constants 
        | Expr.TyChoose (_, b, _) -> checkExpr vrefs b
        | Expr.Const _ 
        | Expr.Op (TOp.UnionCase _, _, [], _)         // Nullary union cases
        | UncheckedDefaultOfExpr g _ 
        | SizeOfExpr g _ 
        | TypeOfExpr g _ -> true
        // All others are not simple constant expressions
        | _ -> false

    and checkDecisionTree vrefs x = 
        match x with 
        | TDSuccess (es, _n) -> es |> List.forall (checkExpr vrefs)
        | TDSwitch (e, cases, dflt, _m) -> checkExpr vrefs e && cases |> List.forall (checkDecisionTreeCase vrefs) && dflt |> Option.forall (checkDecisionTree vrefs)
        | TDBind (bind, body) -> checkExpr vrefs bind.Expr && checkDecisionTree (vrefs.Add bind.Var.Stamp) body
    and checkDecisionTreeCase vrefs (TCase(discrim, dtree)) = 
       (match discrim with DecisionTreeTest.Const _c -> true | _ -> false) && checkDecisionTree vrefs dtree
    and checkDecisionTreeTarget vrefs (TTarget(vs, e, _)) = 
       let vrefs = ((vrefs, vs) ||> List.fold (fun s v -> s.Add v.Stamp)) 
       checkExpr vrefs e

    checkExpr Set.empty inputExpr    
    
let EvalArithBinOp (opInt8, opInt16, opInt32, opInt64, opUInt8, opUInt16, opUInt32, opUInt64) (arg1: Expr) (arg2: Expr) = 
    // At compile-time we check arithmetic 
    let m = unionRanges arg1.Range arg2.Range
    try 
        match arg1, arg2 with 
        | Expr.Const (Const.Int32 x1, _, ty), Expr.Const (Const.Int32 x2, _, _) -> Expr.Const (Const.Int32 (opInt32 x1 x2), m, ty)
        | Expr.Const (Const.SByte x1, _, ty), Expr.Const (Const.SByte x2, _, _) -> Expr.Const (Const.SByte (opInt8 x1 x2), m, ty)
        | Expr.Const (Const.Int16 x1, _, ty), Expr.Const (Const.Int16 x2, _, _) -> Expr.Const (Const.Int16 (opInt16 x1 x2), m, ty)
        | Expr.Const (Const.Int64 x1, _, ty), Expr.Const (Const.Int64 x2, _, _) -> Expr.Const (Const.Int64 (opInt64 x1 x2), m, ty)
        | Expr.Const (Const.Byte x1, _, ty), Expr.Const (Const.Byte x2, _, _) -> Expr.Const (Const.Byte (opUInt8 x1 x2), m, ty)
        | Expr.Const (Const.UInt16 x1, _, ty), Expr.Const (Const.UInt16 x2, _, _) -> Expr.Const (Const.UInt16 (opUInt16 x1 x2), m, ty)
        | Expr.Const (Const.UInt32 x1, _, ty), Expr.Const (Const.UInt32 x2, _, _) -> Expr.Const (Const.UInt32 (opUInt32 x1 x2), m, ty)
        | Expr.Const (Const.UInt64 x1, _, ty), Expr.Const (Const.UInt64 x2, _, _) -> Expr.Const (Const.UInt64 (opUInt64 x1 x2), m, ty)
        | _ -> error (Error ( FSComp.SR.tastNotAConstantExpression(), m))
    with :? System.OverflowException -> error (Error ( FSComp.SR.tastConstantExpressionOverflow(), m))

// See also PostTypeCheckSemanticChecks.CheckAttribArgExpr, which must match this precisely
let rec EvalAttribArgExpr g x = 
    match x with 

    // Detect standard constants 
    | Expr.Const (c, m, _) -> 
        match c with 
        | Const.Bool _ 
        | Const.Int32 _ 
        | Const.SByte _
        | Const.Int16 _
        | Const.Int32 _
        | Const.Int64 _  
        | Const.Byte _
        | Const.UInt16 _
        | Const.UInt32 _
        | Const.UInt64 _
        | Const.Double _
        | Const.Single _
        | Const.Char _
        | Const.Zero _
        | Const.String _ -> 
            x
        | Const.Decimal _ | Const.IntPtr _ | Const.UIntPtr _ | Const.Unit _ ->
            errorR (Error ( FSComp.SR.tastNotAConstantExpression(), m))
            x

    | TypeOfExpr g _ -> x
    | TypeDefOfExpr g _ -> x
    | Expr.Op (TOp.Coerce, _, [arg], _) -> 
        EvalAttribArgExpr g arg
    | EnumExpr g arg1 -> 
        EvalAttribArgExpr g arg1
    // Detect bitwise or of attribute flags
    | AttribBitwiseOrExpr g (arg1, arg2) -> 
        EvalArithBinOp ((|||), (|||), (|||), (|||), (|||), (|||), (|||), (|||)) (EvalAttribArgExpr g arg1) (EvalAttribArgExpr g arg2) 
    | SpecificBinopExpr g g.unchecked_addition_vref (arg1, arg2) -> 
       // At compile-time we check arithmetic 
       let v1, v2 = EvalAttribArgExpr g arg1, EvalAttribArgExpr g arg2 
       match v1, v2 with 
       | Expr.Const (Const.String x1, m, ty), Expr.Const (Const.String x2, _, _) -> Expr.Const (Const.String (x1 + x2), m, ty)
       | _ -> 
#if ALLOW_ARITHMETIC_OPS_IN_LITERAL_EXPRESSIONS_AND_ATTRIBUTE_ARGS
           EvalArithBinOp (Checked.(+), Checked.(+), Checked.(+), Checked.(+), Checked.(+), Checked.(+), Checked.(+), Checked.(+)) g v1 v2
#else
           errorR (Error ( FSComp.SR.tastNotAConstantExpression(), x.Range))
           x
#endif
#if ALLOW_ARITHMETIC_OPS_IN_LITERAL_EXPRESSIONS_AND_ATTRIBUTE_ARGS
    | SpecificBinopExpr g g.unchecked_subtraction_vref (arg1, arg2) -> 
       EvalArithBinOp (Checked.(-), Checked.(-), Checked.(-), Checked.(-), Checked.(-), Checked.(-), Checked.(-), Checked.(-)) g (EvalAttribArgExpr g arg1) (EvalAttribArgExpr g arg2)
    | SpecificBinopExpr g g.unchecked_multiply_vref (arg1, arg2) -> 
       EvalArithBinOp (Checked.(*), Checked.(*), Checked.(*), Checked.(*), Checked.(*), Checked.(*), Checked.(*), Checked.(*)) g (EvalAttribArgExpr g arg1) (EvalAttribArgExpr g arg2)
#endif
    | _ -> 
        errorR (Error ( FSComp.SR.tastNotAConstantExpression(), x.Range))
        x


and EvaledAttribExprEquality g e1 e2 = 
    match e1, e2 with 
    | Expr.Const (c1, _, _), Expr.Const (c2, _, _) -> c1 = c2
    | TypeOfExpr g ty1, TypeOfExpr g ty2 -> typeEquiv g ty1 ty2
    | TypeDefOfExpr g ty1, TypeDefOfExpr g ty2 -> typeEquiv g ty1 ty2
    | _ -> false

let (|ConstToILFieldInit|_|) c =
    match c with 
    | Const.SByte n -> Some (ILFieldInit.Int8 n)
    | Const.Int16 n -> Some (ILFieldInit.Int16 n)
    | Const.Int32 n -> Some (ILFieldInit.Int32 n)
    | Const.Int64 n -> Some (ILFieldInit.Int64 n)
    | Const.Byte n -> Some (ILFieldInit.UInt8 n)
    | Const.UInt16 n -> Some (ILFieldInit.UInt16 n)
    | Const.UInt32 n -> Some (ILFieldInit.UInt32 n)
    | Const.UInt64 n -> Some (ILFieldInit.UInt64 n)
    | Const.Bool n -> Some (ILFieldInit.Bool n)
    | Const.Char n -> Some (ILFieldInit.Char (uint16 n))
    | Const.Single n -> Some (ILFieldInit.Single n)
    | Const.Double n -> Some (ILFieldInit.Double n)
    | Const.String s -> Some (ILFieldInit.String s)
    | Const.Zero -> Some (ILFieldInit.Null)
    | _ -> None

let EvalLiteralExprOrAttribArg g x = 
    match x with 
    | Expr.Op (TOp.Coerce, _, [Expr.Op (TOp.Array, [elemTy], args, m)], _)
    | Expr.Op (TOp.Array, [elemTy], args, m) ->
        let args = args |> List.map (EvalAttribArgExpr g) 
        Expr.Op (TOp.Array, [elemTy], args, m) 
    | _ -> 
        EvalAttribArgExpr g x

// Take into account the fact that some "instance" members are compiled as static
// members when using CompilationRepresentation.Static, or any non-virtual instance members
// in a type that supports "null" as a true value. This is all members
// where ValRefIsCompiledAsInstanceMember is false but membInfo.MemberFlags.IsInstance 
// is true.
//
// This is the right abstraction for viewing member types, but the implementation
// below is a little ugly.
let GetTypeOfIntrinsicMemberInCompiledForm g (vref: ValRef) =
    assert (not vref.IsExtensionMember)
    let membInfo, topValInfo = checkMemberValRef vref
    let tps, argInfos, rty, retInfo = GetTypeOfMemberInMemberForm g vref
    let argInfos = 
        // Check if the thing is really an instance member compiled as a static member
        // If so, the object argument counts as a normal argument in the compiled form
        if membInfo.MemberFlags.IsInstance && not (ValRefIsCompiledAsInstanceMember g vref) then 
            let _, origArgInfos, _, _ = GetTopValTypeInFSharpForm g topValInfo vref.Type vref.Range
            match origArgInfos with
            | [] -> 
                errorR(InternalError("value does not have a valid member type", vref.Range))
                argInfos
            | h :: _ -> h :: argInfos
        else argInfos
    tps, argInfos, rty, retInfo


//--------------------------------------------------------------------------
// Tuple compilation (expressions)
//------------------------------------------------------------------------ 


let rec mkCompiledTuple g isStruct (argtys, args, m) = 
    let n = List.length argtys 
    if n <= 0 then failwith "mkCompiledTuple"
    elif n < maxTuple then (mkCompiledTupleTyconRef g isStruct n, argtys, args, m)
    else
        let argtysA, argtysB = List.splitAfter goodTupleFields argtys
        let argsA, argsB = List.splitAfter goodTupleFields args
        let ty8, v8 = 
            match argtysB, argsB with 
            | [ty8], [arg8] -> 
                match ty8 with
                // if it's already been nested or ended, pass it through
                | TType_app(tn, _) when (isCompiledTupleTyconRef g tn) ->
                    ty8, arg8
                | _ ->
                    let ty8enc = TType_app((if isStruct then g.struct_tuple1_tcr else g.ref_tuple1_tcr), [ty8])
                    let v8enc = Expr.Op (TOp.Tuple (mkTupInfo isStruct), [ty8], [arg8], m) 
                    ty8enc, v8enc
            | _ -> 
                let a, b, c, d = mkCompiledTuple g isStruct (argtysB, argsB, m)
                let ty8plus = TType_app(a, b)
                let v8plus = Expr.Op (TOp.Tuple (mkTupInfo isStruct), b, c, d)
                ty8plus, v8plus
        let argtysAB = argtysA @ [ty8] 
        (mkCompiledTupleTyconRef g isStruct (List.length argtysAB), argtysAB, argsA @ [v8], m)

let mkILMethodSpecForTupleItem (_g: TcGlobals) (ty: ILType) n = 
    mkILNonGenericInstanceMethSpecInTy(ty, (if n < goodTupleFields then "get_Item"+(n+1).ToString() else "get_Rest"), [], mkILTyvarTy (uint16 n))

let mkILFieldSpecForTupleItem (ty: ILType) n = 
    mkILFieldSpecInTy (ty, (if n < goodTupleFields then "Item"+(n+1).ToString() else "Rest"), mkILTyvarTy (uint16 n))

let mkGetTupleItemN g m n (ty: ILType) isStruct te retty =
    if isStruct then
        mkAsmExpr ([mkNormalLdfld (mkILFieldSpecForTupleItem ty n) ], [], [te], [retty], m)
    else
        mkAsmExpr ([IL.mkNormalCall(mkILMethodSpecForTupleItem g ty n)], [], [te], [retty], m)
/// Match an Int32 constant expression
let (|Int32Expr|_|) expr = 
    match expr with 
    | Expr.Const (Const.Int32 n, _, _) -> Some n
    | _ -> None 

/// Match a try-finally expression
let (|TryFinally|_|) expr = 
    match expr with 
    | Expr.Op (TOp.TryFinally _, [_resty], [Expr.Lambda (_, _, _, [_], e1, _, _); Expr.Lambda (_, _, _, [_], e2, _, _)], _) -> Some(e1, e2)
    | _ -> None
    
// detect ONLY the while loops that result from compiling 'for ... in ... do ...'
let (|WhileLoopForCompiledForEachExpr|_|) expr = 
    match expr with 
    | Expr.Op (TOp.While (_, WhileLoopForCompiledForEachExprMarker), _, [Expr.Lambda (_, _, _, [_], e1, _, _); Expr.Lambda (_, _, _, [_], e2, _, _)], m) -> Some(e1, e2, m)
    | _ -> None
    
let (|Let|_|) expr = 
    match expr with 
    | Expr.Let (TBind(v, e1, sp), e2, _, _) -> Some(v, e1, sp, e2)
    | _ -> None

let (|RangeInt32Step|_|) g expr = 
    match expr with 
    // detect 'n .. m' 
    | Expr.App (Expr.Val (vf, _, _), _, [tyarg], [startExpr;finishExpr], _)
         when valRefEq g vf g.range_op_vref && typeEquiv g tyarg g.int_ty -> Some(startExpr, 1, finishExpr)
    
    // detect (RangeInt32 startExpr N finishExpr), the inlined/compiled form of 'n .. m' and 'n .. N .. m'
    | Expr.App (Expr.Val (vf, _, _), _, [], [startExpr; Int32Expr n; finishExpr], _)
         when valRefEq g vf g.range_int32_op_vref -> Some(startExpr, n, finishExpr)

    | _ -> None

let (|GetEnumeratorCall|_|) expr =   
    match expr with   
    | Expr.Op (TOp.ILCall ( _, _, _, _, _, _, _, iLMethodRef, _, _, _), _, [Expr.Val (vref, _, _) | Expr.Op (_, _, [Expr.Val (vref, ValUseFlag.NormalValUse, _)], _) ], _) ->  
        if iLMethodRef.Name = "GetEnumerator" then Some vref  
        else None  
    | _ -> None  

let (|CompiledForEachExpr|_|) g expr =   
    match expr with
    | Let (enumerableVar, enumerableExpr, _, 
           Let (enumeratorVar, GetEnumeratorCall enumerableVar2, enumeratorBind, 
              TryFinally (WhileLoopForCompiledForEachExpr (_, Let (elemVar, _, _, bodyExpr), _), _))) 
                 // Apply correctness conditions to ensure this really is a compiled for-each expression.
                 when valRefEq g (mkLocalValRef enumerableVar) enumerableVar2 &&
                      enumerableVar.IsCompilerGenerated &&
                      enumeratorVar.IsCompilerGenerated &&
                      (let fvs = (freeInExpr CollectLocals bodyExpr)
                       not (Zset.contains enumerableVar fvs.FreeLocals) && 
                       not (Zset.contains enumeratorVar fvs.FreeLocals)) ->

        // Extract useful ranges
        let mEnumExpr = enumerableExpr.Range
        let mBody = bodyExpr.Range
        let mWholeExpr = expr.Range

        let spForLoop, mForLoop = match enumeratorBind with SequencePointAtBinding spStart -> SequencePointAtForLoop spStart, spStart | _ -> NoSequencePointAtForLoop, mEnumExpr
        let spWhileLoop = match enumeratorBind with SequencePointAtBinding spStart -> SequencePointAtWhileLoop spStart| _ -> NoSequencePointAtWhileLoop
        let enumerableTy = tyOfExpr g enumerableExpr

        Some (enumerableTy, enumerableExpr, elemVar, bodyExpr, (mEnumExpr, mBody, spForLoop, mForLoop, spWhileLoop, mWholeExpr))
    | _ -> None  
             

let (|CompiledInt32RangeForEachExpr|_|) g expr = 
    match expr with
    | CompiledForEachExpr g (_, RangeInt32Step g (startExpr, step, finishExpr), elemVar, bodyExpr, ranges) ->
        Some (startExpr, step, finishExpr, elemVar, bodyExpr, ranges)
        | _ -> None
    | _ -> None


type OptimizeForExpressionOptions = OptimizeIntRangesOnly | OptimizeAllForExpressions

let DetectAndOptimizeForExpression g option expr =
    match option, expr with
    | _, CompiledInt32RangeForEachExpr g (startExpr, (1 | -1 as step), finishExpr, elemVar, bodyExpr, ranges) -> 

           let (_mEnumExpr, _mBody, spForLoop, _mForLoop, _spWhileLoop, mWholeExpr) = ranges
           mkFastForLoop g (spForLoop, mWholeExpr, elemVar, startExpr, (step = 1), finishExpr, bodyExpr)

    | OptimizeAllForExpressions, CompiledForEachExpr g (enumerableTy, enumerableExpr, elemVar, bodyExpr, ranges) ->

         let (mEnumExpr, mBody, spForLoop, mForLoop, spWhileLoop, mWholeExpr) = ranges

         if isStringTy g enumerableTy then
            // type is string, optimize for expression as:
            //  let $str = enumerable
            //  for $idx in 0..(str.Length - 1) do
            //      let elem = str.[idx]
            //      body elem

            let strVar, strExpr = mkCompGenLocal mEnumExpr "str" enumerableTy
            let idxVar, idxExpr = mkCompGenLocal elemVar.Range "idx" g.int32_ty

            let lengthExpr = mkGetStringLength g mForLoop strExpr
            let charExpr = mkGetStringChar g mForLoop strExpr idxExpr

            let startExpr = mkZero g mForLoop
            let finishExpr = mkDecr g mForLoop lengthExpr
            // for compat reasons, loop item over string is sometimes object, not char
            let loopItemExpr = mkCoerceIfNeeded g elemVar.Type g.char_ty charExpr  
            let bodyExpr = mkCompGenLet mForLoop elemVar loopItemExpr bodyExpr
            let forExpr = mkFastForLoop g (spForLoop, mWholeExpr, idxVar, startExpr, true, finishExpr, bodyExpr)
            let expr = mkCompGenLet mEnumExpr strVar enumerableExpr forExpr

            expr

         elif isListTy g enumerableTy then
            // type is list, optimize for expression as:
            //  let mutable $currentVar = listExpr
            //  let mutable $nextVar = $tailOrNull
            //  while $guardExpr do
            //    let i = $headExpr
            //    bodyExpr ()
            //    $current <- $next
            //    $next <- $tailOrNull

            let IndexHead = 0
            let IndexTail = 1

            let currentVar, currentExpr = mkMutableCompGenLocal mEnumExpr "current" enumerableTy
            let nextVar, nextExpr = mkMutableCompGenLocal mEnumExpr "next" enumerableTy
            let elemTy = destListTy g enumerableTy

            let guardExpr = mkNonNullTest g mForLoop nextExpr
            let headOrDefaultExpr = mkUnionCaseFieldGetUnprovenViaExprAddr (currentExpr, g.cons_ucref, [elemTy], IndexHead, mForLoop)
            let tailOrNullExpr = mkUnionCaseFieldGetUnprovenViaExprAddr (currentExpr, g.cons_ucref, [elemTy], IndexTail, mForLoop)
            let bodyExpr =
                mkCompGenLet mForLoop elemVar headOrDefaultExpr
                    (mkCompGenSequential mForLoop
                        bodyExpr
                        (mkCompGenSequential mForLoop
                            (mkValSet mForLoop (mkLocalValRef currentVar) nextExpr)
                            (mkValSet mForLoop (mkLocalValRef nextVar) tailOrNullExpr)))

            let expr =
                // let mutable current = enumerableExpr
                let spBind = (match spForLoop with SequencePointAtForLoop spStart -> SequencePointAtBinding spStart | NoSequencePointAtForLoop -> NoSequencePointAtStickyBinding)
                mkLet spBind mEnumExpr currentVar enumerableExpr
                    // let mutable next = current.TailOrNull
                    (mkCompGenLet mForLoop nextVar tailOrNullExpr 
                        // while nonNull next dp
                       (mkWhile g (spWhileLoop, WhileLoopForCompiledForEachExprMarker, guardExpr, bodyExpr, mBody)))

            expr

         else
            expr

    | _ -> expr

// Used to remove Expr.Link for inner expressions in pattern matches
let (|InnerExprPat|) expr = stripExpr expr

/// One of the transformations performed by the compiler
/// is to eliminate variables of static type "unit". These is a
/// utility function related to this.

let BindUnitVars g (mvs: Val list, paramInfos: ArgReprInfo list, body) = 
    match mvs, paramInfos with 
    | [v], [] -> 
        assert isUnitTy g v.Type
        [], mkLet NoSequencePointAtInvisibleBinding v.Range v (mkUnit g v.Range) body 
    | _ -> mvs, body

let isThreadOrContextStatic g attrs = 
    HasFSharpAttributeOpt g g.attrib_ThreadStaticAttribute attrs ||
    HasFSharpAttributeOpt g g.attrib_ContextStaticAttribute attrs 

let mkUnitDelayLambda (g: TcGlobals) m e =
    let uv, _ = mkCompGenLocal m "unitVar" g.unit_ty
    mkLambda m uv (e, tyOfExpr g e) <|MERGE_RESOLUTION|>--- conflicted
+++ resolved
@@ -4273,7 +4273,6 @@
             // Recurse... 
             check rest (remapF rpi x))
     fun mrmi x -> 
-<<<<<<< HEAD
         check mrmi x
         
 let IsHiddenTycon mrmi x = IsHidden (fun mhi -> mhi.HiddenTycons) (fun tc -> tc.Accessibility) (fun rpi x -> (remapTyconRef rpi.tyconRefRemap (mkLocalTyconRef x)).Deref) mrmi x 
@@ -4283,20 +4282,6 @@
 let IsHiddenVal mrmi x = IsHidden (fun mhi -> mhi.HiddenVals) (fun v -> v.Accessibility) (fun rpi x -> (remapValRef rpi (mkLocalValRef x)).Deref) mrmi x 
 
 let IsHiddenRecdField mrmi x = IsHidden (fun mhi -> mhi.HiddenRecdFields) (fun rfref -> rfref.RecdField.Accessibility) (fun rpi x -> remapRecdFieldRef rpi.tyconRefRemap x) mrmi x 
-=======
-        let res = check mrmi x
-        if verbose then dprintf "IsHidden, #mrmi = %d, %s = %b\n" mrmi.Length (showL (debugF x)) res
-        res
-
-let IsHiddenTycon g mrmi x =
-    let debugPrint x = DebugPrint.tyconL g x
-    IsHidden (fun mhi -> mhi.HiddenTycons) (fun tc -> tc.Accessibility) (fun rpi x -> (remapTyconRef rpi.tyconRefRemap (mkLocalTyconRef x)).Deref) debugPrint mrmi x
-let IsHiddenTyconRepr g mrmi x =
-    let debugPrint x = DebugPrint.tyconL g x
-    IsHidden (fun mhi -> mhi.HiddenTyconReprs) (fun v -> v.TypeReprAccessibility) (fun rpi x -> (remapTyconRef rpi.tyconRefRemap (mkLocalTyconRef x)).Deref) debugPrint mrmi x
-let IsHiddenVal mrmi x = IsHidden (fun mhi -> mhi.HiddenVals) (fun v -> v.Accessibility) (fun rpi x -> (remapValRef rpi (mkLocalValRef x)).Deref) DebugPrint.valL mrmi x 
-let IsHiddenRecdField mrmi x = IsHidden (fun mhi -> mhi.HiddenRecdFields) (fun rfref -> rfref.RecdField.Accessibility) (fun rpi x -> remapRecdFieldRef rpi.tyconRefRemap x) DebugPrint.recdFieldRefL mrmi x 
->>>>>>> d7ebc4a1
 
 //--------------------------------------------------------------------------
 // Generic operations on module types
