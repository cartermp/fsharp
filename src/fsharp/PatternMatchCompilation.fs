--- conflicted
+++ resolved
@@ -757,11 +757,7 @@
     // Add the targets to a match builder.
     // Note the input expression has already been evaluated and saved into a variable,
     // hence no need for a new sequence point.
-<<<<<<< HEAD
-    let matchBuilder = MatchBuilder (NoSequencePointAtInvisibleBinding, exprm)
-=======
     let matchBuilder = MatchBuilder (NoDebugPointAtInvisibleBinding, exprm)
->>>>>>> 522dd906
     typedClauses |> List.iter (fun c -> matchBuilder.AddTarget c.Target |> ignore)
 
     // Add the incomplete or rethrow match clause on demand,
