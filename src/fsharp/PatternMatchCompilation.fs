// Copyright (c) Microsoft Corporation.  All Rights Reserved.  See License.txt in the project root for license information.

module internal FSharp.Compiler.PatternMatchCompilation

open System.Collections.Generic
open FSharp.Compiler
open FSharp.Compiler.AbstractIL.IL
open FSharp.Compiler.AbstractIL.Internal.Library
open FSharp.Compiler.AbstractIL.Diagnostics
open FSharp.Compiler.Range
open FSharp.Compiler.Ast
open FSharp.Compiler.ErrorLogger
open FSharp.Compiler.Tast
open FSharp.Compiler.Tastops
open FSharp.Compiler.Tastops.DebugPrint
open FSharp.Compiler.PrettyNaming
open FSharp.Compiler.TypeRelations
open FSharp.Compiler.TcGlobals
open FSharp.Compiler.Lib

exception MatchIncomplete of bool * (string * bool) option * range
exception RuleNeverMatched of range
exception EnumMatchIncomplete of bool * (string * bool) option * range

type ActionOnFailure =
    | ThrowIncompleteMatchException
    | IgnoreWithWarning
    | Throw
    | Rethrow
    | FailFilter

[<NoEquality; NoComparison>]
/// Represents type-checked patterns
type Pattern =
    | TPat_const of Const * range
    | TPat_wild of range  (* note = TPat_disjs([], m), but we haven't yet removed that duplication *)
    | TPat_as of  Pattern * PatternValBinding * range (* note: can be replaced by TPat_var, i.e. equals TPat_conjs([TPat_var; pat]) *)
    | TPat_disjs of  Pattern list * range
    | TPat_conjs of  Pattern list * range
    | TPat_query of (Expr * TType list * (ValRef * TypeInst) option * int * ActivePatternInfo) * Pattern * range
    | TPat_unioncase of UnionCaseRef * TypeInst * Pattern list * range
    | TPat_exnconstr of TyconRef * Pattern list * range
    | TPat_tuple of  TupInfo * Pattern list * TType list * range
    | TPat_array of  Pattern list * TType * range
    | TPat_recd of TyconRef * TypeInst * Pattern list * range
    | TPat_range of char * char * range
    | TPat_null of range
    | TPat_isinst of TType * TType * PatternValBinding option * range
    member this.Range =
        match this with
        |   TPat_const(_, m) -> m
        |   TPat_wild m -> m
        |   TPat_as(_, _, m) -> m
        |   TPat_disjs(_, m) -> m
        |   TPat_conjs(_, m) -> m
        |   TPat_query(_, _, m) -> m
        |   TPat_unioncase(_, _, _, m) -> m
        |   TPat_exnconstr(_, _, m) -> m
        |   TPat_tuple(_, _, _, m) -> m
        |   TPat_array(_, _, m) -> m
        |   TPat_recd(_, _, _, m) -> m
        |   TPat_range(_, _, m) -> m
        |   TPat_null(m) -> m
        |   TPat_isinst(_, _, _, m) -> m

and PatternValBinding = PBind of Val * TypeScheme

and TypedMatchClause =
    | TClause of Pattern * Expr option * DecisionTreeTarget * range
    member c.GuardExpr = let (TClause(_, whenOpt, _, _)) = c in whenOpt
    member c.Pattern = let (TClause(p, _, _, _)) = c in p
    member c.Range = let (TClause(_, _, _, m)) = c in m
    member c.Target = let (TClause(_, _, tg, _)) = c in tg
    member c.BoundVals = let (TClause(_p, _whenOpt, TTarget(vs, _, _), _m)) = c in vs

let debug = false

//---------------------------------------------------------------------------
// Nasty stuff to permit obscure generic bindings such as
//     let x, y = [], []
//
// BindSubExprOfInput actually produces the binding
<<<<<<< HEAD
// e.g. let v2 = \Gamma ['a, 'b]. ([] : 'a , [] : 'b)
=======
// e.g. let v2 = \Gamma ['a, 'b]. ([] : 'a, [] : 'b)
>>>>>>> 88d18d99
//      let (x, y) = p.
// When v = x, gtvs = 'a, 'b.  We must bind:
//     x --> \Gamma A. fst (v2[A, <dummy>])
//     y --> \Gamma A. snd (v2[<dummy>, A]).
//
// GetSubExprOfInput is just used to get a concrete value from a type
// function in the middle of the "test" part of pattern matching.
// For example, e.g.  let [x; y] = [ (\x.x); (\x.x) ]
// Here the constructor test needs a real list, even though the
// r.h.s. is actually a polymorphic type function.  To do the
// test, we apply the r.h.s. to a dummy type - it doesn't matter
// which (unless the r.h.s. actually looks at it's type argument...)
//---------------------------------------------------------------------------

type SubExprOfInput =
    | SubExpr of (TyparInst -> Expr -> Expr) * (Expr * Val)

let BindSubExprOfInput g amap gtps (PBind(v, tyscheme)) m (SubExpr(accessf, (ve2, v2))) =
    let e' =
        if isNil gtps then
            accessf [] ve2
        else
            let tyargs =
                let someSolved = ref false
                let freezeVar gtp =
                    if isBeingGeneralized gtp tyscheme then
                        mkTyparTy gtp
                    else
                        someSolved := true
                        TypeRelations.ChooseTyparSolution g amap gtp

                let solutions = List.map freezeVar gtps
                if !someSolved then
                    TypeRelations.IterativelySubstituteTyparSolutions g gtps solutions
                else
                    solutions

            let tinst = mkTyparInst gtps tyargs
            accessf tinst (mkApps g ((ve2, v2.Type), [tyargs], [], v2.Range))

    v, mkGenericBindRhs g m [] tyscheme e'

let GetSubExprOfInput g (gtps, tyargs, tinst) (SubExpr(accessf, (ve2, v2))) =
    if isNil gtps then accessf [] ve2 else
    accessf tinst (mkApps g ((ve2, v2.Type), [tyargs], [], v2.Range))

//---------------------------------------------------------------------------
// path, frontier
//---------------------------------------------------------------------------

// A path reaches into a pattern.
// The ints record which choices taken, e.g. tuple/record fields.
type Path =
    | PathQuery of Path * Unique
    | PathConj of Path * int
    | PathTuple of Path * TypeInst * int
    | PathRecd of Path * TyconRef * TypeInst * int
    | PathUnionConstr of Path * UnionCaseRef * TypeInst * int
    | PathArray of Path * TType * int * int
    | PathExnConstr of Path * TyconRef * int
    | PathEmpty of TType

let rec pathEq p1 p2 =
    match p1, p2 with
    | PathQuery(p1, n1), PathQuery(p2, n2) -> (n1 = n2) && pathEq p1 p2
    | PathConj(p1, n1), PathConj(p2, n2) -> (n1 = n2) && pathEq p1 p2
    | PathTuple(p1, _, n1), PathTuple(p2, _, n2) -> (n1 = n2) && pathEq p1 p2
    | PathRecd(p1, _, _, n1), PathRecd(p2, _, _, n2) -> (n1 = n2) && pathEq p1 p2
    | PathUnionConstr(p1, _, _, n1), PathUnionConstr(p2, _, _, n2) -> (n1 = n2) && pathEq p1 p2
    | PathArray(p1, _, _, n1), PathArray(p2, _, _, n2) -> (n1 = n2) && pathEq p1 p2
    | PathExnConstr(p1, _, n1), PathExnConstr(p2, _, n2) -> (n1 = n2) && pathEq p1 p2
    | PathEmpty(_), PathEmpty(_) -> true
    | _ -> false


//---------------------------------------------------------------------------
// Counter example generation
//---------------------------------------------------------------------------

type RefutedSet =
    /// A value RefutedInvestigation(path, discrim) indicates that the value at the given path is known
    /// to NOT be matched by the given discriminator
    | RefutedInvestigation of Path * DecisionTreeTest list
    /// A value RefutedWhenClause indicates that a 'when' clause failed
    | RefutedWhenClause

let notNullText = "some-non-null-value"
let otherSubtypeText = "some-other-subtype"

/// Create a TAST const value from an IL-initialized field read from .NET metadata
// (Originally moved from TcFieldInit in TypeChecker.fs -- feel free to move this somewhere more appropriate)
let ilFieldToTastConst lit =
    match lit with
    | ILFieldInit.String s -> Const.String s
    | ILFieldInit.Null -> Const.Zero
    | ILFieldInit.Bool b -> Const.Bool b
    | ILFieldInit.Char c -> Const.Char (char (int c))
    | ILFieldInit.Int8 x -> Const.SByte x
    | ILFieldInit.Int16 x -> Const.Int16 x
    | ILFieldInit.Int32 x -> Const.Int32 x
    | ILFieldInit.Int64 x -> Const.Int64 x
    | ILFieldInit.UInt8 x -> Const.Byte x
    | ILFieldInit.UInt16 x -> Const.UInt16 x
    | ILFieldInit.UInt32 x -> Const.UInt32 x
    | ILFieldInit.UInt64 x -> Const.UInt64 x
    | ILFieldInit.Single f -> Const.Single f
    | ILFieldInit.Double f -> Const.Double f

exception CannotRefute
let RefuteDiscrimSet g m path discrims =
    let mkUnknown ty = snd(mkCompGenLocal m "_" ty)
    let rec go path tm =
        match path with
        | PathQuery _ -> raise CannotRefute
        | PathConj (p, _j) ->
            go p tm
        | PathTuple (p, tys, j) ->
            let k, eCoversVals = mkOneKnown tm j tys
            go p (fun _ -> mkRefTupled g m k tys, eCoversVals)
        | PathRecd (p, tcref, tinst, j) ->
            let flds, eCoversVals = tcref |> actualTysOfInstanceRecdFields (mkTyconRefInst tcref tinst) |> mkOneKnown tm j
            go p (fun _ -> Expr.Op(TOp.Recd(RecdExpr, tcref), tinst, flds, m), eCoversVals)

        | PathUnionConstr (p, ucref, tinst, j) ->
            let flds, eCoversVals = ucref |> actualTysOfUnionCaseFields (mkTyconRefInst ucref.TyconRef tinst)|> mkOneKnown tm j
            go p (fun _ -> Expr.Op(TOp.UnionCase(ucref), tinst, flds, m), eCoversVals)

        | PathArray (p, ty, len, n) ->
            let flds, eCoversVals = mkOneKnown tm n (List.replicate len ty)
<<<<<<< HEAD
            go p (fun _ -> Expr.Op(TOp.Array, [ty], flds , m), eCoversVals)
=======
            go p (fun _ -> Expr.Op(TOp.Array, [ty], flds, m), eCoversVals)
>>>>>>> 88d18d99

        | PathExnConstr (p, ecref, n) ->
            let flds, eCoversVals = ecref |> recdFieldTysOfExnDefRef |> mkOneKnown tm n
            go p (fun _ -> Expr.Op(TOp.ExnConstr(ecref), [], flds, m), eCoversVals)

        | PathEmpty(ty) -> tm ty

    and mkOneKnown tm n tys =
        let flds = List.mapi (fun i ty -> if i = n then tm ty else (mkUnknown ty, false)) tys
        List.map fst flds, List.fold (fun acc (_, eCoversVals) -> eCoversVals || acc) false flds
    and mkUnknowns tys = List.map (fun x -> mkUnknown x) tys

    let tm ty =
        match discrims with
        | [DecisionTreeTest.IsNull] ->
            snd(mkCompGenLocal m notNullText ty), false
        | [DecisionTreeTest.IsInst (_, _)] ->
            snd(mkCompGenLocal m otherSubtypeText ty), false
        | (DecisionTreeTest.Const c :: rest) ->
            let consts = Set.ofList (c :: List.choose (function DecisionTreeTest.Const(c) -> Some c | _ -> None) rest)
            let c' =
                Seq.tryFind (fun c -> not (consts.Contains(c)))
                   (match c with
                    | Const.Bool _ -> [ true; false ] |> List.toSeq |> Seq.map (fun v -> Const.Bool(v))
                    | Const.SByte _ ->  Seq.append (seq { 0y .. System.SByte.MaxValue }) (seq { System.SByte.MinValue .. 0y })|> Seq.map (fun v -> Const.SByte(v))
                    | Const.Int16 _ -> Seq.append (seq { 0s .. System.Int16.MaxValue }) (seq { System.Int16.MinValue .. 0s }) |> Seq.map (fun v -> Const.Int16(v))
                    | Const.Int32 _ ->  Seq.append (seq { 0 .. System.Int32.MaxValue }) (seq { System.Int32.MinValue .. 0 })|> Seq.map (fun v -> Const.Int32(v))
                    | Const.Int64 _ ->  Seq.append (seq { 0L .. System.Int64.MaxValue }) (seq { System.Int64.MinValue .. 0L })|> Seq.map (fun v -> Const.Int64(v))
                    | Const.IntPtr _ ->  Seq.append (seq { 0L .. System.Int64.MaxValue }) (seq { System.Int64.MinValue .. 0L })|> Seq.map (fun v -> Const.IntPtr(v))
                    | Const.Byte _ -> seq { 0uy .. System.Byte.MaxValue } |> Seq.map (fun v -> Const.Byte(v))
                    | Const.UInt16 _ -> seq { 0us .. System.UInt16.MaxValue } |> Seq.map (fun v -> Const.UInt16(v))
                    | Const.UInt32 _ -> seq { 0u .. System.UInt32.MaxValue } |> Seq.map (fun v -> Const.UInt32(v))
                    | Const.UInt64 _ -> seq { 0UL .. System.UInt64.MaxValue } |> Seq.map (fun v -> Const.UInt64(v))
                    | Const.UIntPtr _ -> seq { 0UL .. System.UInt64.MaxValue } |> Seq.map (fun v -> Const.UIntPtr(v))
                    | Const.Double _ -> seq { 0 .. System.Int32.MaxValue } |> Seq.map (fun v -> Const.Double(float v))
                    | Const.Single _ -> seq { 0 .. System.Int32.MaxValue } |> Seq.map (fun v -> Const.Single(float32 v))
                    | Const.Char _ -> seq { 32us .. System.UInt16.MaxValue } |> Seq.map (fun v -> Const.Char(char v))
                    | Const.String _ -> seq { 1 .. System.Int32.MaxValue } |> Seq.map (fun v -> Const.String(new System.String('a', v)))
                    | Const.Decimal _ -> seq { 1 .. System.Int32.MaxValue } |> Seq.map (fun v -> Const.Decimal(decimal v))
                    | _ ->
                        raise CannotRefute)

            match c' with
            | None -> raise CannotRefute
            | Some c ->
                match tryDestAppTy g ty with
                | ValueSome tcref when tcref.IsEnumTycon ->
                    // We must distinguish between F#-defined enums and other .NET enums, as they are represented differently in the TAST
                    let enumValues =
                        if tcref.IsILEnumTycon then
                            let (TILObjectReprData(_, _, tdef)) = tcref.ILTyconInfo
                            tdef.Fields.AsList
                            |> Seq.choose (fun ilField ->
                                if ilField.IsStatic then
                                    ilField.LiteralValue |> Option.map (fun ilValue ->
                                        ilField.Name, ilFieldToTastConst ilValue)
                                else None)
                        else
                            tcref.AllFieldsArray |> Seq.choose (fun fsField ->
                                match fsField.rfield_const, fsField.rfield_static with
                                | Some fsFieldValue, true -> Some (fsField.rfield_id.idText, fsFieldValue)
                                | _ -> None)

                    let nonCoveredEnumValues = Seq.tryFind (fun (_, fldValue) -> not (consts.Contains fldValue)) enumValues

                    match nonCoveredEnumValues with
                    | None -> Expr.Const(c, m, ty), true
                    | Some (fldName, _) ->
                        let v = RecdFieldRef.RFRef(tcref, fldName)
                        Expr.Op(TOp.ValFieldGet v, [ty], [], m), false
                | _ -> Expr.Const(c, m, ty), false

        | (DecisionTreeTest.UnionCase (ucref1, tinst) :: rest) ->
            let ucrefs = ucref1 :: List.choose (function DecisionTreeTest.UnionCase(ucref, _) -> Some ucref | _ -> None) rest
            let tcref = ucref1.TyconRef
            (* Choose the first ucref based on ordering of names *)
            let others =
                tcref.UnionCasesAsRefList
                |> List.filter (fun ucref -> not (List.exists (g.unionCaseRefEq ucref) ucrefs))
                |> List.sortBy (fun ucref -> ucref.CaseName)
            match others with
            | [] -> raise CannotRefute
            | ucref2 :: _ ->
                let flds = ucref2 |> actualTysOfUnionCaseFields (mkTyconRefInst tcref tinst) |> mkUnknowns
                Expr.Op(TOp.UnionCase(ucref2), tinst, flds, m), false

        | [DecisionTreeTest.ArrayLength (n, ty)] ->
<<<<<<< HEAD
            Expr.Op(TOp.Array, [ty], mkUnknowns (List.replicate (n+1) ty) , m), false
=======
            Expr.Op(TOp.Array, [ty], mkUnknowns (List.replicate (n+1) ty), m), false
>>>>>>> 88d18d99

        | _ ->
            raise CannotRefute
    go path tm

let rec CombineRefutations g r1 r2 =
    match r1, r2 with
    | Expr.Val(vref, _, _), other | other, Expr.Val(vref, _, _) when vref.LogicalName = "_" -> other
    | Expr.Val(vref, _, _), other | other, Expr.Val(vref, _, _) when vref.LogicalName = notNullText -> other
    | Expr.Val(vref, _, _), other | other, Expr.Val(vref, _, _) when vref.LogicalName = otherSubtypeText -> other

    | Expr.Op((TOp.ExnConstr(ecref1) as op1), tinst1, flds1, m1), Expr.Op(TOp.ExnConstr(ecref2), _, flds2, _) when tyconRefEq g ecref1 ecref2 ->
        Expr.Op(op1, tinst1, List.map2 (CombineRefutations g) flds1 flds2, m1)

    | Expr.Op((TOp.UnionCase(ucref1) as op1), tinst1, flds1, m1), Expr.Op(TOp.UnionCase(ucref2), _, flds2, _) ->
        if g.unionCaseRefEq ucref1 ucref2 then
            Expr.Op(op1, tinst1, List.map2 (CombineRefutations g) flds1 flds2, m1)
        (* Choose the greater of the two ucrefs based on name ordering *)
        elif ucref1.CaseName < ucref2.CaseName then
            r2
        else
            r1

    | Expr.Op(op1, tinst1, flds1, m1), Expr.Op(_, _, flds2, _) ->
        Expr.Op(op1, tinst1, List.map2 (CombineRefutations g) flds1 flds2, m1)

    | Expr.Const(c1, m1, ty1), Expr.Const(c2, _, _) ->
        let c12 =

            // Make sure longer strings are greater, not the case in the default ordinal comparison
            // This is needed because the individual counter examples make longer strings
            let MaxStrings s1 s2 =
                let c = compare (String.length s1) (String.length s2)
                if c < 0 then s2
                elif c > 0 then s1
                elif s1 < s2 then s2
                else s1

            match c1, c2 with
            | Const.String(s1), Const.String(s2) -> Const.String(MaxStrings s1 s2)
            | Const.Decimal(s1), Const.Decimal(s2) -> Const.Decimal(max s1 s2)
            | _ -> max c1 c2

        Expr.Const(c12, m1, ty1)

    | _ -> r1

let ShowCounterExample g denv m refuted =
    try
        let refutations = refuted |> List.collect (function RefutedWhenClause -> [] | (RefutedInvestigation(path, discrim)) -> [RefuteDiscrimSet g m path discrim])
        let counterExample, enumCoversKnown =
            match refutations with
            | [] -> raise CannotRefute
            | (r, eck) :: t ->
                if verbose then dprintf "r = %s (enumCoversKnownValue = %b)\n" (Layout.showL (exprL r)) eck
                List.fold (fun (rAcc, eckAcc) (r, eck) ->
                    CombineRefutations g rAcc r, eckAcc || eck) (r, eck) t
        let text = Layout.showL (NicePrint.dataExprL denv counterExample)
        let failingWhenClause = refuted |> List.exists (function RefutedWhenClause -> true | _ -> false)
        Some(text, failingWhenClause, enumCoversKnown)

    with
    | CannotRefute ->
        None
    | e ->
        warning(InternalError(sprintf "<failure during counter example generation: %s>" (e.ToString()), m))
        None

//---------------------------------------------------------------------------
// Basic problem specification
//---------------------------------------------------------------------------

type RuleNumber = int

type Active = Active of Path * SubExprOfInput * Pattern

type Actives = Active list

type Frontier = Frontier of RuleNumber * Actives * ValMap<Expr>

type InvestigationPoint = Investigation of RuleNumber * DecisionTreeTest * Path

// Note: actives must be a SortedDictionary
// REVIEW: improve these data structures, though surprisingly these functions don't tend to show up
// on profiling runs
let rec isMemOfActives p1 actives =
    match actives with
    | [] -> false
    | (Active(p2, _, _)) :: rest -> pathEq p1 p2 || isMemOfActives p1 rest

let rec lookupActive x l =
    match l with
    | [] -> raise (KeyNotFoundException())
    | (Active(h, r1, r2)::t) -> if pathEq x h then (r1, r2) else lookupActive x t

let rec removeActive x l =
    match l with
    | [] -> []
    | ((Active(h, _, _) as p) ::t) -> if pathEq x h then t else p:: removeActive x t

//---------------------------------------------------------------------------
// Utilities
//---------------------------------------------------------------------------

// tpinst is required because the pattern is specified w.r.t. generalized type variables.
let getDiscrimOfPattern (g: TcGlobals) tpinst t =
    match t with
    | TPat_null _m ->
        Some(DecisionTreeTest.IsNull)
    | TPat_isinst (srcty, tgty, _, _m) ->
        Some(DecisionTreeTest.IsInst (instType tpinst srcty, instType tpinst tgty))
    | TPat_exnconstr(tcref, _, _m) ->
        Some(DecisionTreeTest.IsInst (g.exn_ty, mkAppTy tcref []))
    | TPat_const (c, _m) ->
        Some(DecisionTreeTest.Const c)
    | TPat_unioncase (c, tyargs', _, _m) ->
        Some(DecisionTreeTest.UnionCase (c, instTypes tpinst tyargs'))
    | TPat_array (args, ty, _m) ->
        Some(DecisionTreeTest.ArrayLength (args.Length, ty))
    | TPat_query ((activePatExpr, resTys, apatVrefOpt, idx, apinfo), _, _m) ->
        Some(DecisionTreeTest.ActivePatternCase (activePatExpr, instTypes tpinst resTys, apatVrefOpt, idx, apinfo))
    | _ -> None

let constOfDiscrim discrim =
    match discrim with
    | DecisionTreeTest.Const x -> x
    | _ -> failwith "not a const case"

let constOfCase (c: DecisionTreeCase) = constOfDiscrim c.Discriminator

/// Compute pattern identity
let discrimsEq (g: TcGlobals) d1 d2 =
  match d1, d2 with
  | DecisionTreeTest.UnionCase (c1, _),    DecisionTreeTest.UnionCase(c2, _) -> g.unionCaseRefEq c1 c2
  | DecisionTreeTest.ArrayLength (n1, _),   DecisionTreeTest.ArrayLength(n2, _) -> (n1=n2)
  | DecisionTreeTest.Const c1,              DecisionTreeTest.Const c2 -> (c1=c2)
<<<<<<< HEAD
  | DecisionTreeTest.IsNull ,               DecisionTreeTest.IsNull -> true
=======
  | DecisionTreeTest.IsNull,               DecisionTreeTest.IsNull -> true
>>>>>>> 88d18d99
  | DecisionTreeTest.IsInst (srcty1, tgty1), DecisionTreeTest.IsInst (srcty2, tgty2) -> typeEquiv g srcty1 srcty2 && typeEquiv g tgty1 tgty2
  | DecisionTreeTest.ActivePatternCase (_, _, vrefOpt1, n1, _),        DecisionTreeTest.ActivePatternCase (_, _, vrefOpt2, n2, _) ->
      match vrefOpt1, vrefOpt2 with
      | Some (vref1, tinst1), Some (vref2, tinst2) -> valRefEq g vref1 vref2 && n1 = n2  && not (doesActivePatternHaveFreeTypars g vref1) && List.lengthsEqAndForall2 (typeEquiv g) tinst1 tinst2
      | _ -> false (* for equality purposes these are considered unequal! This is because adhoc computed patterns have no identity. *)

  | _ -> false

/// Redundancy of 'isinst' patterns
let isDiscrimSubsumedBy g amap m d1 d2 =
    (discrimsEq g d1 d2)
    ||
    (match d1, d2 with
     | DecisionTreeTest.IsInst (_, tgty1), DecisionTreeTest.IsInst (_, tgty2) ->
        TypeDefinitelySubsumesTypeNoCoercion 0 g amap m tgty2 tgty1
     | _ -> false)

/// Choose a set of investigations that can be performed simultaneously
let rec chooseSimultaneousEdgeSet prevOpt f l =
    match l with
    | [] -> [], []
    | h::t ->
        match f prevOpt h with
        | Some x, _ ->
             let l, r = chooseSimultaneousEdgeSet (Some x) f t
             x :: l, r
        | None, _cont ->
             let l, r = chooseSimultaneousEdgeSet prevOpt f t
             l, h :: r

/// Can we represent a integer discrimination as a 'switch'
let canCompactConstantClass c =
    match c with
    | Const.SByte _ | Const.Int16 _ | Const.Int32 _
    | Const.Byte _ | Const.UInt16 _ | Const.UInt32 _
    | Const.Char _ -> true
    | _ -> false

/// Can two discriminators in a 'column' be decided simultaneously?
let discrimsHaveSameSimultaneousClass g d1 d2 =
    match d1, d2 with
    | DecisionTreeTest.Const _,              DecisionTreeTest.Const _
<<<<<<< HEAD
    | DecisionTreeTest.IsNull ,               DecisionTreeTest.IsNull
=======
    | DecisionTreeTest.IsNull,               DecisionTreeTest.IsNull
>>>>>>> 88d18d99
    | DecisionTreeTest.ArrayLength _,   DecisionTreeTest.ArrayLength _
    | DecisionTreeTest.UnionCase _,    DecisionTreeTest.UnionCase _  -> true

    | DecisionTreeTest.IsInst _, DecisionTreeTest.IsInst _ -> false
    | DecisionTreeTest.ActivePatternCase (_, _, apatVrefOpt1, _, _),        DecisionTreeTest.ActivePatternCase (_, _, apatVrefOpt2, _, _) ->
        match apatVrefOpt1, apatVrefOpt2 with
        | Some (vref1, tinst1), Some (vref2, tinst2) -> valRefEq g vref1 vref2  && not (doesActivePatternHaveFreeTypars g vref1) && List.lengthsEqAndForall2 (typeEquiv g) tinst1 tinst2
        | _ -> false (* for equality purposes these are considered different classes of discriminators! This is because adhoc computed patterns have no identity! *)

    | _ -> false


/// Decide the next pattern to investigate
let ChooseInvestigationPointLeftToRight frontiers =
    match frontiers with
    | Frontier (_i, actives, _) ::_t ->
        let rec choose l =
            match l with
            | [] -> failwith "ChooseInvestigationPointLeftToRight: no non-immediate patterns in first rule"
            | (Active(_, _, (TPat_null _ | TPat_isinst _ | TPat_exnconstr _ | TPat_unioncase _ | TPat_array _ | TPat_const _ | TPat_query _ | TPat_range _)) as active)
                :: _ -> active
            | _ :: t -> choose t
        choose actives
    | [] -> failwith "ChooseInvestigationPointLeftToRight: no frontiers!"



#if OPTIMIZE_LIST_MATCHING
// This is an initial attempt to remove extra typetests/castclass for simple list pattern matching "match x with h::t -> ... | [] -> ..."
// The problem with this technique is that it creates extra locals which inhibit the process of converting pattern matches into linear let bindings.

let (|ListConsDiscrim|_|) g = function
     | (DecisionTreeTest.UnionCase (ucref, tinst))
                (* check we can use a simple 'isinst' instruction *)
                when tyconRefEq g ucref.TyconRef g.list_tcr_canon & ucref.CaseName = "op_ColonColon" -> Some tinst
     | _ -> None

let (|ListEmptyDiscrim|_|) g = function
     | (DecisionTreeTest.UnionCase (ucref, tinst))
                (* check we can use a simple 'isinst' instruction *)
                when tyconRefEq g ucref.TyconRef g.list_tcr_canon & ucref.CaseName = "op_Nil" -> Some tinst
     | _ -> None
#endif

let (|ConstNeedsDefaultCase|_|) c =
    match c with
    | Const.Decimal _
    | Const.String _
    | Const.Single _
    |  Const.Double _
    | Const.SByte _
    | Const.Byte _
    | Const.Int16 _
    | Const.UInt16 _
    | Const.Int32 _
    | Const.UInt32 _
    | Const.Int64 _
    | Const.UInt64 _
    | Const.IntPtr _
    | Const.UIntPtr _
    | Const.Char _ -> Some ()
    | _ -> None

/// Build a dtree, equivalent to: TDSwitch("expr", edges, default, m)
///
/// Once we've chosen a particular active to investigate, we compile the
/// set of edges affected by this investigation into a switch.
///
///   - For DecisionTreeTest.ActivePatternCase(..., None, ...) there is only one edge
///
///   - For DecisionTreeTest.IsInst there are multiple edges, which we can't deal with
///     one switch, so we make an iterated if-then-else to cover the cases. We
///     should probably adjust the code to only choose one edge in this case.
///
///   - Compact integer switches become a single switch.  Non-compact integer
///     switches, string switches and floating point switches are treated in the
///     same way as DecisionTreeTest.IsInst.
let rec BuildSwitch inpExprOpt g expr edges dflt m =
    if verbose then dprintf "--> BuildSwitch@%a, #edges = %A, dflt.IsSome = %A\n" outputRange m (List.length edges) (Option.isSome dflt)
    match edges, dflt with
    | [], None      -> failwith "internal error: no edges and no default"
    | [], Some dflt -> dflt      (* NOTE: first time around, edges<>[] *)

    // Optimize the case where the match always succeeds
    | [TCase(_, tree)], None -> tree

    // 'isinst' tests where we have stored the result of the 'isinst' in a variable
    // In this case the 'expr' already holds the result of the 'isinst' test.

    | (TCase(DecisionTreeTest.IsInst _, success)):: edges, dflt  when Option.isSome inpExprOpt ->
        TDSwitch(expr, [TCase(DecisionTreeTest.IsNull, BuildSwitch None g expr edges dflt m)], Some success, m)

    // isnull and isinst tests
    | (TCase((DecisionTreeTest.IsNull | DecisionTreeTest.IsInst _), _) as edge):: edges, dflt  ->
        TDSwitch(expr, [edge], Some (BuildSwitch inpExprOpt g expr edges dflt m), m)

#if OPTIMIZE_LIST_MATCHING
    // 'cons/nil' tests where we have stored the result of the cons test in an 'isinst' in a variable
    // In this case the 'expr' already holds the result of the 'isinst' test.
    | [TCase(ListConsDiscrim g tinst, consCase)], Some emptyCase
    | [TCase(ListEmptyDiscrim g tinst, emptyCase)], Some consCase
    | [TCase(ListEmptyDiscrim g _, emptyCase); TCase(ListConsDiscrim g tinst, consCase)], None
    | [TCase(ListConsDiscrim g tinst, consCase); TCase(ListEmptyDiscrim g _, emptyCase)], None
                     when Option.isSome inpExprOpt ->
        TDSwitch(expr, [TCase(DecisionTreeTest.IsNull, emptyCase)], Some consCase, m)
#endif

    // All these should also always have default cases
    | (TCase(DecisionTreeTest.Const ConstNeedsDefaultCase, _) :: _), None ->
        error(InternalError("inexhaustive match - need a default cases!", m))

    // Split string, float, uint64, int64, unativeint, nativeint matches into serial equality tests
    | TCase((DecisionTreeTest.ArrayLength _ | DecisionTreeTest.Const (Const.Single _ | Const.Double _ | Const.String _ | Const.Decimal _ | Const.Int64 _ | Const.UInt64 _ | Const.IntPtr _ | Const.UIntPtr _)), _) :: _, Some dflt ->
        List.foldBack
            (fun (TCase(discrim, tree)) sofar ->
                let testexpr = expr
                let testexpr =
                    match discrim with
                    | DecisionTreeTest.ArrayLength(n, _)       ->
                        let _v, vExpr, bind = mkCompGenLocalAndInvisbleBind g "testExpr" m testexpr
                        mkLetBind m bind (mkLazyAnd g m (mkNonNullTest g m vExpr) (mkILAsmCeq g m (mkLdlen g m vExpr) (mkInt g m n)))
                    | DecisionTreeTest.Const (Const.String _ as c)  ->
                        mkCallEqualsOperator g m g.string_ty testexpr (Expr.Const(c, m, g.string_ty))
                    | DecisionTreeTest.Const (Const.Decimal _ as c)  ->
                        mkCallEqualsOperator g m g.decimal_ty testexpr (Expr.Const(c, m, g.decimal_ty))
                    | DecisionTreeTest.Const ((Const.Double _ | Const.Single _ | Const.Int64 _ | Const.UInt64 _ | Const.IntPtr _ | Const.UIntPtr _) as c)   ->
                        mkILAsmCeq g m testexpr (Expr.Const(c, m, tyOfExpr g testexpr))
                    | _ -> error(InternalError("strange switch", m))
                mkBoolSwitch m testexpr tree sofar)
          edges
          dflt

    // Split integer and char matches into compact fragments which will themselves become switch statements.
    | TCase(DecisionTreeTest.Const c, _) :: _, Some dflt when canCompactConstantClass c ->
        let edgeCompare c1 c2 =
            match constOfCase c1, constOfCase c2 with
            | (Const.SByte i1), (Const.SByte i2) -> compare i1 i2
            | (Const.Int16 i1), (Const.Int16 i2) -> compare i1 i2
            | (Const.Int32 i1), (Const.Int32 i2) -> compare i1 i2
            | (Const.Byte i1), (Const.Byte i2) -> compare i1 i2
            | (Const.UInt16 i1), (Const.UInt16 i2) -> compare i1 i2
            | (Const.UInt32 i1), (Const.UInt32 i2) -> compare i1 i2
            | (Const.Char c1), (Const.Char c2) -> compare c1 c2
            | _ -> failwith "illtyped term during pattern compilation"
        let edges' = List.sortWith edgeCompare edges
        let rec compactify curr edges =
            match curr, edges with
            | None, [] -> []
            | Some last, [] -> [List.rev last]
            | None, h::t -> compactify (Some [h]) t
            | Some (prev::moreprev), h::t ->
                match constOfCase prev, constOfCase h with
                | Const.SByte iprev, Const.SByte inext when int32(iprev) + 1 = int32 inext ->
                    compactify (Some (h::prev::moreprev)) t
                | Const.Int16 iprev, Const.Int16 inext when int32(iprev) + 1 = int32 inext ->
                    compactify (Some (h::prev::moreprev)) t
                | Const.Int32 iprev, Const.Int32 inext when iprev+1 = inext ->
                    compactify (Some (h::prev::moreprev)) t
                | Const.Byte iprev, Const.Byte inext when int32(iprev) + 1 = int32 inext ->
                    compactify (Some (h::prev::moreprev)) t
                | Const.UInt16 iprev, Const.UInt16 inext when int32(iprev)+1 = int32 inext ->
                    compactify (Some (h::prev::moreprev)) t
                | Const.UInt32 iprev, Const.UInt32 inext when int32(iprev)+1 = int32 inext ->
                    compactify (Some (h::prev::moreprev)) t
                | Const.Char cprev, Const.Char cnext when (int32 cprev + 1 = int32 cnext) ->
                    compactify (Some (h::prev::moreprev)) t
                |       _ ->  (List.rev (prev::moreprev)) :: compactify None edges

            | _ -> failwith "internal error: compactify"
        let edgeGroups = compactify None edges'
        (edgeGroups, dflt) ||> List.foldBack (fun edgeGroup sofar ->  TDSwitch(expr, edgeGroup, Some sofar, m))

    // For a total pattern match, run the active pattern, bind the result and
    // recursively build a switch in the choice type
    | (TCase(DecisionTreeTest.ActivePatternCase _, _)::_), _ ->
       error(InternalError("DecisionTreeTest.ActivePatternCase should have been eliminated", m))

    // For a complete match, optimize one test to be the default
    | (TCase(_, tree)::rest), None -> TDSwitch (expr, rest, Some tree, m)

    // Otherwise let codegen make the choices
    | _ -> TDSwitch (expr, edges, dflt, m)

#if DEBUG
let rec layoutPat pat =
    match pat with
    | TPat_query (_, pat, _) -> Layout.(--) (Layout.wordL (Layout.TaggedTextOps.tagText "query")) (layoutPat pat)
    | TPat_wild _ -> Layout.wordL (Layout.TaggedTextOps.tagText "wild")
    | TPat_as _ -> Layout.wordL (Layout.TaggedTextOps.tagText "var")
    | TPat_tuple (_, pats, _, _)
    | TPat_array (pats, _, _) -> Layout.bracketL (Layout.tupleL (List.map layoutPat pats))
    | _ -> Layout.wordL (Layout.TaggedTextOps.tagText "?")

let layoutPath _p = Layout.wordL (Layout.TaggedTextOps.tagText "<path>")

let layoutActive (Active (path, _subexpr, pat)) =
    Layout.(--) (Layout.wordL (Layout.TaggedTextOps.tagText "Active")) (Layout.tupleL [layoutPath path; layoutPat pat])

let layoutFrontier (Frontier (i, actives, _)) =
    Layout.(--) (Layout.wordL (Layout.TaggedTextOps.tagText "Frontier ")) (Layout.tupleL [intL i; Layout.listL layoutActive actives])
#endif

let mkFrontiers investigations i =
    List.map (fun (actives, valMap) -> Frontier(i, actives, valMap)) investigations

let getRuleIndex (Frontier (i, _active, _valMap)) = i

/// Is a pattern a partial pattern?
let rec isPatternPartial p =
    match p with
    | TPat_query ((_, _, _, _, apinfo), p, _m) -> not apinfo.IsTotal || isPatternPartial p
    | TPat_const _ -> false
    | TPat_wild _ -> false
    | TPat_as (p, _, _) -> isPatternPartial p
    | TPat_disjs (ps, _) | TPat_conjs(ps, _)
    | TPat_tuple (_, ps, _, _) | TPat_exnconstr(_, ps, _)
    | TPat_array (ps, _, _) | TPat_unioncase (_, _, ps, _)
    | TPat_recd (_, _, ps, _) -> List.exists isPatternPartial ps
    | TPat_range _ -> false
    | TPat_null _ -> false
    | TPat_isinst _ -> false

let rec erasePartialPatterns inpp =
    match inpp with
    | TPat_query ((expr, resTys, apatVrefOpt, idx, apinfo), p, m) ->
         if apinfo.IsTotal then TPat_query ((expr, resTys, apatVrefOpt, idx, apinfo), erasePartialPatterns p, m)
         else TPat_disjs ([], m) (* always fail *)
    | TPat_as (p, x, m) -> TPat_as (erasePartialPatterns p, x, m)
    | TPat_disjs (ps, m) -> TPat_disjs(erasePartials ps, m)
    | TPat_conjs(ps, m) -> TPat_conjs(erasePartials ps, m)
    | TPat_tuple (tupInfo, ps, x, m) -> TPat_tuple(tupInfo, erasePartials ps, x, m)
    | TPat_exnconstr(x, ps, m) -> TPat_exnconstr(x, erasePartials ps, m)
    | TPat_array (ps, x, m) -> TPat_array (erasePartials ps, x, m)
    | TPat_unioncase (x, y, ps, m) -> TPat_unioncase (x, y, erasePartials ps, m)
    | TPat_recd (x, y, ps, m) -> TPat_recd (x, y, List.map erasePartialPatterns ps, m)
    | TPat_const _
    | TPat_wild _
    | TPat_range _
    | TPat_null _
    | TPat_isinst _ -> inpp
and erasePartials inps = List.map erasePartialPatterns inps


//---------------------------------------------------------------------------
// The algorithm
//---------------------------------------------------------------------------

type EdgeDiscrim = EdgeDiscrim of int * DecisionTreeTest * range
let getDiscrim (EdgeDiscrim(_, discrim, _)) = discrim


let CompilePatternBasic
        g denv amap exprm matchm
        warnOnUnused
        warnOnIncomplete
        actionOnFailure
        (origInputVal, origInputValTypars, _origInputExprOpt: Expr option)
        (clausesL: TypedMatchClause list)
        inputTy
        resultTy =
    // Add the targets to a match builder
    // Note the input expression has already been evaluated and saved into a variable.
    // Hence no need for a new sequence point.
    let mbuilder = new MatchBuilder(NoSequencePointAtInvisibleBinding, exprm)
    clausesL |> List.iteri (fun _i c -> mbuilder.AddTarget c.Target |> ignore)

    // Add the incomplete or rethrow match clause on demand, printing a
    // warning if necessary (only if it is ever exercised)
    let incompleteMatchClauseOnce = ref None
    let getIncompleteMatchClause (refuted) =
        // This is lazy because emit a
        // warning when the lazy thunk gets evaluated
        match !incompleteMatchClauseOnce with
        | None ->
                (* Emit the incomplete match warning *)
                if warnOnIncomplete then
                   match actionOnFailure with
                   | ThrowIncompleteMatchException | IgnoreWithWarning ->
                       let ignoreWithWarning = (actionOnFailure = IgnoreWithWarning)
                       match ShowCounterExample g denv matchm refuted with
                       | Some(text, failingWhenClause, true) ->
                           warning (EnumMatchIncomplete(ignoreWithWarning, Some(text, failingWhenClause), matchm))
                       | Some(text, failingWhenClause, false) ->
                           warning (MatchIncomplete(ignoreWithWarning, Some(text, failingWhenClause), matchm))
                       | None ->
                           warning (MatchIncomplete(ignoreWithWarning, None, matchm))
                   | _ ->
                        ()

                let throwExpr =
                    match actionOnFailure with
                      | FailFilter  ->
                          // Return 0 from the .NET exception filter
                          mkInt g matchm 0

                      | Rethrow     ->
                          // Rethrow unmatched try-catch exn. No sequence point at the target since its not
                          // real code.
                          mkReraise matchm resultTy

                      | Throw       ->
                          // We throw instead of rethrow on unmatched try-catch in a computation expression. But why?
                          // Because this isn't a real .NET exception filter/handler but just a function we're passing
                          // to a computation expression builder to simulate one.
                          mkThrow   matchm resultTy (exprForVal matchm origInputVal)

                      | ThrowIncompleteMatchException  ->
                          mkThrow   matchm resultTy
                              (mkExnExpr(mk_MFCore_tcref g.fslibCcu "MatchFailureException",
                                            [ mkString g matchm matchm.FileName
                                              mkInt g matchm matchm.StartLine
                                              mkInt g matchm matchm.StartColumn], matchm))

                      | IgnoreWithWarning  ->
                          mkUnit g matchm

                // We don't emit a sequence point at any of the above cases because they don't correspond to
                // user code.
                //
                // Note we don't emit sequence points at either the succeeding or failing
                // targets of filters since if the exception is filtered successfully then we
                // will run the handler and hit the sequence point there.
                // That sequence point will have the pattern variables bound, which is exactly what we want.
                let tg = TTarget(List.empty, throwExpr, SuppressSequencePointAtTarget  )
                mbuilder.AddTarget tg |> ignore
                let clause = TClause(TPat_wild matchm, None, tg, matchm)
                incompleteMatchClauseOnce := Some(clause)
                clause

        | Some c -> c

    // Helpers to get the variables bound at a target. We conceptually add a dummy clause that will always succeed with a "throw"
    let clausesA = Array.ofList clausesL
    let nclauses = clausesA.Length
    let GetClause i refuted =
        if i < nclauses then
            clausesA.[i]
        elif i = nclauses then getIncompleteMatchClause(refuted)
        else failwith "GetClause"
    let GetValsBoundByClause i refuted = (GetClause i refuted).BoundVals
    let GetWhenGuardOfClause i refuted = (GetClause i refuted).GuardExpr

    // Different uses of parameterized active patterns have different identities as far as paths
    // are concerned. Here we generate unique numbers that are completely different to any stamp
    // by usig negative numbers.
    let genUniquePathId() = - (newUnique())

    // Build versions of these functions which apply a dummy instantiation to the overall type arguments
    let GetSubExprOfInput, getDiscrimOfPattern =
        let tyargs = List.map (fun _ -> g.unit_ty) origInputValTypars
        let unit_tpinst = mkTyparInst origInputValTypars tyargs
        GetSubExprOfInput g (origInputValTypars, tyargs, unit_tpinst),
        getDiscrimOfPattern g unit_tpinst

    // The main recursive loop of the pattern match compiler
    let rec InvestigateFrontiers refuted frontiers =
        match frontiers with
        | [] -> failwith "CompilePattern: compile - empty clauses: at least the final clause should always succeed"
        | (Frontier (i, active, valMap)) :: rest ->

            // Check to see if we've got a succeeding clause.  There may still be a 'when' condition for the clause
            match active with
            | [] -> CompileSuccessPointAndGuard i refuted valMap rest

            | _ ->
                (* Otherwise choose a point (i.e. a path) to investigate. *)
                let (Active(path, subexpr, pat))  = ChooseInvestigationPointLeftToRight frontiers
                match pat with
                // All these constructs should have been eliminated in BindProjectionPattern
                | TPat_as _   | TPat_tuple _  | TPat_wild _      | TPat_disjs _  | TPat_conjs _  | TPat_recd _ -> failwith "Unexpected pattern"

                // Leaving the ones where we have real work to do
                | _ ->

                    let simulSetOfEdgeDiscrims, fallthroughPathFrontiers = ChooseSimultaneousEdges frontiers path

                    let inpExprOpt, bindOpt =     ChoosePreBinder simulSetOfEdgeDiscrims subexpr

                    // For each case, recursively compile the residue decision trees that result if that case successfully matches
                    let simulSetOfCases, _ = CompileSimultaneousSet frontiers path refuted subexpr simulSetOfEdgeDiscrims inpExprOpt

                    assert (not (isNil simulSetOfCases))

                    // Work out what the default/fall-through tree looks like, is any
                    // Check if match is complete, if so optimize the default case away.

                    let defaultTreeOpt  : DecisionTree option = CompileFallThroughTree fallthroughPathFrontiers path refuted  simulSetOfCases

                    // OK, build the whole tree and whack on the binding if any
                    let finalDecisionTree =
                        let inpExprToSwitch = (match inpExprOpt with Some vExpr -> vExpr | None -> GetSubExprOfInput subexpr)
                        let tree = BuildSwitch inpExprOpt g inpExprToSwitch simulSetOfCases defaultTreeOpt matchm
                        match bindOpt with
                        | None -> tree
                        | Some bind -> TDBind (bind, tree)

                    finalDecisionTree

    and CompileSuccessPointAndGuard i refuted valMap rest =

        let vs2 = GetValsBoundByClause i refuted
        let es2 =
            vs2 |> List.map (fun v ->
                match valMap.TryFind v with
                | None -> error(Error(FSComp.SR.patcMissingVariable(v.DisplayName), v.Range))
                | Some res -> res)
        let rhs' = TDSuccess(es2, i)
        match GetWhenGuardOfClause i refuted with
        | Some whenExpr ->

            let m = whenExpr.Range

            // SEQUENCE POINTS: REVIEW: Build a sequence point at 'when'
            let whenExpr = mkLetsFromBindings m (mkInvisibleBinds vs2 es2) whenExpr

            // We must duplicate both the bindings and the guard expression to ensure uniqueness of bound variables.
            // This is because guards and bindings can end up being compiled multiple times when "or" patterns are used.
            //
            // let whenExpr = copyExpr g CloneAll whenExpr
            //
            // However, we are not allowed to copy expressions until type checking is complete, because this
            // would lose recursive fixup points within the expressions (see FSharp 1.0 bug 4821).

            mkBoolSwitch m whenExpr rhs' (InvestigateFrontiers (RefutedWhenClause::refuted) rest)

        | None -> rhs'

    /// Select the set of discriminators which we can handle in one test, or as a series of
    /// iterated tests, e.g. in the case of TPat_isinst.  Ensure we only take at most one class of TPat_query(_) at a time.
    /// Record the rule numbers so we know which rule the TPat_query cam from, so that when we project through
    /// the frontier we only project the right rule.
    and ChooseSimultaneousEdges frontiers path =
        frontiers |> chooseSimultaneousEdgeSet None (fun prevOpt (Frontier (i', active', _)) ->
              if isMemOfActives path active' then
                  let p = lookupActive path active' |> snd
                  match getDiscrimOfPattern p with
                  | Some discrim ->
                      if (match prevOpt with None -> true | Some (EdgeDiscrim(_, discrimPrev, _)) -> discrimsHaveSameSimultaneousClass g discrim discrimPrev) then
                          Some (EdgeDiscrim(i', discrim, p.Range)), true
                      else
                          None, false

                  | None ->
                      None, true
              else
                  None, true)

    and IsCopyableInputExpr origInputExpr =
        match origInputExpr with
        | Expr.Op (TOp.LValueOp (LByrefGet, v), [], [], _) when not v.IsMutable -> true
        | _ -> false

    and ChoosePreBinder simulSetOfEdgeDiscrims subexpr =
         match simulSetOfEdgeDiscrims with
          // Very simple 'isinst' tests: put the result of 'isinst' in a local variable
          //
          // That is, transform
          //     'if istype e then ...unbox e .... '
          // into
          //     'let v = isinst e in .... if nonnull v then ...v .... '
          //
          // This is really an optimization that could be done more effectively in opt.fs
          // if we flowed a bit of information through


         | EdgeDiscrim(_i', (DecisionTreeTest.IsInst (_srcty, tgty)), m) :: _rest
                    (* check we can use a simple 'isinst' instruction *)
                    when canUseTypeTestFast g tgty && isNil origInputValTypars ->

             let v, vExpr = mkCompGenLocal m "typeTestResult" tgty
             if origInputVal.IsMemberOrModuleBinding then
                 AdjustValToTopVal v origInputVal.DeclaringEntity ValReprInfo.emptyValData
             let argExpr = GetSubExprOfInput subexpr
             let appExpr = mkIsInst tgty argExpr matchm
             Some vExpr, Some(mkInvisibleBind v appExpr)

          // Any match on a struct union must take the address of its input.
          // We can shortcut the addrof when the original input is a deref of a byref value.
         | EdgeDiscrim(_i', (DecisionTreeTest.UnionCase (ucref, _)), _) :: _rest
                 when isNil origInputValTypars && ucref.Tycon.IsStructRecordOrUnionTycon ->

             let argExpr = GetSubExprOfInput subexpr
             let argExpr =
                 match argExpr, _origInputExprOpt with
                 | Expr.Val(v1, _, _), Some origInputExpr when valEq origInputVal v1.Deref && IsCopyableInputExpr origInputExpr -> origInputExpr
                 | _ -> argExpr
             let vOpt, addrExp, _readonly, _writeonly = mkExprAddrOfExprAux g true false NeverMutates argExpr None matchm
             match vOpt with
             | None -> Some addrExp, None
             | Some (v, e) ->
                 if origInputVal.IsMemberOrModuleBinding then
                     AdjustValToTopVal v origInputVal.DeclaringEntity ValReprInfo.emptyValData
                 Some addrExp, Some (mkInvisibleBind v e)



#if OPTIMIZE_LIST_MATCHING
         | [EdgeDiscrim(_, ListConsDiscrim g tinst, m); EdgeDiscrim(_, ListEmptyDiscrim g _, _)]
         | [EdgeDiscrim(_, ListEmptyDiscrim g _, _); EdgeDiscrim(_, ListConsDiscrim g tinst, m)]
         | [EdgeDiscrim(_, ListConsDiscrim g tinst, m)]
         | [EdgeDiscrim(_, ListEmptyDiscrim g tinst, m)]
                    (* check we can use a simple 'isinst' instruction *)
                    when isNil origInputValTypars ->

             let ucaseTy = (mkProvenUnionCaseTy g.cons_ucref tinst)
             let v, vExpr = mkCompGenLocal m "unionTestResult" ucaseTy
             if origInputVal.IsMemberOrModuleBinding then
                 AdjustValToTopVal v origInputVal.DeclaringEntity ValReprInfo.emptyValData
             let argExpr = GetSubExprOfInput subexpr
             let appExpr = mkIsInst ucaseTy argExpr matchm
             Some vExpr, Some (mkInvisibleBind v appExpr)
#endif

         // Active pattern matches: create a variable to hold the results of executing the active pattern.
         | (EdgeDiscrim(_, (DecisionTreeTest.ActivePatternCase(activePatExpr, resTys, _, _, apinfo)), m) :: _) ->

             if not (isNil origInputValTypars) then error(InternalError("Unexpected generalized type variables when compiling an active pattern", m))
             let resTy = apinfo.ResultType g m resTys
             let v, vExpr = mkCompGenLocal m ("activePatternResult" + string (newUnique())) resTy
             if origInputVal.IsMemberOrModuleBinding then
                 AdjustValToTopVal v origInputVal.DeclaringEntity ValReprInfo.emptyValData
             let argExpr = GetSubExprOfInput subexpr
             let appExpr = mkApps g ((activePatExpr, tyOfExpr g activePatExpr), [], [argExpr], m)

             Some(vExpr), Some(mkInvisibleBind v appExpr)
          | _ -> None, None


    and CompileSimultaneousSet frontiers path refuted subexpr simulSetOfEdgeDiscrims (inpExprOpt: Expr option) =

        ([], simulSetOfEdgeDiscrims) ||> List.collectFold (fun taken (EdgeDiscrim(i', discrim, m)) ->
             // Check to see if we've already collected the edge for this case, in which case skip it.
             if List.exists (isDiscrimSubsumedBy g amap m discrim) taken  then
                 // Skip this edge: it is refuted
                 ([], taken)
             else
                 // Make a resVar to hold the results of the successful "proof" that a union value is
                 // a successful union case. That is, transform
                 //     'match v with
                 //        | A _ -> ...
                 //        | B _ -> ...'
                 // into
                 //     'match v with
                 //        | A _ -> let vA = (v ~~> A)  in ....
                 //        | B _ -> let vB = (v ~~> B)  in .... '
                 //
                 // Only do this for union cases that actually have some fields and with more than one case
                 let resPostBindOpt, ucaseBindOpt =
                     match discrim with
                     | DecisionTreeTest.UnionCase (ucref, tinst) when
#if OPTIMIZE_LIST_MATCHING
                                                           isNone inpExprOpt &&
#endif
                                                          (isNil origInputValTypars &&
                                                           not origInputVal.IsMemberOrModuleBinding &&
                                                           not ucref.Tycon.IsStructRecordOrUnionTycon  &&
                                                           ucref.UnionCase.RecdFields.Length >= 1 &&
                                                           ucref.Tycon.UnionCasesArray.Length > 1) ->

                       let v, vExpr = mkCompGenLocal m "unionCase" (mkProvenUnionCaseTy ucref tinst)
                       let argExpr = GetSubExprOfInput subexpr
                       let appExpr = mkUnionCaseProof (argExpr, ucref, tinst, m)
                       Some vExpr, Some(mkInvisibleBind v appExpr)
                     | _ ->
                       None, None

                 // Convert active pattern edges to tests on results data
                 let discrim' =
                     match discrim with
                     | DecisionTreeTest.ActivePatternCase(_pexp, resTys, _apatVrefOpt, idx, apinfo) ->
                         let aparity = apinfo.Names.Length
                         let total = apinfo.IsTotal
                         if not total && aparity > 1 then
                             error(Error(FSComp.SR.patcPartialActivePatternsGenerateOneResult(), m))

                         if not total then DecisionTreeTest.UnionCase(mkSomeCase g, resTys)
                         elif aparity <= 1 then DecisionTreeTest.Const(Const.Unit)
                         else DecisionTreeTest.UnionCase(mkChoiceCaseRef g m aparity idx, resTys)
                     | _ -> discrim

                 // Project a successful edge through the frontiers.
                 let investigation = Investigation(i', discrim, path)

                 let frontiers = frontiers |> List.collect (GenerateNewFrontiersAfterSucccessfulInvestigation inpExprOpt resPostBindOpt investigation)
                 let tree = InvestigateFrontiers refuted frontiers
                 // Bind the resVar for the union case, if we have one
                 let tree =
                     match ucaseBindOpt with
                     | None -> tree
                     | Some bind -> TDBind (bind, tree)
                 // Return the edge
                 let edge = TCase(discrim', tree)
                 [edge], (discrim :: taken) )

    and CompileFallThroughTree fallthroughPathFrontiers path refuted (simulSetOfCases: DecisionTreeCase list) =

        let simulSetOfDiscrims = simulSetOfCases |> List.map (fun c -> c.Discriminator)

        let isRefuted (Frontier (_i', active', _)) =
            isMemOfActives path active' &&
            let p = lookupActive path active' |> snd
            match getDiscrimOfPattern p with
            | Some(discrim) -> List.exists (isDiscrimSubsumedBy g amap exprm discrim) simulSetOfDiscrims
            | None -> false

        match simulSetOfDiscrims with
        | DecisionTreeTest.Const (Const.Bool _b) :: _ when simulSetOfCases.Length = 2 ->  None
        | DecisionTreeTest.Const (Const.Unit) :: _  ->  None
        | DecisionTreeTest.UnionCase (ucref, _) :: _ when  simulSetOfCases.Length = ucref.TyconRef.UnionCasesArray.Length -> None
        | DecisionTreeTest.ActivePatternCase _ :: _ -> error(InternalError("DecisionTreeTest.ActivePatternCase should have been eliminated", matchm))
        | _ ->
            let fallthroughPathFrontiers = List.filter (isRefuted >> not) fallthroughPathFrontiers

            (* Add to the refuted set *)
            let refuted = (RefutedInvestigation(path, simulSetOfDiscrims)) :: refuted

            match fallthroughPathFrontiers with
            | [] ->
                None
            | _ ->
                Some(InvestigateFrontiers refuted fallthroughPathFrontiers)

    // Build a new frontier that represents the result of a successful investigation
    // at rule point (i', discrim, path)
    and GenerateNewFrontiersAfterSucccessfulInvestigation inpExprOpt resPostBindOpt (Investigation(i', discrim, path)) (Frontier (i, active, valMap) as frontier) =

        if (isMemOfActives path active) then
            let (SubExpr(accessf, ve)), pat = lookupActive path active

            let mkSubFrontiers path accessf' active' argpats pathBuilder =
                let mkSubActive j p =
                    let newSubExpr = SubExpr(accessf' j, ve)
                    let newPath = pathBuilder path j
                    Active(newPath, newSubExpr, p)
                let newActives = List.mapi mkSubActive argpats
                let investigations = BindProjectionPatterns newActives (active', valMap)
                mkFrontiers investigations i

            let active' = removeActive path active
            match pat with
            | TPat_wild _ | TPat_as _ | TPat_tuple _ | TPat_disjs _ | TPat_conjs _ | TPat_recd _ -> failwith "Unexpected projection pattern"
            | TPat_query ((_, resTys, apatVrefOpt, idx, apinfo), p, m) ->

                if apinfo.IsTotal then
                    let hasParam = (match apatVrefOpt with None -> true | Some (vref, _) -> doesActivePatternHaveFreeTypars g vref)
                    if (hasParam && i = i') || (discrimsEq g discrim (Option.get (getDiscrimOfPattern pat))) then
                        let aparity = apinfo.Names.Length
                        let accessf' j tpinst _e' =
                            assert inpExprOpt.IsSome
                            if aparity <= 1 then
                                Option.get inpExprOpt
                            else
                                let ucref = mkChoiceCaseRef g m aparity idx
                                // TODO: In the future we will want active patterns to be able to return struct-unions
                                //       In that eventuality, we need to check we are taking the address correctly
                                mkUnionCaseFieldGetUnprovenViaExprAddr (Option.get inpExprOpt, ucref, instTypes tpinst resTys, j, exprm)
                        mkSubFrontiers path accessf' active' [p] (fun path j -> PathQuery(path, int64 j))

                    elif hasParam then

                        // Successful active patterns  don't refute other patterns
                        [frontier]
                    else
                        []
                else
                    if i = i' then
                            let accessf' _j tpinst _ =
                                // TODO: In the future we will want active patterns to be able to return struct-unions
                                //       In that eventuality, we need to check we are taking the address correctly
                                mkUnionCaseFieldGetUnprovenViaExprAddr (Option.get inpExprOpt, mkSomeCase g, instTypes tpinst resTys, 0, exprm)
                            mkSubFrontiers path accessf' active' [p] (fun path j -> PathQuery(path, int64 j))
                    else
                        // Successful active patterns  don't refute other patterns
                        [frontier]

            | TPat_unioncase (ucref1, tyargs, argpats, _) ->
                match discrim with
                | DecisionTreeTest.UnionCase (ucref2, tinst) when g.unionCaseRefEq ucref1 ucref2 ->
                    let accessf' j tpinst exprIn =
                        match resPostBindOpt with
                        | Some e -> mkUnionCaseFieldGetProvenViaExprAddr (e, ucref1, tinst, j, exprm)
                        | None ->
                            let exprIn =
                                match inpExprOpt with
                                | Some addrExp -> addrExp
                                | None -> accessf tpinst exprIn
                            mkUnionCaseFieldGetUnprovenViaExprAddr (exprIn, ucref1, instTypes tpinst tyargs, j, exprm)

                    mkSubFrontiers path accessf' active' argpats (fun path j -> PathUnionConstr(path, ucref1, tyargs, j))
                | DecisionTreeTest.UnionCase _ ->
                    // Successful union case tests DO refute all other union case tests (no overlapping union cases)
                    []
                | _ ->
                    // Successful union case tests don't refute any other patterns
                    [frontier]

            | TPat_array (argpats, ty, _) ->
                match discrim with
                | DecisionTreeTest.ArrayLength (n, _) when List.length argpats = n ->
                    let accessf' j tpinst exprIn = mkCallArrayGet g exprm ty (accessf tpinst exprIn) (mkInt g exprm j)
                    mkSubFrontiers path accessf' active' argpats (fun path j -> PathArray(path, ty, List.length argpats, j))
                // Successful length tests refute all other lengths
                | DecisionTreeTest.ArrayLength _ ->
                    []
                | _ ->
                    [frontier]

            | TPat_exnconstr (ecref, argpats, _) ->
                match discrim with
                | DecisionTreeTest.IsInst (_srcTy, tgtTy) when typeEquiv g (mkAppTy ecref []) tgtTy ->
                    let accessf' j tpinst exprIn = mkExnCaseFieldGet(accessf tpinst exprIn, ecref, j, exprm)
                    mkSubFrontiers path accessf' active' argpats (fun path j -> PathExnConstr(path, ecref, j))
                | _ ->
                    // Successful type tests against one sealed type refute all other sealed types
                    // REVIEW: Successful type tests against one sealed type should refute all other sealed types
                    [frontier]

            | TPat_isinst (_srcty, tgtTy1, pbindOpt, _) ->
                match discrim with
                | DecisionTreeTest.IsInst (_srcTy, tgtTy2) when typeEquiv g tgtTy1 tgtTy2  ->
                    match pbindOpt with
                    | Some pbind ->
                        let accessf' tpinst exprIn =
                            // Fetch the result from the place where we saved it, if possible
                            match inpExprOpt with
                            | Some e -> e
                            | _ ->
                                // Otherwise call the helper
                               mkCallUnboxFast g exprm (instType tpinst tgtTy1) (accessf tpinst exprIn)

                        let (v, exprIn) =  BindSubExprOfInput g amap origInputValTypars pbind exprm (SubExpr(accessf', ve))
                        [Frontier (i, active', valMap.Add v exprIn )]
                    | None ->
                        [Frontier (i, active', valMap)]

                | _ ->
                    // Successful type tests against other types don't refute anything
                    // REVIEW: Successful type tests against one sealed type should refute all other sealed types
                    [frontier]

            | TPat_null _ ->
                match discrim with
                | DecisionTreeTest.IsNull ->
                    [Frontier (i, active', valMap)]
                | _ ->
                    // Successful null tests don't refute any other patterns
                    [frontier]

            | TPat_const (c1, _) ->
                match discrim with
                | DecisionTreeTest.Const c2 when (c1=c2) ->
                    [Frontier (i, active', valMap)]
                | DecisionTreeTest.Const _ ->
                    // All constants refute all other constants (no overlapping between constants!)
                    []
                | _ ->
                    [frontier]

            | _ -> failwith "pattern compilation: GenerateNewFrontiersAfterSucccessfulInvestigation"
        else [frontier]

    and BindProjectionPattern (Active(path, subExpr, p) as inp) ((accActive, accValMap) as s) =
        let (SubExpr(accessf, ve)) = subExpr
        let mkSubActive pathBuilder accessf'  j p'  =
            Active(pathBuilder path j, SubExpr(accessf' j, ve), p')

        match p with
        | TPat_wild _ ->
            BindProjectionPatterns [] s
        | TPat_as(p', pbind, m) ->
            let (v, subExpr') =  BindSubExprOfInput g amap origInputValTypars pbind m subExpr
            BindProjectionPattern (Active(path, subExpr, p')) (accActive, accValMap.Add v subExpr' )
        | TPat_tuple(tupInfo, ps, tyargs, _m) ->
            let accessf' j tpinst subExpr' = mkTupleFieldGet g (tupInfo, accessf tpinst subExpr', instTypes tpinst tyargs, j, exprm)
            let pathBuilder path j = PathTuple(path, tyargs, j)
            let newActives = List.mapi (mkSubActive pathBuilder accessf') ps
            BindProjectionPatterns newActives s
        | TPat_recd(tcref, tinst, ps, _m) ->
            let newActives =
                (ps, tcref.TrueInstanceFieldsAsRefList) ||> List.mapi2 (fun j p fref ->
                    let accessf' fref _j tpinst exprIn = mkRecdFieldGet g (accessf tpinst exprIn, fref, instTypes tpinst tinst, exprm)
                    let pathBuilder path j = PathRecd(path, tcref, tinst, j)
                    mkSubActive pathBuilder (accessf' fref) j p)
            BindProjectionPatterns newActives s
        | TPat_disjs(ps, _m) ->
            List.collect (fun p -> BindProjectionPattern (Active(path, subExpr, p)) s)  ps
        | TPat_conjs(ps, _m) ->
            let newActives = List.mapi (mkSubActive (fun path j -> PathConj(path, j)) (fun _j -> accessf)) ps
            BindProjectionPatterns newActives s

        | TPat_range (c1, c2, m) ->
            let res = ref []
            for i = int c1 to int c2 do
                res :=  BindProjectionPattern (Active(path, subExpr, TPat_const(Const.Char(char i), m))) s @ !res
            !res
        // Assign an identifier to each TPat_query based on our knowledge of the 'identity' of the active pattern, if any
        | TPat_query ((_, _, apatVrefOpt, _, _), _, _) ->
            let uniqId =
                match apatVrefOpt with
                | Some (vref, _) when not (doesActivePatternHaveFreeTypars g vref) -> vref.Stamp
                | _ -> genUniquePathId()
            let inp = Active(PathQuery(path, uniqId), subExpr, p)
            [(inp::accActive, accValMap)]
        | _ ->
            [(inp::accActive, accValMap)]

    and BindProjectionPatterns ps s =
        List.foldBack (fun p sofar -> List.collect (BindProjectionPattern p) sofar) ps [s]

    (* The setup routine of the match compiler *)
    let frontiers =
        ((clausesL
          |> List.mapi (fun i c ->
                let initialSubExpr = SubExpr((fun _tpinst x -> x), (exprForVal origInputVal.Range origInputVal, origInputVal))
                let investigations = BindProjectionPattern (Active(PathEmpty(inputTy), initialSubExpr, c.Pattern)) ([], ValMap<_>.Empty)
                mkFrontiers investigations i)
          |> List.concat)
          @
          mkFrontiers [([], ValMap<_>.Empty)] nclauses)
    let dtree =
      InvestigateFrontiers
        []
        frontiers

    let targets = mbuilder.CloseTargets()


    // Report unused targets
    if warnOnUnused then
        let used = HashSet<_>(accTargetsOfDecisionTree dtree [], HashIdentity.Structural)

        clausesL |> List.iteri (fun i c ->
            if not (used.Contains i) then warning (RuleNeverMatched c.Range))

    dtree, targets

let isPartialOrWhenClause (c: TypedMatchClause) = isPatternPartial c.Pattern || c.GuardExpr.IsSome


let rec CompilePattern  g denv amap exprm matchm warnOnUnused actionOnFailure (origInputVal, origInputValTypars, origInputExprOpt) (clausesL: TypedMatchClause list) inputTy resultTy =
  match clausesL with
  | _ when List.exists isPartialOrWhenClause clausesL ->
        // Partial clauses cause major code explosion if treated naively
        // Hence treat any pattern matches with any partial clauses clause-by-clause

        // First make sure we generate at least some of the obvious incomplete match warnings.
        let warnOnUnused = false in (* we can't turn this on since we're pretending all partial's fail in order to control the complexity of this. *)
        let warnOnIncomplete = true
        let clausesPretendAllPartialFail = List.collect (fun (TClause(p, whenOpt, tg, m)) -> [TClause(erasePartialPatterns p, whenOpt, tg, m)]) clausesL
        let _ = CompilePatternBasic g denv amap exprm matchm warnOnUnused warnOnIncomplete actionOnFailure (origInputVal, origInputValTypars, origInputExprOpt) clausesPretendAllPartialFail inputTy resultTy
        let warnOnIncomplete = false

        let rec atMostOnePartialAtATime clauses =
            match List.takeUntil isPartialOrWhenClause clauses with
            | l, []       ->
                CompilePatternBasic g denv amap exprm matchm warnOnUnused warnOnIncomplete actionOnFailure (origInputVal, origInputValTypars, origInputExprOpt) l inputTy resultTy
            | l, (h :: t) ->
                // Add the partial clause
                doGroupWithAtMostOnePartial (l @ [h]) t

        and doGroupWithAtMostOnePartial group rest =

            // Compile the remaining clauses
            let dtree, targets = atMostOnePartialAtATime rest

            // Make the expression that represents the remaining cases of the pattern match
            let expr = mkAndSimplifyMatch NoSequencePointAtInvisibleBinding exprm matchm resultTy dtree targets

            // If the remainder of the match boiled away to nothing interesting.
            // We measure this simply by seeing if the range of the resulting expression is identical to matchm.
            let spTarget =
                if Range.equals expr.Range matchm then SuppressSequencePointAtTarget
                else SequencePointAtTarget

            // Make the clause that represents the remaining cases of the pattern match
            let clauseForRestOfMatch = TClause(TPat_wild matchm, None, TTarget(List.empty, expr, spTarget), matchm)

            CompilePatternBasic g denv amap exprm matchm warnOnUnused warnOnIncomplete actionOnFailure (origInputVal, origInputValTypars, origInputExprOpt) (group @ [clauseForRestOfMatch]) inputTy resultTy


        atMostOnePartialAtATime clausesL

  | _ ->
      CompilePatternBasic g denv amap exprm matchm warnOnUnused true actionOnFailure (origInputVal, origInputValTypars, origInputExprOpt) clausesL inputTy resultTy<|MERGE_RESOLUTION|>--- conflicted
+++ resolved
@@ -80,11 +80,7 @@
 //     let x, y = [], []
 //
 // BindSubExprOfInput actually produces the binding
-<<<<<<< HEAD
-// e.g. let v2 = \Gamma ['a, 'b]. ([] : 'a , [] : 'b)
-=======
 // e.g. let v2 = \Gamma ['a, 'b]. ([] : 'a, [] : 'b)
->>>>>>> 88d18d99
 //      let (x, y) = p.
 // When v = x, gtvs = 'a, 'b.  We must bind:
 //     x --> \Gamma A. fst (v2[A, <dummy>])
@@ -214,11 +210,7 @@
 
         | PathArray (p, ty, len, n) ->
             let flds, eCoversVals = mkOneKnown tm n (List.replicate len ty)
-<<<<<<< HEAD
-            go p (fun _ -> Expr.Op(TOp.Array, [ty], flds , m), eCoversVals)
-=======
             go p (fun _ -> Expr.Op(TOp.Array, [ty], flds, m), eCoversVals)
->>>>>>> 88d18d99
 
         | PathExnConstr (p, ecref, n) ->
             let flds, eCoversVals = ecref |> recdFieldTysOfExnDefRef |> mkOneKnown tm n
@@ -306,11 +298,7 @@
                 Expr.Op(TOp.UnionCase(ucref2), tinst, flds, m), false
 
         | [DecisionTreeTest.ArrayLength (n, ty)] ->
-<<<<<<< HEAD
-            Expr.Op(TOp.Array, [ty], mkUnknowns (List.replicate (n+1) ty) , m), false
-=======
             Expr.Op(TOp.Array, [ty], mkUnknowns (List.replicate (n+1) ty), m), false
->>>>>>> 88d18d99
 
         | _ ->
             raise CannotRefute
@@ -447,11 +435,7 @@
   | DecisionTreeTest.UnionCase (c1, _),    DecisionTreeTest.UnionCase(c2, _) -> g.unionCaseRefEq c1 c2
   | DecisionTreeTest.ArrayLength (n1, _),   DecisionTreeTest.ArrayLength(n2, _) -> (n1=n2)
   | DecisionTreeTest.Const c1,              DecisionTreeTest.Const c2 -> (c1=c2)
-<<<<<<< HEAD
-  | DecisionTreeTest.IsNull ,               DecisionTreeTest.IsNull -> true
-=======
   | DecisionTreeTest.IsNull,               DecisionTreeTest.IsNull -> true
->>>>>>> 88d18d99
   | DecisionTreeTest.IsInst (srcty1, tgty1), DecisionTreeTest.IsInst (srcty2, tgty2) -> typeEquiv g srcty1 srcty2 && typeEquiv g tgty1 tgty2
   | DecisionTreeTest.ActivePatternCase (_, _, vrefOpt1, n1, _),        DecisionTreeTest.ActivePatternCase (_, _, vrefOpt2, n2, _) ->
       match vrefOpt1, vrefOpt2 with
@@ -494,11 +478,7 @@
 let discrimsHaveSameSimultaneousClass g d1 d2 =
     match d1, d2 with
     | DecisionTreeTest.Const _,              DecisionTreeTest.Const _
-<<<<<<< HEAD
-    | DecisionTreeTest.IsNull ,               DecisionTreeTest.IsNull
-=======
     | DecisionTreeTest.IsNull,               DecisionTreeTest.IsNull
->>>>>>> 88d18d99
     | DecisionTreeTest.ArrayLength _,   DecisionTreeTest.ArrayLength _
     | DecisionTreeTest.UnionCase _,    DecisionTreeTest.UnionCase _  -> true
 
