// Copyright (c) Microsoft Corporation.  All Rights Reserved.  See License.txt in the project root for license information.

/// Coordinating compiler operations - configuration, loading initial context, reporting errors etc.
module internal Microsoft.FSharp.Compiler.CompileOps

open System
open System.Collections.Generic
open System.Diagnostics
open System.IO
open System.Text

open Internal.Utilities
open Internal.Utilities.Collections
open Internal.Utilities.Filename
open Internal.Utilities.Text

open Microsoft.FSharp.Compiler.AbstractIL 
open Microsoft.FSharp.Compiler.AbstractIL.IL 
open Microsoft.FSharp.Compiler.AbstractIL.ILBinaryReader
open Microsoft.FSharp.Compiler.AbstractIL.Internal 
open Microsoft.FSharp.Compiler.AbstractIL.Internal.Library 
open Microsoft.FSharp.Compiler.AbstractIL.Extensions.ILX
open Microsoft.FSharp.Compiler.AbstractIL.Diagnostics 

open Microsoft.FSharp.Compiler
open Microsoft.FSharp.Compiler.Text
open Microsoft.FSharp.Compiler.Ast
open Microsoft.FSharp.Compiler.AttributeChecking
open Microsoft.FSharp.Compiler.ConstraintSolver
open Microsoft.FSharp.Compiler.DiagnosticMessage
open Microsoft.FSharp.Compiler.ErrorLogger
open Microsoft.FSharp.Compiler.Import
open Microsoft.FSharp.Compiler.Infos
open Microsoft.FSharp.Compiler.Lexhelp
open Microsoft.FSharp.Compiler.Lib
open Microsoft.FSharp.Compiler.MethodCalls
open Microsoft.FSharp.Compiler.MethodOverrides
open Microsoft.FSharp.Compiler.NameResolution
open Microsoft.FSharp.Compiler.PrettyNaming
open Microsoft.FSharp.Compiler.Range
open Microsoft.FSharp.Compiler.ReferenceResolver
open Microsoft.FSharp.Compiler.SignatureConformance
open Microsoft.FSharp.Compiler.TastPickle
open Microsoft.FSharp.Compiler.TypeChecker
open Microsoft.FSharp.Compiler.Tast
open Microsoft.FSharp.Compiler.Tastops
open Microsoft.FSharp.Compiler.TcGlobals

#if !NO_EXTENSIONTYPING
open Microsoft.FSharp.Compiler.ExtensionTyping
open Microsoft.FSharp.Core.CompilerServices
#endif

#if FX_RESHAPED_REFLECTION
open Microsoft.FSharp.Core.ReflectionAdapters
#endif

#if DEBUG
[<AutoOpen>]
module internal CompilerService =
    let showAssertForUnexpectedException = ref true
#endif // DEBUG

//----------------------------------------------------------------------------
// Some Globals
//--------------------------------------------------------------------------

let FSharpSigFileSuffixes = [".mli";".fsi"]
let mlCompatSuffixes = [".mli";".ml"]
let FSharpImplFileSuffixes = [".ml";".fs";".fsscript";".fsx"]
let resSuffixes = [".resx"]
let FSharpScriptFileSuffixes = [".fsscript";".fsx"]
let doNotRequireNamespaceOrModuleSuffixes = [".mli";".ml"] @ FSharpScriptFileSuffixes
let FSharpLightSyntaxFileSuffixes : string list = [ ".fs";".fsscript";".fsx";".fsi" ]


//----------------------------------------------------------------------------
// ERROR REPORTING
//--------------------------------------------------------------------------

exception HashIncludeNotAllowedInNonScript of range
exception HashReferenceNotAllowedInNonScript of range
exception HashDirectiveNotAllowedInNonScript of range
exception FileNameNotResolved of (*filename*) string * (*description of searched locations*) string * range
exception AssemblyNotResolved of (*originalName*) string * range
exception LoadedSourceNotFoundIgnoring of (*filename*) string * range
exception MSBuildReferenceResolutionWarning of (*MSBuild warning code*)string * (*Message*)string * range
exception MSBuildReferenceResolutionError of (*MSBuild warning code*)string * (*Message*)string * range
exception DeprecatedCommandLineOptionFull of string * range
exception DeprecatedCommandLineOptionForHtmlDoc of string * range
exception DeprecatedCommandLineOptionSuggestAlternative of string * string * range
exception DeprecatedCommandLineOptionNoDescription of string * range
exception InternalCommandLineOption of string * range
exception HashLoadedSourceHasIssues of (*warnings*) exn list * (*errors*) exn list * range
exception HashLoadedScriptConsideredSource of range


let GetRangeOfDiagnostic(err:PhasedDiagnostic) = 
  let rec RangeFromException = function
      | ErrorFromAddingConstraint(_, err2, _) -> RangeFromException err2 
#if !NO_EXTENSIONTYPING
      | ExtensionTyping.ProvidedTypeResolutionNoRange(e) -> RangeFromException e
      | ExtensionTyping.ProvidedTypeResolution(m, _)
#endif
      | ReservedKeyword(_, m)
      | IndentationProblem(_, m)
      | ErrorFromAddingTypeEquation(_, _, _, _, _, m) 
      | ErrorFromApplyingDefault(_, _, _, _, _, m) 
      | ErrorsFromAddingSubsumptionConstraint(_, _, _, _, _, _, m)
      | FunctionExpected(_, _, m)
      | BakedInMemberConstraintName(_, m)
      | StandardOperatorRedefinitionWarning(_, m)
      | BadEventTransformation(m)
      | ParameterlessStructCtor(m)
      | FieldNotMutable (_, _, m) 
      | Recursion (_, _, _, _, m) 
      | InvalidRuntimeCoercion(_, _, _, m) 
      | IndeterminateRuntimeCoercion(_, _, _, m)
      | IndeterminateStaticCoercion (_, _, _, m)
      | StaticCoercionShouldUseBox (_, _, _, m)
      | CoercionTargetSealed(_, _, m)
      | UpcastUnnecessary(m)
      | QuotationTranslator.IgnoringPartOfQuotedTermWarning (_, m) 
      
      | TypeTestUnnecessary(m)
      | RuntimeCoercionSourceSealed(_, _, m)
      | OverrideDoesntOverride(_, _, _, _, _, m)
      | UnionPatternsBindDifferentNames m 
      | UnionCaseWrongArguments (_, _, _, m) 
      | TypeIsImplicitlyAbstract m 
      | RequiredButNotSpecified (_, _, _, _, m) 
      | FunctionValueUnexpected (_, _, m)
      | UnitTypeExpected (_, _, m)
      | UnitTypeExpectedWithEquality (_, _, m)
      | UnitTypeExpectedWithPossiblePropertySetter (_, _, _, _, m)
      | UnitTypeExpectedWithPossibleAssignment (_, _, _, _, m)
      | UseOfAddressOfOperator m 
      | DeprecatedThreadStaticBindingWarning(m) 
      | NonUniqueInferredAbstractSlot (_, _, _, _, _, m) 
      | DefensiveCopyWarning (_, m)
      | LetRecCheckedAtRuntime m 
      | UpperCaseIdentifierInPattern m
      | NotUpperCaseConstructor m
      | RecursiveUseCheckedAtRuntime (_, _, m) 
      | LetRecEvaluatedOutOfOrder (_, _, _, m) 
      | Error (_, m)
      | ErrorWithSuggestions (_, m, _, _)
      | NumberedError (_, m)
      | SyntaxError (_, m) 
      | InternalError (_, m)
      | FullAbstraction(_, m)
      | InterfaceNotRevealed(_, _, m) 
      | WrappedError (_, m)
      | PatternMatchCompilation.MatchIncomplete (_, _, m)
      | PatternMatchCompilation.EnumMatchIncomplete (_, _, m)
      | PatternMatchCompilation.RuleNeverMatched m 
      | ValNotMutable(_, _, m)
      | ValNotLocal(_, _, m) 
      | MissingFields(_, m) 
      | OverrideInIntrinsicAugmentation(m)
      | IntfImplInIntrinsicAugmentation(m) 
      | OverrideInExtrinsicAugmentation(m)
      | IntfImplInExtrinsicAugmentation(m) 
      | ValueRestriction(_, _, _, _, m) 
      | LetRecUnsound (_, _, m) 
      | ObsoleteError (_, m) 
      | ObsoleteWarning (_, m) 
      | Experimental (_, m) 
      | PossibleUnverifiableCode m
      | UserCompilerMessage (_, _, m) 
      | Deprecated(_, m) 
      | LibraryUseOnly(m) 
      | FieldsFromDifferentTypes (_, _, _, m) 
      | IndeterminateType(m)
      | TyconBadArgs(_, _, _, m) -> 
          Some m

      | FieldNotContained(_, arf, _, _) -> Some arf.Range
      | ValueNotContained(_, _, aval, _, _) -> Some aval.Range
      | ConstrNotContained(_, aval, _, _) -> Some aval.Id.idRange
      | ExnconstrNotContained(_, aexnc, _, _) -> Some aexnc.Range

      | VarBoundTwice(id) 
      | UndefinedName(_, _, id, _) -> 
          Some id.idRange 

      | Duplicate(_, _, m) 
      | NameClash(_, _, _, m, _, _, _) 
      | UnresolvedOverloading(_, _, _, m) 
      | UnresolvedConversionOperator (_, _, _, m)
      | PossibleOverload(_, _, _, m) 
      | VirtualAugmentationOnNullValuedType(m)
      | NonVirtualAugmentationOnNullValuedType(m)
      | NonRigidTypar(_, _, _, _, _, m)
      | ConstraintSolverTupleDiffLengths(_, _, _, m, _) 
      | ConstraintSolverInfiniteTypes(_, _, _, _, m, _) 
      | ConstraintSolverMissingConstraint(_, _, _, m, _) 
      | ConstraintSolverTypesNotInEqualityRelation(_, _, _, m, _, _)
      | ConstraintSolverError(_, m, _) 
      | ConstraintSolverTypesNotInSubsumptionRelation(_, _, _, m, _) 
      | ConstraintSolverRelatedInformation(_, m, _) 
      | SelfRefObjCtor(_, m) -> 
          Some m

      | NotAFunction(_, _, mfun, _) -> 
          Some mfun
          
      | NotAFunctionButIndexer(_, _, _, mfun, _) -> 
          Some mfun

      | IllegalFileNameChar(_) -> Some rangeCmdArgs

      | UnresolvedReferenceError(_, m) 
      | UnresolvedPathReference(_, _, m) 
      | DeprecatedCommandLineOptionFull(_, m) 
      | DeprecatedCommandLineOptionForHtmlDoc(_, m) 
      | DeprecatedCommandLineOptionSuggestAlternative(_, _, m) 
      | DeprecatedCommandLineOptionNoDescription(_, m) 
      | InternalCommandLineOption(_, m)
      | HashIncludeNotAllowedInNonScript(m)
      | HashReferenceNotAllowedInNonScript(m) 
      | HashDirectiveNotAllowedInNonScript(m)  
      | FileNameNotResolved(_, _, m) 
      | LoadedSourceNotFoundIgnoring(_, m) 
      | MSBuildReferenceResolutionWarning(_, _, m) 
      | MSBuildReferenceResolutionError(_, _, m) 
      | AssemblyNotResolved(_, m) 
      | HashLoadedSourceHasIssues(_, _, m) 
      | HashLoadedScriptConsideredSource(m) -> 
          Some m
      // Strip TargetInvocationException wrappers
      | :? System.Reflection.TargetInvocationException as e -> 
          RangeFromException e.InnerException
#if !NO_EXTENSIONTYPING
      | :? TypeProviderError as e -> e.Range |> Some
#endif
      
      | _ -> None
  
  RangeFromException err.Exception

let GetDiagnosticNumber(err:PhasedDiagnostic) = 
   let rec GetFromException(e:exn) = 
      match e with
      (* DO NOT CHANGE THESE NUMBERS *)
      | ErrorFromAddingTypeEquation _ -> 1
      | FunctionExpected _ -> 2
      | NotAFunctionButIndexer _ -> 3217
      | NotAFunction _  -> 3
      | FieldNotMutable  _ -> 5
      | Recursion _ -> 6
      | InvalidRuntimeCoercion _ -> 7
      | IndeterminateRuntimeCoercion _ -> 8
      | PossibleUnverifiableCode _ -> 9
      | SyntaxError _ -> 10
      // 11 cannot be reused
      // 12 cannot be reused
      | IndeterminateStaticCoercion  _ -> 13
      | StaticCoercionShouldUseBox  _ -> 14
      // 15 cannot be reused
      | RuntimeCoercionSourceSealed _ -> 16 
      | OverrideDoesntOverride _ -> 17
      | UnionPatternsBindDifferentNames _  -> 18
      | UnionCaseWrongArguments  _ -> 19
      | UnitTypeExpected _  -> 20
      | UnitTypeExpectedWithEquality _  -> 20
      | UnitTypeExpectedWithPossiblePropertySetter _  -> 20
      | UnitTypeExpectedWithPossibleAssignment _  -> 20
      | RecursiveUseCheckedAtRuntime  _ -> 21
      | LetRecEvaluatedOutOfOrder  _ -> 22
      | NameClash _ -> 23
      // 24 cannot be reused
      | PatternMatchCompilation.MatchIncomplete _ -> 25
      | PatternMatchCompilation.RuleNeverMatched _ -> 26
      | ValNotMutable _ -> 27
      | ValNotLocal _ -> 28
      | MissingFields _ -> 29
      | ValueRestriction _ -> 30
      | LetRecUnsound  _ -> 31
      | FieldsFromDifferentTypes  _ -> 32
      | TyconBadArgs _ -> 33
      | ValueNotContained _ -> 34
      | Deprecated  _ -> 35
      | ConstrNotContained _ -> 36
      | Duplicate _ -> 37
      | VarBoundTwice _  -> 38
      | UndefinedName _ -> 39
      | LetRecCheckedAtRuntime _ -> 40
      | UnresolvedOverloading _ -> 41
      | LibraryUseOnly _ -> 42
      | ErrorFromAddingConstraint _ -> 43
      | ObsoleteWarning _ -> 44
      | FullAbstraction _ -> 45
      | ReservedKeyword _ -> 46
      | SelfRefObjCtor _ -> 47
      | VirtualAugmentationOnNullValuedType _ -> 48
      | UpperCaseIdentifierInPattern _ -> 49
      | InterfaceNotRevealed _ -> 50
      | UseOfAddressOfOperator _ -> 51
      | DefensiveCopyWarning _ -> 52
      | NotUpperCaseConstructor _ -> 53
      | TypeIsImplicitlyAbstract _ -> 54
      // 55 cannot be reused
      | DeprecatedThreadStaticBindingWarning _ -> 56
      | Experimental _ -> 57
      | IndentationProblem _ -> 58
      | CoercionTargetSealed _ -> 59 
      | OverrideInIntrinsicAugmentation _ -> 60
      | NonVirtualAugmentationOnNullValuedType _ -> 61
      | UserCompilerMessage (_, n, _) -> n
      | ExnconstrNotContained _ -> 63
      | NonRigidTypar _ -> 64
      // 65 cannot be reused
      | UpcastUnnecessary _ -> 66
      | TypeTestUnnecessary _ -> 67
      | QuotationTranslator.IgnoringPartOfQuotedTermWarning _ -> 68
      | IntfImplInIntrinsicAugmentation _ -> 69
      | NonUniqueInferredAbstractSlot _ -> 70
      | ErrorFromApplyingDefault _ -> 71
      | IndeterminateType _ -> 72
      | InternalError _ -> 73
      | UnresolvedReferenceNoRange _
      | UnresolvedReferenceError _ 
      | UnresolvedPathReferenceNoRange _ 
      | UnresolvedPathReference _ -> 74
      | DeprecatedCommandLineOptionFull _
      | DeprecatedCommandLineOptionForHtmlDoc _
      | DeprecatedCommandLineOptionSuggestAlternative _
      | DeprecatedCommandLineOptionNoDescription _ 
      | InternalCommandLineOption _ -> 75
      | HashIncludeNotAllowedInNonScript _ 
      | HashReferenceNotAllowedInNonScript _ 
      | HashDirectiveNotAllowedInNonScript _ -> 76
      | BakedInMemberConstraintName _ -> 77
      | FileNameNotResolved _ -> 78  
      | LoadedSourceNotFoundIgnoring _ -> 79
      // 80 cannot be reused
      | ParameterlessStructCtor _ -> 81
      | MSBuildReferenceResolutionWarning _ -> 82
      | MSBuildReferenceResolutionError _ -> 83
      | AssemblyNotResolved _ -> 84
      | HashLoadedSourceHasIssues _ -> 85
      | StandardOperatorRedefinitionWarning _ -> 86
      | InvalidInternalsVisibleToAssemblyName _ -> 87
      // 88 cannot be reused
      | OverrideInExtrinsicAugmentation _ -> 89
      | IntfImplInExtrinsicAugmentation _ -> 90
      | BadEventTransformation _ -> 91
      | HashLoadedScriptConsideredSource _ -> 92
      | UnresolvedConversionOperator _ -> 93
      // avoid 94-100 for safety
      | ObsoleteError _ -> 101
#if !NO_EXTENSIONTYPING
      | ExtensionTyping.ProvidedTypeResolutionNoRange _
      | ExtensionTyping.ProvidedTypeResolution _ -> 103
#endif
      | PatternMatchCompilation.EnumMatchIncomplete _ -> 104
       (* DO NOT CHANGE THE NUMBERS *)

      // Strip TargetInvocationException wrappers
      | :? System.Reflection.TargetInvocationException as e -> 
          GetFromException e.InnerException
      
      | WrappedError(e, _) -> GetFromException e   

      | Error ((n, _), _) -> n
      | ErrorWithSuggestions ((n, _), _, _, _) -> n
      | Failure _ -> 192
      | NumberedError((n, _), _) -> n
      | IllegalFileNameChar(fileName, invalidChar) -> fst (FSComp.SR.buildUnexpectedFileNameCharacter(fileName, string invalidChar))
#if !NO_EXTENSIONTYPING
      | :? TypeProviderError as e -> e.Number
#endif
      | ErrorsFromAddingSubsumptionConstraint (_, _, _, _, _, ContextInfo.DowncastUsedInsteadOfUpcast _, _) -> fst (FSComp.SR.considerUpcast("", ""))
      | _ -> 193
   GetFromException err.Exception
   
let GetWarningLevel err = 
  match err.Exception with 
  // Level 5 warnings
  | RecursiveUseCheckedAtRuntime _
  | LetRecEvaluatedOutOfOrder  _
  | DefensiveCopyWarning _
  | FullAbstraction _ ->  5
  | NumberedError((n, _), _) 
  | ErrorWithSuggestions((n, _), _, _, _) 
  | Error((n, _), _) -> 
      // 1178, tcNoComparisonNeeded1, "The struct, record or union type '%s' is not structurally comparable because the type parameter %s does not satisfy the 'comparison' constraint. Consider adding the 'NoComparison' attribute to this type to clarify that the type is not comparable"
      // 1178, tcNoComparisonNeeded2, "The struct, record or union type '%s' is not structurally comparable because the type '%s' does not satisfy the 'comparison' constraint. Consider adding the 'NoComparison' attribute to this type to clarify that the type is not comparable" 
      // 1178, tcNoEqualityNeeded1, "The struct, record or union type '%s' does not support structural equality because the type parameter %s does not satisfy the 'equality' constraint. Consider adding the 'NoEquality' attribute to this type to clarify that the type does not support structural equality"
      // 1178, tcNoEqualityNeeded2, "The struct, record or union type '%s' does not support structural equality because the type '%s' does not satisfy the 'equality' constraint. Consider adding the 'NoEquality' attribute to this type to clarify that the type does not support structural equality"
      if (n = 1178) then 5 else 2
  // Level 2 
  | _ ->  2

let warningOn err level specificWarnOn = 
    let n = GetDiagnosticNumber err
    List.contains n specificWarnOn ||
    // Some specific warnings are never on by default, i.e. unused variable warnings
    match n with 
    | 1182 -> false // chkUnusedValue - off by default
    | 3218 -> false // ArgumentsInSigAndImplMismatch - off by default
    | 3180 -> false // abImplicitHeapAllocation - off by default
    | _ -> level >= GetWarningLevel err 

let SplitRelatedDiagnostics(err:PhasedDiagnostic) = 
    let ToPhased(e) = {Exception=e; Phase = err.Phase}
    let rec SplitRelatedException = function
      | UnresolvedOverloading(a, overloads, b, c) -> 
           let related = overloads |> List.map ToPhased
           UnresolvedOverloading(a, [], b, c)|>ToPhased, related
      | ConstraintSolverRelatedInformation(fopt, m2, e) -> 
          let e, related = SplitRelatedException e
          ConstraintSolverRelatedInformation(fopt, m2, e.Exception)|>ToPhased, related
      | ErrorFromAddingTypeEquation(g, denv, t1, t2, e, m) ->
          let e, related = SplitRelatedException e
          ErrorFromAddingTypeEquation(g, denv, t1, t2, e.Exception, m)|>ToPhased, related
      | ErrorFromApplyingDefault(g, denv, tp, defaultType, e, m) ->  
          let e, related = SplitRelatedException e
          ErrorFromApplyingDefault(g, denv, tp, defaultType, e.Exception, m)|>ToPhased, related
      | ErrorsFromAddingSubsumptionConstraint(g, denv, t1, t2, e, contextInfo, m) ->  
          let e, related = SplitRelatedException e
          ErrorsFromAddingSubsumptionConstraint(g, denv, t1, t2, e.Exception, contextInfo, m)|>ToPhased, related
      | ErrorFromAddingConstraint(x, e, m) ->  
          let e, related = SplitRelatedException e
          ErrorFromAddingConstraint(x, e.Exception, m)|>ToPhased, related
      | WrappedError (e, m) -> 
          let e, related = SplitRelatedException e
          WrappedError(e.Exception, m)|>ToPhased, related
      // Strip TargetInvocationException wrappers
      | :? System.Reflection.TargetInvocationException as e -> 
          SplitRelatedException e.InnerException
      | e -> 
           ToPhased(e), []
    SplitRelatedException(err.Exception)


let DeclareMesssage = Microsoft.FSharp.Compiler.DiagnosticMessage.DeclareResourceString

do FSComp.SR.RunStartupValidation()
let SeeAlsoE() = DeclareResourceString("SeeAlso", "%s")
let ConstraintSolverTupleDiffLengthsE() = DeclareResourceString("ConstraintSolverTupleDiffLengths", "%d%d")
let ConstraintSolverInfiniteTypesE() = DeclareResourceString("ConstraintSolverInfiniteTypes", "%s%s")
let ConstraintSolverMissingConstraintE() = DeclareResourceString("ConstraintSolverMissingConstraint", "%s")
let ConstraintSolverTypesNotInEqualityRelation1E() = DeclareResourceString("ConstraintSolverTypesNotInEqualityRelation1", "%s%s")
let ConstraintSolverTypesNotInEqualityRelation2E() = DeclareResourceString("ConstraintSolverTypesNotInEqualityRelation2", "%s%s")
let ConstraintSolverTypesNotInSubsumptionRelationE() = DeclareResourceString("ConstraintSolverTypesNotInSubsumptionRelation", "%s%s%s")
let ErrorFromAddingTypeEquation1E() = DeclareResourceString("ErrorFromAddingTypeEquation1", "%s%s%s")
let ErrorFromAddingTypeEquation2E() = DeclareResourceString("ErrorFromAddingTypeEquation2", "%s%s%s")
let ErrorFromApplyingDefault1E() = DeclareResourceString("ErrorFromApplyingDefault1", "%s")
let ErrorFromApplyingDefault2E() = DeclareResourceString("ErrorFromApplyingDefault2", "")
let ErrorsFromAddingSubsumptionConstraintE() = DeclareResourceString("ErrorsFromAddingSubsumptionConstraint", "%s%s%s")
let UpperCaseIdentifierInPatternE() = DeclareResourceString("UpperCaseIdentifierInPattern", "")
let NotUpperCaseConstructorE() = DeclareResourceString("NotUpperCaseConstructor", "")
let PossibleOverloadE() = DeclareResourceString("PossibleOverload", "%s%s")
let FunctionExpectedE() = DeclareResourceString("FunctionExpected", "")
let BakedInMemberConstraintNameE() = DeclareResourceString("BakedInMemberConstraintName", "%s")
let BadEventTransformationE() = DeclareResourceString("BadEventTransformation", "")
let ParameterlessStructCtorE() = DeclareResourceString("ParameterlessStructCtor", "")
let InterfaceNotRevealedE() = DeclareResourceString("InterfaceNotRevealed", "%s")
let TyconBadArgsE() = DeclareResourceString("TyconBadArgs", "%s%d%d")
let IndeterminateTypeE() = DeclareResourceString("IndeterminateType", "")
let NameClash1E() = DeclareResourceString("NameClash1", "%s%s")
let NameClash2E() = DeclareResourceString("NameClash2", "%s%s%s%s%s")
let Duplicate1E() = DeclareResourceString("Duplicate1", "%s")
let Duplicate2E() = DeclareResourceString("Duplicate2", "%s%s")
let UndefinedName2E() = DeclareResourceString("UndefinedName2", "")
let FieldNotMutableE() = DeclareResourceString("FieldNotMutable", "")
let FieldsFromDifferentTypesE() = DeclareResourceString("FieldsFromDifferentTypes", "%s%s")
let VarBoundTwiceE() = DeclareResourceString("VarBoundTwice", "%s")
let RecursionE() = DeclareResourceString("Recursion", "%s%s%s%s")
let InvalidRuntimeCoercionE() = DeclareResourceString("InvalidRuntimeCoercion", "%s%s%s")
let IndeterminateRuntimeCoercionE() = DeclareResourceString("IndeterminateRuntimeCoercion", "%s%s")
let IndeterminateStaticCoercionE() = DeclareResourceString("IndeterminateStaticCoercion", "%s%s")
let StaticCoercionShouldUseBoxE() = DeclareResourceString("StaticCoercionShouldUseBox", "%s%s")
let TypeIsImplicitlyAbstractE() = DeclareResourceString("TypeIsImplicitlyAbstract", "")
let NonRigidTypar1E() = DeclareResourceString("NonRigidTypar1", "%s%s")
let NonRigidTypar2E() = DeclareResourceString("NonRigidTypar2", "%s%s")
let NonRigidTypar3E() = DeclareResourceString("NonRigidTypar3", "%s%s")
let OBlockEndSentenceE() = DeclareResourceString("BlockEndSentence", "")
let UnexpectedEndOfInputE() = DeclareResourceString("UnexpectedEndOfInput", "")
let UnexpectedE() = DeclareResourceString("Unexpected", "%s")
let NONTERM_interactionE() = DeclareResourceString("NONTERM.interaction", "")
let NONTERM_hashDirectiveE() = DeclareResourceString("NONTERM.hashDirective", "")
let NONTERM_fieldDeclE() = DeclareResourceString("NONTERM.fieldDecl", "")
let NONTERM_unionCaseReprE() = DeclareResourceString("NONTERM.unionCaseRepr", "")
let NONTERM_localBindingE() = DeclareResourceString("NONTERM.localBinding", "")
let NONTERM_hardwhiteLetBindingsE() = DeclareResourceString("NONTERM.hardwhiteLetBindings", "")
let NONTERM_classDefnMemberE() = DeclareResourceString("NONTERM.classDefnMember", "")
let NONTERM_defnBindingsE() = DeclareResourceString("NONTERM.defnBindings", "")
let NONTERM_classMemberSpfnE() = DeclareResourceString("NONTERM.classMemberSpfn", "")
let NONTERM_valSpfnE() = DeclareResourceString("NONTERM.valSpfn", "")
let NONTERM_tyconSpfnE() = DeclareResourceString("NONTERM.tyconSpfn", "")
let NONTERM_anonLambdaExprE() = DeclareResourceString("NONTERM.anonLambdaExpr", "")
let NONTERM_attrUnionCaseDeclE() = DeclareResourceString("NONTERM.attrUnionCaseDecl", "")
let NONTERM_cPrototypeE() = DeclareResourceString("NONTERM.cPrototype", "")
let NONTERM_objectImplementationMembersE() = DeclareResourceString("NONTERM.objectImplementationMembers", "")
let NONTERM_ifExprCasesE() = DeclareResourceString("NONTERM.ifExprCases", "")
let NONTERM_openDeclE() = DeclareResourceString("NONTERM.openDecl", "")
let NONTERM_fileModuleSpecE() = DeclareResourceString("NONTERM.fileModuleSpec", "")
let NONTERM_patternClausesE() = DeclareResourceString("NONTERM.patternClauses", "")
let NONTERM_beginEndExprE() = DeclareResourceString("NONTERM.beginEndExpr", "")
let NONTERM_recdExprE() = DeclareResourceString("NONTERM.recdExpr", "")
let NONTERM_tyconDefnE() = DeclareResourceString("NONTERM.tyconDefn", "")
let NONTERM_exconCoreE() = DeclareResourceString("NONTERM.exconCore", "")
let NONTERM_typeNameInfoE() = DeclareResourceString("NONTERM.typeNameInfo", "")
let NONTERM_attributeListE() = DeclareResourceString("NONTERM.attributeList", "")
let NONTERM_quoteExprE() = DeclareResourceString("NONTERM.quoteExpr", "")
let NONTERM_typeConstraintE() = DeclareResourceString("NONTERM.typeConstraint", "")
let NONTERM_Category_ImplementationFileE() = DeclareResourceString("NONTERM.Category.ImplementationFile", "")
let NONTERM_Category_DefinitionE() = DeclareResourceString("NONTERM.Category.Definition", "")
let NONTERM_Category_SignatureFileE() = DeclareResourceString("NONTERM.Category.SignatureFile", "")
let NONTERM_Category_PatternE() = DeclareResourceString("NONTERM.Category.Pattern", "")
let NONTERM_Category_ExprE() = DeclareResourceString("NONTERM.Category.Expr", "")
let NONTERM_Category_TypeE() = DeclareResourceString("NONTERM.Category.Type", "")
let NONTERM_typeArgsActualE() = DeclareResourceString("NONTERM.typeArgsActual", "")
let TokenName1E() = DeclareResourceString("TokenName1", "%s")
let TokenName1TokenName2E() = DeclareResourceString("TokenName1TokenName2", "%s%s")
let TokenName1TokenName2TokenName3E() = DeclareResourceString("TokenName1TokenName2TokenName3", "%s%s%s")
let RuntimeCoercionSourceSealed1E() = DeclareResourceString("RuntimeCoercionSourceSealed1", "%s")
let RuntimeCoercionSourceSealed2E() = DeclareResourceString("RuntimeCoercionSourceSealed2", "%s")
let CoercionTargetSealedE() = DeclareResourceString("CoercionTargetSealed", "%s")
let UpcastUnnecessaryE() = DeclareResourceString("UpcastUnnecessary", "")
let TypeTestUnnecessaryE() = DeclareResourceString("TypeTestUnnecessary", "")
let OverrideDoesntOverride1E() = DeclareResourceString("OverrideDoesntOverride1", "%s")
let OverrideDoesntOverride2E() = DeclareResourceString("OverrideDoesntOverride2", "%s")
let OverrideDoesntOverride3E() = DeclareResourceString("OverrideDoesntOverride3", "%s")
let OverrideDoesntOverride4E() = DeclareResourceString("OverrideDoesntOverride4", "%s")
let UnionCaseWrongArgumentsE() = DeclareResourceString("UnionCaseWrongArguments", "%d%d")
let UnionPatternsBindDifferentNamesE() = DeclareResourceString("UnionPatternsBindDifferentNames", "")
let RequiredButNotSpecifiedE() = DeclareResourceString("RequiredButNotSpecified", "%s%s%s")
let UseOfAddressOfOperatorE() = DeclareResourceString("UseOfAddressOfOperator", "")
let DefensiveCopyWarningE() = DeclareResourceString("DefensiveCopyWarning", "%s")
let DeprecatedThreadStaticBindingWarningE() = DeclareResourceString("DeprecatedThreadStaticBindingWarning", "")
let FunctionValueUnexpectedE() = DeclareResourceString("FunctionValueUnexpected", "%s")
let UnitTypeExpectedE() = DeclareResourceString("UnitTypeExpected", "%s")
let UnitTypeExpectedWithEqualityE() = DeclareResourceString("UnitTypeExpectedWithEquality", "%s")
let UnitTypeExpectedWithPossiblePropertySetterE() = DeclareResourceString("UnitTypeExpectedWithPossiblePropertySetter", "%s%s%s")
let UnitTypeExpectedWithPossibleAssignmentE() = DeclareResourceString("UnitTypeExpectedWithPossibleAssignment", "%s%s")
let UnitTypeExpectedWithPossibleAssignmentToMutableE() = DeclareResourceString("UnitTypeExpectedWithPossibleAssignmentToMutable", "%s%s")
let RecursiveUseCheckedAtRuntimeE() = DeclareResourceString("RecursiveUseCheckedAtRuntime", "")
let LetRecUnsound1E() = DeclareResourceString("LetRecUnsound1", "%s")
let LetRecUnsound2E() = DeclareResourceString("LetRecUnsound2", "%s%s")
let LetRecUnsoundInnerE() = DeclareResourceString("LetRecUnsoundInner", "%s")
let LetRecEvaluatedOutOfOrderE() = DeclareResourceString("LetRecEvaluatedOutOfOrder", "")
let LetRecCheckedAtRuntimeE() = DeclareResourceString("LetRecCheckedAtRuntime", "")
let SelfRefObjCtor1E() = DeclareResourceString("SelfRefObjCtor1", "")
let SelfRefObjCtor2E() = DeclareResourceString("SelfRefObjCtor2", "")
let VirtualAugmentationOnNullValuedTypeE() = DeclareResourceString("VirtualAugmentationOnNullValuedType", "")
let NonVirtualAugmentationOnNullValuedTypeE() = DeclareResourceString("NonVirtualAugmentationOnNullValuedType", "")
let NonUniqueInferredAbstractSlot1E() = DeclareResourceString("NonUniqueInferredAbstractSlot1", "%s")
let NonUniqueInferredAbstractSlot2E() = DeclareResourceString("NonUniqueInferredAbstractSlot2", "")
let NonUniqueInferredAbstractSlot3E() = DeclareResourceString("NonUniqueInferredAbstractSlot3", "%s%s")
let NonUniqueInferredAbstractSlot4E() = DeclareResourceString("NonUniqueInferredAbstractSlot4", "")
let Failure3E() = DeclareResourceString("Failure3", "%s")
let Failure4E() = DeclareResourceString("Failure4", "%s")
let FullAbstractionE() = DeclareResourceString("FullAbstraction", "%s")
let MatchIncomplete1E() = DeclareResourceString("MatchIncomplete1", "")
let MatchIncomplete2E() = DeclareResourceString("MatchIncomplete2", "%s")
let MatchIncomplete3E() = DeclareResourceString("MatchIncomplete3", "%s")
let MatchIncomplete4E() = DeclareResourceString("MatchIncomplete4", "")
let RuleNeverMatchedE() = DeclareResourceString("RuleNeverMatched", "")
let EnumMatchIncomplete1E() = DeclareResourceString("EnumMatchIncomplete1", "")
let ValNotMutableE() = DeclareResourceString("ValNotMutable", "%s")
let ValNotLocalE() = DeclareResourceString("ValNotLocal", "")
let Obsolete1E() = DeclareResourceString("Obsolete1", "")
let Obsolete2E() = DeclareResourceString("Obsolete2", "%s")
let ExperimentalE() = DeclareResourceString("Experimental", "%s")
let PossibleUnverifiableCodeE() = DeclareResourceString("PossibleUnverifiableCode", "")
let DeprecatedE() = DeclareResourceString("Deprecated", "%s")
let LibraryUseOnlyE() = DeclareResourceString("LibraryUseOnly", "")
let MissingFieldsE() = DeclareResourceString("MissingFields", "%s")
let ValueRestriction1E() = DeclareResourceString("ValueRestriction1", "%s%s%s")
let ValueRestriction2E() = DeclareResourceString("ValueRestriction2", "%s%s%s")
let ValueRestriction3E() = DeclareResourceString("ValueRestriction3", "%s")
let ValueRestriction4E() = DeclareResourceString("ValueRestriction4", "%s%s%s")
let ValueRestriction5E() = DeclareResourceString("ValueRestriction5", "%s%s%s")
let RecoverableParseErrorE() = DeclareResourceString("RecoverableParseError", "")
let ReservedKeywordE() = DeclareResourceString("ReservedKeyword", "%s")
let IndentationProblemE() = DeclareResourceString("IndentationProblem", "%s")
let OverrideInIntrinsicAugmentationE() = DeclareResourceString("OverrideInIntrinsicAugmentation", "")
let OverrideInExtrinsicAugmentationE() = DeclareResourceString("OverrideInExtrinsicAugmentation", "")
let IntfImplInIntrinsicAugmentationE() = DeclareResourceString("IntfImplInIntrinsicAugmentation", "")
let IntfImplInExtrinsicAugmentationE() = DeclareResourceString("IntfImplInExtrinsicAugmentation", "")
let UnresolvedReferenceNoRangeE() = DeclareResourceString("UnresolvedReferenceNoRange", "%s")
let UnresolvedPathReferenceNoRangeE() = DeclareResourceString("UnresolvedPathReferenceNoRange", "%s%s")
let HashIncludeNotAllowedInNonScriptE() = DeclareResourceString("HashIncludeNotAllowedInNonScript", "")
let HashReferenceNotAllowedInNonScriptE() = DeclareResourceString("HashReferenceNotAllowedInNonScript", "")
let HashDirectiveNotAllowedInNonScriptE() = DeclareResourceString("HashDirectiveNotAllowedInNonScript", "")
let FileNameNotResolvedE() = DeclareResourceString("FileNameNotResolved", "%s%s")
let AssemblyNotResolvedE() = DeclareResourceString("AssemblyNotResolved", "%s")
let HashLoadedSourceHasIssues1E() = DeclareResourceString("HashLoadedSourceHasIssues1", "")
let HashLoadedSourceHasIssues2E() = DeclareResourceString("HashLoadedSourceHasIssues2", "")
let HashLoadedScriptConsideredSourceE() = DeclareResourceString("HashLoadedScriptConsideredSource", "")  
let InvalidInternalsVisibleToAssemblyName1E() = DeclareResourceString("InvalidInternalsVisibleToAssemblyName1", "%s%s")
let InvalidInternalsVisibleToAssemblyName2E() = DeclareResourceString("InvalidInternalsVisibleToAssemblyName2", "%s")
let LoadedSourceNotFoundIgnoringE() = DeclareResourceString("LoadedSourceNotFoundIgnoring", "%s")
let MSBuildReferenceResolutionErrorE() = DeclareResourceString("MSBuildReferenceResolutionError", "%s%s")
let TargetInvocationExceptionWrapperE() = DeclareResourceString("TargetInvocationExceptionWrapper", "%s")

let getErrorString key = SR.GetString key

let (|InvalidArgument|_|) (exn:exn) = match exn with :? ArgumentException as e -> Some e.Message | _ -> None

let OutputPhasedErrorR (os:StringBuilder) (err:PhasedDiagnostic) =

    let rec OutputExceptionR (os:StringBuilder) error = 

      match error with
      | ConstraintSolverTupleDiffLengths(_, tl1, tl2, m, m2) -> 
          os.Append(ConstraintSolverTupleDiffLengthsE().Format tl1.Length tl2.Length) |> ignore
          if m.StartLine <> m2.StartLine then 
             os.Append(SeeAlsoE().Format (stringOfRange m)) |> ignore

      | ConstraintSolverInfiniteTypes(contextInfo, denv, t1, t2, m, m2) ->
          // REVIEW: consider if we need to show _cxs (the type parameter constraints)
          let t1, t2, _cxs = NicePrint.minimalStringsOfTwoTypes denv t1 t2
          os.Append(ConstraintSolverInfiniteTypesE().Format t1 t2)  |> ignore

          match contextInfo with
          | ContextInfo.ReturnInComputationExpression ->
            os.Append(" " + FSComp.SR.returnUsedInsteadOfReturnBang()) |> ignore
          | ContextInfo.YieldInComputationExpression ->
            os.Append(" " + FSComp.SR.yieldUsedInsteadOfYieldBang()) |> ignore
          | _ -> ()

          if m.StartLine <> m2.StartLine then 
             os.Append(SeeAlsoE().Format (stringOfRange m)) |> ignore

      | ConstraintSolverMissingConstraint(denv, tpr, tpc, m, m2) -> 
          os.Append(ConstraintSolverMissingConstraintE().Format (NicePrint.stringOfTyparConstraint denv (tpr, tpc))) |> ignore
          if m.StartLine <> m2.StartLine then 
             os.Append(SeeAlsoE().Format (stringOfRange m)) |> ignore

      | ConstraintSolverTypesNotInEqualityRelation(denv, (TType_measure _ as t1), (TType_measure _ as t2), m, m2, _) -> 
          // REVIEW: consider if we need to show _cxs (the type parameter constraints)
          let t1, t2, _cxs = NicePrint.minimalStringsOfTwoTypes denv t1 t2
          
          os.Append(ConstraintSolverTypesNotInEqualityRelation1E().Format t1 t2 )  |> ignore
          
          if m.StartLine <> m2.StartLine then
             os.Append(SeeAlsoE().Format (stringOfRange m)) |> ignore

      | ConstraintSolverTypesNotInEqualityRelation(denv, t1, t2, m, m2, contextInfo) -> 
          // REVIEW: consider if we need to show _cxs (the type parameter constraints)
          let t1, t2, _cxs = NicePrint.minimalStringsOfTwoTypes denv t1 t2
          
          match contextInfo with
          | ContextInfo.IfExpression range when Range.equals range m -> os.Append(FSComp.SR.ifExpression(t1, t2)) |> ignore
          | ContextInfo.CollectionElement (isArray, range) when Range.equals range m -> 
            if isArray then
                os.Append(FSComp.SR.arrayElementHasWrongType(t1, t2)) |> ignore
            else
                os.Append(FSComp.SR.listElementHasWrongType(t1, t2)) |> ignore
          | ContextInfo.OmittedElseBranch range when Range.equals range m -> os.Append(FSComp.SR.missingElseBranch(t2)) |> ignore
          | ContextInfo.ElseBranchResult range when Range.equals range m -> os.Append(FSComp.SR.elseBranchHasWrongType(t1, t2)) |> ignore
          | ContextInfo.FollowingPatternMatchClause range when Range.equals range m -> os.Append(FSComp.SR.followingPatternMatchClauseHasWrongType(t1, t2)) |> ignore
          | ContextInfo.PatternMatchGuard range when Range.equals range m -> os.Append(FSComp.SR.patternMatchGuardIsNotBool(t2)) |> ignore
          | _ -> os.Append(ConstraintSolverTypesNotInEqualityRelation2E().Format t1 t2) |> ignore
          if m.StartLine <> m2.StartLine then 
             os.Append(SeeAlsoE().Format (stringOfRange m)) |> ignore

      | ConstraintSolverTypesNotInSubsumptionRelation(denv, t1, t2, m, m2) -> 
          // REVIEW: consider if we need to show _cxs (the type parameter constraints)
          let t1, t2, cxs = NicePrint.minimalStringsOfTwoTypes denv t1 t2
          os.Append(ConstraintSolverTypesNotInSubsumptionRelationE().Format t2 t1 cxs) |> ignore
          if m.StartLine <> m2.StartLine then 
             os.Append(SeeAlsoE().Format (stringOfRange m2)) |> ignore

      | ConstraintSolverError(msg, m, m2) -> 
         os.Append msg |> ignore
         if m.StartLine <> m2.StartLine then 
            os.Append(SeeAlsoE().Format (stringOfRange m2)) |> ignore

      | ConstraintSolverRelatedInformation(fopt, _, e) -> 
          match e with 
          | ConstraintSolverError _ -> OutputExceptionR os e
          | _ -> ()
          fopt |> Option.iter (Printf.bprintf os " %s")

      | ErrorFromAddingTypeEquation(g, denv, t1, t2, ConstraintSolverTypesNotInEqualityRelation(_, t1', t2', m , _ , contextInfo), _) 
         when typeEquiv g t1 t1'
         &&   typeEquiv g t2 t2' ->
          let t1, t2, tpcs = NicePrint.minimalStringsOfTwoTypes denv t1 t2
          match contextInfo with
          | ContextInfo.IfExpression range when Range.equals range m -> os.Append(FSComp.SR.ifExpression(t1, t2)) |> ignore
          | ContextInfo.CollectionElement (isArray, range) when Range.equals range m -> 
            if isArray then
                os.Append(FSComp.SR.arrayElementHasWrongType(t1, t2)) |> ignore
            else
                os.Append(FSComp.SR.listElementHasWrongType(t1, t2)) |> ignore
          | ContextInfo.OmittedElseBranch range when Range.equals range m -> os.Append(FSComp.SR.missingElseBranch(t2)) |> ignore
          | ContextInfo.ElseBranchResult range when Range.equals range m -> os.Append(FSComp.SR.elseBranchHasWrongType(t1, t2)) |> ignore
          | ContextInfo.FollowingPatternMatchClause range when Range.equals range m -> os.Append(FSComp.SR.followingPatternMatchClauseHasWrongType(t1, t2)) |> ignore
          | ContextInfo.PatternMatchGuard range when Range.equals range m -> os.Append(FSComp.SR.patternMatchGuardIsNotBool(t2)) |> ignore
          | ContextInfo.TupleInRecordFields ->
                os.Append(ErrorFromAddingTypeEquation1E().Format t2 t1 tpcs) |> ignore
                os.Append(System.Environment.NewLine + FSComp.SR.commaInsteadOfSemicolonInRecord()) |> ignore
          | _ when t2 = "bool" && t1.EndsWithOrdinal(" ref") ->
                os.Append(ErrorFromAddingTypeEquation1E().Format t2 t1 tpcs) |> ignore
                os.Append(System.Environment.NewLine + FSComp.SR.derefInsteadOfNot()) |> ignore
          | _ -> os.Append(ErrorFromAddingTypeEquation1E().Format t2 t1 tpcs) |> ignore

      | ErrorFromAddingTypeEquation(_, _, _, _, ((ConstraintSolverTypesNotInEqualityRelation (_, _, _, _, _, contextInfo) ) as e), _) when (match contextInfo with ContextInfo.NoContext -> false | _ -> true) ->  
          OutputExceptionR os e

      | ErrorFromAddingTypeEquation(_, _, _, _, ((ConstraintSolverTypesNotInSubsumptionRelation _ | ConstraintSolverError _ ) as e), _) ->  
          OutputExceptionR os e

      | ErrorFromAddingTypeEquation(g, denv, t1, t2, e, _) ->
          if not (typeEquiv g t1 t2) then
              let t1, t2, tpcs = NicePrint.minimalStringsOfTwoTypes denv t1 t2
              if t1<>t2 + tpcs then os.Append(ErrorFromAddingTypeEquation2E().Format t1 t2 tpcs) |> ignore

          OutputExceptionR os e

      | ErrorFromApplyingDefault(_, denv, _, defaultType, e, _) ->  
          let defaultType = NicePrint.minimalStringOfType denv defaultType
          os.Append(ErrorFromApplyingDefault1E().Format defaultType) |> ignore
          OutputExceptionR os e
          os.Append(ErrorFromApplyingDefault2E().Format) |> ignore

      | ErrorsFromAddingSubsumptionConstraint(g, denv, t1, t2, e, contextInfo, _) ->
          match contextInfo with
          | ContextInfo.DowncastUsedInsteadOfUpcast isOperator -> 
              let t1, t2, _ = NicePrint.minimalStringsOfTwoTypes denv t1 t2
              if isOperator then
                  os.Append(FSComp.SR.considerUpcastOperator(t1, t2) |> snd) |> ignore
              else
                  os.Append(FSComp.SR.considerUpcast(t1, t2) |> snd) |> ignore
          | _ ->
              if not (typeEquiv g t1 t2) then
                  let t1, t2, tpcs = NicePrint.minimalStringsOfTwoTypes denv t1 t2
                  if t1 <> (t2 + tpcs) then 
                      os.Append(ErrorsFromAddingSubsumptionConstraintE().Format t2 t1 tpcs) |> ignore
                  else
                      OutputExceptionR os e
              else
                  OutputExceptionR os e

      | UpperCaseIdentifierInPattern(_) -> 
          os.Append(UpperCaseIdentifierInPatternE().Format) |> ignore

      | NotUpperCaseConstructor(_) -> 
          os.Append(NotUpperCaseConstructorE().Format) |> ignore

      | ErrorFromAddingConstraint(_, e, _) ->  
          OutputExceptionR os e

#if !NO_EXTENSIONTYPING
      | ExtensionTyping.ProvidedTypeResolutionNoRange(e)

      | ExtensionTyping.ProvidedTypeResolution(_, e) -> 
          OutputExceptionR os e

      | :? TypeProviderError as e ->
          os.Append(e.ContextualErrorMessage) |> ignore
#endif

      | UnresolvedOverloading(_, _, mtext, _) -> 
          os.Append(mtext) |> ignore

      | UnresolvedConversionOperator(denv, fromTy, toTy, _) -> 
          let t1, t2, _tpcs = NicePrint.minimalStringsOfTwoTypes denv fromTy toTy
          os.Append(FSComp.SR.csTypeDoesNotSupportConversion(t1, t2)) |> ignore

      | PossibleOverload(_, minfo, originalError, _) -> 
          // print original error that describes reason why this overload was rejected
          let buf = new StringBuilder()
          OutputExceptionR buf originalError

          os.Append(PossibleOverloadE().Format minfo (buf.ToString())) |> ignore

      //| PossibleBestOverload(_, minfo, m) -> 
      //    Printf.bprintf os "\n\nPossible best overload: '%s'." minfo

      | FunctionExpected _ ->
          os.Append(FunctionExpectedE().Format) |> ignore

      | BakedInMemberConstraintName(nm, _) ->
          os.Append(BakedInMemberConstraintNameE().Format nm) |> ignore

      | StandardOperatorRedefinitionWarning(msg, _) -> 
          os.Append(msg) |> ignore

      | BadEventTransformation(_) ->
         os.Append(BadEventTransformationE().Format) |> ignore

      | ParameterlessStructCtor(_) ->
         os.Append(ParameterlessStructCtorE().Format) |> ignore

      | InterfaceNotRevealed(denv, ity, _) ->
          os.Append(InterfaceNotRevealedE().Format (NicePrint.minimalStringOfType denv ity)) |> ignore

      | NotAFunctionButIndexer(_, _, name, _, _) ->
          match name with
          | Some name -> os.Append(FSComp.SR.notAFunctionButMaybeIndexerWithName name) |> ignore
          | _ -> os.Append(FSComp.SR.notAFunctionButMaybeIndexer()) |> ignore

      | NotAFunction(_, _, _, marg) ->
          if marg.StartColumn = 0 then
              os.Append(FSComp.SR.notAFunctionButMaybeDeclaration()) |> ignore
          else
              os.Append(FSComp.SR.notAFunction()) |> ignore

      | TyconBadArgs(_, tcref, d, _) -> 
          let exp = tcref.TyparsNoRange.Length
          if exp = 0 then
              os.Append(FSComp.SR.buildUnexpectedTypeArgs(fullDisplayTextOfTyconRef tcref, d)) |> ignore
          else
              os.Append(TyconBadArgsE().Format (fullDisplayTextOfTyconRef tcref) exp d) |> ignore

      | IndeterminateType(_) -> 
          os.Append(IndeterminateTypeE().Format) |> ignore

      | NameClash(nm, k1, nm1, _, k2, nm2, _) -> 
          if nm = nm1 && nm1 = nm2 && k1 = k2 then 
              os.Append(NameClash1E().Format k1 nm1) |> ignore
          else
              os.Append(NameClash2E().Format k1 nm1 nm k2 nm2) |> ignore

      | Duplicate(k, s, _)  -> 
          if k = "member" then 
              os.Append(Duplicate1E().Format (DecompileOpName s)) |> ignore
          else 
              os.Append(Duplicate2E().Format k (DecompileOpName s)) |> ignore

      | UndefinedName(_, k, id, suggestionsF) ->
          os.Append(k (DecompileOpName id.idText)) |> ignore
          let filtered = ErrorResolutionHints.FilterPredictions id.idText suggestionsF
          if List.isEmpty filtered |> not then
              os.Append(ErrorResolutionHints.FormatPredictions DecompileOpName filtered) |> ignore
          

      | InternalUndefinedItemRef(f, smr, ccuName, s) ->  
          let _, errs = f(smr, ccuName, s)  
          os.Append(errs) |> ignore  

      | FieldNotMutable  _ -> 
          os.Append(FieldNotMutableE().Format) |> ignore

      | FieldsFromDifferentTypes (_, fref1, fref2, _) -> 
          os.Append(FieldsFromDifferentTypesE().Format fref1.FieldName fref2.FieldName) |> ignore

      | VarBoundTwice(id) ->  
          os.Append(VarBoundTwiceE().Format (DecompileOpName id.idText)) |> ignore

      | Recursion (denv, id, ty1, ty2, _) -> 
          let t1, t2, tpcs = NicePrint.minimalStringsOfTwoTypes denv ty1 ty2
          os.Append(RecursionE().Format (DecompileOpName id.idText) t1 t2 tpcs) |> ignore

      | InvalidRuntimeCoercion(denv, ty1, ty2, _) -> 
          let t1, t2, tpcs = NicePrint.minimalStringsOfTwoTypes denv ty1 ty2
          os.Append(InvalidRuntimeCoercionE().Format t1 t2 tpcs) |> ignore

      | IndeterminateRuntimeCoercion(denv, ty1, ty2, _) -> 
          let t1, t2, _cxs = NicePrint.minimalStringsOfTwoTypes denv ty1 ty2
          os.Append(IndeterminateRuntimeCoercionE().Format t1 t2) |> ignore

      | IndeterminateStaticCoercion(denv, ty1, ty2, _) -> 
          // REVIEW: consider if we need to show _cxs (the type parameter constraints)
          let t1, t2, _cxs = NicePrint.minimalStringsOfTwoTypes denv ty1 ty2
          os.Append(IndeterminateStaticCoercionE().Format t1 t2) |> ignore

      | StaticCoercionShouldUseBox(denv, ty1, ty2, _) ->
          // REVIEW: consider if we need to show _cxs (the type parameter constraints)
          let t1, t2, _cxs = NicePrint.minimalStringsOfTwoTypes denv ty1 ty2
          os.Append(StaticCoercionShouldUseBoxE().Format t1 t2) |> ignore

      | TypeIsImplicitlyAbstract(_) -> 
          os.Append(TypeIsImplicitlyAbstractE().Format) |> ignore

      | NonRigidTypar(denv, tpnmOpt, typarRange, ty1, ty, _) -> 
          // REVIEW: consider if we need to show _cxs (the type parameter constraints)
          let (ty1, ty), _cxs = PrettyTypes.PrettifyTypePair denv.g (ty1, ty)
          match tpnmOpt with 
          | None -> 
              os.Append(NonRigidTypar1E().Format (stringOfRange typarRange) (NicePrint.stringOfTy denv ty)) |> ignore
          | Some tpnm -> 
              match ty1 with 
              | TType_measure _ -> 
                os.Append(NonRigidTypar2E().Format tpnm  (NicePrint.stringOfTy denv ty)) |> ignore
              | _ -> 
                os.Append(NonRigidTypar3E().Format tpnm  (NicePrint.stringOfTy denv ty)) |> ignore

      | SyntaxError (ctxt, _) -> 
          let ctxt = unbox<Parsing.ParseErrorContext<Parser.token>>(ctxt)
          
          let (|EndOfStructuredConstructToken|_|) token = 
              match token with
              | Parser.TOKEN_ODECLEND 
              | Parser.TOKEN_OBLOCKSEP 
              | Parser.TOKEN_OEND 
              | Parser.TOKEN_ORIGHT_BLOCK_END 
              | Parser.TOKEN_OBLOCKEND | Parser.TOKEN_OBLOCKEND_COMING_SOON | Parser.TOKEN_OBLOCKEND_IS_HERE -> Some()
              | _ -> None

          let tokenIdToText tid = 
              match tid with 
              | Parser.TOKEN_IDENT -> getErrorString("Parser.TOKEN.IDENT")
              | Parser.TOKEN_BIGNUM 
              | Parser.TOKEN_INT8  
              | Parser.TOKEN_UINT8 
              | Parser.TOKEN_INT16  
              | Parser.TOKEN_UINT16 
              | Parser.TOKEN_INT32 
              | Parser.TOKEN_UINT32 
              | Parser.TOKEN_INT64 
              | Parser.TOKEN_UINT64 
              | Parser.TOKEN_UNATIVEINT 
              | Parser.TOKEN_NATIVEINT -> getErrorString("Parser.TOKEN.INT")
              | Parser.TOKEN_IEEE32 
              | Parser.TOKEN_IEEE64 -> getErrorString("Parser.TOKEN.FLOAT")
              | Parser.TOKEN_DECIMAL -> getErrorString("Parser.TOKEN.DECIMAL")
              | Parser.TOKEN_CHAR -> getErrorString("Parser.TOKEN.CHAR")
                
              | Parser.TOKEN_BASE -> getErrorString("Parser.TOKEN.BASE")
              | Parser.TOKEN_LPAREN_STAR_RPAREN -> getErrorString("Parser.TOKEN.LPAREN.STAR.RPAREN")
              | Parser.TOKEN_DOLLAR -> getErrorString("Parser.TOKEN.DOLLAR")
              | Parser.TOKEN_INFIX_STAR_STAR_OP -> getErrorString("Parser.TOKEN.INFIX.STAR.STAR.OP")
              | Parser.TOKEN_INFIX_COMPARE_OP -> getErrorString("Parser.TOKEN.INFIX.COMPARE.OP")
              | Parser.TOKEN_COLON_GREATER -> getErrorString("Parser.TOKEN.COLON.GREATER")  
              | Parser.TOKEN_COLON_COLON  ->getErrorString("Parser.TOKEN.COLON.COLON")
              | Parser.TOKEN_PERCENT_OP -> getErrorString("Parser.TOKEN.PERCENT.OP")
              | Parser.TOKEN_INFIX_AT_HAT_OP -> getErrorString("Parser.TOKEN.INFIX.AT.HAT.OP")
              | Parser.TOKEN_INFIX_BAR_OP -> getErrorString("Parser.TOKEN.INFIX.BAR.OP")
              | Parser.TOKEN_PLUS_MINUS_OP -> getErrorString("Parser.TOKEN.PLUS.MINUS.OP")
              | Parser.TOKEN_PREFIX_OP -> getErrorString("Parser.TOKEN.PREFIX.OP")
              | Parser.TOKEN_COLON_QMARK_GREATER   -> getErrorString("Parser.TOKEN.COLON.QMARK.GREATER")
              | Parser.TOKEN_INFIX_STAR_DIV_MOD_OP -> getErrorString("Parser.TOKEN.INFIX.STAR.DIV.MOD.OP")
              | Parser.TOKEN_INFIX_AMP_OP -> getErrorString("Parser.TOKEN.INFIX.AMP.OP")
              | Parser.TOKEN_AMP   -> getErrorString("Parser.TOKEN.AMP")
              | Parser.TOKEN_AMP_AMP  -> getErrorString("Parser.TOKEN.AMP.AMP")
              | Parser.TOKEN_BAR_BAR  -> getErrorString("Parser.TOKEN.BAR.BAR")
              | Parser.TOKEN_LESS   -> getErrorString("Parser.TOKEN.LESS")
              | Parser.TOKEN_GREATER  -> getErrorString("Parser.TOKEN.GREATER")
              | Parser.TOKEN_QMARK   -> getErrorString("Parser.TOKEN.QMARK")
              | Parser.TOKEN_QMARK_QMARK -> getErrorString("Parser.TOKEN.QMARK.QMARK")
              | Parser.TOKEN_COLON_QMARK-> getErrorString("Parser.TOKEN.COLON.QMARK")
              | Parser.TOKEN_INT32_DOT_DOT -> getErrorString("Parser.TOKEN.INT32.DOT.DOT")
              | Parser.TOKEN_DOT_DOT       -> getErrorString("Parser.TOKEN.DOT.DOT")
              | Parser.TOKEN_QUOTE   -> getErrorString("Parser.TOKEN.QUOTE")
              | Parser.TOKEN_STAR  -> getErrorString("Parser.TOKEN.STAR")
              | Parser.TOKEN_HIGH_PRECEDENCE_TYAPP  -> getErrorString("Parser.TOKEN.HIGH.PRECEDENCE.TYAPP")
              | Parser.TOKEN_COLON    -> getErrorString("Parser.TOKEN.COLON")
              | Parser.TOKEN_COLON_EQUALS   -> getErrorString("Parser.TOKEN.COLON.EQUALS")
              | Parser.TOKEN_LARROW   -> getErrorString("Parser.TOKEN.LARROW")
              | Parser.TOKEN_EQUALS -> getErrorString("Parser.TOKEN.EQUALS")
              | Parser.TOKEN_GREATER_BAR_RBRACK -> getErrorString("Parser.TOKEN.GREATER.BAR.RBRACK")
              | Parser.TOKEN_MINUS -> getErrorString("Parser.TOKEN.MINUS")
              | Parser.TOKEN_ADJACENT_PREFIX_OP    -> getErrorString("Parser.TOKEN.ADJACENT.PREFIX.OP")
              | Parser.TOKEN_FUNKY_OPERATOR_NAME -> getErrorString("Parser.TOKEN.FUNKY.OPERATOR.NAME") 
              | Parser.TOKEN_COMMA-> getErrorString("Parser.TOKEN.COMMA")
              | Parser.TOKEN_DOT -> getErrorString("Parser.TOKEN.DOT")
              | Parser.TOKEN_BAR-> getErrorString("Parser.TOKEN.BAR")
              | Parser.TOKEN_HASH -> getErrorString("Parser.TOKEN.HASH")
              | Parser.TOKEN_UNDERSCORE   -> getErrorString("Parser.TOKEN.UNDERSCORE")
              | Parser.TOKEN_SEMICOLON   -> getErrorString("Parser.TOKEN.SEMICOLON")
              | Parser.TOKEN_SEMICOLON_SEMICOLON-> getErrorString("Parser.TOKEN.SEMICOLON.SEMICOLON")
              | Parser.TOKEN_LPAREN-> getErrorString("Parser.TOKEN.LPAREN")
              | Parser.TOKEN_RPAREN | Parser.TOKEN_RPAREN_COMING_SOON | Parser.TOKEN_RPAREN_IS_HERE -> getErrorString("Parser.TOKEN.RPAREN")
              | Parser.TOKEN_LQUOTE  -> getErrorString("Parser.TOKEN.LQUOTE")
              | Parser.TOKEN_LBRACK  -> getErrorString("Parser.TOKEN.LBRACK")
              | Parser.TOKEN_LBRACE_BAR   -> getErrorString("Parser.TOKEN.LBRACE.BAR")
              | Parser.TOKEN_LBRACK_BAR  -> getErrorString("Parser.TOKEN.LBRACK.BAR")
              | Parser.TOKEN_LBRACK_LESS  -> getErrorString("Parser.TOKEN.LBRACK.LESS")
              | Parser.TOKEN_LBRACE   -> getErrorString("Parser.TOKEN.LBRACE")
              | Parser.TOKEN_BAR_RBRACK   -> getErrorString("Parser.TOKEN.BAR.RBRACK")
              | Parser.TOKEN_BAR_RBRACE   -> getErrorString("Parser.TOKEN.BAR.RBRACE")
              | Parser.TOKEN_GREATER_RBRACK  -> getErrorString("Parser.TOKEN.GREATER.RBRACK")
              | Parser.TOKEN_RQUOTE_DOT _ 
              | Parser.TOKEN_RQUOTE  -> getErrorString("Parser.TOKEN.RQUOTE")
              | Parser.TOKEN_RBRACK  -> getErrorString("Parser.TOKEN.RBRACK")
              | Parser.TOKEN_RBRACE | Parser.TOKEN_RBRACE_COMING_SOON | Parser.TOKEN_RBRACE_IS_HERE -> getErrorString("Parser.TOKEN.RBRACE")
              | Parser.TOKEN_PUBLIC -> getErrorString("Parser.TOKEN.PUBLIC")
              | Parser.TOKEN_PRIVATE -> getErrorString("Parser.TOKEN.PRIVATE")
              | Parser.TOKEN_INTERNAL -> getErrorString("Parser.TOKEN.INTERNAL")
              | Parser.TOKEN_CONSTRAINT -> getErrorString("Parser.TOKEN.CONSTRAINT")
              | Parser.TOKEN_INSTANCE -> getErrorString("Parser.TOKEN.INSTANCE")
              | Parser.TOKEN_DELEGATE -> getErrorString("Parser.TOKEN.DELEGATE")
              | Parser.TOKEN_INHERIT -> getErrorString("Parser.TOKEN.INHERIT")
              | Parser.TOKEN_CONSTRUCTOR-> getErrorString("Parser.TOKEN.CONSTRUCTOR")
              | Parser.TOKEN_DEFAULT -> getErrorString("Parser.TOKEN.DEFAULT")
              | Parser.TOKEN_OVERRIDE-> getErrorString("Parser.TOKEN.OVERRIDE")
              | Parser.TOKEN_ABSTRACT-> getErrorString("Parser.TOKEN.ABSTRACT")
              | Parser.TOKEN_CLASS-> getErrorString("Parser.TOKEN.CLASS")
              | Parser.TOKEN_MEMBER -> getErrorString("Parser.TOKEN.MEMBER")
              | Parser.TOKEN_STATIC -> getErrorString("Parser.TOKEN.STATIC")
              | Parser.TOKEN_NAMESPACE-> getErrorString("Parser.TOKEN.NAMESPACE")
              | Parser.TOKEN_OBLOCKBEGIN  -> getErrorString("Parser.TOKEN.OBLOCKBEGIN") 
              | EndOfStructuredConstructToken -> getErrorString("Parser.TOKEN.OBLOCKEND") 
              | Parser.TOKEN_THEN  
              | Parser.TOKEN_OTHEN -> getErrorString("Parser.TOKEN.OTHEN")
              | Parser.TOKEN_ELSE
              | Parser.TOKEN_OELSE -> getErrorString("Parser.TOKEN.OELSE")
              | Parser.TOKEN_LET(_) 
              | Parser.TOKEN_OLET(_)  -> getErrorString("Parser.TOKEN.OLET")
              | Parser.TOKEN_OBINDER 
              | Parser.TOKEN_BINDER -> getErrorString("Parser.TOKEN.BINDER")
              | Parser.TOKEN_ODO -> getErrorString("Parser.TOKEN.ODO")
              | Parser.TOKEN_OWITH -> getErrorString("Parser.TOKEN.OWITH")
              | Parser.TOKEN_OFUNCTION -> getErrorString("Parser.TOKEN.OFUNCTION")
              | Parser.TOKEN_OFUN -> getErrorString("Parser.TOKEN.OFUN")
              | Parser.TOKEN_ORESET -> getErrorString("Parser.TOKEN.ORESET")
              | Parser.TOKEN_ODUMMY -> getErrorString("Parser.TOKEN.ODUMMY")
              | Parser.TOKEN_DO_BANG 
              | Parser.TOKEN_ODO_BANG -> getErrorString("Parser.TOKEN.ODO.BANG")
              | Parser.TOKEN_YIELD -> getErrorString("Parser.TOKEN.YIELD")
              | Parser.TOKEN_YIELD_BANG  -> getErrorString("Parser.TOKEN.YIELD.BANG")
              | Parser.TOKEN_OINTERFACE_MEMBER-> getErrorString("Parser.TOKEN.OINTERFACE.MEMBER")
              | Parser.TOKEN_ELIF -> getErrorString("Parser.TOKEN.ELIF")
              | Parser.TOKEN_RARROW -> getErrorString("Parser.TOKEN.RARROW")
              | Parser.TOKEN_SIG -> getErrorString("Parser.TOKEN.SIG")
              | Parser.TOKEN_STRUCT  -> getErrorString("Parser.TOKEN.STRUCT")
              | Parser.TOKEN_UPCAST   -> getErrorString("Parser.TOKEN.UPCAST")
              | Parser.TOKEN_DOWNCAST   -> getErrorString("Parser.TOKEN.DOWNCAST")
              | Parser.TOKEN_NULL   -> getErrorString("Parser.TOKEN.NULL")
              | Parser.TOKEN_RESERVED    -> getErrorString("Parser.TOKEN.RESERVED")
              | Parser.TOKEN_MODULE | Parser.TOKEN_MODULE_COMING_SOON | Parser.TOKEN_MODULE_IS_HERE   -> getErrorString("Parser.TOKEN.MODULE")
              | Parser.TOKEN_AND    -> getErrorString("Parser.TOKEN.AND")
              | Parser.TOKEN_AS   -> getErrorString("Parser.TOKEN.AS")
              | Parser.TOKEN_ASSERT   -> getErrorString("Parser.TOKEN.ASSERT")
              | Parser.TOKEN_OASSERT   -> getErrorString("Parser.TOKEN.ASSERT")
              | Parser.TOKEN_ASR-> getErrorString("Parser.TOKEN.ASR")
              | Parser.TOKEN_DOWNTO   -> getErrorString("Parser.TOKEN.DOWNTO")
              | Parser.TOKEN_EXCEPTION   -> getErrorString("Parser.TOKEN.EXCEPTION")
              | Parser.TOKEN_FALSE   -> getErrorString("Parser.TOKEN.FALSE")
              | Parser.TOKEN_FOR   -> getErrorString("Parser.TOKEN.FOR")
              | Parser.TOKEN_FUN   -> getErrorString("Parser.TOKEN.FUN")
              | Parser.TOKEN_FUNCTION-> getErrorString("Parser.TOKEN.FUNCTION")
              | Parser.TOKEN_FINALLY   -> getErrorString("Parser.TOKEN.FINALLY")
              | Parser.TOKEN_LAZY   -> getErrorString("Parser.TOKEN.LAZY")
              | Parser.TOKEN_OLAZY   -> getErrorString("Parser.TOKEN.LAZY")
              | Parser.TOKEN_MATCH   -> getErrorString("Parser.TOKEN.MATCH")
              | Parser.TOKEN_MATCH_BANG -> getErrorString("Parser.TOKEN.MATCH.BANG")
              | Parser.TOKEN_MUTABLE   -> getErrorString("Parser.TOKEN.MUTABLE")
              | Parser.TOKEN_NEW   -> getErrorString("Parser.TOKEN.NEW")
              | Parser.TOKEN_OF    -> getErrorString("Parser.TOKEN.OF")
              | Parser.TOKEN_OPEN   -> getErrorString("Parser.TOKEN.OPEN")
              | Parser.TOKEN_OR -> getErrorString("Parser.TOKEN.OR")
              | Parser.TOKEN_VOID -> getErrorString("Parser.TOKEN.VOID")
              | Parser.TOKEN_EXTERN-> getErrorString("Parser.TOKEN.EXTERN")
              | Parser.TOKEN_INTERFACE -> getErrorString("Parser.TOKEN.INTERFACE")
              | Parser.TOKEN_REC   -> getErrorString("Parser.TOKEN.REC")
              | Parser.TOKEN_TO   -> getErrorString("Parser.TOKEN.TO")
              | Parser.TOKEN_TRUE   -> getErrorString("Parser.TOKEN.TRUE")
              | Parser.TOKEN_TRY   -> getErrorString("Parser.TOKEN.TRY")
              | Parser.TOKEN_TYPE | Parser.TOKEN_TYPE_COMING_SOON | Parser.TOKEN_TYPE_IS_HERE   -> getErrorString("Parser.TOKEN.TYPE")
              | Parser.TOKEN_VAL   -> getErrorString("Parser.TOKEN.VAL")
              | Parser.TOKEN_INLINE   -> getErrorString("Parser.TOKEN.INLINE")
              | Parser.TOKEN_WHEN  -> getErrorString("Parser.TOKEN.WHEN")
              | Parser.TOKEN_WHILE   -> getErrorString("Parser.TOKEN.WHILE")
              | Parser.TOKEN_WITH-> getErrorString("Parser.TOKEN.WITH")
              | Parser.TOKEN_IF -> getErrorString("Parser.TOKEN.IF")
              | Parser.TOKEN_DO -> getErrorString("Parser.TOKEN.DO")
              | Parser.TOKEN_GLOBAL -> getErrorString("Parser.TOKEN.GLOBAL")
              | Parser.TOKEN_DONE -> getErrorString("Parser.TOKEN.DONE")
              | Parser.TOKEN_IN | Parser.TOKEN_JOIN_IN -> getErrorString("Parser.TOKEN.IN")
              | Parser.TOKEN_HIGH_PRECEDENCE_PAREN_APP-> getErrorString("Parser.TOKEN.HIGH.PRECEDENCE.PAREN.APP")
              | Parser.TOKEN_HIGH_PRECEDENCE_BRACK_APP-> getErrorString("Parser.TOKEN.HIGH.PRECEDENCE.BRACK.APP")
              | Parser.TOKEN_BEGIN  -> getErrorString("Parser.TOKEN.BEGIN")
              | Parser.TOKEN_END -> getErrorString("Parser.TOKEN.END")
              | Parser.TOKEN_HASH_LIGHT
              | Parser.TOKEN_HASH_LINE 
              | Parser.TOKEN_HASH_IF 
              | Parser.TOKEN_HASH_ELSE 
              | Parser.TOKEN_HASH_ENDIF  -> getErrorString("Parser.TOKEN.HASH.ENDIF")
              | Parser.TOKEN_INACTIVECODE -> getErrorString("Parser.TOKEN.INACTIVECODE")
              | Parser.TOKEN_LEX_FAILURE-> getErrorString("Parser.TOKEN.LEX.FAILURE")
              | Parser.TOKEN_WHITESPACE -> getErrorString("Parser.TOKEN.WHITESPACE")
              | Parser.TOKEN_COMMENT -> getErrorString("Parser.TOKEN.COMMENT")
              | Parser.TOKEN_LINE_COMMENT -> getErrorString("Parser.TOKEN.LINE.COMMENT")
              | Parser.TOKEN_STRING_TEXT -> getErrorString("Parser.TOKEN.STRING.TEXT")
              | Parser.TOKEN_BYTEARRAY -> getErrorString("Parser.TOKEN.BYTEARRAY")
              | Parser.TOKEN_STRING -> getErrorString("Parser.TOKEN.STRING")
              | Parser.TOKEN_KEYWORD_STRING -> getErrorString("Parser.TOKEN.KEYWORD_STRING")
              | Parser.TOKEN_EOF -> getErrorString("Parser.TOKEN.EOF")
              | Parser.TOKEN_CONST -> getErrorString("Parser.TOKEN.CONST")
              | Parser.TOKEN_FIXED -> getErrorString("Parser.TOKEN.FIXED")
              | unknown ->           
                  Debug.Assert(false, "unknown token tag")
                  let result = sprintf "%+A" unknown
                  Debug.Assert(false, result)
                  result

          match ctxt.CurrentToken with 
          | None -> os.Append(UnexpectedEndOfInputE().Format) |> ignore
          | Some token -> 
              match (token |> Parser.tagOfToken |> Parser.tokenTagToTokenId), token with 
              | EndOfStructuredConstructToken, _ -> os.Append(OBlockEndSentenceE().Format) |> ignore
              | Parser.TOKEN_LEX_FAILURE, Parser.LEX_FAILURE str -> Printf.bprintf os "%s" str (* Fix bug://2431 *)
              | token, _ -> os.Append(UnexpectedE().Format (token |> tokenIdToText)) |> ignore

              (* Search for a state producing a single recognized non-terminal in the states on the stack *)
              let foundInContext =
              
                  (* Merge a bunch of expression non terminals *)
                  let (|NONTERM_Category_Expr|_|) = function
                        | Parser.NONTERM_argExpr|Parser.NONTERM_minusExpr|Parser.NONTERM_parenExpr|Parser.NONTERM_atomicExpr
                        | Parser.NONTERM_appExpr|Parser.NONTERM_tupleExpr|Parser.NONTERM_declExpr|Parser.NONTERM_braceExpr|Parser.NONTERM_braceBarExpr
                        | Parser.NONTERM_typedSeqExprBlock
                        | Parser.NONTERM_interactiveExpr -> Some()
                        | _ -> None
                        
                  (* Merge a bunch of pattern non terminals *)
                  let (|NONTERM_Category_Pattern|_|) = function 
                        | Parser.NONTERM_constrPattern|Parser.NONTERM_parenPattern|Parser.NONTERM_atomicPattern -> Some() 
                        | _ -> None
                  
                  (* Merge a bunch of if/then/else non terminals *)
                  let (|NONTERM_Category_IfThenElse|_|) = function
                        | Parser.NONTERM_ifExprThen|Parser.NONTERM_ifExprElifs|Parser.NONTERM_ifExprCases -> Some()
                        | _ -> None
                        
                  (* Merge a bunch of non terminals *)
                  let (|NONTERM_Category_SignatureFile|_|) = function
                        | Parser.NONTERM_signatureFile|Parser.NONTERM_moduleSpfn|Parser.NONTERM_moduleSpfns -> Some()
                        | _ -> None
                  let (|NONTERM_Category_ImplementationFile|_|) = function
                        | Parser.NONTERM_implementationFile|Parser.NONTERM_fileNamespaceImpl|Parser.NONTERM_fileNamespaceImpls -> Some()
                        | _ -> None
                  let (|NONTERM_Category_Definition|_|) = function
                        | Parser.NONTERM_fileModuleImpl|Parser.NONTERM_moduleDefn|Parser.NONTERM_interactiveDefns
                        |Parser.NONTERM_moduleDefns|Parser.NONTERM_moduleDefnsOrExpr -> Some()
                        | _ -> None
                  
                  let (|NONTERM_Category_Type|_|) = function
                        | Parser.NONTERM_typ|Parser.NONTERM_tupleType -> Some()
                        | _ -> None

                  let (|NONTERM_Category_Interaction|_|) = function
                        | Parser.NONTERM_interactiveItemsTerminator|Parser.NONTERM_interaction|Parser.NONTERM__startinteraction -> Some()
                        | _ -> None
         
                  
                  // Canonicalize the categories and check for a unique category
                  ctxt.ReducibleProductions |> List.exists (fun prods -> 
                      match prods 
                            |> List.map Parser.prodIdxToNonTerminal 
                            |> List.map (function 
                                         | NONTERM_Category_Type -> Parser.NONTERM_typ
                                         | NONTERM_Category_Expr -> Parser.NONTERM_declExpr 
                                         | NONTERM_Category_Pattern -> Parser.NONTERM_atomicPattern 
                                         | NONTERM_Category_IfThenElse -> Parser.NONTERM_ifExprThen
                                         | NONTERM_Category_SignatureFile -> Parser.NONTERM_signatureFile
                                         | NONTERM_Category_ImplementationFile -> Parser.NONTERM_implementationFile
                                         | NONTERM_Category_Definition -> Parser.NONTERM_moduleDefn
                                         | NONTERM_Category_Interaction -> Parser.NONTERM_interaction
                                         | nt -> nt)
                            |> Set.ofList 
                            |> Set.toList with 
                      | [Parser.NONTERM_interaction] -> os.Append(NONTERM_interactionE().Format) |> ignore; true
                      | [Parser.NONTERM_hashDirective] -> os.Append(NONTERM_hashDirectiveE().Format) |> ignore; true
                      | [Parser.NONTERM_fieldDecl] -> os.Append(NONTERM_fieldDeclE().Format) |> ignore; true
                      | [Parser.NONTERM_unionCaseRepr] -> os.Append(NONTERM_unionCaseReprE().Format) |> ignore; true
                      | [Parser.NONTERM_localBinding] -> os.Append(NONTERM_localBindingE().Format) |> ignore; true
                      | [Parser.NONTERM_hardwhiteLetBindings] -> os.Append(NONTERM_hardwhiteLetBindingsE().Format) |> ignore; true
                      | [Parser.NONTERM_classDefnMember] -> os.Append(NONTERM_classDefnMemberE().Format) |> ignore; true
                      | [Parser.NONTERM_defnBindings] -> os.Append(NONTERM_defnBindingsE().Format) |> ignore; true
                      | [Parser.NONTERM_classMemberSpfn] -> os.Append(NONTERM_classMemberSpfnE().Format) |> ignore; true
                      | [Parser.NONTERM_valSpfn] -> os.Append(NONTERM_valSpfnE().Format) |> ignore; true
                      | [Parser.NONTERM_tyconSpfn] -> os.Append(NONTERM_tyconSpfnE().Format) |> ignore; true
                      | [Parser.NONTERM_anonLambdaExpr] -> os.Append(NONTERM_anonLambdaExprE().Format) |> ignore; true
                      | [Parser.NONTERM_attrUnionCaseDecl] -> os.Append(NONTERM_attrUnionCaseDeclE().Format) |> ignore; true
                      | [Parser.NONTERM_cPrototype] -> os.Append(NONTERM_cPrototypeE().Format) |> ignore; true
                      | [Parser.NONTERM_objExpr|Parser.NONTERM_objectImplementationMembers] -> os.Append(NONTERM_objectImplementationMembersE().Format) |> ignore; true
                      | [Parser.NONTERM_ifExprThen|Parser.NONTERM_ifExprElifs|Parser.NONTERM_ifExprCases] -> os.Append(NONTERM_ifExprCasesE().Format) |> ignore; true
                      | [Parser.NONTERM_openDecl] -> os.Append(NONTERM_openDeclE().Format) |> ignore; true
                      | [Parser.NONTERM_fileModuleSpec] -> os.Append(NONTERM_fileModuleSpecE().Format) |> ignore; true
                      | [Parser.NONTERM_patternClauses] -> os.Append(NONTERM_patternClausesE().Format) |> ignore; true
                      | [Parser.NONTERM_beginEndExpr] -> os.Append(NONTERM_beginEndExprE().Format) |> ignore; true
                      | [Parser.NONTERM_recdExpr] -> os.Append(NONTERM_recdExprE().Format) |> ignore; true
                      | [Parser.NONTERM_tyconDefn] -> os.Append(NONTERM_tyconDefnE().Format) |> ignore; true
                      | [Parser.NONTERM_exconCore] -> os.Append(NONTERM_exconCoreE().Format) |> ignore; true
                      | [Parser.NONTERM_typeNameInfo] -> os.Append(NONTERM_typeNameInfoE().Format) |> ignore; true
                      | [Parser.NONTERM_attributeList] -> os.Append(NONTERM_attributeListE().Format) |> ignore; true
                      | [Parser.NONTERM_quoteExpr] -> os.Append(NONTERM_quoteExprE().Format) |> ignore; true
                      | [Parser.NONTERM_typeConstraint] -> os.Append(NONTERM_typeConstraintE().Format) |> ignore; true
                      | [NONTERM_Category_ImplementationFile] -> os.Append(NONTERM_Category_ImplementationFileE().Format) |> ignore; true
                      | [NONTERM_Category_Definition] -> os.Append(NONTERM_Category_DefinitionE().Format) |> ignore; true
                      | [NONTERM_Category_SignatureFile] -> os.Append(NONTERM_Category_SignatureFileE().Format) |> ignore; true
                      | [NONTERM_Category_Pattern] -> os.Append(NONTERM_Category_PatternE().Format) |> ignore; true
                      | [NONTERM_Category_Expr] ->  os.Append(NONTERM_Category_ExprE().Format) |> ignore; true
                      | [NONTERM_Category_Type] ->  os.Append(NONTERM_Category_TypeE().Format) |> ignore; true
                      | [Parser.NONTERM_typeArgsActual] -> os.Append(NONTERM_typeArgsActualE().Format) |> ignore; true
                      | _ -> 
                          false)
                          
#if DEBUG
              if not foundInContext then
                  Printf.bprintf os ". (no 'in' context found: %+A)" (List.map (List.map Parser.prodIdxToNonTerminal) ctxt.ReducibleProductions)
#else
              foundInContext |> ignore // suppress unused variable warning in RELEASE
#endif
              let fix (s:string) = s.Replace(SR.GetString("FixKeyword"), "").Replace(SR.GetString("FixSymbol"), "").Replace(SR.GetString("FixReplace"), "")
              match (ctxt.ShiftTokens 
                           |> List.map Parser.tokenTagToTokenId 
                           |> List.filter (function Parser.TOKEN_error | Parser.TOKEN_EOF -> false | _ -> true) 
                           |> List.map tokenIdToText 
                           |> Set.ofList 
                           |> Set.toList) with 
              | [tokenName1]            -> os.Append(TokenName1E().Format (fix tokenName1)) |> ignore
              | [tokenName1;tokenName2] -> os.Append(TokenName1TokenName2E().Format (fix tokenName1) (fix tokenName2)) |> ignore
              | [tokenName1;tokenName2;tokenName3] -> os.Append(TokenName1TokenName2TokenName3E().Format (fix tokenName1) (fix tokenName2) (fix tokenName3)) |> ignore
              | _ -> ()
        (*
              Printf.bprintf os ".\n\n    state = %A\n    token = %A\n    expect (shift) %A\n    expect (reduce) %A\n   prods=%A\n     non terminals: %A" 
                  ctxt.StateStack
                  ctxt.CurrentToken
                  (List.map Parser.tokenTagToTokenId ctxt.ShiftTokens)
                  (List.map Parser.tokenTagToTokenId ctxt.ReduceTokens)
                  ctxt.ReducibleProductions
                  (List.mapSquared Parser.prodIdxToNonTerminal ctxt.ReducibleProductions)
        *)

      | RuntimeCoercionSourceSealed(denv, ty, _) -> 
          // REVIEW: consider if we need to show _cxs (the type parameter constraints)
          let ty, _cxs = PrettyTypes.PrettifyType denv.g ty
          if isTyparTy denv.g ty 
          then os.Append(RuntimeCoercionSourceSealed1E().Format (NicePrint.stringOfTy denv ty)) |> ignore
          else os.Append(RuntimeCoercionSourceSealed2E().Format (NicePrint.stringOfTy denv ty)) |> ignore

      | CoercionTargetSealed(denv, ty, _) -> 
          // REVIEW: consider if we need to show _cxs (the type parameter constraints)
          let ty, _cxs= PrettyTypes.PrettifyType denv.g ty
          os.Append(CoercionTargetSealedE().Format (NicePrint.stringOfTy denv ty)) |> ignore

      | UpcastUnnecessary(_) -> 
          os.Append(UpcastUnnecessaryE().Format) |> ignore

      | TypeTestUnnecessary(_) -> 
          os.Append(TypeTestUnnecessaryE().Format) |> ignore

      | QuotationTranslator.IgnoringPartOfQuotedTermWarning (msg, _) -> 
          Printf.bprintf os "%s" msg

      | OverrideDoesntOverride(denv, impl, minfoVirtOpt, g, amap, m) ->
          let sig1 = DispatchSlotChecking.FormatOverride denv impl
          match minfoVirtOpt with 
          | None -> 
              os.Append(OverrideDoesntOverride1E().Format sig1) |> ignore
          | Some minfoVirt ->
              // https://github.com/Microsoft/visualfsharp/issues/35 
              // Improve error message when attempting to override generic return type with unit:
              // we need to check if unit was used as a type argument
              let rec hasUnitTType_app (types: TType list) =
                  match types with
                  | TType_app (maybeUnit, []) :: ts -> 
                      match maybeUnit.TypeAbbrev with
                      | Some ttype when Tastops.isUnitTy g ttype -> true
                      | _ -> hasUnitTType_app ts
                  | _ :: ts -> hasUnitTType_app ts
                  | [] -> false

              match minfoVirt.ApparentEnclosingType with
              | TType_app (t, types) when t.IsFSharpInterfaceTycon && hasUnitTType_app types ->
                  // match abstract member with 'unit' passed as generic argument
                  os.Append(OverrideDoesntOverride4E().Format sig1) |> ignore
              | _ -> 
                  os.Append(OverrideDoesntOverride2E().Format sig1) |> ignore
                  let sig2 = DispatchSlotChecking.FormatMethInfoSig g amap m denv minfoVirt
                  if sig1 <> sig2 then 
                      os.Append(OverrideDoesntOverride3E().Format  sig2) |> ignore

      | UnionCaseWrongArguments (_, n1, n2, _) ->
          os.Append(UnionCaseWrongArgumentsE().Format n2 n1) |> ignore

      | UnionPatternsBindDifferentNames _ -> 
          os.Append(UnionPatternsBindDifferentNamesE().Format) |> ignore

      | ValueNotContained (denv, mref, implVal, sigVal, f) ->
          let text1, text2 = NicePrint.minimalStringsOfTwoValues denv implVal sigVal
          os.Append(f((fullDisplayTextOfModRef mref), text1, text2)) |> ignore

      | ConstrNotContained (denv, v1, v2, f) ->
          os.Append(f((NicePrint.stringOfUnionCase denv v1), (NicePrint.stringOfUnionCase denv v2))) |> ignore

      | ExnconstrNotContained (denv, v1, v2, f) ->
          os.Append(f((NicePrint.stringOfExnDef denv v1), (NicePrint.stringOfExnDef denv v2))) |> ignore

      | FieldNotContained (denv, v1, v2, f) ->
          os.Append(f((NicePrint.stringOfRecdField denv v1), (NicePrint.stringOfRecdField denv v2))) |> ignore

      | RequiredButNotSpecified (_, mref, k, name, _) ->
          let nsb = new System.Text.StringBuilder()
          name nsb;
          os.Append(RequiredButNotSpecifiedE().Format (fullDisplayTextOfModRef mref) k (nsb.ToString())) |> ignore

      | UseOfAddressOfOperator _ -> 
          os.Append(UseOfAddressOfOperatorE().Format) |> ignore

      | DefensiveCopyWarning(s, _) -> os.Append(DefensiveCopyWarningE().Format s) |> ignore

      | DeprecatedThreadStaticBindingWarning(_) -> 
          os.Append(DeprecatedThreadStaticBindingWarningE().Format) |> ignore

      | FunctionValueUnexpected (denv, ty, _) ->
          let ty, _cxs = PrettyTypes.PrettifyType denv.g ty
          let errorText = FunctionValueUnexpectedE().Format (NicePrint.stringOfTy denv ty)
          os.Append errorText |> ignore

      | UnitTypeExpected (denv, ty, _) ->
          let ty, _cxs = PrettyTypes.PrettifyType denv.g ty
          let warningText = UnitTypeExpectedE().Format (NicePrint.stringOfTy denv ty)
          os.Append warningText |> ignore

      | UnitTypeExpectedWithEquality (denv, ty, _) ->
          let ty, _cxs = PrettyTypes.PrettifyType denv.g ty
          let warningText = UnitTypeExpectedWithEqualityE().Format (NicePrint.stringOfTy denv ty)
          os.Append warningText |> ignore

      | UnitTypeExpectedWithPossiblePropertySetter (denv, ty, bindingName, propertyName, _) ->
          let ty, _cxs = PrettyTypes.PrettifyType denv.g ty
          let warningText = UnitTypeExpectedWithPossiblePropertySetterE().Format (NicePrint.stringOfTy denv ty) bindingName propertyName
          os.Append warningText |> ignore

      | UnitTypeExpectedWithPossibleAssignment (denv, ty, isAlreadyMutable, bindingName, _) ->
          let ty, _cxs = PrettyTypes.PrettifyType denv.g ty
          let warningText = 
            if isAlreadyMutable then
                UnitTypeExpectedWithPossibleAssignmentToMutableE().Format (NicePrint.stringOfTy denv ty) bindingName
            else
                UnitTypeExpectedWithPossibleAssignmentE().Format (NicePrint.stringOfTy denv ty)  bindingName
          os.Append warningText |> ignore

      | RecursiveUseCheckedAtRuntime  _ -> 
          os.Append(RecursiveUseCheckedAtRuntimeE().Format) |> ignore

      | LetRecUnsound (_, [v], _) ->  
          os.Append(LetRecUnsound1E().Format v.DisplayName) |> ignore

      | LetRecUnsound (_, path, _) -> 
          let bos = new System.Text.StringBuilder()
          (path.Tail @ [path.Head]) |> List.iter (fun (v:ValRef) -> bos.Append(LetRecUnsoundInnerE().Format v.DisplayName) |> ignore) 
          os.Append(LetRecUnsound2E().Format (List.head path).DisplayName (bos.ToString())) |> ignore

      | LetRecEvaluatedOutOfOrder (_, _, _, _) -> 
          os.Append(LetRecEvaluatedOutOfOrderE().Format) |> ignore

      | LetRecCheckedAtRuntime _ -> 
          os.Append(LetRecCheckedAtRuntimeE().Format) |> ignore

      | SelfRefObjCtor(false, _) -> 
          os.Append(SelfRefObjCtor1E().Format) |> ignore

      | SelfRefObjCtor(true, _) -> 
          os.Append(SelfRefObjCtor2E().Format) |> ignore

      | VirtualAugmentationOnNullValuedType(_) ->
          os.Append(VirtualAugmentationOnNullValuedTypeE().Format) |> ignore

      | NonVirtualAugmentationOnNullValuedType(_) ->
          os.Append(NonVirtualAugmentationOnNullValuedTypeE().Format) |> ignore

      | NonUniqueInferredAbstractSlot(_, denv, bindnm, bvirt1, bvirt2, _) ->
          os.Append(NonUniqueInferredAbstractSlot1E().Format bindnm) |> ignore
          let ty1 = bvirt1.ApparentEnclosingType
          let ty2 = bvirt2.ApparentEnclosingType
          // REVIEW: consider if we need to show _cxs (the type parameter constraints)
          let t1, t2, _cxs = NicePrint.minimalStringsOfTwoTypes denv ty1 ty2
          os.Append(NonUniqueInferredAbstractSlot2E().Format) |> ignore
          if t1 <> t2 then 
              os.Append(NonUniqueInferredAbstractSlot3E().Format t1 t2) |> ignore
          os.Append(NonUniqueInferredAbstractSlot4E().Format) |> ignore

      | Error ((_, s), _) -> os.Append(s) |> ignore

      | ErrorWithSuggestions ((_, s), _, idText, suggestionF) -> 
          os.Append(DecompileOpName s) |> ignore
          let filtered = ErrorResolutionHints.FilterPredictions idText suggestionF
          if List.isEmpty filtered |> not then
              os.Append(ErrorResolutionHints.FormatPredictions DecompileOpName filtered) |> ignore

      | NumberedError ((_, s), _) -> os.Append(s) |> ignore

      | InternalError (s, _) 

      | InvalidArgument s 

      | Failure s  as exn ->
          ignore exn // use the argument, even in non DEBUG
          let f1 = SR.GetString("Failure1")
          let f2 = SR.GetString("Failure2") 
          match s with 
          | f when f = f1 -> os.Append(Failure3E().Format s) |> ignore
          | f when f = f2 -> os.Append(Failure3E().Format s) |> ignore
          | _ -> os.Append(Failure4E().Format s) |> ignore
#if DEBUG
          Printf.bprintf os "\nStack Trace\n%s\n" (exn.ToString())
          if !showAssertForUnexpectedException then 
              System.Diagnostics.Debug.Assert(false, sprintf "Unexpected exception seen in compiler: %s\n%s" s (exn.ToString()))
#endif

      | FullAbstraction(s, _) -> os.Append(FullAbstractionE().Format s) |> ignore

      | WrappedError (exn, _) -> OutputExceptionR os exn

      | PatternMatchCompilation.MatchIncomplete (isComp, cexOpt, _) -> 
          os.Append(MatchIncomplete1E().Format) |> ignore
          match cexOpt with 
          | None -> ()
          | Some (cex, false) ->  os.Append(MatchIncomplete2E().Format cex) |> ignore
          | Some (cex, true) ->  os.Append(MatchIncomplete3E().Format cex) |> ignore
          if isComp then 
              os.Append(MatchIncomplete4E().Format) |> ignore

      | PatternMatchCompilation.EnumMatchIncomplete (isComp, cexOpt, _) ->
          os.Append(EnumMatchIncomplete1E().Format) |> ignore
          match cexOpt with
          | None -> ()
          | Some (cex, false) ->  os.Append(MatchIncomplete2E().Format cex) |> ignore
          | Some (cex, true) ->  os.Append(MatchIncomplete3E().Format cex) |> ignore
          if isComp then
              os.Append(MatchIncomplete4E().Format) |> ignore

      | PatternMatchCompilation.RuleNeverMatched _ -> os.Append(RuleNeverMatchedE().Format) |> ignore

      | ValNotMutable(_, valRef, _) -> os.Append(ValNotMutableE().Format(valRef.DisplayName)) |> ignore

      | ValNotLocal _ -> os.Append(ValNotLocalE().Format) |> ignore

      | ObsoleteError (s, _) 

      | ObsoleteWarning (s, _) -> 
            os.Append(Obsolete1E().Format) |> ignore
            if s <> "" then os.Append(Obsolete2E().Format s) |> ignore

      | Experimental (s, _) -> os.Append(ExperimentalE().Format s) |> ignore

      | PossibleUnverifiableCode _ -> os.Append(PossibleUnverifiableCodeE().Format) |> ignore

      | UserCompilerMessage (msg, _, _) -> os.Append(msg) |> ignore

      | Deprecated(s, _) -> os.Append(DeprecatedE().Format s) |> ignore

      | LibraryUseOnly(_) -> os.Append(LibraryUseOnlyE().Format) |> ignore

      | MissingFields(sl, _) -> os.Append(MissingFieldsE().Format (String.concat "," sl + ".")) |> ignore

      | ValueRestriction(denv, hassig, v, _, _) -> 
          let denv = { denv with showImperativeTyparAnnotations=true }
          let tau = v.TauType
          if hassig then 
              if isFunTy denv.g tau && (arityOfVal v).HasNoArgs then 
                os.Append(ValueRestriction1E().Format
                  v.DisplayName 
                  (NicePrint.stringOfQualifiedValOrMember denv v)
                  v.DisplayName) |> ignore
              else
                os.Append(ValueRestriction2E().Format
                  v.DisplayName 
                  (NicePrint.stringOfQualifiedValOrMember denv v)
                  v.DisplayName) |> ignore
          else
              match v.MemberInfo with 
              | Some(membInfo) when 
                  begin match membInfo.MemberFlags.MemberKind with 
                  | MemberKind.PropertyGet 
                  | MemberKind.PropertySet 
                  | MemberKind.Constructor -> true (* can't infer extra polymorphism *)
                  | _ -> false                     (* can infer extra polymorphism *)
                  end -> 
                      os.Append(ValueRestriction3E().Format (NicePrint.stringOfQualifiedValOrMember denv v)) |> ignore
              | _ -> 
                if isFunTy denv.g tau && (arityOfVal v).HasNoArgs then 
                    os.Append(ValueRestriction4E().Format
                      v.DisplayName
                      (NicePrint.stringOfQualifiedValOrMember denv v)
                      v.DisplayName) |> ignore
                else
                    os.Append(ValueRestriction5E().Format
                      v.DisplayName
                      (NicePrint.stringOfQualifiedValOrMember denv v)
                      v.DisplayName) |> ignore
                

      | Parsing.RecoverableParseError -> os.Append(RecoverableParseErrorE().Format) |> ignore

      | ReservedKeyword (s, _) -> os.Append(ReservedKeywordE().Format s) |> ignore

      | IndentationProblem (s, _) -> os.Append(IndentationProblemE().Format s) |> ignore

      | OverrideInIntrinsicAugmentation(_) -> os.Append(OverrideInIntrinsicAugmentationE().Format) |> ignore

      | OverrideInExtrinsicAugmentation(_) -> os.Append(OverrideInExtrinsicAugmentationE().Format) |> ignore

      | IntfImplInIntrinsicAugmentation(_) -> os.Append(IntfImplInIntrinsicAugmentationE().Format) |> ignore

      | IntfImplInExtrinsicAugmentation(_) -> os.Append(IntfImplInExtrinsicAugmentationE().Format) |> ignore

      | UnresolvedReferenceError(assemblyname, _)

      | UnresolvedReferenceNoRange(assemblyname) ->
          os.Append(UnresolvedReferenceNoRangeE().Format assemblyname) |> ignore

      | UnresolvedPathReference(assemblyname, pathname, _) 

      | UnresolvedPathReferenceNoRange(assemblyname, pathname) ->
          os.Append(UnresolvedPathReferenceNoRangeE().Format pathname assemblyname) |> ignore

      | DeprecatedCommandLineOptionFull(fullText, _) ->
          os.Append(fullText) |> ignore

      | DeprecatedCommandLineOptionForHtmlDoc(optionName, _) ->
          os.Append(FSComp.SR.optsDCLOHtmlDoc(optionName)) |> ignore

      | DeprecatedCommandLineOptionSuggestAlternative(optionName, altOption, _) ->
          os.Append(FSComp.SR.optsDCLODeprecatedSuggestAlternative(optionName, altOption)) |> ignore

      | InternalCommandLineOption(optionName, _) ->
          os.Append(FSComp.SR.optsInternalNoDescription(optionName)) |> ignore

      | DeprecatedCommandLineOptionNoDescription(optionName, _) ->
          os.Append(FSComp.SR.optsDCLONoDescription(optionName)) |> ignore

      | HashIncludeNotAllowedInNonScript(_) ->
          os.Append(HashIncludeNotAllowedInNonScriptE().Format) |> ignore

      | HashReferenceNotAllowedInNonScript(_) ->
          os.Append(HashReferenceNotAllowedInNonScriptE().Format) |> ignore

      | HashDirectiveNotAllowedInNonScript(_) ->
          os.Append(HashDirectiveNotAllowedInNonScriptE().Format) |> ignore

      | FileNameNotResolved(filename, locations, _) -> 
          os.Append(FileNameNotResolvedE().Format filename locations) |> ignore

      | AssemblyNotResolved(originalName, _) ->
          os.Append(AssemblyNotResolvedE().Format originalName) |> ignore

      | IllegalFileNameChar(fileName, invalidChar) ->
          os.Append(FSComp.SR.buildUnexpectedFileNameCharacter(fileName, string invalidChar)|>snd) |> ignore

      | HashLoadedSourceHasIssues(warnings, errors, _) -> 
        let Emit(l:exn list) =
            OutputExceptionR os (List.head l)
        if errors=[] then 
            os.Append(HashLoadedSourceHasIssues1E().Format) |> ignore
            Emit(warnings)
        else
            os.Append(HashLoadedSourceHasIssues2E().Format) |> ignore
            Emit(errors)

      | HashLoadedScriptConsideredSource(_) ->
          os.Append(HashLoadedScriptConsideredSourceE().Format) |> ignore

      | InvalidInternalsVisibleToAssemblyName(badName, fileNameOption) ->      
          match fileNameOption with      
          | Some file -> os.Append(InvalidInternalsVisibleToAssemblyName1E().Format badName file) |> ignore
          | None      -> os.Append(InvalidInternalsVisibleToAssemblyName2E().Format badName) |> ignore

      | LoadedSourceNotFoundIgnoring(filename, _) ->
          os.Append(LoadedSourceNotFoundIgnoringE().Format filename) |> ignore

      | MSBuildReferenceResolutionWarning(code, message, _) 

      | MSBuildReferenceResolutionError(code, message, _) -> 
          os.Append(MSBuildReferenceResolutionErrorE().Format message code) |> ignore

      // Strip TargetInvocationException wrappers
      | :? System.Reflection.TargetInvocationException as e -> 
          OutputExceptionR os e.InnerException

      | :? FileNotFoundException as e -> Printf.bprintf os "%s" e.Message

      | :? DirectoryNotFoundException as e -> Printf.bprintf os "%s" e.Message

      | :? System.ArgumentException as e -> Printf.bprintf os "%s" e.Message

      | :? System.NotSupportedException as e -> Printf.bprintf os "%s" e.Message

      | :? IOException as e -> Printf.bprintf os "%s" e.Message

      | :? System.UnauthorizedAccessException as e -> Printf.bprintf os "%s" e.Message

      | e -> 
          os.Append(TargetInvocationExceptionWrapperE().Format e.Message) |> ignore
#if DEBUG
          Printf.bprintf os "\nStack Trace\n%s\n" (e.ToString())
          if !showAssertForUnexpectedException then 
              System.Diagnostics.Debug.Assert(false, sprintf "Unknown exception seen in compiler: %s" (e.ToString()))
#endif

    OutputExceptionR os (err.Exception)


// remove any newlines and tabs 
let OutputPhasedDiagnostic (os:System.Text.StringBuilder) (err:PhasedDiagnostic) (flattenErrors:bool) = 
    let buf = new System.Text.StringBuilder()

    OutputPhasedErrorR buf err
    let s = if flattenErrors then ErrorLogger.NormalizeErrorString (buf.ToString()) else buf.ToString()
    
    os.Append(s) |> ignore

let SanitizeFileName fileName implicitIncludeDir =
    // The assert below is almost ok, but it fires in two cases:
    //  - fsi.exe sometimes passes "stdin" as a dummy filename
    //  - if you have a #line directive, e.g. 
    //        # 1000 "Line01.fs"
    //    then it also asserts.  But these are edge cases that can be fixed later, e.g. in bug 4651.
    //System.Diagnostics.Debug.Assert(FileSystem.IsPathRootedShim(fileName), sprintf "filename should be absolute: '%s'" fileName)
    try
        let fullPath = FileSystem.GetFullPathShim(fileName)
        let currentDir = implicitIncludeDir
        
        // if the file name is not rooted in the current directory, return the full path
        if not(fullPath.StartsWithOrdinal(currentDir)) then
            fullPath
        // if the file name is rooted in the current directory, return the relative path
        else
            fullPath.Replace(currentDir+"\\", "")
    with _ ->
        fileName

[<RequireQualifiedAccess>]
type DiagnosticLocation =
    { Range : range
      File : string
      TextRepresentation : string
      IsEmpty : bool }

[<RequireQualifiedAccess>]
type DiagnosticCanonicalInformation = 
    { ErrorNumber : int
      Subcategory : string
      TextRepresentation : string }

[<RequireQualifiedAccess>]
type DiagnosticDetailedInfo = 
    { Location : DiagnosticLocation option
      Canonical : DiagnosticCanonicalInformation
      Message : string }

[<RequireQualifiedAccess>]
type Diagnostic = 
    | Short of bool * string
    | Long of bool * DiagnosticDetailedInfo

/// returns sequence that contains Diagnostic for the given error + Diagnostic for all related errors
let CollectDiagnostic (implicitIncludeDir, showFullPaths, flattenErrors, errorStyle, isError, err:PhasedDiagnostic) = 
    let outputWhere (showFullPaths, errorStyle) m : DiagnosticLocation = 
        if Range.equals m rangeStartup || Range.equals m rangeCmdArgs then 
            { Range = m; TextRepresentation = ""; IsEmpty = true; File = "" }
        else
            let file = m.FileName
            let file = if showFullPaths then 
                            Filename.fullpath implicitIncludeDir file
                       else 
                            SanitizeFileName file implicitIncludeDir
            let text, m, file = 
                match errorStyle with
                  | ErrorStyle.EmacsErrors   -> 
                    let file = file.Replace("\\", "/")
                    (sprintf "File \"%s\", line %d, characters %d-%d: " file m.StartLine m.StartColumn m.EndColumn), m, file

                  // We're adjusting the columns here to be 1-based - both for parity with C# and for MSBuild, which assumes 1-based columns for error output
                  | ErrorStyle.DefaultErrors -> 
                    let file = file.Replace('/', System.IO.Path.DirectorySeparatorChar)
                    let m = mkRange m.FileName (mkPos m.StartLine (m.StartColumn + 1)) m.End
                    (sprintf "%s(%d,%d): " file m.StartLine m.StartColumn), m, file

                  // We may also want to change TestErrors to be 1-based
                  | ErrorStyle.TestErrors    -> 
                    let file = file.Replace("/", "\\")
                    let m = mkRange m.FileName (mkPos m.StartLine (m.StartColumn + 1)) (mkPos m.EndLine (m.EndColumn + 1) )
                    sprintf "%s(%d,%d-%d,%d): " file m.StartLine m.StartColumn m.EndLine m.EndColumn, m, file

                  | ErrorStyle.GccErrors     -> 
                    let file = file.Replace('/', System.IO.Path.DirectorySeparatorChar)
                    let m = mkRange m.FileName (mkPos m.StartLine (m.StartColumn + 1)) (mkPos m.EndLine (m.EndColumn + 1) )
                    sprintf "%s:%d:%d: " file m.StartLine m.StartColumn, m, file

                  // Here, we want the complete range information so Project Systems can generate proper squiggles
                  | ErrorStyle.VSErrors      -> 
                        // Show prefix only for real files. Otherwise, we just want a truncated error like:
                        //      parse error FS0031 : blah blah
                        if not (Range.equals m range0) && not (Range.equals m rangeStartup) && not (Range.equals m rangeCmdArgs) then 
                            let file = file.Replace("/", "\\")
                            let m = mkRange m.FileName (mkPos m.StartLine (m.StartColumn + 1)) (mkPos m.EndLine (m.EndColumn + 1) )
                            sprintf "%s(%d,%d,%d,%d): " file m.StartLine m.StartColumn m.EndLine m.EndColumn, m, file
                        else
                            "", m, file
            { Range = m; TextRepresentation = text; IsEmpty = false; File = file }

    match err.Exception with 
    | ReportedError _ -> 
        assert ("" = "Unexpected ReportedError") //  this should never happen 
        Seq.empty
    | StopProcessing -> 
        assert ("" = "Unexpected StopProcessing") // this should never happen 
        Seq.empty
    | _ -> 
        let errors = ResizeArray()
        let report err =
            let OutputWhere(err) = 
                match GetRangeOfDiagnostic err with 
                | Some m -> Some(outputWhere (showFullPaths, errorStyle) m)
                | None -> None

            let OutputCanonicalInformation(subcategory, errorNumber) : DiagnosticCanonicalInformation = 
                let text = 
                    match errorStyle with
                    // Show the subcategory for --vserrors so that we can fish it out in Visual Studio and use it to determine error stickiness.
                    | ErrorStyle.VSErrors -> sprintf "%s %s FS%04d: " subcategory (if isError then "error" else "warning") errorNumber
                    | _ -> sprintf "%s FS%04d: " (if isError then "error" else "warning") errorNumber
                {  ErrorNumber = errorNumber; Subcategory = subcategory; TextRepresentation = text}
        
            let mainError, relatedErrors = SplitRelatedDiagnostics err
            let where = OutputWhere(mainError)
            let canonical = OutputCanonicalInformation(err.Subcategory(), GetDiagnosticNumber mainError)
            let message = 
                let os = System.Text.StringBuilder()
                OutputPhasedDiagnostic os mainError flattenErrors
                os.ToString()
            
            let entry : DiagnosticDetailedInfo = { Location = where; Canonical = canonical; Message = message }
            
            errors.Add ( Diagnostic.Long(isError, entry ) )

            let OutputRelatedError(err:PhasedDiagnostic) =
                match errorStyle with
                // Give a canonical string when --vserror.
                | ErrorStyle.VSErrors -> 
                    let relWhere = OutputWhere(mainError) // mainError?
                    let relCanonical = OutputCanonicalInformation(err.Subcategory(), GetDiagnosticNumber mainError) // Use main error for code
                    let relMessage = 
                        let os = System.Text.StringBuilder()
                        OutputPhasedDiagnostic os err flattenErrors
                        os.ToString()

                    let entry : DiagnosticDetailedInfo = { Location = relWhere; Canonical = relCanonical; Message = relMessage}
                    errors.Add( Diagnostic.Long (isError, entry) )

                | _ -> 
                    let os = System.Text.StringBuilder()
                    OutputPhasedDiagnostic os err flattenErrors
                    errors.Add( Diagnostic.Short(isError, os.ToString()) )
        
            relatedErrors |> List.iter OutputRelatedError

        match err with
#if !NO_EXTENSIONTYPING
        | {Exception = (:? TypeProviderError as tpe)} ->
            tpe.Iter (fun e ->
                let newErr = {err with Exception = e}
                report newErr
            )
#endif
        | x -> report x

        errors :> seq<_>

/// used by fsc.exe and fsi.exe, but not by VS
/// prints error and related errors to the specified StringBuilder
let rec OutputDiagnostic (implicitIncludeDir, showFullPaths, flattenErrors, errorStyle, isError) os (err:PhasedDiagnostic) = 
    
    let errors = CollectDiagnostic (implicitIncludeDir, showFullPaths, flattenErrors, errorStyle, isError, err)
    for e in errors do
        Printf.bprintf os "\n"
        match e with
        | Diagnostic.Short(_, txt) -> 
            os.Append txt |> ignore
        | Diagnostic.Long(_, details) ->
            match details.Location with
            | Some l when not l.IsEmpty -> os.Append(l.TextRepresentation) |> ignore
            | _ -> ()
            os.Append( details.Canonical.TextRepresentation ) |> ignore
            os.Append( details.Message ) |> ignore
      
let OutputDiagnosticContext prefix fileLineFn os err =
    match GetRangeOfDiagnostic err with
    | None   -> ()      
    | Some m -> 
        let filename = m.FileName
        let lineA = m.StartLine
        let lineB = m.EndLine
        let line  = fileLineFn filename lineA
        if line<>"" then 
            let iA    = m.StartColumn
            let iB    = m.EndColumn
            let iLen  = if lineA = lineB then max (iB - iA) 1  else 1
            Printf.bprintf os "%s%s\n"   prefix line
            Printf.bprintf os "%s%s%s\n" prefix (String.make iA '-') (String.make iLen '^')

//----------------------------------------------------------------------------

let GetFSharpCoreLibraryName () = "FSharp.Core"

// If necessary assume a reference to the latest .NET Framework FSharp.Core with which those tools are built.
let GetDefaultFSharpCoreReference () = typeof<list<int>>.Assembly.Location

type private TypeInThisAssembly = class end

// Use the ValueTuple that is executing with the compiler.  This can come either from [mscorlib] or [System.ValueTuple.dll] alongside the compiler
let GetDefaultSystemValueTupleReference () =
    try
        let asm = typeof<System.ValueTuple<int, int>>.Assembly 
<<<<<<< HEAD
        if asm.FullName.StartsWithOrdinal("System.ValueTuple") then
=======
        if asm.FullName.StartsWithOrdinal("System.ValueTuple") then  
>>>>>>> 99e307f3
            Some asm.Location
        else
            let location = Path.GetDirectoryName(typeof<TypeInThisAssembly>.Assembly.Location)
            let valueTuplePath = Path.Combine(location, "System.ValueTuple.dll")
            if File.Exists(valueTuplePath) then
                Some valueTuplePath
            else
                None
    with _ -> None

let GetFsiLibraryName () = "FSharp.Compiler.Interactive.Settings"  

// This list is the default set of references for "non-project" files. 
//
// These DLLs are
//    (a) included in the environment used for all .fsx files (see service.fs)
//    (b) included in environment for files 'orphaned' from a project context
//            -- for orphaned files (files in VS without a project context)
//            -- for files given on a command line without --noframework set
let DefaultReferencesForScriptsAndOutOfProjectSources(assumeDotNetFramework) = 
    [ if assumeDotNetFramework then 
          yield "System"
          yield "System.Xml" 
          yield "System.Runtime.Remoting"
          yield "System.Runtime.Serialization.Formatters.Soap"
          yield "System.Data"
          yield "System.Drawing"
          yield "System.Core"

          // These are the Portable-profile and .NET Standard 1.6 dependencies of FSharp.Core.dll.  These are needed
          // when an F# sript references an F# profile 7, 78, 259 or .NET Standard 1.6 component which in turn refers 
          // to FSharp.Core for profile 7, 78, 259 or .NET Standard.
          yield "System.Runtime" // lots of types
          yield "System.Linq" // System.Linq.Expressions.Expression<T> 
          yield "System.Reflection" // System.Reflection.ParameterInfo
          yield "System.Linq.Expressions" // System.Linq.IQueryable<T>
          yield "System.Threading.Tasks" // valuetype [System.Threading.Tasks]System.Threading.CancellationToken
          yield "System.IO"  //  System.IO.TextWriter
          //yield "System.Console"  //  System.Console.Out etc.
          yield "System.Net.Requests"  //  System.Net.WebResponse etc.
          yield "System.Collections" // System.Collections.Generic.List<T>
          yield "System.Runtime.Numerics" // BigInteger
          yield "System.Threading"  // OperationCanceledException

          // always include a default reference to System.ValueTuple.dll in scripts and out-of-project sources 
          match GetDefaultSystemValueTupleReference() with  
          | None -> () 
          | Some v -> yield v 

          yield "System.Web"
          yield "System.Web.Services"
          yield "System.Windows.Forms"
          yield "System.Numerics" 
     else
          yield Path.Combine(Path.GetDirectoryName(typeof<System.Object>.Assembly.Location), "mscorlib.dll")    // mscorlib
          yield typeof<System.Console>.Assembly.Location                                                        // System.Console
          yield typeof<System.Collections.BitArray>.Assembly.Location                                           // System.Collections
          yield typeof<System.Data.SqlClient.SqlCommand>.Assembly.Location                                      // System.Data.SqlClient
          yield typeof<System.ComponentModel.PropertyChangedEventArgs>.Assembly.Location                        // System.ObjectModel             
          yield typeof<System.IO.File>.Assembly.Location                                                        // System.IO.FileSystem
          yield typeof<System.IO.TextWriter>.Assembly.Location                                                  // System.IO
          yield typeof<System.Linq.Enumerable>.Assembly.Location                                                // System.Linq
          yield typeof<System.Xml.XmlNodeType>.Assembly.Location                                                // System.Xml
          yield typeof<System.Xml.Linq.XDocument>.Assembly.Location                                             // System.Xml.Linq
          yield typeof<System.Net.WebRequest>.Assembly.Location                                                 // System.Net.Requests
          yield typeof<System.Numerics.BigInteger>.Assembly.Location                                            // System.Runtime.Numerics
          yield typeof<System.Net.Security.AuthenticatedStream>.Assembly.Location                               // System.Net.Security
          yield typeof<System.Security.Principal.GenericIdentity>.Assembly.Location                             // System.Security.Claims
          yield typeof<System.Text.RegularExpressions.Regex>.Assembly.Location                                  // System.Text.RegularExpressions.Regex
          yield typeof<System.Threading.Tasks.TaskExtensions>.Assembly.Location                                 // System.Threading.Tasks
          yield typeof<System.Threading.Thread>.Assembly.Location                                               // System.Threading
          yield typeof<Microsoft.FSharp.Core.MeasureAttribute>.Assembly.Location                                // FSharp.Core
    ]


// A set of assemblies to always consider to be system assemblies.  A common set of these can be used a shared 
// resources between projects in the compiler services.  Also all assembles where well-known system types exist
// referenced from TcGlobals must be listed here.
let SystemAssemblies () = 
   HashSet
    [ yield "mscorlib"
      yield "netstandard"
      yield "System.Runtime"
      yield GetFSharpCoreLibraryName() 
      yield "System"
      yield "System.Xml" 
      yield "System.Runtime.Remoting"
      yield "System.Runtime.Serialization.Formatters.Soap"
      yield "System.Data"
      yield "System.Deployment"
      yield "System.Design"
      yield "System.Messaging"
      yield "System.Drawing"
      yield "System.Net"
      yield "System.Web"
      yield "System.Web.Services"
      yield "System.Windows.Forms"
      yield "System.Core"
      yield "System.Runtime"
      yield "System.Observable"
      yield "System.Numerics"
      yield "System.ValueTuple"

      // Additions for coreclr and portable profiles
      yield "System.Collections"
      yield "System.Collections.Concurrent"
      yield "System.Console"
      yield "System.Diagnostics.Debug"
      yield "System.Diagnostics.Tools"
      yield "System.Globalization"
      yield "System.IO"
      yield "System.Linq"
      yield "System.Linq.Expressions"
      yield "System.Linq.Queryable"
      yield "System.Net.Requests"
      yield "System.Reflection"
      yield "System.Reflection.Emit"
      yield "System.Reflection.Emit.ILGeneration"
      yield "System.Reflection.Extensions"
      yield "System.Resources.ResourceManager"
      yield "System.Runtime.Extensions"
      yield "System.Runtime.InteropServices"
      yield "System.Runtime.InteropServices.PInvoke"
      yield "System.Runtime.Numerics"
      yield "System.Text.Encoding"
      yield "System.Text.Encoding.Extensions"
      yield "System.Text.RegularExpressions"
      yield "System.Threading"
      yield "System.Threading.Tasks"
      yield "System.Threading.Tasks.Parallel"
      yield "System.Threading.Thread"
      yield "System.Threading.ThreadPool"
      yield "System.Threading.Timer"

      yield "FSharp.Compiler.Interactive.Settings"
      yield "Microsoft.Win32.Registry"
      yield "System.Diagnostics.Tracing"
      yield "System.Globalization.Calendars"
      yield "System.Reflection.Primitives"
      yield "System.Runtime.Handles"
      yield "Microsoft.Win32.Primitives"
      yield "System.IO.FileSystem"
      yield "System.Net.Primitives"
      yield "System.Net.Sockets"
      yield "System.Private.Uri"
      yield "System.AppContext"
      yield "System.Buffers"
      yield "System.Collections.Immutable"
      yield "System.Diagnostics.DiagnosticSource"
      yield "System.Diagnostics.Process"
      yield "System.Diagnostics.TraceSource"
      yield "System.Globalization.Extensions"
      yield "System.IO.Compression"
      yield "System.IO.Compression.ZipFile"
      yield "System.IO.FileSystem.Primitives"
      yield "System.Net.Http"
      yield "System.Net.NameResolution"
      yield "System.Net.WebHeaderCollection"
      yield "System.ObjectModel"
      yield "System.Reflection.Emit.Lightweight"
      yield "System.Reflection.Metadata"
      yield "System.Reflection.TypeExtensions"
      yield "System.Runtime.InteropServices.RuntimeInformation"
      yield "System.Runtime.Loader"
      yield "System.Security.Claims"
      yield "System.Security.Cryptography.Algorithms"
      yield "System.Security.Cryptography.Cng"
      yield "System.Security.Cryptography.Csp"
      yield "System.Security.Cryptography.Encoding"
      yield "System.Security.Cryptography.OpenSsl"
      yield "System.Security.Cryptography.Primitives"
      yield "System.Security.Cryptography.X509Certificates"
      yield "System.Security.Principal"
      yield "System.Security.Principal.Windows"
      yield "System.Threading.Overlapped"
      yield "System.Threading.Tasks.Extensions"
      yield "System.Xml.ReaderWriter"
      yield "System.Xml.XDocument"

      ] 

// The set of references entered into the TcConfigBuilder for scripts prior to computing
// the load closure. 
//
// REVIEW: it isn't clear if there is any negative effect
// of leaving an assembly off this list.
let BasicReferencesForScriptLoadClosure(useFsiAuxLib, assumeDotNetFramework) = 
    [
     if assumeDotNetFramework then 
         
#if COMPILER_SERVICE_ASSUMES_DOTNETCORE_COMPILATION
         yield Path.Combine(Path.GetDirectoryName(typeof<System.Object>.Assembly.Location), "mscorlib.dll"); // mscorlib
#else
         yield "mscorlib"
#endif
         yield GetDefaultFSharpCoreReference() ] @ // Need to resolve these explicitly so they will be found in the reference assemblies directory which is where the .xml files are.
    DefaultReferencesForScriptsAndOutOfProjectSources(assumeDotNetFramework) @ 
    [ if useFsiAuxLib then yield GetFsiLibraryName () ]

let (++) x s = x @ [s]



//----------------------------------------------------------------------------
// General file name resolver
//--------------------------------------------------------------------------

/// Will return None if the filename is not found.
let TryResolveFileUsingPaths(paths, m, name) =
    let () = 
        try FileSystem.IsPathRootedShim(name)  |> ignore 
        with :? System.ArgumentException as e -> error(Error(FSComp.SR.buildProblemWithFilename(name, e.Message), m))
    if FileSystem.IsPathRootedShim(name) && FileSystem.SafeExists name 
    then Some name 
    else
        let res = paths |> List.tryPick (fun path ->  
                    let n = Path.Combine (path, name)
                    if FileSystem.SafeExists n then  Some n 
                    else None)
        res

/// Will raise FileNameNotResolved if the filename was not found
let ResolveFileUsingPaths(paths, m, name) =
    match TryResolveFileUsingPaths(paths, m, name) with
    | Some(res) -> res
    | None ->
        let searchMessage = String.concat "\n " paths
        raise (FileNameNotResolved(name, searchMessage, m))            

let GetWarningNumber(m, s:string) =
    try
        // Okay so ...
        //      #pragma strips FS of the #pragma "FS0004" and validates the warning number
        //      therefore if we have warning id that starts with a numeric digit we convert it to Some (int32)
        //      anything else is ignored None
        if Char.IsDigit(s.[0]) then Some (int32 s)
        elif s.StartsWithOrdinal("FS") = true then raise (new ArgumentException())
        else None
    with err ->
        warning(Error(FSComp.SR.buildInvalidWarningNumber(s), m))
        None

let ComputeMakePathAbsolute implicitIncludeDir (path : string) = 
    try  
        // remove any quotation marks from the path first
        let path = path.Replace("\"", "")
        if not (FileSystem.IsPathRootedShim(path)) 
        then Path.Combine (implicitIncludeDir, path)
        else path 
    with 
        :? System.ArgumentException -> path  

//----------------------------------------------------------------------------
// Configuration
//----------------------------------------------------------------------------

[<RequireQualifiedAccess>]
type CompilerTarget = 
    | WinExe 
    | ConsoleExe 
    | Dll 
    | Module
    member x.IsExe = (match x with ConsoleExe | WinExe -> true | _ -> false)

[<RequireQualifiedAccess>]
type ResolveAssemblyReferenceMode = Speculative | ReportErrors

[<RequireQualifiedAccess>]
type CopyFSharpCoreFlag = Yes | No

/// Represents the file or string used for the --version flag
type VersionFlag = 
    | VersionString of string
    | VersionFile of string
    | VersionNone
    member x.GetVersionInfo(implicitIncludeDir) =
        let vstr = x.GetVersionString(implicitIncludeDir)
        try 
            IL.parseILVersion vstr
        with _ -> errorR(Error(FSComp.SR.buildInvalidVersionString(vstr), rangeStartup)); IL.parseILVersion "0.0.0.0"

    member x.GetVersionString(implicitIncludeDir) = 
         match x with 
         | VersionString s -> s
         | VersionFile s ->
             let s = if FileSystem.IsPathRootedShim(s) then s else Path.Combine(implicitIncludeDir, s)
             if not(FileSystem.SafeExists(s)) then 
                 errorR(Error(FSComp.SR.buildInvalidVersionFile(s), rangeStartup)); "0.0.0.0"
             else
                 use is = System.IO.File.OpenText s
                 is.ReadLine()
         | VersionNone -> "0.0.0.0"


/// Represents a reference to an assembly. May be backed by a real assembly on disk, or a cross-project
/// reference backed by information generated by the the compiler service.
type IRawFSharpAssemblyData = 
    ///  The raw list AutoOpenAttribute attributes in the assembly
    abstract GetAutoOpenAttributes : ILGlobals -> string list
    ///  The raw list InternalsVisibleToAttribute attributes in the assembly
    abstract GetInternalsVisibleToAttributes : ILGlobals  -> string list
    ///  The raw IL module definition in the assembly, if any. This is not present for cross-project references
    /// in the language service
    abstract TryGetILModuleDef : unit -> ILModuleDef option
    ///  The raw F# signature data in the assembly, if any
    abstract GetRawFSharpSignatureData : range * ilShortAssemName: string * fileName: string -> (string * (unit -> byte[])) list
    ///  The raw F# optimization data in the assembly, if any
    abstract GetRawFSharpOptimizationData : range * ilShortAssemName: string * fileName: string -> (string * (unit -> byte[])) list
    ///  The table of type forwarders in the assembly
    abstract GetRawTypeForwarders : unit -> ILExportedTypesAndForwarders
    /// The identity of the module
    abstract ILScopeRef : ILScopeRef
    abstract ILAssemblyRefs : ILAssemblyRef list
    abstract ShortAssemblyName : string
    abstract HasAnyFSharpSignatureDataAttribute : bool
    abstract HasMatchingFSharpSignatureDataAttribute : ILGlobals -> bool

/// Cache of time stamps as we traverse a project description
type TimeStampCache(defaultTimeStamp: DateTime) = 
    let files = Dictionary<string, DateTime>()
    let projects = Dictionary<IProjectReference, DateTime>(HashIdentity.Reference)
    member cache.GetFileTimeStamp fileName = 
        let ok, v = files.TryGetValue(fileName)
        if ok then v else
        let v = 
            try 
                FileSystem.GetLastWriteTimeShim(fileName)
            with 
            | :? FileNotFoundException ->
                defaultTimeStamp   
        files.[fileName] <- v
        v

    member cache.GetProjectReferenceTimeStamp (pr: IProjectReference, ctok) = 
        let ok, v = projects.TryGetValue(pr)
        if ok then v else 
        let v = defaultArg (pr.TryGetLogicalTimeStamp (cache, ctok)) defaultTimeStamp
        projects.[pr] <- v
        v

and IProjectReference = 
    /// The name of the assembly file generated by the project
    abstract FileName : string 

    /// Evaluate raw contents of the assembly file generated by the project
    abstract EvaluateRawContents : CompilationThreadToken -> Cancellable<IRawFSharpAssemblyData option>

    /// Get the logical timestamp that would be the timestamp of the assembly file generated by the project
    ///
    /// For project references this is maximum of the timestamps of all dependent files.
    /// The project is not actually built, nor are any assemblies read, but the timestamps for each dependent file 
    /// are read via the FileSystem.  If the files don't exist, then a default timestamp is used.
    ///
    /// The operation returns None only if it is not possible to create an IncrementalBuilder for the project at all, e.g. if there
    /// are fatal errors in the options for the project.
    abstract TryGetLogicalTimeStamp : TimeStampCache * CompilationThreadToken -> System.DateTime option

type AssemblyReference = 
    | AssemblyReference of range * string * IProjectReference option
    member x.Range = (let (AssemblyReference(m, _, _)) = x in m)
    member x.Text = (let (AssemblyReference(_, text, _)) = x in text)
    member x.ProjectReference = (let (AssemblyReference(_, _, contents)) = x in contents)
    member x.SimpleAssemblyNameIs(name) = 
        (String.Compare(fileNameWithoutExtensionWithValidate false x.Text, name, StringComparison.OrdinalIgnoreCase) = 0) ||
        (let text = x.Text.ToLowerInvariant()
         not (text.Contains "/") && not (text.Contains "\\") && not (text.Contains ".dll") && not (text.Contains ".exe") &&
           try let aname = System.Reflection.AssemblyName(x.Text) in aname.Name = name 
           with _ -> false) 
    override x.ToString() = sprintf "AssemblyReference(%s)" x.Text

type UnresolvedAssemblyReference = UnresolvedAssemblyReference of string * AssemblyReference list
#if !NO_EXTENSIONTYPING
type ResolvedExtensionReference = ResolvedExtensionReference of string * AssemblyReference list * Tainted<ITypeProvider> list
#endif

type ImportedBinary = 
    { FileName: string
      RawMetadata: IRawFSharpAssemblyData 
#if !NO_EXTENSIONTYPING
      ProviderGeneratedAssembly: System.Reflection.Assembly option
      IsProviderGenerated: bool
      ProviderGeneratedStaticLinkMap : ProvidedAssemblyStaticLinkingMap option
#endif
      ILAssemblyRefs : ILAssemblyRef list
      ILScopeRef: ILScopeRef }

type ImportedAssembly = 
    { ILScopeRef: ILScopeRef 
      FSharpViewOfMetadata: CcuThunk
      AssemblyAutoOpenAttributes: string list
      AssemblyInternalsVisibleToAttributes: string list
#if !NO_EXTENSIONTYPING
      IsProviderGenerated: bool
      mutable TypeProviders: Tainted<Microsoft.FSharp.Core.CompilerServices.ITypeProvider> list
#endif
      FSharpOptimizationData : Microsoft.FSharp.Control.Lazy<Option<Optimizer.LazyModuleInfo>> }

type AvailableImportedAssembly =
    | ResolvedImportedAssembly of ImportedAssembly
    | UnresolvedImportedAssembly of string

type CcuLoadFailureAction = 
    | RaiseError
    | ReturnNone

[<NoEquality; NoComparison>]
type TcConfigBuilder =
    { mutable primaryAssembly : PrimaryAssembly
      mutable autoResolveOpenDirectivesToDlls: bool
      mutable noFeedback: bool
      mutable stackReserveSize: int32 option
      mutable implicitIncludeDir: string (* normally "." *)
      mutable openDebugInformationForLaterStaticLinking: bool (* only for --standalone *)
      defaultFSharpBinariesDir: string
      mutable compilingFslib: bool
      mutable compilingFslib20: string option
      mutable compilingFslib40: bool
      mutable compilingFslibNoBigInt: bool
      mutable useIncrementalBuilder: bool
      mutable includes: string list
      mutable implicitOpens: string list
      mutable useFsiAuxLib: bool
      mutable framework: bool
      mutable resolutionEnvironment : ReferenceResolver.ResolutionEnvironment
      mutable implicitlyResolveAssemblies: bool
      mutable light: bool option
      mutable conditionalCompilationDefines: string list
      mutable loadedSources: (range * string) list
      mutable referencedDLLs : AssemblyReference list
      mutable projectReferences : IProjectReference list
      mutable knownUnresolvedReferences : UnresolvedAssemblyReference list
      reduceMemoryUsage: ReduceMemoryFlag
      mutable subsystemVersion : int * int
      mutable useHighEntropyVA : bool
      mutable inputCodePage: int option
      mutable embedResources : string list
      mutable errorSeverityOptions: FSharpErrorSeverityOptions
      mutable mlCompatibility: bool
      mutable checkOverflow: bool
      mutable showReferenceResolutions:bool
      mutable outputFile : string option
      mutable platform : ILPlatform option
      mutable prefer32Bit : bool
      mutable useSimpleResolution : bool
      mutable target : CompilerTarget
      mutable debuginfo : bool
      mutable testFlagEmitFeeFeeAs100001 : bool
      mutable dumpDebugInfo : bool
      mutable debugSymbolFile : string option
      (* Backend configuration *)
      mutable typeCheckOnly : bool
      mutable parseOnly : bool
      mutable importAllReferencesOnly : bool
      mutable simulateException : string option
      mutable printAst : bool
      mutable tokenizeOnly : bool
      mutable testInteractionParser : bool
      mutable reportNumDecls : bool
      mutable printSignature : bool
      mutable printSignatureFile : string
      mutable xmlDocOutputFile : string option
      mutable stats : bool
      mutable generateFilterBlocks : bool (* don't generate filter blocks due to bugs on Mono *)

      mutable signer : string option
      mutable container : string option

      mutable delaysign : bool
      mutable publicsign : bool
      mutable version : VersionFlag 
      mutable metadataVersion : string option
      mutable standalone : bool
      mutable extraStaticLinkRoots : string list 
      mutable noSignatureData : bool
      mutable onlyEssentialOptimizationData : bool
      mutable useOptimizationDataFile : bool
      mutable jitTracking : bool
      mutable portablePDB : bool
      mutable embeddedPDB : bool
      mutable embedAllSource : bool
      mutable embedSourceList : string list 
      mutable sourceLink : string

      mutable ignoreSymbolStoreSequencePoints : bool
      mutable internConstantStrings : bool
      mutable extraOptimizationIterations : int

      mutable win32res : string 
      mutable win32manifest : string
      mutable includewin32manifest : bool
      mutable linkResources : string list
      mutable legacyReferenceResolver: ReferenceResolver.Resolver 

      mutable showFullPaths : bool
      mutable errorStyle : ErrorStyle
      mutable utf8output : bool
      mutable flatErrors: bool

      mutable maxErrors : int
      mutable abortOnError : bool (* intended for fsi scripts that should exit on first error *)
      mutable baseAddress : int32 option
#if DEBUG
      mutable showOptimizationData : bool
#endif
      mutable showTerms     : bool (* show terms between passes? *)
      mutable writeTermsToFiles : bool (* show terms to files? *)
      mutable doDetuple     : bool (* run detuple pass? *)
      mutable doTLR         : bool (* run TLR     pass? *)
      mutable doFinalSimplify : bool (* do final simplification pass *)
      mutable optsOn        : bool (* optimizations are turned on *)
      mutable optSettings   : Optimizer.OptimizationSettings 
      mutable emitTailcalls : bool
      mutable deterministic : bool
      mutable preferredUiLang: string option
      mutable lcid          : int option
      mutable productNameForBannerText : string
      /// show the MS (c) notice, e.g. with help or fsi? 
      mutable showBanner  : bool
        
      /// show times between passes? 
      mutable showTimes : bool
      mutable showLoadedAssemblies : bool
      mutable continueAfterParseFailure : bool
#if !NO_EXTENSIONTYPING
      /// show messages about extension type resolution?
      mutable showExtensionTypeMessages : bool
#endif

      /// pause between passes? 
      mutable pause : bool
      /// whenever possible, emit callvirt instead of call
      mutable alwaysCallVirt : bool

      /// if true, strip away data that would not be of use to end users, but is useful to us for debugging
      // REVIEW: "stripDebugData"?
      mutable noDebugData : bool

      /// if true, indicates all type checking and code generation is in the context of fsi.exe
      isInteractive : bool
      isInvalidationSupported : bool

      /// used to log sqm data

      /// if true - every expression in quotations will be augmented with full debug info (filename, location in file)
      mutable emitDebugInfoInQuotations : bool

      mutable exename : string option
      
      // If true - the compiler will copy FSharp.Core.dll along the produced binaries
      mutable copyFSharpCore : CopyFSharpCoreFlag

      /// When false FSI will lock referenced assemblies requiring process restart, false = disable Shadow Copy false (*default*)
      mutable shadowCopyReferences : bool

     /// A function to call to try to get an object that acts as a snapshot of the metadata section of a .NET binary,
     /// and from which we can read the metadata. Only used when metadataOnly=true.
      mutable tryGetMetadataSnapshot : ILReaderTryGetMetadataSnapshot

      mutable internalTestSpanStackReferring : bool

      mutable noConditionalErasure : bool
      }

    static member Initial =
        {
#if COMPILER_SERVICE_ASSUMES_DOTNETCORE_COMPILATION
          primaryAssembly = PrimaryAssembly.System_Runtime // defaut value, can be overridden using the command line switch
#else
          primaryAssembly = PrimaryAssembly.Mscorlib // defaut value, can be overridden using the command line switch
#endif          
          light = None
          noFeedback = false
          stackReserveSize = None
          conditionalCompilationDefines = []
          implicitIncludeDir = String.Empty
          autoResolveOpenDirectivesToDlls = false
          openDebugInformationForLaterStaticLinking = false
          defaultFSharpBinariesDir = String.Empty
          compilingFslib = false
          compilingFslib20 = None
          compilingFslib40 = false
          compilingFslibNoBigInt = false
          useIncrementalBuilder = false
          useFsiAuxLib = false
          implicitOpens = []
          includes = []
          resolutionEnvironment = ResolutionEnvironment.EditingOrCompilation false
          framework = true
          implicitlyResolveAssemblies = true
          referencedDLLs = []
          projectReferences = []
          knownUnresolvedReferences = []
          loadedSources = []
          errorSeverityOptions = FSharpErrorSeverityOptions.Default
          embedResources = []
          inputCodePage = None
          reduceMemoryUsage = ReduceMemoryFlag.Yes // always gets set explicitly 
          subsystemVersion = 4, 0 // per spec for 357994
          useHighEntropyVA = false
          mlCompatibility = false
          checkOverflow = false
          showReferenceResolutions = false
          outputFile = None
          platform = None
          prefer32Bit = false
          useSimpleResolution = runningOnMono
          target = CompilerTarget.ConsoleExe
          debuginfo = false
          testFlagEmitFeeFeeAs100001 = false
          dumpDebugInfo = false
          debugSymbolFile = None          

          (* Backend configuration *)
          typeCheckOnly = false
          parseOnly = false
          importAllReferencesOnly = false
          simulateException = None
          printAst = false
          tokenizeOnly = false
          testInteractionParser = false
          reportNumDecls = false
          printSignature = false
          printSignatureFile = ""
          xmlDocOutputFile = None
          stats = false
          generateFilterBlocks = false (* don't generate filter blocks *)

          signer = None
          container = None
          maxErrors = 100
          abortOnError = false
          baseAddress = None

          delaysign = false
          publicsign = false
          version = VersionNone
          metadataVersion = None
          standalone = false
          extraStaticLinkRoots = []
          noSignatureData = false
          onlyEssentialOptimizationData = false
          useOptimizationDataFile = false
          jitTracking = true
          portablePDB = true
          embeddedPDB = false
          embedAllSource = false
          embedSourceList = []
          sourceLink = ""
          ignoreSymbolStoreSequencePoints = false
          internConstantStrings = true
          extraOptimizationIterations = 0

          win32res = ""
          win32manifest = ""
          includewin32manifest = true
          linkResources = []
          legacyReferenceResolver = null
          showFullPaths = false
          errorStyle = ErrorStyle.DefaultErrors

          utf8output = false
          flatErrors = false

 #if DEBUG
          showOptimizationData = false
 #endif
          showTerms = false
          writeTermsToFiles = false

          doDetuple = false
          doTLR = false
          doFinalSimplify = false
          optsOn = false
          optSettings = Optimizer.OptimizationSettings.Defaults
          emitTailcalls = true
          deterministic = false
          preferredUiLang = None
          lcid = None
          // See bug 6071 for product banner spec
          productNameForBannerText = FSComp.SR.buildProductName(FSharpEnvironment.FSharpBannerVersion)
          showBanner = true
          showTimes = false
          showLoadedAssemblies = false
          continueAfterParseFailure = false
#if !NO_EXTENSIONTYPING
          showExtensionTypeMessages = false
#endif
          pause = false 
          alwaysCallVirt = true
          noDebugData = false
          isInteractive = false
          isInvalidationSupported = false
          emitDebugInfoInQuotations = false
          exename = None
          copyFSharpCore = CopyFSharpCoreFlag.No
          shadowCopyReferences = false
          tryGetMetadataSnapshot = (fun _ -> None)
          internalTestSpanStackReferring = false
          noConditionalErasure = false
        }

    static member CreateNew(legacyReferenceResolver, defaultFSharpBinariesDir, reduceMemoryUsage, implicitIncludeDir,
                            isInteractive, isInvalidationSupported, defaultCopyFSharpCore, tryGetMetadataSnapshot) =

        Debug.Assert(FileSystem.IsPathRootedShim(implicitIncludeDir), sprintf "implicitIncludeDir should be absolute: '%s'" implicitIncludeDir)

        if (String.IsNullOrEmpty(defaultFSharpBinariesDir)) then
            failwith "Expected a valid defaultFSharpBinariesDir"

        { TcConfigBuilder.Initial with 
            implicitIncludeDir = implicitIncludeDir
            defaultFSharpBinariesDir = defaultFSharpBinariesDir
            reduceMemoryUsage = reduceMemoryUsage
            legacyReferenceResolver = legacyReferenceResolver
            isInteractive = isInteractive
            isInvalidationSupported = isInvalidationSupported
            copyFSharpCore = defaultCopyFSharpCore
            tryGetMetadataSnapshot = tryGetMetadataSnapshot
        }

    member tcConfigB.ResolveSourceFile(m, nm, pathLoadedFrom) = 
        use unwindBuildPhase = PushThreadBuildPhaseUntilUnwind BuildPhase.Parameter
        ResolveFileUsingPaths(tcConfigB.includes @ [pathLoadedFrom], m, nm)

    /// Decide names of output file, pdb and assembly
    member tcConfigB.DecideNames (sourceFiles) =
        use unwindBuildPhase = PushThreadBuildPhaseUntilUnwind BuildPhase.Parameter
        if sourceFiles = [] then errorR(Error(FSComp.SR.buildNoInputsSpecified(), rangeCmdArgs))
        let ext() = match tcConfigB.target with CompilerTarget.Dll -> ".dll" | CompilerTarget.Module -> ".netmodule" | CompilerTarget.ConsoleExe | CompilerTarget.WinExe -> ".exe"
        let implFiles = sourceFiles |> List.filter (fun lower -> List.exists (Filename.checkSuffix (String.lowercase lower)) FSharpImplFileSuffixes)
        let outfile = 
            match tcConfigB.outputFile, List.rev implFiles with 
            | None, [] -> "out" + ext()
            | None, h :: _  -> 
                let basic = fileNameOfPath h
                let modname = try Filename.chopExtension basic with _ -> basic
                modname+(ext())
            | Some f, _ -> f
        let assemblyName = 
            let baseName = fileNameOfPath outfile
            (fileNameWithoutExtension baseName)

        let pdbfile = 
            if tcConfigB.debuginfo then
              Some (match tcConfigB.debugSymbolFile with 
                    | None -> Microsoft.FSharp.Compiler.AbstractIL.ILPdbWriter.getDebugFileName outfile tcConfigB.portablePDB
#if ENABLE_MONO_SUPPORT
                    | Some _ when runningOnMono ->
                        // On Mono, the name of the debug file has to be "<assemblyname>.mdb" so specifying it explicitly is an error
                        warning(Error(FSComp.SR.ilwriteMDBFileNameCannotBeChangedWarning(), rangeCmdArgs))
                        Microsoft.FSharp.Compiler.AbstractIL.ILPdbWriter.getDebugFileName outfile tcConfigB.portablePDB
#endif
                    | Some f -> f)   
            elif (tcConfigB.debugSymbolFile <> None) && (not (tcConfigB.debuginfo)) then
                error(Error(FSComp.SR.buildPdbRequiresDebug(), rangeStartup))  
            else
                None
        tcConfigB.outputFile <- Some(outfile)
        outfile, pdbfile, assemblyName

    member tcConfigB.TurnWarningOff(m, s:string) =
        use unwindBuildPhase = PushThreadBuildPhaseUntilUnwind BuildPhase.Parameter
        match GetWarningNumber(m, s) with 
        | None -> ()
        | Some n -> 
            // nowarn:62 turns on mlCompatibility, e.g. shows ML compat items in intellisense menus
            if n = 62 then tcConfigB.mlCompatibility <- true
            tcConfigB.errorSeverityOptions <-
                { tcConfigB.errorSeverityOptions with WarnOff = ListSet.insert (=) n tcConfigB.errorSeverityOptions.WarnOff }

    member tcConfigB.TurnWarningOn(m, s:string) =
        use unwindBuildPhase = PushThreadBuildPhaseUntilUnwind BuildPhase.Parameter
        match GetWarningNumber(m, s) with 
        | None -> ()
        | Some n -> 
            // warnon 62 turns on mlCompatibility, e.g. shows ML compat items in intellisense menus
            if n = 62 then tcConfigB.mlCompatibility <- false
            tcConfigB.errorSeverityOptions <-
                { tcConfigB.errorSeverityOptions with WarnOn = ListSet.insert (=) n tcConfigB.errorSeverityOptions.WarnOn }

    member tcConfigB.AddIncludePath (m, path, pathIncludedFrom) = 
        let absolutePath = ComputeMakePathAbsolute pathIncludedFrom path
        let ok = 
            let existsOpt = 
                try Some(Directory.Exists(absolutePath)) 
                with e -> warning(Error(FSComp.SR.buildInvalidSearchDirectory(path), m)); None
            match existsOpt with 
            | Some(exists) -> 
                if not exists then warning(Error(FSComp.SR.buildSearchDirectoryNotFound(absolutePath), m))         
                exists
            | None -> false
        if ok && not (List.contains absolutePath tcConfigB.includes) then 
           tcConfigB.includes <- tcConfigB.includes ++ absolutePath

    member tcConfigB.AddLoadedSource(m, path, pathLoadedFrom) =
        if FileSystem.IsInvalidPathShim(path) then
            warning(Error(FSComp.SR.buildInvalidFilename(path), m))    
        else 
            let path = 
                match TryResolveFileUsingPaths(tcConfigB.includes @ [pathLoadedFrom], m, path) with 
                | Some(path) -> path
                | None ->
                    // File doesn't exist in the paths. Assume it will be in the load-ed from directory.
                    ComputeMakePathAbsolute pathLoadedFrom path
            if not (List.contains path (List.map snd tcConfigB.loadedSources)) then 
                tcConfigB.loadedSources <- tcConfigB.loadedSources ++ (m, path)

    member tcConfigB.AddEmbeddedSourceFile (file) = 
        tcConfigB.embedSourceList <- tcConfigB.embedSourceList ++ file

    member tcConfigB.AddEmbeddedResource filename =
        tcConfigB.embedResources <- tcConfigB.embedResources ++ filename

    member tcConfigB.AddReferencedAssemblyByPath (m, path) = 
        if FileSystem.IsInvalidPathShim(path) then
            warning(Error(FSComp.SR.buildInvalidAssemblyName(path), m))
        elif not (tcConfigB.referencedDLLs  |> List.exists (fun ar2 -> Range.equals m ar2.Range && path=ar2.Text)) then // NOTE: We keep same paths if range is different.
             let projectReference = tcConfigB.projectReferences |> List.tryPick (fun pr -> if pr.FileName = path then Some pr else None)
             tcConfigB.referencedDLLs <- tcConfigB.referencedDLLs ++ AssemblyReference(m, path, projectReference)
             
    member tcConfigB.RemoveReferencedAssemblyByPath (m, path) =
        tcConfigB.referencedDLLs <- tcConfigB.referencedDLLs |> List.filter (fun ar -> not (Range.equals ar.Range m) || ar.Text <> path)
    
    static member SplitCommandLineResourceInfo (ri:string) =
        let p = ri.IndexOf ','
        if p <> -1 then
            let file = String.sub ri 0 p 
            let rest = String.sub ri (p+1) (String.length ri - p - 1) 
            let p = rest.IndexOf ',' 
            if p <> -1 then
                let name = String.sub rest 0 p+".resources" 
                let pubpri = String.sub rest (p+1) (rest.Length - p - 1) 
                if pubpri = "public" then file, name, ILResourceAccess.Public 
                elif pubpri = "private" then file, name, ILResourceAccess.Private
                else error(Error(FSComp.SR.buildInvalidPrivacy(pubpri), rangeStartup))
            else 
                file, rest, ILResourceAccess.Public
        else 
            ri, fileNameOfPath ri, ILResourceAccess.Public 


let OpenILBinary(filename, reduceMemoryUsage, ilGlobals, pdbDirPath, shadowCopyReferences, tryGetMetadataSnapshot) =
      let opts : ILReaderOptions = 
          { ilGlobals = ilGlobals
            metadataOnly = MetadataOnlyFlag.Yes
            reduceMemoryUsage = reduceMemoryUsage
            pdbDirPath = pdbDirPath
            tryGetMetadataSnapshot = tryGetMetadataSnapshot } 
                      
      let location =
#if !FX_RESHAPED_REFLECTION // shadow copy not supported
          // In order to use memory mapped files on the shadow copied version of the Assembly, we `preload the assembly
          // We swallow all exceptions so that we do not change the exception contract of this API
          if shadowCopyReferences then 
            try
              System.Reflection.Assembly.ReflectionOnlyLoadFrom(filename).Location
            with e -> filename
          else
#else
            ignore shadowCopyReferences
#endif
            filename
      AssemblyReader.GetILModuleReader(location, opts)

#if DEBUG
[<System.Diagnostics.DebuggerDisplayAttribute("AssemblyResolution({resolvedPath})")>]
#endif
type AssemblyResolution = 
    { originalReference : AssemblyReference
      resolvedPath : string    
      prepareToolTip : unit -> string
      sysdir : bool 
      ilAssemblyRef : ILAssemblyRef option ref
    }
    override this.ToString() = sprintf "%s%s" (if this.sysdir then "[sys]" else "") this.resolvedPath

    member this.ProjectReference = this.originalReference.ProjectReference

    /// Compute the ILAssemblyRef for a resolved assembly.  This is done by reading the binary if necessary. The result
    /// is cached.
    /// 
    /// For project references in the language service, this would result in a build of the project.
    /// This is because ``EvaluateRawContents(ctok)`` is used.  However this path is only currently used
    /// in fsi.fs, which does not use project references.
    //
    member this.GetILAssemblyRef(ctok, reduceMemoryUsage, tryGetMetadataSnapshot) = 
      cancellable {
        match !this.ilAssemblyRef with 
        | Some(assemblyRef) -> return assemblyRef
        | None ->
            let! assemblyRefOpt = 
              cancellable {
                match this.ProjectReference with 
                | Some r ->   
                    let! contents = r.EvaluateRawContents(ctok)
                    match contents with 
                    | None -> return None
                    | Some contents -> 
                        match contents.ILScopeRef with 
                        | ILScopeRef.Assembly aref -> return Some aref
                        |  _ -> return None
                | None -> return None
              }
            let assemblyRef = 
                match assemblyRefOpt with 
                | Some aref -> aref
                | None -> 
                    let readerSettings : ILReaderOptions = 
                        { pdbDirPath=None
                          ilGlobals = EcmaMscorlibILGlobals
                          reduceMemoryUsage = reduceMemoryUsage
                          metadataOnly = MetadataOnlyFlag.Yes
                          tryGetMetadataSnapshot = tryGetMetadataSnapshot } 
                    use reader = OpenILModuleReader this.resolvedPath readerSettings
                    mkRefToILAssembly reader.ILModuleDef.ManifestOfAssembly
            this.ilAssemblyRef := Some(assemblyRef)
            return assemblyRef
      }

//----------------------------------------------------------------------------
// Names to match up refs and defs for assemblies and modules
//--------------------------------------------------------------------------

let GetNameOfILModule (m: ILModuleDef) = 
    match m.Manifest with 
    | Some manifest -> manifest.Name
    | None -> m.Name


let MakeScopeRefForILModule (ilModule: ILModuleDef) = 
    match ilModule.Manifest with 
    | Some m -> ILScopeRef.Assembly (mkRefToILAssembly m)
    | None -> ILScopeRef.Module (mkRefToILModule ilModule)

let GetCustomAttributesOfILModule (ilModule:ILModuleDef) = 
    (match ilModule.Manifest with Some m -> m.CustomAttrs | None -> ilModule.CustomAttrs).AsList 

let GetAutoOpenAttributes ilg ilModule = 
    ilModule |> GetCustomAttributesOfILModule |> List.choose (TryFindAutoOpenAttr ilg)

let GetInternalsVisibleToAttributes ilg ilModule = 
    ilModule |> GetCustomAttributesOfILModule |> List.choose (TryFindInternalsVisibleToAttr ilg)
    
//----------------------------------------------------------------------------
// TcConfig 
//--------------------------------------------------------------------------

[<Sealed>]
/// This type is immutable and must be kept as such. Do not extract or mutate the underlying data except by cloning it.
type TcConfig private (data : TcConfigBuilder, validate:bool) =

    // Validate the inputs - this helps ensure errors in options are shown in visual studio rather than only when built
    // However we only validate a minimal number of options at the moment
    do if validate then try data.version.GetVersionInfo(data.implicitIncludeDir) |> ignore with e -> errorR(e) 

    // clone the input builder to ensure nobody messes with it.
    let data = { data with pause = data.pause }

    let computeKnownDllReference(libraryName) = 
        let defaultCoreLibraryReference = AssemblyReference(range0, libraryName+".dll", None)
        let nameOfDll(r:AssemblyReference) = 
            let filename = ComputeMakePathAbsolute data.implicitIncludeDir r.Text
            if FileSystem.SafeExists(filename) then 
                r, Some(filename)
            else   
                // If the file doesn't exist, let reference resolution logic report the error later...
                defaultCoreLibraryReference, if Range.equals r.Range rangeStartup then Some(filename) else None
        match data.referencedDLLs |> List.filter (fun assemblyReference -> assemblyReference.SimpleAssemblyNameIs libraryName) with
        | [r] -> nameOfDll r
        | [] -> 
            defaultCoreLibraryReference, None
        | r:: _ -> 
            // Recover by picking the first one.
            errorR(Error(FSComp.SR.buildMultipleReferencesNotAllowed(libraryName), rangeCmdArgs)) 
            nameOfDll(r)

    // Look for an explicit reference to mscorlib and use that to compute clrRoot and targetFrameworkVersion
    let primaryAssemblyReference, primaryAssemblyExplicitFilenameOpt = computeKnownDllReference(data.primaryAssembly.Name)
    let fslibReference, fslibExplicitFilenameOpt = 
        let (_, fileNameOpt) as res = computeKnownDllReference(GetFSharpCoreLibraryName())
        match fileNameOpt with
        | None -> 
            // if FSharp.Core was not provided explicitly - use version that was referenced by compiler
            AssemblyReference(range0, GetDefaultFSharpCoreReference(), None), None
        | _ -> res

    // If either mscorlib.dll/System.Runtime.dll/netstandard.dll or FSharp.Core.dll are explicitly specified then we require the --noframework flag.
    // The reason is that some non-default frameworks may not have the default dlls. For example, Client profile does
    // not have System.Web.dll.
    do if ((primaryAssemblyExplicitFilenameOpt.IsSome || fslibExplicitFilenameOpt.IsSome) && data.framework) then
            error(Error(FSComp.SR.buildExplicitCoreLibRequiresNoFramework("--noframework"), rangeStartup))

    let ilGlobals = mkILGlobals ILScopeRef.Local
    let clrRootValue, targetFrameworkVersionValue  = 
        match primaryAssemblyExplicitFilenameOpt with
        | Some(primaryAssemblyFilename) ->
            let filename = ComputeMakePathAbsolute data.implicitIncludeDir primaryAssemblyFilename
            try 
                use ilReader = OpenILBinary(filename, data.reduceMemoryUsage, ilGlobals, None, data.shadowCopyReferences, data.tryGetMetadataSnapshot)
                let ilModule = ilReader.ILModuleDef
                match ilModule.ManifestOfAssembly.Version with 
                | Some(v1, v2, _, _) -> 
                    let clrRoot = Some(Path.GetDirectoryName(FileSystem.GetFullPathShim(filename)))
                    clrRoot, (sprintf "v%d.%d" v1 v2)
                | _ -> 
                    failwith (FSComp.SR.buildCouldNotReadVersionInfoFromMscorlib())
            with e ->
                error(Error(FSComp.SR.buildErrorOpeningBinaryFile(filename, e.Message), rangeStartup))
        | _ ->
#if !ENABLE_MONO_SUPPORT
            // TODO:  we have to get msbuild out of this
            if data.useSimpleResolution then
                None, ""
            else
#endif
                None, data.legacyReferenceResolver.HighestInstalledNetFrameworkVersion()

    let systemAssemblies = SystemAssemblies ()

    // Look for an explicit reference to FSharp.Core and use that to compute fsharpBinariesDir
    // FUTURE: remove this, we only read the binary for the exception it raises
    let fsharpBinariesDirValue = 
// NOTE: It's not clear why this behaviour has been changed for the NETSTANDARD compilations of the F# compiler
#if NETSTANDARD1_6 || NETSTANDARD2_0
        data.defaultFSharpBinariesDir
#else
        match fslibExplicitFilenameOpt with
        | Some fslibFilename ->
            let filename = ComputeMakePathAbsolute data.implicitIncludeDir fslibFilename
            if fslibReference.ProjectReference.IsNone then 
                try 
                    use ilReader = OpenILBinary(filename, data.reduceMemoryUsage, ilGlobals, None, data.shadowCopyReferences, data.tryGetMetadataSnapshot)
                    ()
                with e -> 
                    error(Error(FSComp.SR.buildErrorOpeningBinaryFile(filename, e.Message), rangeStartup))
                
            let fslibRoot = Path.GetDirectoryName(FileSystem.GetFullPathShim(filename))
            fslibRoot
        | _ ->
            data.defaultFSharpBinariesDir
#endif

    member x.primaryAssembly = data.primaryAssembly
    member x.autoResolveOpenDirectivesToDlls = data.autoResolveOpenDirectivesToDlls
    member x.noFeedback = data.noFeedback
    member x.stackReserveSize = data.stackReserveSize   
    member x.implicitIncludeDir = data.implicitIncludeDir
    member x.openDebugInformationForLaterStaticLinking = data.openDebugInformationForLaterStaticLinking
    member x.fsharpBinariesDir = fsharpBinariesDirValue
    member x.compilingFslib = data.compilingFslib
    member x.compilingFslib20 = data.compilingFslib20
    member x.compilingFslib40 = data.compilingFslib40
    member x.compilingFslibNoBigInt = data.compilingFslibNoBigInt
    member x.useIncrementalBuilder = data.useIncrementalBuilder
    member x.includes = data.includes
    member x.implicitOpens = data.implicitOpens
    member x.useFsiAuxLib = data.useFsiAuxLib
    member x.framework = data.framework
    member x.implicitlyResolveAssemblies = data.implicitlyResolveAssemblies
    member x.resolutionEnvironment = data.resolutionEnvironment
    member x.light = data.light
    member x.conditionalCompilationDefines = data.conditionalCompilationDefines
    member x.loadedSources = data.loadedSources
    member x.referencedDLLs = data.referencedDLLs
    member x.knownUnresolvedReferences = data.knownUnresolvedReferences
    member x.clrRoot = clrRootValue
    member x.reduceMemoryUsage = data.reduceMemoryUsage
    member x.subsystemVersion = data.subsystemVersion
    member x.useHighEntropyVA = data.useHighEntropyVA
    member x.inputCodePage = data.inputCodePage
    member x.embedResources  = data.embedResources
    member x.errorSeverityOptions = data.errorSeverityOptions
    member x.mlCompatibility = data.mlCompatibility
    member x.checkOverflow = data.checkOverflow
    member x.showReferenceResolutions = data.showReferenceResolutions
    member x.outputFile  = data.outputFile
    member x.platform  = data.platform
    member x.prefer32Bit = data.prefer32Bit
    member x.useSimpleResolution  = data.useSimpleResolution
    member x.target  = data.target
    member x.debuginfo  = data.debuginfo
    member x.testFlagEmitFeeFeeAs100001 = data.testFlagEmitFeeFeeAs100001
    member x.dumpDebugInfo = data.dumpDebugInfo
    member x.debugSymbolFile  = data.debugSymbolFile
    member x.typeCheckOnly  = data.typeCheckOnly
    member x.parseOnly  = data.parseOnly
    member x.importAllReferencesOnly = data.importAllReferencesOnly
    member x.simulateException = data.simulateException
    member x.printAst  = data.printAst
    member x.targetFrameworkVersion = targetFrameworkVersionValue
    member x.tokenizeOnly  = data.tokenizeOnly
    member x.testInteractionParser  = data.testInteractionParser
    member x.reportNumDecls  = data.reportNumDecls
    member x.printSignature  = data.printSignature
    member x.printSignatureFile  = data.printSignatureFile
    member x.xmlDocOutputFile  = data.xmlDocOutputFile
    member x.stats  = data.stats
    member x.generateFilterBlocks  = data.generateFilterBlocks
    member x.signer  = data.signer
    member x.container = data.container
    member x.delaysign  = data.delaysign
    member x.publicsign  = data.publicsign
    member x.version  = data.version
    member x.metadataVersion = data.metadataVersion
    member x.standalone  = data.standalone
    member x.extraStaticLinkRoots  = data.extraStaticLinkRoots
    member x.noSignatureData  = data.noSignatureData
    member x.onlyEssentialOptimizationData  = data.onlyEssentialOptimizationData
    member x.useOptimizationDataFile  = data.useOptimizationDataFile
    member x.jitTracking  = data.jitTracking
    member x.portablePDB  = data.portablePDB
    member x.embeddedPDB  = data.embeddedPDB
    member x.embedAllSource  = data.embedAllSource
    member x.embedSourceList  = data.embedSourceList
    member x.sourceLink  = data.sourceLink
    member x.ignoreSymbolStoreSequencePoints  = data.ignoreSymbolStoreSequencePoints
    member x.internConstantStrings  = data.internConstantStrings
    member x.extraOptimizationIterations  = data.extraOptimizationIterations
    member x.win32res  = data.win32res
    member x.win32manifest = data.win32manifest
    member x.includewin32manifest = data.includewin32manifest
    member x.linkResources  = data.linkResources
    member x.showFullPaths  = data.showFullPaths
    member x.errorStyle  = data.errorStyle
    member x.utf8output  = data.utf8output
    member x.flatErrors = data.flatErrors
    member x.maxErrors  = data.maxErrors
    member x.baseAddress  = data.baseAddress
 #if DEBUG
    member x.showOptimizationData  = data.showOptimizationData
#endif
    member x.showTerms          = data.showTerms
    member x.writeTermsToFiles  = data.writeTermsToFiles
    member x.doDetuple          = data.doDetuple
    member x.doTLR              = data.doTLR
    member x.doFinalSimplify    = data.doFinalSimplify
    member x.optSettings        = data.optSettings
    member x.emitTailcalls      = data.emitTailcalls
    member x.deterministic      = data.deterministic
    member x.preferredUiLang    = data.preferredUiLang
    member x.lcid               = data.lcid
    member x.optsOn             = data.optsOn
    member x.productNameForBannerText  = data.productNameForBannerText
    member x.showBanner   = data.showBanner
    member x.showTimes  = data.showTimes
    member x.showLoadedAssemblies = data.showLoadedAssemblies
    member x.continueAfterParseFailure = data.continueAfterParseFailure
#if !NO_EXTENSIONTYPING
    member x.showExtensionTypeMessages  = data.showExtensionTypeMessages    
#endif
    member x.pause  = data.pause
    member x.alwaysCallVirt = data.alwaysCallVirt
    member x.noDebugData = data.noDebugData
    member x.isInteractive = data.isInteractive
    member x.isInvalidationSupported = data.isInvalidationSupported
    member x.emitDebugInfoInQuotations = data.emitDebugInfoInQuotations
    member x.copyFSharpCore = data.copyFSharpCore
    member x.shadowCopyReferences = data.shadowCopyReferences
    member x.tryGetMetadataSnapshot = data.tryGetMetadataSnapshot
    member x.internalTestSpanStackReferring = data.internalTestSpanStackReferring
    member x.noConditionalErasure = data.noConditionalErasure

    static member Create(builder, validate) = 
        use unwindBuildPhase = PushThreadBuildPhaseUntilUnwind BuildPhase.Parameter
        TcConfig(builder, validate)

    member x.legacyReferenceResolver = data.legacyReferenceResolver
    member tcConfig.CloneOfOriginalBuilder = 
        { data with conditionalCompilationDefines=data.conditionalCompilationDefines }

    member tcConfig.ComputeCanContainEntryPoint(sourceFiles:string list) = 
        let n = sourceFiles.Length in 
        (sourceFiles |> List.mapi (fun i _ -> (i = n-1)), tcConfig.target.IsExe)
            
    // This call can fail if no CLR is found (this is the path to mscorlib)
    member tcConfig.GetTargetFrameworkDirectories() = 
        use unwindBuildPhase = PushThreadBuildPhaseUntilUnwind BuildPhase.Parameter
        try 
          [ 
            // Check if we are given an explicit framework root - if so, use that
            match tcConfig.clrRoot with 
            | Some x -> 
                yield tcConfig.MakePathAbsolute x

            | None -> 
// "there is no really good notion of runtime directory on .NETCore"
#if NETSTANDARD1_6 || NETSTANDARD2_0
                let runtimeRoot = Path.GetDirectoryName(typeof<System.Object>.Assembly.Location)
#else
                let runtimeRoot = System.Runtime.InteropServices.RuntimeEnvironment.GetRuntimeDirectory()
#endif
                let runtimeRootWithoutSlash = runtimeRoot.TrimEnd('/', '\\')
                let runtimeRootFacades = Path.Combine(runtimeRootWithoutSlash, "Facades")
                let runtimeRootWPF = Path.Combine(runtimeRootWithoutSlash, "WPF")

                match tcConfig.resolutionEnvironment with
                | ResolutionEnvironment.CompilationAndEvaluation ->
                    // Default compilation-and-execution-time references on .NET Framework and Mono, e.g. for F# Interactive
                    //
                    // In the current way of doing things, F# Interactive refers to implementation assemblies.
                    yield runtimeRoot
                    if Directory.Exists(runtimeRootFacades) then
                        yield runtimeRootFacades // System.Runtime.dll is in /usr/lib/mono/4.5/Facades
                    if Directory.Exists(runtimeRootWPF) then
                        yield runtimeRootWPF // PresentationCore.dll is in C:\Windows\Microsoft.NET\Framework\v4.0.30319\WPF

                | ResolutionEnvironment.EditingOrCompilation _ ->
#if ENABLE_MONO_SUPPORT
                    if runningOnMono then 
                        // Default compilation-time references on Mono
                        //
                        // On Mono, the default references come from the implementation assemblies.
                        // This is because we have had trouble reliably using MSBuild APIs to compute DotNetFrameworkReferenceAssembliesRootDirectory on Mono.
                        yield runtimeRoot
                        if Directory.Exists(runtimeRootFacades) then
                            yield runtimeRootFacades // System.Runtime.dll is in /usr/lib/mono/4.5/Facades
                        if Directory.Exists(runtimeRootWPF) then
                            yield runtimeRootWPF // PresentationCore.dll is in C:\Windows\Microsoft.NET\Framework\v4.0.30319\WPF
                        // On Mono we also add a default reference to the 4.5-api and 4.5-api/Facades directories.  
                        let runtimeRootApi = runtimeRootWithoutSlash + "-api"
                        let runtimeRootApiFacades = Path.Combine(runtimeRootApi, "Facades")
                        if Directory.Exists(runtimeRootApi) then
                            yield runtimeRootApi
                        if Directory.Exists(runtimeRootApiFacades) then
                             yield runtimeRootApiFacades
                    else                                
#endif
                        // Default compilation-time references on .NET Framework
                        //
                        // This is the normal case for "fsc.exe a.fs". We refer to the reference assemblies folder.
                        let frameworkRoot = tcConfig.legacyReferenceResolver.DotNetFrameworkReferenceAssembliesRootDirectory
                        let frameworkRootVersion = Path.Combine(frameworkRoot, tcConfig.targetFrameworkVersion)
                        yield frameworkRootVersion
                        let facades = Path.Combine(frameworkRootVersion, "Facades")
                        if Directory.Exists(facades) then
                            yield facades
                  ]                    
        with e -> 
            errorRecovery e range0; [] 

    member tcConfig.ComputeLightSyntaxInitialStatus(filename) = 
        use unwindBuildPhase = PushThreadBuildPhaseUntilUnwind BuildPhase.Parameter
        let lower = String.lowercase filename
        let lightOnByDefault = List.exists (Filename.checkSuffix lower) FSharpLightSyntaxFileSuffixes
        if lightOnByDefault then (tcConfig.light <> Some(false)) else (tcConfig.light = Some(true) )

    member tcConfig.GetAvailableLoadedSources() =
        use unwindBuildPhase = PushThreadBuildPhaseUntilUnwind BuildPhase.Parameter
        let resolveLoadedSource (m, path) =
            try
                if not(FileSystem.SafeExists(path)) then 
                    error(LoadedSourceNotFoundIgnoring(path, m))                         
                    None
                else Some(m, path)
            with e -> errorRecovery e m; None
        tcConfig.loadedSources 
        |> List.choose resolveLoadedSource 
        |> List.distinct     

    /// A closed set of assemblies where, for any subset S:
    ///    -  the TcImports object built for S (and thus the F# Compiler CCUs for the assemblies in S) 
    ///       is a resource that can be shared between any two IncrementalBuild objects that reference
    ///       precisely S
    ///
    /// Determined by looking at the set of assemblies referenced by f# .
    ///
    /// Returning true may mean that the file is locked and/or placed into the
    /// 'framework' reference set that is potentially shared across multiple compilations.
    member tcConfig.IsSystemAssembly (filename:string) =  
        try 
            FileSystem.SafeExists filename && 
            ((tcConfig.GetTargetFrameworkDirectories() |> List.exists (fun clrRoot -> clrRoot = Path.GetDirectoryName filename)) ||
             (systemAssemblies.Contains(fileNameWithoutExtension filename)))
        with _ ->
            false    

    // This is not the complete set of search paths, it is just the set 
    // that is special to F# (as compared to MSBuild resolution)
    member tcConfig.GetSearchPathsForLibraryFiles() = 
        [ yield! tcConfig.GetTargetFrameworkDirectories()
          yield! List.map (tcConfig.MakePathAbsolute) tcConfig.includes
          yield tcConfig.implicitIncludeDir 
          yield tcConfig.fsharpBinariesDir ]

    member tcConfig.MakePathAbsolute path = 
        let result = ComputeMakePathAbsolute tcConfig.implicitIncludeDir path
        result

    member tcConfig.TryResolveLibWithDirectories (r:AssemblyReference) = 
        let m, nm = r.Range, r.Text
        use unwindBuildPhase = PushThreadBuildPhaseUntilUnwind BuildPhase.Parameter
        // Only want to resolve certain extensions (otherwise, 'System.Xml' is ambiguous).
        // MSBuild resolution is limited to .exe and .dll so do the same here.
        let ext = System.IO.Path.GetExtension(nm)
        let isNetModule = String.Compare(ext, ".netmodule", StringComparison.OrdinalIgnoreCase)=0 
        
        // See if the language service has already produced the contents of the assembly for us, virtually
        match r.ProjectReference with 
        | Some _ -> 
            let resolved = r.Text
            let sysdir = tcConfig.IsSystemAssembly resolved
            Some
                { originalReference = r
                  resolvedPath = resolved
                  prepareToolTip = (fun () -> resolved)
                  sysdir = sysdir
                  ilAssemblyRef = ref None }
        | None -> 

        if String.Compare(ext, ".dll", StringComparison.OrdinalIgnoreCase)=0 
           || String.Compare(ext, ".exe", StringComparison.OrdinalIgnoreCase)=0 
           || isNetModule then

            let searchPaths =
                // if this is a #r reference (not from dummy range), make sure the directory of the declaring
                // file is included in the search path. This should ideally already be one of the search paths, but
                // during some global checks it won't be.  We append to the end of the search list so that this is the last
                // place that is checked.
                let isPoundRReference (r: range) =
                    not (Range.equals r range0) &&
                    not (Range.equals r rangeStartup) &&
                    not (Range.equals r rangeCmdArgs) &&
                    FileSystem.IsPathRootedShim r.FileName

                if isPoundRReference m then
                    tcConfig.GetSearchPathsForLibraryFiles() @ [Path.GetDirectoryName(m.FileName)]
                else    
                    tcConfig.GetSearchPathsForLibraryFiles()

            let resolved = TryResolveFileUsingPaths(searchPaths, m, nm)
            match resolved with 
            | Some(resolved) -> 
                let sysdir = tcConfig.IsSystemAssembly resolved
                Some
                    { originalReference = r
                      resolvedPath = resolved
                      prepareToolTip = (fun () -> 
                            let fusionName = System.Reflection.AssemblyName.GetAssemblyName(resolved).ToString()
                            let line(append:string) = append.Trim([|' '|])+"\n"
                            line(resolved) + line(fusionName))
                      sysdir = sysdir
                      ilAssemblyRef = ref None }
            | None -> None
        else None

    member tcConfig.ResolveLibWithDirectories (ccuLoadFaulureAction, r:AssemblyReference) =
        let m, nm = r.Range, r.Text
        use unwindBuildPhase = PushThreadBuildPhaseUntilUnwind BuildPhase.Parameter
        // test for both libraries and executables
        let ext = System.IO.Path.GetExtension(nm)
        let isExe = (String.Compare(ext, ".exe", StringComparison.OrdinalIgnoreCase) = 0)
        let isDLL = (String.Compare(ext, ".dll", StringComparison.OrdinalIgnoreCase) = 0)
        let isNetModule = (String.Compare(ext, ".netmodule", StringComparison.OrdinalIgnoreCase) = 0)

        let rs = 
            if isExe || isDLL || isNetModule then
                [r]
            else
                [AssemblyReference(m, nm+".dll", None);AssemblyReference(m, nm+".exe", None);AssemblyReference(m, nm+".netmodule", None)]

        match rs |> List.tryPick (fun r -> tcConfig.TryResolveLibWithDirectories r) with
        | Some(res) -> Some res
        | None ->
            match ccuLoadFaulureAction with
            | CcuLoadFailureAction.RaiseError ->
                let searchMessage = String.concat "\n " (tcConfig.GetSearchPathsForLibraryFiles())
                raise (FileNameNotResolved(nm, searchMessage, m))
            | CcuLoadFailureAction.ReturnNone -> None

    member tcConfig.ResolveSourceFile(m, nm, pathLoadedFrom) = 
        data.ResolveSourceFile(m, nm, pathLoadedFrom)

    // NOTE!! if mode=Speculative then this method must not report ANY warnings or errors through 'warning' or 'error'. Instead
    // it must return warnings and errors as data
    //
    // NOTE!! if mode=ReportErrors then this method must not raise exceptions. It must just report the errors and recover
    static member TryResolveLibsUsingMSBuildRules (tcConfig:TcConfig, originalReferences:AssemblyReference list, errorAndWarningRange:range, mode:ResolveAssemblyReferenceMode) : AssemblyResolution list * UnresolvedAssemblyReference list =
        use unwindBuildPhase = PushThreadBuildPhaseUntilUnwind BuildPhase.Parameter
        if tcConfig.useSimpleResolution then
            failwith "MSBuild resolution is not supported."
        if originalReferences=[] then [], []
        else            
            // Group references by name with range values in the grouped value list.
            // In the grouped reference, store the index of the last use of the reference.
            let groupedReferences = 
                originalReferences
                |> List.indexed
                |> Seq.groupBy(fun (_, reference) -> reference.Text)
                |> Seq.map(fun (assemblyName, assemblyAndIndexGroup)->
                    let assemblyAndIndexGroup = assemblyAndIndexGroup |> List.ofSeq
                    let highestPosition = assemblyAndIndexGroup |> List.maxBy fst |> fst
                    let assemblyGroup = assemblyAndIndexGroup |> List.map snd
                    assemblyName, highestPosition, assemblyGroup)
                |> Array.ofSeq

            let logMessage showMessages  = 
                if showMessages && tcConfig.showReferenceResolutions then (fun (message:string)->dprintf "%s\n" message)
                else ignore

            let logDiagnostic showMessages = 
                (fun isError code message->
                    if showMessages && mode = ResolveAssemblyReferenceMode.ReportErrors then 
                      if isError then
                        errorR(MSBuildReferenceResolutionError(code, message, errorAndWarningRange))
                      else
                        match code with 
                        // These are warnings that mean 'not resolved' for some assembly.
                        // Note that we don't get to know the name of the assembly that couldn't be resolved.
                        // Ignore these and rely on the logic below to emit an error for each unresolved reference.
                        | "MSB3246" // Resolved file has a bad image, no metadata, or is otherwise inaccessible.
                        | "MSB3106"  
                            -> ()
                        | _ -> 
                            if code = "MSB3245" then 
                                errorR(MSBuildReferenceResolutionWarning(code, message, errorAndWarningRange))
                            else
                                warning(MSBuildReferenceResolutionWarning(code, message, errorAndWarningRange)))

            let targetProcessorArchitecture = 
                    match tcConfig.platform with
                    | None -> "MSIL"
                    | Some(X86) -> "x86"
                    | Some(AMD64) -> "amd64"
                    | Some(IA64) -> "ia64"

            // First, try to resolve everything as a file using simple resolution
            let resolvedAsFile = 
                groupedReferences 
                |> Array.map(fun (_filename, maxIndexOfReference, references)->
                                let assemblyResolution = references |> List.choose (fun r -> tcConfig.TryResolveLibWithDirectories r)
                                (maxIndexOfReference, assemblyResolution))  
                |> Array.filter(fun (_, refs)->refs |> isNil |> not)
                
                                       
            // Whatever is left, pass to MSBuild.
            let Resolve(references, showMessages) =
                try 
                    tcConfig.legacyReferenceResolver.Resolve
                       (tcConfig.resolutionEnvironment, 
                        references, 
                        tcConfig.targetFrameworkVersion, 
                        tcConfig.GetTargetFrameworkDirectories(), 
                        targetProcessorArchitecture, 
                        tcConfig.fsharpBinariesDir, // FSharp binaries directory
                        tcConfig.includes, // Explicit include directories
                        tcConfig.implicitIncludeDir, // Implicit include directory (likely the project directory)
                        logMessage showMessages, logDiagnostic showMessages)
                with 
                    ReferenceResolver.ResolutionFailure -> error(Error(FSComp.SR.buildAssemblyResolutionFailed(), errorAndWarningRange))
            
            let toMsBuild = [|0..groupedReferences.Length-1|] 
                             |> Array.map(fun i->(p13 groupedReferences.[i]), (p23 groupedReferences.[i]), i) 
                             |> Array.filter (fun (_, i0, _)->resolvedAsFile|>Array.exists(fun (i1, _) -> i0=i1)|>not)
                             |> Array.map(fun (ref, _, i)->ref, string i)

            let resolutions = Resolve(toMsBuild, (*showMessages*)true)  

            // Map back to original assembly resolutions.
            let resolvedByMsbuild = 
                resolutions
                    |> Array.map(fun resolvedFile -> 
                                    let i = int resolvedFile.baggage
                                    let _, maxIndexOfReference, ms = groupedReferences.[i]
                                    let assemblyResolutions =
                                        ms|>List.map(fun originalReference ->
                                                    System.Diagnostics.Debug.Assert(FileSystem.IsPathRootedShim(resolvedFile.itemSpec), sprintf "msbuild-resolved path is not absolute: '%s'" resolvedFile.itemSpec)
                                                    let canonicalItemSpec = FileSystem.GetFullPathShim(resolvedFile.itemSpec)
                                                    { originalReference=originalReference 
                                                      resolvedPath=canonicalItemSpec 
                                                      prepareToolTip = (fun () -> resolvedFile.prepareToolTip (originalReference.Text, canonicalItemSpec))
                                                      sysdir= tcConfig.IsSystemAssembly canonicalItemSpec
                                                      ilAssemblyRef = ref None })
                                    (maxIndexOfReference, assemblyResolutions))

            // When calculating the resulting resolutions, we're going to use the index of the reference
            // in the original specification and resort it to match the ordering that we had.
            let resultingResolutions =
                    [resolvedByMsbuild;resolvedAsFile]
                    |> Array.concat                                  
                    |> Array.sortBy fst
                    |> Array.map snd
                    |> List.ofArray
                    |> List.concat                                                 
                    
            // O(N^2) here over a small set of referenced assemblies.
            let IsResolved(originalName:string) =
                if resultingResolutions |> List.exists(fun resolution -> resolution.originalReference.Text = originalName) then true
                else 
                    // MSBuild resolution may have unified the result of two duplicate references. Try to re-resolve now.
                    // If re-resolution worked then this was a removed duplicate.
                    Resolve([|originalName, ""|], (*showMessages*)false).Length<>0 
                    
            let unresolvedReferences =                     
                    groupedReferences 
                    //|> Array.filter(p13 >> IsNotFileOrIsAssembly)
                    |> Array.filter(p13 >> IsResolved >> not)   
                    |> List.ofArray                 

            // If mode=Speculative, then we haven't reported any errors.
            // We report the error condition by returning an empty list of resolutions
            if mode = ResolveAssemblyReferenceMode.Speculative && (List.length unresolvedReferences) > 0 then 
                [], (List.ofArray groupedReferences) |> List.map (fun (name, _, r) -> (name, r)) |> List.map UnresolvedAssemblyReference
            else 
                resultingResolutions, unresolvedReferences |> List.map (fun (name, _, r) -> (name, r)) |> List.map UnresolvedAssemblyReference    


    member tcConfig.PrimaryAssemblyDllReference() = primaryAssemblyReference
    member tcConfig.CoreLibraryDllReference() = fslibReference
               

let ReportWarning options err = 
    warningOn err (options.WarnLevel) (options.WarnOn) && not (List.contains (GetDiagnosticNumber err) (options.WarnOff))

let ReportWarningAsError options err =
    warningOn err (options.WarnLevel) (options.WarnOn) &&
    not (List.contains (GetDiagnosticNumber err) (options.WarnAsWarn)) &&
    ((options.GlobalWarnAsError && not (List.contains (GetDiagnosticNumber err) options.WarnOff)) ||
     List.contains (GetDiagnosticNumber err) (options.WarnAsError))

//----------------------------------------------------------------------------
// Scoped #nowarn pragmas


let GetScopedPragmasForHashDirective hd = 
    [ match hd with 
      | ParsedHashDirective("nowarn", numbers, m) ->
          for s in numbers do
          match GetWarningNumber(m, s) with 
            | None -> ()
            | Some n -> yield ScopedPragma.WarningOff(m, n) 
      | _ -> () ]


let GetScopedPragmasForInput input = 

    match input with 
    | ParsedInput.SigFile (ParsedSigFileInput(scopedPragmas=pragmas)) -> pragmas
    | ParsedInput.ImplFile (ParsedImplFileInput(scopedPragmas=pragmas)) -> pragmas



/// Build an ErrorLogger that delegates to another ErrorLogger but filters warnings turned off by the given pragma declarations
//
// NOTE: we allow a flag to turn of strict file checking. This is because file names sometimes don't match due to use of 
// #line directives, e.g. for pars.fs/pars.fsy. In this case we just test by line number - in most cases this is sufficient
// because we install a filtering error handler on a file-by-file basis for parsing and type-checking.
// However this is indicative of a more systematic problem where source-line 
// sensitive operations (lexfilter and warning filtering) do not always
// interact well with #line directives.
type ErrorLoggerFilteringByScopedPragmas (checkFile, scopedPragmas, errorLogger:ErrorLogger) =
    inherit ErrorLogger("ErrorLoggerFilteringByScopedPragmas")

    override x.DiagnosticSink (phasedError, isError) = 
        if isError then 
            errorLogger.DiagnosticSink (phasedError, isError)
        else 
          let report = 
            let warningNum = GetDiagnosticNumber phasedError
            match GetRangeOfDiagnostic phasedError with 
            | Some m -> 
                not (scopedPragmas |> List.exists (fun pragma ->
                    match pragma with 
                    | ScopedPragma.WarningOff(pragmaRange, warningNumFromPragma) -> 
                        warningNum = warningNumFromPragma && 
                        (not checkFile || m.FileIndex = pragmaRange.FileIndex) &&
                        Range.posGeq m.Start pragmaRange.Start))  
            | None -> true
          if report then errorLogger.DiagnosticSink(phasedError, false)

    override x.ErrorCount = errorLogger.ErrorCount

let GetErrorLoggerFilteringByScopedPragmas(checkFile, scopedPragmas, errorLogger) = 
    (ErrorLoggerFilteringByScopedPragmas(checkFile, scopedPragmas, errorLogger) :> ErrorLogger)


//----------------------------------------------------------------------------
// Parsing
//--------------------------------------------------------------------------


let CanonicalizeFilename filename = 
    let basic = fileNameOfPath filename
    String.capitalize (try Filename.chopExtension basic with _ -> basic)

let IsScript filename = 
    let lower = String.lowercase filename 
    FSharpScriptFileSuffixes |> List.exists (Filename.checkSuffix lower)
    
// Give a unique name to the different kinds of inputs. Used to correlate signature and implementation files
//   QualFileNameOfModuleName - files with a single module declaration or an anonymous module
let QualFileNameOfModuleName m filename modname = QualifiedNameOfFile(mkSynId m (textOfLid modname + (if IsScript filename then "$fsx" else "")))
let QualFileNameOfFilename m filename = QualifiedNameOfFile(mkSynId m (CanonicalizeFilename filename + (if IsScript filename then "$fsx" else "")))

// Interactive fragments
let ComputeQualifiedNameOfFileFromUniquePath (m, p: string list) = QualifiedNameOfFile(mkSynId m (String.concat "_" p))

let QualFileNameOfSpecs filename specs = 
    match specs with 
    | [SynModuleOrNamespaceSig(modname, _, kind, _, _, _, _, m)] when kind.IsModule -> QualFileNameOfModuleName m filename modname
    | [SynModuleOrNamespaceSig(_, _, kind, _, _, _, _, m)] when not kind.IsModule -> QualFileNameOfFilename m filename
    | _ -> QualFileNameOfFilename (mkRange filename pos0 pos0) filename

let QualFileNameOfImpls filename specs = 
    match specs with 
    | [SynModuleOrNamespace(modname, _, kind, _, _, _, _, m)] when kind.IsModule -> QualFileNameOfModuleName m filename modname
    | [SynModuleOrNamespace(_, _, kind, _, _, _, _, m)]  when not kind.IsModule -> QualFileNameOfFilename m filename
    | _ -> QualFileNameOfFilename (mkRange filename pos0 pos0) filename

let PrepandPathToQualFileName x (QualifiedNameOfFile(q)) = ComputeQualifiedNameOfFileFromUniquePath (q.idRange, pathOfLid x@[q.idText])
let PrepandPathToImpl x (SynModuleOrNamespace(p, b, c, d, e, f, g, h)) = SynModuleOrNamespace(x@p, b, c, d, e, f, g, h)
let PrepandPathToSpec x (SynModuleOrNamespaceSig(p, b, c, d, e, f, g, h)) = SynModuleOrNamespaceSig(x@p, b, c, d, e, f, g, h)

let PrependPathToInput x inp = 
    match inp with 
    | ParsedInput.ImplFile (ParsedImplFileInput(b, c, q, d, hd, impls, e)) -> ParsedInput.ImplFile (ParsedImplFileInput(b, c, PrepandPathToQualFileName x q, d, hd, List.map (PrepandPathToImpl x) impls, e))
    | ParsedInput.SigFile (ParsedSigFileInput(b, q, d, hd, specs)) -> ParsedInput.SigFile(ParsedSigFileInput(b, PrepandPathToQualFileName x q, d, hd, List.map (PrepandPathToSpec x) specs))

let ComputeAnonModuleName check defaultNamespace filename (m: range) = 
    let modname = CanonicalizeFilename filename
    if check && not (modname |> String.forall (fun c -> System.Char.IsLetterOrDigit(c) || c = '_')) then
          if not (filename.EndsWith("fsx", StringComparison.OrdinalIgnoreCase) || filename.EndsWith("fsscript", StringComparison.OrdinalIgnoreCase)) then
              warning(Error(FSComp.SR.buildImplicitModuleIsNotLegalIdentifier(modname, (fileNameOfPath filename)), m))
    let combined = 
      match defaultNamespace with 
      | None -> modname
      | Some ns -> textOfPath [ns;modname]

    let anonymousModuleNameRange  =
        let filename = m.FileName
        mkRange filename pos0 pos0
    pathToSynLid anonymousModuleNameRange (splitNamespace combined)

let PostParseModuleImpl (_i, defaultNamespace, isLastCompiland, filename, impl) = 
    match impl with 
    | ParsedImplFileFragment.NamedModule(SynModuleOrNamespace(lid, isRec, kind, decls, xmlDoc, attribs, access, m)) -> 
        let lid = 
            match lid with 
            | [id] when kind.IsModule && id.idText = MangledGlobalName ->
                error(Error(FSComp.SR.buildInvalidModuleOrNamespaceName(), id.idRange))
            | id :: rest when id.idText = MangledGlobalName -> rest
            | _ -> lid
        SynModuleOrNamespace(lid, isRec, kind, decls, xmlDoc, attribs, access, m)

    | ParsedImplFileFragment.AnonModule (defs, m)-> 
        let isLast, isExe = isLastCompiland 
        let lower = String.lowercase filename
        if not (isLast && isExe) && not (doNotRequireNamespaceOrModuleSuffixes |> List.exists (Filename.checkSuffix lower)) then
            match defs with
            | SynModuleDecl.NestedModule(_) :: _ -> errorR(Error(FSComp.SR.noEqualSignAfterModule(), trimRangeToLine m))
            | _ -> errorR(Error(FSComp.SR.buildMultiFileRequiresNamespaceOrModule(), trimRangeToLine m))

        let modname = ComputeAnonModuleName (not (isNil defs)) defaultNamespace filename (trimRangeToLine m)
        SynModuleOrNamespace(modname, false, AnonModule, defs, PreXmlDoc.Empty, [], None, m)

    | ParsedImplFileFragment.NamespaceFragment (lid, a, kind, c, d, e, m)-> 
        let lid, kind = 
            match lid with 
            | id :: rest when id.idText = MangledGlobalName ->
                rest, if List.isEmpty rest then GlobalNamespace else kind
            | _ -> lid, kind
        SynModuleOrNamespace(lid, a, kind, c, d, e, None, m)

let PostParseModuleSpec (_i, defaultNamespace, isLastCompiland, filename, intf) = 
    match intf with 
    | ParsedSigFileFragment.NamedModule(SynModuleOrNamespaceSig(lid, isRec, kind, decls, xmlDoc, attribs, access, m)) -> 
        let lid = 
            match lid with 
            | [id] when kind.IsModule && id.idText = MangledGlobalName ->
                error(Error(FSComp.SR.buildInvalidModuleOrNamespaceName(), id.idRange))
            | id :: rest when id.idText = MangledGlobalName -> rest
            | _ -> lid
        SynModuleOrNamespaceSig(lid, isRec, NamedModule, decls, xmlDoc, attribs, access, m)

    | ParsedSigFileFragment.AnonModule (defs, m) -> 
        let isLast, isExe = isLastCompiland
        let lower = String.lowercase filename
        if not (isLast && isExe) && not (doNotRequireNamespaceOrModuleSuffixes |> List.exists (Filename.checkSuffix lower)) then 
            match defs with
            | SynModuleSigDecl.NestedModule(_) :: _ -> errorR(Error(FSComp.SR.noEqualSignAfterModule(), m))
            | _ -> errorR(Error(FSComp.SR.buildMultiFileRequiresNamespaceOrModule(), m))

        let modname = ComputeAnonModuleName (not (isNil defs)) defaultNamespace filename (trimRangeToLine m)
        SynModuleOrNamespaceSig(modname, false, AnonModule, defs, PreXmlDoc.Empty, [], None, m)

    | ParsedSigFileFragment.NamespaceFragment (lid, a, kind, c, d, e, m)-> 
        let lid, kind = 
            match lid with 
            | id :: rest when id.idText = MangledGlobalName ->
                rest, if List.isEmpty rest then GlobalNamespace else kind
            | _ -> lid, kind
        SynModuleOrNamespaceSig(lid, a, kind, c, d, e, None, m)



let PostParseModuleImpls (defaultNamespace, filename, isLastCompiland, ParsedImplFile(hashDirectives, impls)) = 
    match impls |> List.rev |> List.tryPick (function ParsedImplFileFragment.NamedModule(SynModuleOrNamespace(lid, _, _, _, _, _, _, _)) -> Some(lid) | _ -> None) with
    | Some lid when impls.Length > 1 -> 
        errorR(Error(FSComp.SR.buildMultipleToplevelModules(), rangeOfLid lid))
    | _ -> 
        ()
    let impls = impls |> List.mapi (fun i x -> PostParseModuleImpl (i, defaultNamespace, isLastCompiland, filename, x)) 
    let qualName = QualFileNameOfImpls filename impls
    let isScript = IsScript filename

    let scopedPragmas = 
        [ for (SynModuleOrNamespace(_, _, _, decls, _, _, _, _)) in impls do 
            for d in decls do
                match d with 
                | SynModuleDecl.HashDirective (hd, _) -> yield! GetScopedPragmasForHashDirective hd
                | _ -> () 
          for hd in hashDirectives do 
              yield! GetScopedPragmasForHashDirective hd ]
    ParsedInput.ImplFile(ParsedImplFileInput(filename, isScript, qualName, scopedPragmas, hashDirectives, impls, isLastCompiland))
  
let PostParseModuleSpecs (defaultNamespace, filename, isLastCompiland, ParsedSigFile(hashDirectives, specs)) = 
    match specs |> List.rev |> List.tryPick (function ParsedSigFileFragment.NamedModule(SynModuleOrNamespaceSig(lid, _, _, _, _, _, _, _)) -> Some(lid) | _ -> None) with
    | Some  lid when specs.Length > 1 -> 
        errorR(Error(FSComp.SR.buildMultipleToplevelModules(), rangeOfLid lid))
    | _ -> 
        ()
        
    let specs = specs |> List.mapi (fun i x -> PostParseModuleSpec(i, defaultNamespace, isLastCompiland, filename, x)) 
    let qualName = QualFileNameOfSpecs filename specs
    let scopedPragmas = 
        [ for (SynModuleOrNamespaceSig(_, _, _, decls, _, _, _, _)) in specs do 
            for d in decls do
                match d with 
                | SynModuleSigDecl.HashDirective(hd, _) -> yield! GetScopedPragmasForHashDirective hd
                | _ -> () 
          for hd in hashDirectives do 
              yield! GetScopedPragmasForHashDirective hd ]

    ParsedInput.SigFile(ParsedSigFileInput(filename, qualName, scopedPragmas, hashDirectives, specs))

type ModuleNamesDict = Map<string,Map<string,QualifiedNameOfFile>>

/// Checks if a module name is already given and deduplicates the name if needed.
let DeduplicateModuleName (moduleNamesDict:ModuleNamesDict) fileName (qualNameOfFile: QualifiedNameOfFile) =
    let path = Path.GetDirectoryName fileName
    let path = if FileSystem.IsPathRootedShim path then try FileSystem.GetFullPathShim path with _ -> path else path
    match moduleNamesDict.TryGetValue qualNameOfFile.Text with
    | true, paths ->
        if paths.ContainsKey path then 
            paths.[path], moduleNamesDict
        else
            let count = paths.Count + 1
            let id = qualNameOfFile.Id
            let qualNameOfFileT = if count = 1 then qualNameOfFile else QualifiedNameOfFile(Ident(id.idText + "___" + count.ToString(), id.idRange))
            let moduleNamesDictT = moduleNamesDict.Add(qualNameOfFile.Text, paths.Add(path, qualNameOfFileT))
            qualNameOfFileT, moduleNamesDictT
    | _ ->
        let moduleNamesDictT = moduleNamesDict.Add(qualNameOfFile.Text, Map.empty.Add(path, qualNameOfFile))
        qualNameOfFile, moduleNamesDictT

/// Checks if a ParsedInput is using a module name that was already given and deduplicates the name if needed.
let DeduplicateParsedInputModuleName (moduleNamesDict: ModuleNamesDict) input =
    match input with
    | ParsedInput.ImplFile (ParsedImplFileInput.ParsedImplFileInput(fileName, isScript, qualNameOfFile, scopedPragmas, hashDirectives, modules, (isLastCompiland, isExe))) ->
        let qualNameOfFileT, moduleNamesDictT = DeduplicateModuleName moduleNamesDict fileName qualNameOfFile
        let inputT = ParsedInput.ImplFile(ParsedImplFileInput.ParsedImplFileInput(fileName, isScript, qualNameOfFileT, scopedPragmas, hashDirectives, modules, (isLastCompiland, isExe)))
        inputT, moduleNamesDictT
    | ParsedInput.SigFile (ParsedSigFileInput.ParsedSigFileInput(fileName, qualNameOfFile, scopedPragmas, hashDirectives, modules)) ->
        let qualNameOfFileT, moduleNamesDictT = DeduplicateModuleName moduleNamesDict fileName qualNameOfFile
        let inputT = ParsedInput.SigFile (ParsedSigFileInput.ParsedSigFileInput(fileName, qualNameOfFileT, scopedPragmas, hashDirectives, modules))
        inputT, moduleNamesDictT

let ParseInput (lexer, errorLogger:ErrorLogger, lexbuf:UnicodeLexing.Lexbuf, defaultNamespace, filename, isLastCompiland) = 
    // The assert below is almost ok, but it fires in two cases:
    //  - fsi.exe sometimes passes "stdin" as a dummy filename
    //  - if you have a #line directive, e.g. 
    //        # 1000 "Line01.fs"
    //    then it also asserts.  But these are edge cases that can be fixed later, e.g. in bug 4651.
    //System.Diagnostics.Debug.Assert(System.IO.Path.IsPathRooted(filename), sprintf "should be absolute: '%s'" filename)
    let lower = String.lowercase filename 
    // Delay sending errors and warnings until after the file is parsed. This gives us a chance to scrape the
    // #nowarn declarations for the file
    let delayLogger = CapturingErrorLogger("Parsing")
    use unwindEL = PushErrorLoggerPhaseUntilUnwind (fun _ -> delayLogger)
    use unwindBP = PushThreadBuildPhaseUntilUnwind BuildPhase.Parse
    let mutable scopedPragmas  = []
    try     
        let input = 
            if mlCompatSuffixes |> List.exists (Filename.checkSuffix lower)   then  
                mlCompatWarning (FSComp.SR.buildCompilingExtensionIsForML()) rangeStartup 

            if FSharpImplFileSuffixes |> List.exists (Filename.checkSuffix lower)   then  
                let impl = Parser.implementationFile lexer lexbuf 
                PostParseModuleImpls (defaultNamespace, filename, isLastCompiland, impl)
            elif FSharpSigFileSuffixes |> List.exists (Filename.checkSuffix lower)  then  
                let intfs = Parser.signatureFile lexer lexbuf 
                PostParseModuleSpecs (defaultNamespace, filename, isLastCompiland, intfs)
            else 
                delayLogger.Error(Error(FSComp.SR.buildInvalidSourceFileExtension(filename), Range.rangeStartup))
        scopedPragmas <- GetScopedPragmasForInput input
        input
    finally
        // OK, now commit the errors, since the ScopedPragmas will (hopefully) have been scraped
        let filteringErrorLogger = ErrorLoggerFilteringByScopedPragmas(false, scopedPragmas, errorLogger)
        delayLogger.CommitDelayedDiagnostics(filteringErrorLogger)

//----------------------------------------------------------------------------
// parsing - ParseOneInputFile
// Filename is (ml/mli/fs/fsi source). Parse it to AST. 
//----------------------------------------------------------------------------
let ParseOneInputLexbuf (tcConfig:TcConfig, lexResourceManager, conditionalCompilationDefines, lexbuf, filename, isLastCompiland, errorLogger) =
    use unwindbuildphase = PushThreadBuildPhaseUntilUnwind BuildPhase.Parse
    try 
        let skip = true in (* don't report whitespace from lexer *)
        let lightSyntaxStatus = LightSyntaxStatus (tcConfig.ComputeLightSyntaxInitialStatus(filename), true) 
        let lexargs = mkLexargs (filename, conditionalCompilationDefines@tcConfig.conditionalCompilationDefines, lightSyntaxStatus, lexResourceManager, ref [], errorLogger)
        let shortFilename = SanitizeFileName filename tcConfig.implicitIncludeDir 
        let input = 
            Lexhelp.usingLexbufForParsing (lexbuf, filename) (fun lexbuf ->
                if verbose then dprintn ("Parsing... "+shortFilename)
                let tokenizer = LexFilter.LexFilter(lightSyntaxStatus, tcConfig.compilingFslib, Lexer.token lexargs skip, lexbuf)

                if tcConfig.tokenizeOnly then 
                    while true do 
                        printf "tokenize - getting one token from %s\n" shortFilename
                        let t = tokenizer.Lexer lexbuf
                        printf "tokenize - got %s @ %a\n" (Parser.token_to_string t) outputRange lexbuf.LexemeRange
                        (match t with Parser.EOF _ -> exit 0 | _ -> ())
                        if lexbuf.IsPastEndOfStream then  printf "!!! at end of stream\n"

                if tcConfig.testInteractionParser then 
                    while true do 
                        match (Parser.interaction tokenizer.Lexer lexbuf) with
                        | IDefns(l, m) -> dprintf "Parsed OK, got %d defs @ %a\n" l.Length outputRange m
                        | IHash (_, m) -> dprintf "Parsed OK, got hash @ %a\n" outputRange m
                    exit 0

                let res = ParseInput(tokenizer.Lexer, errorLogger, lexbuf, None, filename, isLastCompiland)

                if tcConfig.reportNumDecls then 
                    let rec flattenSpecs specs = 
                          specs |> List.collect (function (SynModuleSigDecl.NestedModule (_, _, subDecls, _)) -> flattenSpecs subDecls | spec -> [spec])
                    let rec flattenDefns specs = 
                          specs |> List.collect (function (SynModuleDecl.NestedModule (_, _, subDecls, _, _)) -> flattenDefns subDecls | defn -> [defn])

                    let flattenModSpec (SynModuleOrNamespaceSig(_, _, _, decls, _, _, _, _)) = flattenSpecs decls
                    let flattenModImpl (SynModuleOrNamespace(_, _, _, decls, _, _, _, _)) = flattenDefns decls
                    match res with 
                    | ParsedInput.SigFile(ParsedSigFileInput(_, _, _, _, specs)) -> 
                        dprintf "parsing yielded %d specs" (List.collect flattenModSpec specs).Length
                    | ParsedInput.ImplFile(ParsedImplFileInput(modules = impls)) -> 
                        dprintf "parsing yielded %d definitions" (List.collect flattenModImpl impls).Length
                res
            )
        if verbose then dprintn ("Parsed "+shortFilename)
        Some input 
    with e -> (* errorR(Failure("parse failed")); *) errorRecovery e rangeStartup; None 
            
            
let ParseOneInputFile (tcConfig: TcConfig, lexResourceManager, conditionalCompilationDefines, filename, isLastCompiland, errorLogger, retryLocked) =
    try 
       let lower = String.lowercase filename
       if List.exists (Filename.checkSuffix lower) (FSharpSigFileSuffixes@FSharpImplFileSuffixes)  then  
            if not(FileSystem.SafeExists(filename)) then
                error(Error(FSComp.SR.buildCouldNotFindSourceFile(filename), rangeStartup))
            // bug 3155: if the file name is indirect, use a full path
            let lexbuf = UnicodeLexing.UnicodeFileAsLexbuf(filename, tcConfig.inputCodePage, retryLocked) 
            ParseOneInputLexbuf(tcConfig, lexResourceManager, conditionalCompilationDefines, lexbuf, filename, isLastCompiland, errorLogger)
       else error(Error(FSComp.SR.buildInvalidSourceFileExtension(SanitizeFileName filename tcConfig.implicitIncludeDir), rangeStartup))
    with e -> (* errorR(Failure("parse failed")); *) errorRecovery e rangeStartup; None 
     

[<Sealed>] 
type TcAssemblyResolutions(tcConfig: TcConfig, results: AssemblyResolution list, unresolved : UnresolvedAssemblyReference list) = 

    let originalReferenceToResolution = results |> List.map (fun r -> r.originalReference.Text, r) |> Map.ofList
    let resolvedPathToResolution      = results |> List.map (fun r -> r.resolvedPath, r) |> Map.ofList

    /// Add some resolutions to the map of resolution results.                
    member tcResolutions.AddResolutionResults(newResults) = TcAssemblyResolutions(tcConfig, results @ newResults, unresolved)

    /// Add some unresolved results.
    member tcResolutions.AddUnresolvedReferences(newUnresolved) = TcAssemblyResolutions(tcConfig, results, unresolved @ newUnresolved)

    /// Get information about referenced DLLs
    member tcResolutions.GetAssemblyResolutions() = results
    member tcResolutions.GetUnresolvedReferences() = unresolved
    member tcResolutions.TryFindByOriginalReference(assemblyReference:AssemblyReference) = originalReferenceToResolution.TryFind assemblyReference.Text

    /// This doesn't need to be cancellable, it is only used by F# Interactive
    member tcResolution.TryFindByExactILAssemblyRef (ctok, assemblyRef) = 
        results |> List.tryFind (fun ar->
            let r = ar.GetILAssemblyRef(ctok, tcConfig.reduceMemoryUsage, tcConfig.tryGetMetadataSnapshot) |> Cancellable.runWithoutCancellation 
            r = assemblyRef)

    /// This doesn't need to be cancellable, it is only used by F# Interactive
    member tcResolution.TryFindBySimpleAssemblyName (ctok, simpleAssemName) = 
        results |> List.tryFind (fun ar->
            let r = ar.GetILAssemblyRef(ctok, tcConfig.reduceMemoryUsage, tcConfig.tryGetMetadataSnapshot) |> Cancellable.runWithoutCancellation 
            r.Name = simpleAssemName)

    member tcResolutions.TryFindByResolvedPath nm = resolvedPathToResolution.TryFind nm
    member tcResolutions.TryFindByOriginalReferenceText nm = originalReferenceToResolution.TryFind nm
        
    static member ResolveAssemblyReferences (ctok, tcConfig:TcConfig, assemblyList:AssemblyReference list, knownUnresolved:UnresolvedAssemblyReference list) : TcAssemblyResolutions =
        let resolved, unresolved = 
            if tcConfig.useSimpleResolution then 
                let resolutions = 
                    assemblyList 
                    |> List.map (fun assemblyReference -> 
                           try 
                               Choice1Of2 (tcConfig.ResolveLibWithDirectories (CcuLoadFailureAction.RaiseError, assemblyReference) |> Option.get)
                           with e -> 
                               errorRecovery e assemblyReference.Range
                               Choice2Of2 assemblyReference)
                let successes = resolutions |> List.choose (function Choice1Of2 x -> Some x | _ -> None)
                let failures = resolutions |> List.choose (function Choice2Of2 x -> Some (UnresolvedAssemblyReference(x.Text, [x])) | _ -> None)
                successes, failures
            else
                RequireCompilationThread ctok // we don't want to do assembly resolution concurrently, we assume MSBuild doesn't handle this
                TcConfig.TryResolveLibsUsingMSBuildRules (tcConfig, assemblyList, rangeStartup, ResolveAssemblyReferenceMode.ReportErrors)
        TcAssemblyResolutions(tcConfig, resolved, unresolved @ knownUnresolved)                    


    static member GetAllDllReferences (tcConfig:TcConfig) =
        [
            let primaryReference = tcConfig.PrimaryAssemblyDllReference()
            yield primaryReference

            if not tcConfig.compilingFslib then 
                yield tcConfig.CoreLibraryDllReference()

            let assumeDotNetFramework = primaryReference.SimpleAssemblyNameIs("mscorlib")
            if tcConfig.framework then 
                for s in DefaultReferencesForScriptsAndOutOfProjectSources(assumeDotNetFramework) do 
                    yield AssemblyReference(rangeStartup, (if s.EndsWith(".dll", StringComparison.OrdinalIgnoreCase) then s else s+".dll"), None)

            if tcConfig.useFsiAuxLib then
                let name = Path.Combine(tcConfig.fsharpBinariesDir, GetFsiLibraryName() + ".dll")
                yield AssemblyReference(rangeStartup, name, None)

            yield! tcConfig.referencedDLLs
        ]

    static member SplitNonFoundationalResolutions (ctok, tcConfig:TcConfig) =
        let assemblyList = TcAssemblyResolutions.GetAllDllReferences tcConfig
        let resolutions = TcAssemblyResolutions.ResolveAssemblyReferences (ctok, tcConfig, assemblyList, tcConfig.knownUnresolvedReferences)
        let frameworkDLLs, nonFrameworkReferences = resolutions.GetAssemblyResolutions() |> List.partition (fun r -> r.sysdir) 
        let unresolved = resolutions.GetUnresolvedReferences()
#if DEBUG
        let itFailed = ref false
        let addedText = "\nIf you want to debug this right now, attach a debugger, and put a breakpoint in 'CompileOps.fs' near the text '!itFailed', and you can re-step through the assembly resolution logic."
        unresolved 
        |> List.iter (fun (UnresolvedAssemblyReference(referenceText, _ranges)) ->
            if referenceText.Contains("mscorlib") then
                System.Diagnostics.Debug.Assert(false, sprintf "whoops, did not resolve mscorlib: '%s'%s" referenceText addedText)
                itFailed := true)
        frameworkDLLs 
        |> List.iter (fun x ->
            if not(FileSystem.IsPathRootedShim(x.resolvedPath)) then
                System.Diagnostics.Debug.Assert(false, sprintf "frameworkDLL should be absolute path: '%s'%s" x.resolvedPath addedText)
                itFailed := true)
        nonFrameworkReferences 
        |> List.iter (fun x -> 
            if not(FileSystem.IsPathRootedShim(x.resolvedPath)) then
                System.Diagnostics.Debug.Assert(false, sprintf "nonFrameworkReference should be absolute path: '%s'%s" x.resolvedPath addedText) 
                itFailed := true)
        if !itFailed then
            // idea is, put a breakpoint here and then step through
            let assemblyList = TcAssemblyResolutions.GetAllDllReferences tcConfig
            let resolutions = TcAssemblyResolutions.ResolveAssemblyReferences (ctok, tcConfig, assemblyList, [])
            let _frameworkDLLs, _nonFrameworkReferences = resolutions.GetAssemblyResolutions() |> List.partition (fun r -> r.sysdir) 
            ()
#endif
        frameworkDLLs, nonFrameworkReferences, unresolved

    static member BuildFromPriorResolutions (ctok, tcConfig:TcConfig, resolutions, knownUnresolved) =
        let references = resolutions |> List.map (fun r -> r.originalReference)
        TcAssemblyResolutions.ResolveAssemblyReferences (ctok, tcConfig, references, knownUnresolved)
            

//----------------------------------------------------------------------------
// Typecheck and optimization environments on disk
//--------------------------------------------------------------------------

let IsSignatureDataResource         (r: ILResource) = 
    r.Name.StartsWithOrdinal(FSharpSignatureDataResourceName) ||
    r.Name.StartsWithOrdinal(FSharpSignatureDataResourceName2)

let IsOptimizationDataResource      (r: ILResource) = 
    r.Name.StartsWithOrdinal(FSharpOptimizationDataResourceName)|| 
    r.Name.StartsWithOrdinal(FSharpOptimizationDataResourceName2)

let GetSignatureDataResourceName    (r: ILResource) = 
    if r.Name.StartsWithOrdinal(FSharpSignatureDataResourceName) then 
        String.dropPrefix r.Name FSharpSignatureDataResourceName
    elif r.Name.StartsWithOrdinal(FSharpSignatureDataResourceName2) then 
        String.dropPrefix r.Name FSharpSignatureDataResourceName2
    else failwith "GetSignatureDataResourceName"

let GetOptimizationDataResourceName (r: ILResource) = 
    if r.Name.StartsWithOrdinal(FSharpOptimizationDataResourceName) then 
        String.dropPrefix r.Name FSharpOptimizationDataResourceName
    elif r.Name.StartsWithOrdinal(FSharpOptimizationDataResourceName2) then 
        String.dropPrefix r.Name FSharpOptimizationDataResourceName2
    else failwith "GetOptimizationDataResourceName"

let IsReflectedDefinitionsResource (r: ILResource) =
    r.Name.StartsWithOrdinal(QuotationPickler.SerializedReflectedDefinitionsResourceNameBase)

let MakeILResource rname bytes = 
    { Name = rname
      Location = ILResourceLocation.LocalOut bytes
      Access = ILResourceAccess.Public
      CustomAttrsStored = storeILCustomAttrs emptyILCustomAttrs
      MetadataIndex = NoMetadataIdx }

let PickleToResource inMem file g scope rname p x = 
    { Name = rname
      Location = (let bytes = pickleObjWithDanglingCcus inMem file g scope p x in ILResourceLocation.LocalOut bytes)
      Access = ILResourceAccess.Public
      CustomAttrsStored = storeILCustomAttrs emptyILCustomAttrs
      MetadataIndex = NoMetadataIdx }

let GetSignatureData (file, ilScopeRef, ilModule, byteReader) : PickledDataWithReferences<PickledCcuInfo> = 
    unpickleObjWithDanglingCcus file ilScopeRef ilModule unpickleCcuInfo (byteReader())

let WriteSignatureData (tcConfig: TcConfig, tcGlobals, exportRemapping, ccu: CcuThunk, file, inMem) : ILResource = 
    let mspec = ccu.Contents
    let mspec = ApplyExportRemappingToEntity tcGlobals exportRemapping mspec
    // For historical reasons, we use a different resource name for FSharp.Core, so older F# compilers 
    // don't complain when they see the resource.
    let rname = if ccu.AssemblyName = GetFSharpCoreLibraryName() then FSharpSignatureDataResourceName2 else FSharpSignatureDataResourceName 
    PickleToResource inMem file tcGlobals ccu (rname+ccu.AssemblyName) pickleCcuInfo 
        { mspec=mspec 
          compileTimeWorkingDir=tcConfig.implicitIncludeDir
          usesQuotations = ccu.UsesFSharp20PlusQuotations }

let GetOptimizationData (file, ilScopeRef, ilModule, byteReader) = 
    unpickleObjWithDanglingCcus file ilScopeRef ilModule Optimizer.u_CcuOptimizationInfo (byteReader())

let WriteOptimizationData (tcGlobals, file, inMem, ccu: CcuThunk, modulInfo) = 
    // For historical reasons, we use a different resource name for FSharp.Core, so older F# compilers 
    // don't complain when they see the resource.
    let rname = if ccu.AssemblyName = GetFSharpCoreLibraryName() then FSharpOptimizationDataResourceName2 else FSharpOptimizationDataResourceName 
    PickleToResource inMem file tcGlobals ccu (rname+ccu.AssemblyName) Optimizer.p_CcuOptimizationInfo modulInfo

//----------------------------------------------------------------------------
// Abstraction for project reference

type RawFSharpAssemblyDataBackedByFileOnDisk (ilModule: ILModuleDef, ilAssemblyRefs) = 
    let externalSigAndOptData = ["FSharp.Core"]
    interface IRawFSharpAssemblyData with 
         member __.GetAutoOpenAttributes(ilg) = GetAutoOpenAttributes ilg ilModule 
         member __.GetInternalsVisibleToAttributes(ilg) = GetInternalsVisibleToAttributes ilg ilModule 
         member __.TryGetILModuleDef() = Some ilModule 
         member __.GetRawFSharpSignatureData(m, ilShortAssemName, filename) = 
            let resources = ilModule.Resources.AsList
            let sigDataReaders = 
                [ for iresource in resources do
                    if IsSignatureDataResource iresource then 
                        let ccuName = GetSignatureDataResourceName iresource
                        yield (ccuName, fun () -> iresource.GetBytes()) ]
                        
            let sigDataReaders = 
                if sigDataReaders.IsEmpty && List.contains ilShortAssemName externalSigAndOptData then 
                    let sigFileName = Path.ChangeExtension(filename, "sigdata")
                    if not (FileSystem.SafeExists sigFileName) then 
                        error(Error(FSComp.SR.buildExpectedSigdataFile (FileSystem.GetFullPathShim sigFileName), m))
                    [ (ilShortAssemName, fun () -> FileSystem.ReadAllBytesShim sigFileName)]
                else
                    sigDataReaders
            sigDataReaders
         member __.GetRawFSharpOptimizationData(m, ilShortAssemName, filename) =             
            let optDataReaders = 
                ilModule.Resources.AsList
                |> List.choose (fun r -> if IsOptimizationDataResource r then Some(GetOptimizationDataResourceName r, (fun () -> r.GetBytes())) else None)

            // Look for optimization data in a file 
            let optDataReaders = 
                if optDataReaders.IsEmpty && List.contains ilShortAssemName externalSigAndOptData then 
                    let optDataFile = Path.ChangeExtension(filename, "optdata")
                    if not (FileSystem.SafeExists optDataFile)  then 
                        error(Error(FSComp.SR.buildExpectedFileAlongSideFSharpCore(optDataFile, FileSystem.GetFullPathShim optDataFile), m))
                    [ (ilShortAssemName, (fun () -> FileSystem.ReadAllBytesShim optDataFile))]
                else
                    optDataReaders
            optDataReaders
         member __.GetRawTypeForwarders() =
            match ilModule.Manifest with 
            | Some manifest -> manifest.ExportedTypes
            | None -> mkILExportedTypes []
         member __.ShortAssemblyName = GetNameOfILModule ilModule 
         member __.ILScopeRef = MakeScopeRefForILModule ilModule
         member __.ILAssemblyRefs = ilAssemblyRefs
         member __.HasAnyFSharpSignatureDataAttribute = 
            let attrs = GetCustomAttributesOfILModule ilModule
            List.exists IsSignatureDataVersionAttr attrs
         member __.HasMatchingFSharpSignatureDataAttribute(ilg) = 
            let attrs = GetCustomAttributesOfILModule ilModule
            List.exists (IsMatchingSignatureDataVersionAttr ilg (IL.parseILVersion Internal.Utilities.FSharpEnvironment.FSharpBinaryMetadataFormatRevision)) attrs


//----------------------------------------------------------------------------
// Relink blobs of saved data by fixing up ccus.
//--------------------------------------------------------------------------

let availableToOptionalCcu = function
    | ResolvedCcu(ccu) -> Some(ccu)
    | UnresolvedCcu _ -> None


//----------------------------------------------------------------------------
// TcConfigProvider
//--------------------------------------------------------------------------

/// Represents a computation to return a TcConfig. Normally this is just a constant immutable TcConfig, 
/// but for F# Interactive it may be based on an underlying mutable TcConfigBuilder.
type TcConfigProvider = 
    | TcConfigProvider of (CompilationThreadToken -> TcConfig)
    member x.Get(ctok) = (let (TcConfigProvider(f)) = x in f ctok)

    /// Get a TcConfigProvider which will return only the exact TcConfig.
    static member Constant(tcConfig) = TcConfigProvider(fun _ctok -> tcConfig)

    /// Get a TcConfigProvider which will continue to respect changes in the underlying
    /// TcConfigBuilder rather than delivering snapshots.
    static member BasedOnMutableBuilder(tcConfigB) = TcConfigProvider(fun _ctok -> TcConfig.Create(tcConfigB, validate=false))
    
    
//----------------------------------------------------------------------------
// TcImports
//--------------------------------------------------------------------------

          
/// Represents a table of imported assemblies with their resolutions.
[<Sealed>] 
type TcImports(tcConfigP:TcConfigProvider, initialResolutions:TcAssemblyResolutions, importsBase:TcImports option, ilGlobalsOpt) = 

    let mutable resolutions = initialResolutions
    let mutable importsBase : TcImports option = importsBase
    let mutable dllInfos: ImportedBinary list = []
    let mutable dllTable: NameMap<ImportedBinary> = NameMap.empty
    let mutable ccuInfos: ImportedAssembly list = []
    let mutable ccuTable: NameMap<ImportedAssembly> = NameMap.empty
    let mutable disposeActions = []
    let mutable disposed = false
    let mutable ilGlobalsOpt = ilGlobalsOpt
    let mutable tcGlobals = None
#if !NO_EXTENSIONTYPING
    let mutable generatedTypeRoots = new System.Collections.Generic.Dictionary<ILTypeRef, int * ProviderGeneratedType>()
#endif
    
    let CheckDisposed() =
        if disposed then assert false

    static let ccuHasType (ccu : CcuThunk) (nsname : string list) (tname : string) =
        match (Some ccu.Contents, nsname) ||> List.fold (fun entityOpt n -> match entityOpt with None -> None | Some entity -> entity.ModuleOrNamespaceType.AllEntitiesByCompiledAndLogicalMangledNames.TryFind n) with
        | Some ns ->
                match Map.tryFind tname ns.ModuleOrNamespaceType.TypesByMangledName with
                | Some _ -> true
                | None -> false
        | None -> false
  
    member private tcImports.Base  = 
            CheckDisposed()
            importsBase

    member tcImports.CcuTable =
            CheckDisposed()
            ccuTable
        
    member tcImports.DllTable =
            CheckDisposed()
            dllTable        
        
    member tcImports.RegisterCcu(ccuInfo) =
        CheckDisposed()
        ccuInfos <- ccuInfos ++ ccuInfo
        // Assembly Ref Resolution: remove this use of ccu.AssemblyName
        ccuTable <- NameMap.add (ccuInfo.FSharpViewOfMetadata.AssemblyName) ccuInfo ccuTable
    
    member tcImports.RegisterDll(dllInfo) =
        CheckDisposed()
        dllInfos <- dllInfos ++ dllInfo
        dllTable <- NameMap.add (getNameOfScopeRef dllInfo.ILScopeRef) dllInfo dllTable

    member tcImports.GetDllInfos() = 
        CheckDisposed()
        match importsBase with 
        | Some(importsBase)-> importsBase.GetDllInfos() @ dllInfos
        | None -> dllInfos
        
    member tcImports.AllAssemblyResolutions() = 
        CheckDisposed()
        let ars = resolutions.GetAssemblyResolutions()
        match importsBase with 
        | Some(importsBase)-> importsBase.AllAssemblyResolutions() @ ars
        | None -> ars
        
    member tcImports.TryFindDllInfo (ctok: CompilationThreadToken, m, assemblyName, lookupOnly) =
        CheckDisposed()
        let rec look (t:TcImports) =       
            match NameMap.tryFind assemblyName t.DllTable with
            | Some res -> Some(res)
            | None -> 
                match t.Base with 
                | Some t2 -> look(t2)
                | None -> None
        match look tcImports with
        | Some res -> Some res
        | None ->
            tcImports.ImplicitLoadIfAllowed(ctok, m, assemblyName, lookupOnly)
            look tcImports
    

    member tcImports.FindDllInfo (ctok, m, assemblyName) =
        match tcImports.TryFindDllInfo (ctok, m, assemblyName, lookupOnly=false) with 
        | Some res -> res
        | None -> error(Error(FSComp.SR.buildCouldNotResolveAssembly(assemblyName), m))

    member tcImports.GetImportedAssemblies() = 
        CheckDisposed()
        match importsBase with 
        | Some(importsBase)-> List.append (importsBase.GetImportedAssemblies())  ccuInfos
        | None -> ccuInfos        
        
    member tcImports.GetCcusExcludingBase() = 
        CheckDisposed()
        ccuInfos |> List.map (fun x -> x.FSharpViewOfMetadata)        

    member tcImports.GetCcusInDeclOrder() =         
        CheckDisposed()
        List.map (fun x -> x.FSharpViewOfMetadata) (tcImports.GetImportedAssemblies())  
        
    // This is the main "assembly reference --> assembly" resolution routine. 
    member tcImports.FindCcuInfo (ctok, m, assemblyName, lookupOnly) = 
        CheckDisposed()
        let rec look (t:TcImports) = 
            match NameMap.tryFind assemblyName t.CcuTable with
            | Some res -> Some(res)
            | None -> 
                 match t.Base with 
                 | Some t2 -> look t2 
                 | None -> None

        match look tcImports with
        | Some res -> ResolvedImportedAssembly(res)
        | None ->
            tcImports.ImplicitLoadIfAllowed(ctok, m, assemblyName, lookupOnly)
            match look tcImports with 
            | Some res -> ResolvedImportedAssembly(res)
            | None -> UnresolvedImportedAssembly(assemblyName)
        

    member tcImports.FindCcu (ctok, m, assemblyName, lookupOnly) = 
        CheckDisposed()
        match tcImports.FindCcuInfo(ctok, m, assemblyName, lookupOnly) with
        | ResolvedImportedAssembly(importedAssembly) -> ResolvedCcu(importedAssembly.FSharpViewOfMetadata)
        | UnresolvedImportedAssembly(assemblyName) -> UnresolvedCcu(assemblyName)

    member tcImports.FindCcuFromAssemblyRef(ctok, m, assemblyRef:ILAssemblyRef) = 
        CheckDisposed()
        match tcImports.FindCcuInfo(ctok, m, assemblyRef.Name, lookupOnly=false) with
        | ResolvedImportedAssembly(importedAssembly) -> ResolvedCcu(importedAssembly.FSharpViewOfMetadata)
        | UnresolvedImportedAssembly _ -> UnresolvedCcu(assemblyRef.QualifiedName)


#if !NO_EXTENSIONTYPING
    member tcImports.GetProvidedAssemblyInfo(ctok, m, assembly: Tainted<ProvidedAssembly>) = 
        let anameOpt = assembly.PUntaint((fun assembly -> match assembly with null -> None | a -> Some (a.GetName())), m)
        match anameOpt with 
        | None -> false, None
        | Some aname -> 
        let ilShortAssemName = aname.Name
        match tcImports.FindCcu (ctok, m, ilShortAssemName, lookupOnly=true) with 
        | ResolvedCcu ccu -> 
            if ccu.IsProviderGenerated then 
                let dllinfo = tcImports.FindDllInfo(ctok, m, ilShortAssemName)
                true, dllinfo.ProviderGeneratedStaticLinkMap
            else
                false, None

        | UnresolvedCcu _ -> 
            let g = tcImports.GetTcGlobals()
            let ilScopeRef = ILScopeRef.Assembly (ILAssemblyRef.FromAssemblyName aname)
            let fileName = aname.Name + ".dll"
            let bytes = assembly.PApplyWithProvider((fun (assembly, provider) -> assembly.GetManifestModuleContents(provider)), m).PUntaint(id, m)
            let tcConfig = tcConfigP.Get(ctok)
            let ilModule, ilAssemblyRefs = 
                let opts : ILReaderOptions = 
                    { ilGlobals = g.ilg 
                      reduceMemoryUsage = tcConfig.reduceMemoryUsage
                      pdbDirPath = None 
                      metadataOnly = MetadataOnlyFlag.Yes
                      tryGetMetadataSnapshot = tcConfig.tryGetMetadataSnapshot }
                let reader = OpenILModuleReaderFromBytes fileName bytes opts
                reader.ILModuleDef, reader.ILAssemblyRefs

            let theActualAssembly = assembly.PUntaint((fun x -> x.Handle), m)
            let dllinfo = 
                { RawMetadata= RawFSharpAssemblyDataBackedByFileOnDisk (ilModule, ilAssemblyRefs) 
                  FileName=fileName
                  ProviderGeneratedAssembly=Some theActualAssembly
                  IsProviderGenerated=true
                  ProviderGeneratedStaticLinkMap= if g.isInteractive then None else Some (ProvidedAssemblyStaticLinkingMap.CreateNew())
                  ILScopeRef = ilScopeRef
                  ILAssemblyRefs = ilAssemblyRefs }
            tcImports.RegisterDll(dllinfo)
            let ccuData : CcuData = 
              { IsFSharp=false
                UsesFSharp20PlusQuotations=false
                InvalidateEvent=(new Event<_>()).Publish
                IsProviderGenerated = true
                QualifiedName= Some (assembly.PUntaint((fun a -> a.FullName), m))
                Contents = NewCcuContents ilScopeRef m ilShortAssemName (NewEmptyModuleOrNamespaceType Namespace) 
                ILScopeRef = ilScopeRef
                Stamp = newStamp()
                SourceCodeDirectory = ""  
                FileName = Some fileName
                MemberSignatureEquality = (fun ty1 ty2 -> Tastops.typeEquivAux EraseAll g ty1 ty2)
                ImportProvidedType = (fun ty -> Import.ImportProvidedType (tcImports.GetImportMap()) m ty)
                TryGetILModuleDef = (fun () -> Some ilModule)
                TypeForwarders = Map.empty }
                    
            let ccu = CcuThunk.Create(ilShortAssemName, ccuData)
            let ccuinfo = 
                { FSharpViewOfMetadata=ccu 
                  ILScopeRef = ilScopeRef 
                  AssemblyAutoOpenAttributes = []
                  AssemblyInternalsVisibleToAttributes = []
                  IsProviderGenerated = true
                  TypeProviders=[]
                  FSharpOptimizationData = notlazy None }
            tcImports.RegisterCcu(ccuinfo)
            // Yes, it is generative
            true, dllinfo.ProviderGeneratedStaticLinkMap

    member tcImports.RecordGeneratedTypeRoot root = 
        // checking if given ProviderGeneratedType was already recorded before (probably for another set of static parameters) 
        let (ProviderGeneratedType(_, ilTyRef, _)) = root
        let index = 
            match generatedTypeRoots.TryGetValue ilTyRef with
            | true, (index, _) -> index
            | false, _ -> generatedTypeRoots.Count
        generatedTypeRoots.[ilTyRef] <- (index, root)

    member tcImports.ProviderGeneratedTypeRoots = 
        generatedTypeRoots.Values
        |> Seq.sortBy fst
        |> Seq.map snd
        |> Seq.toList
#endif

    member tcImports.AttachDisposeAction(action) =
        CheckDisposed()
        disposeActions <- action :: disposeActions
  
    // Note: the returned binary reader is associated with the tcImports, i.e. when the tcImports are closed 
    // then the reader is closed. 
    member tcImports.OpenILBinaryModule(ctok, filename, m) = 
      try
        CheckDisposed()
        let tcConfig = tcConfigP.Get(ctok)
        let pdbDirPath =
            // We open the pdb file if one exists parallel to the binary we 
            // are reading, so that --standalone will preserve debug information. 
            if tcConfig.openDebugInformationForLaterStaticLinking then 
                let pdbDir = try Filename.directoryName filename with _ -> "."
                let pdbFile = (try Filename.chopExtension filename with _ -> filename) + ".pdb" 

                if FileSystem.SafeExists(pdbFile) then 
                    if verbose then dprintf "reading PDB file %s from directory %s\n" pdbFile pdbDir
                    Some pdbDir
                else
                    None
            else
                None

        let ilGlobals =
            // ILScopeRef.Local can be used only for primary assembly (mscorlib or System.Runtime) itself
            // Remaining assemblies should be opened using existing ilGlobals (so they can properly locate fundamental types)
            match ilGlobalsOpt with
            | None -> mkILGlobals ILScopeRef.Local
            | Some g -> g

        let ilILBinaryReader =
            OpenILBinary (filename, tcConfig.reduceMemoryUsage, ilGlobals, pdbDirPath, tcConfig.shadowCopyReferences, tcConfig.tryGetMetadataSnapshot)

        tcImports.AttachDisposeAction(fun _ -> (ilILBinaryReader :> IDisposable).Dispose())
        ilILBinaryReader.ILModuleDef, ilILBinaryReader.ILAssemblyRefs
      with e ->
        error(Error(FSComp.SR.buildErrorOpeningBinaryFile(filename, e.Message), m))

    (* auxModTable is used for multi-module assemblies *)
    member tcImports.MkLoaderForMultiModuleILAssemblies ctok m =
        CheckDisposed()
        let auxModTable = HashMultiMap(10, HashIdentity.Structural)
        fun viewedScopeRef ->
        
            let tcConfig = tcConfigP.Get(ctok)
            match viewedScopeRef with
            | ILScopeRef.Module modref -> 
                let key = modref.Name
                if not (auxModTable.ContainsKey(key)) then
                    let resolution = tcConfig.ResolveLibWithDirectories (CcuLoadFailureAction.RaiseError, AssemblyReference(m, key, None)) |> Option.get
                    let ilModule, _ = tcImports.OpenILBinaryModule(ctok, resolution.resolvedPath, m)
                    auxModTable.[key] <- ilModule
                auxModTable.[key] 

            | _ -> 
                error(InternalError("Unexpected ILScopeRef.Local or ILScopeRef.Assembly in exported type table", m))

    member tcImports.IsAlreadyRegistered nm =
        CheckDisposed()
        tcImports.GetDllInfos() |> List.exists (fun dll -> 
            match dll.ILScopeRef with 
            | ILScopeRef.Assembly a -> a.Name =  nm 
            | _ -> false)

    member tcImports.GetImportMap() = 
        CheckDisposed()
        let loaderInterface = 
            { new Import.AssemblyLoader with 
                 member x.FindCcuFromAssemblyRef (ctok, m, ilAssemblyRef) = 
                     tcImports.FindCcuFromAssemblyRef (ctok, m, ilAssemblyRef)
#if !NO_EXTENSIONTYPING
                 member x.GetProvidedAssemblyInfo (ctok, m, assembly) = tcImports.GetProvidedAssemblyInfo (ctok, m, assembly)
                 member x.RecordGeneratedTypeRoot root = tcImports.RecordGeneratedTypeRoot root
#endif
             }
        new Import.ImportMap (tcImports.GetTcGlobals(), loaderInterface)

    // Note the tcGlobals are only available once mscorlib and fslib have been established. For TcImports, 
    // they are logically only needed when converting AbsIL data structures into F# data structures, and
    // when converting AbsIL types in particular, since these types are normalized through the tables
    // in the tcGlobals (E.g. normalizing 'System.Int32' to 'int'). On the whole ImportILAssembly doesn't
    // actually convert AbsIL types - it only converts the outer shell of type definitions - the vast majority of
    // types such as those in method signatures are currently converted on-demand. However ImportILAssembly does have to
    // convert the types that are constraints in generic parameters, which was the original motivation for making sure that
    // ImportILAssembly had a tcGlobals available when it really needs it.
    member tcImports.GetTcGlobals() : TcGlobals =
        CheckDisposed()
        match tcGlobals with 
        | Some g -> g 
        | None -> 
            match importsBase with 
            | Some b -> b.GetTcGlobals() 
            | None -> failwith "unreachable: GetGlobals - are the references to mscorlib.dll and FSharp.Core.dll valid?"

    member private tcImports.SetILGlobals ilg =
        CheckDisposed()
        ilGlobalsOpt <- Some ilg

    member private tcImports.SetTcGlobals g =
        CheckDisposed()
        tcGlobals <- Some g

#if !NO_EXTENSIONTYPING
    member private tcImports.InjectProvidedNamespaceOrTypeIntoEntity 
            (typeProviderEnvironment, 
             tcConfig:TcConfig, 
             m, entity:Entity, 
             injectedNamspace, remainingNamespace, 
             provider, 
             st:Tainted<ProvidedType> option) = 
        match remainingNamespace with
        | next::rest ->
            // Inject the namespace entity 
            match entity.ModuleOrNamespaceType.ModulesAndNamespacesByDemangledName.TryFind(next) with
            | Some childEntity ->
                tcImports.InjectProvidedNamespaceOrTypeIntoEntity (typeProviderEnvironment, tcConfig, m, childEntity, next::injectedNamspace, rest, provider, st)
            | None -> 
                // Build up the artificial namespace if there is not a real one.
                let cpath = CompPath(ILScopeRef.Local, injectedNamspace |> List.rev |> List.map (fun n -> (n, ModuleOrNamespaceKind.Namespace)) )
                let newNamespace = NewModuleOrNamespace (Some cpath) taccessPublic (ident(next, rangeStartup)) XmlDoc.Empty [] (MaybeLazy.Strict (NewEmptyModuleOrNamespaceType Namespace)) 
                entity.ModuleOrNamespaceType.AddModuleOrNamespaceByMutation(newNamespace)
                tcImports.InjectProvidedNamespaceOrTypeIntoEntity (typeProviderEnvironment, tcConfig, m, newNamespace, next::injectedNamspace, rest, provider, st)
        | [] -> 
            match st with
            | Some st ->
                // Inject the wrapper type into the provider assembly.
                //
                // Generated types get properly injected into the provided (i.e. generated) assembly CCU in tc.fs

                let importProvidedType t = Import.ImportProvidedType (tcImports.GetImportMap()) m t
                let isSuppressRelocate = tcConfig.isInteractive || st.PUntaint((fun st -> st.IsSuppressRelocate), m) 
                let newEntity = Construct.NewProvidedTycon(typeProviderEnvironment, st, importProvidedType, isSuppressRelocate, m) 
                entity.ModuleOrNamespaceType.AddProvidedTypeEntity(newEntity)
            | None -> ()

            entity.entity_tycon_repr <-
                match entity.TypeReprInfo with 
                // This is the first extension 
                | TNoRepr -> 
                    TProvidedNamespaceExtensionPoint(typeProviderEnvironment, [provider])
                                
                // Add to the existing list of extensions
                | TProvidedNamespaceExtensionPoint(resolutionFolder, prior) as repr -> 
                    if not(prior |> List.exists(fun r->Tainted.EqTainted r provider)) then 
                        TProvidedNamespaceExtensionPoint(resolutionFolder, provider::prior)
                    else 
                        repr

                | _ -> failwith "Unexpected representation in namespace entity referred to by a type provider"

    member tcImports.ImportTypeProviderExtensions 
               (ctok, tcConfig:TcConfig, 
                fileNameOfRuntimeAssembly, 
                ilScopeRefOfRuntimeAssembly, 
                runtimeAssemblyAttributes:ILAttribute list, 
                entityToInjectInto, invalidateCcu:Event<_>, m) = 

        let startingErrorCount = CompileThreadStatic.ErrorLogger.ErrorCount

        // Find assembly level TypeProviderAssemblyAttributes. These will point to the assemblies that 
        // have class which implement ITypeProvider and which have TypeProviderAttribute on them.
        let designTimeAssemblyNames = 
            runtimeAssemblyAttributes 
            |> List.choose (TryDecodeTypeProviderAssemblyAttr (defaultArg ilGlobalsOpt EcmaMscorlibILGlobals))
            // If no design-time assembly is specified, use the runtime assembly
            |> List.map (function null -> fileNameOfRuntimeAssembly | s -> s)
            // For each simple name of a design-time assembly, we take the first matching one in the order they are 
            // specified in the attributes
            |> List.distinctBy (fun s -> try Path.GetFileNameWithoutExtension(s) with _ -> s)

        if not (List.isEmpty designTimeAssemblyNames) then

            // Find the SystemRuntimeAssemblyVersion value to report in the TypeProviderConfig.
            let primaryAssemblyVersion = 
                let primaryAssemblyRef = tcConfig.PrimaryAssemblyDllReference()
                let resolution = tcConfig.ResolveLibWithDirectories (CcuLoadFailureAction.RaiseError, primaryAssemblyRef) |> Option.get
                 // MSDN: this method causes the file to be opened and closed, but the assembly is not added to this domain
                let name = System.Reflection.AssemblyName.GetAssemblyName(resolution.resolvedPath)
                name.Version

            let typeProviderEnvironment = 
                 { resolutionFolder       = tcConfig.implicitIncludeDir
                   outputFile             = tcConfig.outputFile
                   showResolutionMessages = tcConfig.showExtensionTypeMessages 
                   referencedAssemblies   = Array.distinct [| for r in tcImports.AllAssemblyResolutions() -> r.resolvedPath |]
                   temporaryFolder        = FileSystem.GetTempPathShim() }

            // The type provider should not hold strong references to disposed
            // TcImport objects.  So the callbacks provided in the type provider config
            // dispatch via a thunk which gets set to a non-resource-capturing 
            // failing function when the object is disposed. 
            let systemRuntimeContainsType =  
                // NOTE: do not touch this
                let systemRuntimeContainsTypeRef = ref (fun typeName -> tcImports.SystemRuntimeContainsType(typeName))
                tcImports.AttachDisposeAction(fun () -> systemRuntimeContainsTypeRef := (fun _ -> raise (System.ObjectDisposedException("The type provider has been disposed"))))  
                fun arg -> systemRuntimeContainsTypeRef.Value arg  

            let providers = 
                [ for designTimeAssemblyName in designTimeAssemblyNames do
                      yield! ExtensionTyping.GetTypeProvidersOfAssembly(fileNameOfRuntimeAssembly, ilScopeRefOfRuntimeAssembly, designTimeAssemblyName, typeProviderEnvironment, 
                                                                        tcConfig.isInvalidationSupported, tcConfig.isInteractive, systemRuntimeContainsType, primaryAssemblyVersion, m) ]

            // Note, type providers are disposable objects. The TcImports owns the provider objects - when/if it is disposed, the providers are disposed.
            // We ignore all exceptions from provider disposal.
            for provider in providers do 
                tcImports.AttachDisposeAction(fun () -> 
                    try 
                        provider.PUntaintNoFailure(fun x -> x).Dispose() 
                    with e -> 
                        ())
            
            // Add the invalidation signal handlers to each provider
            for provider in providers do 
                provider.PUntaint((fun tp -> 
                    let handler = tp.Invalidate.Subscribe(fun _ -> invalidateCcu.Trigger ("The provider '" + fileNameOfRuntimeAssembly + "' reported a change"))  
                    tcImports.AttachDisposeAction(fun () -> try handler.Dispose() with _ -> ())), m)  
                
            match providers with
            | [] -> 
                warning(Error(FSComp.SR.etHostingAssemblyFoundWithoutHosts(fileNameOfRuntimeAssembly, typeof<Microsoft.FSharp.Core.CompilerServices.TypeProviderAssemblyAttribute>.FullName), m)) 
            | _ -> 

#if DEBUG
                if typeProviderEnvironment.showResolutionMessages then
                    dprintfn "Found extension type hosting hosting assembly '%s' with the following extensions:" fileNameOfRuntimeAssembly
                    providers |> List.iter(fun provider ->dprintfn " %s" (ExtensionTyping.DisplayNameOfTypeProvider(provider.TypeProvider, m)))
#endif
                    
                for provider in providers do 
                    try
                        // Inject an entity for the namespace, or if one already exists, then record this as a provider
                        // for that namespace.
                        let rec loop (providedNamespace: Tainted<IProvidedNamespace>) =
                            let path = ExtensionTyping.GetProvidedNamespaceAsPath(m, provider, providedNamespace.PUntaint((fun r -> r.NamespaceName), m))
                            tcImports.InjectProvidedNamespaceOrTypeIntoEntity (typeProviderEnvironment, tcConfig, m, entityToInjectInto, [], path, provider, None)

                            // Inject entities for the types returned by provider.GetTypes(). 
                            //
                            // NOTE: The types provided by GetTypes() are available for name resolution
                            // when the namespace is "opened". This is part of the specification of the language
                            // feature.
                            let tys = providedNamespace.PApplyArray((fun provider -> provider.GetTypes()), "GetTypes", m)
                            let ptys = [| for ty in tys -> ty.PApply((fun ty -> ty |> ProvidedType.CreateNoContext), m) |]
                            for st in ptys do 
                                tcImports.InjectProvidedNamespaceOrTypeIntoEntity (typeProviderEnvironment, tcConfig, m, entityToInjectInto, [], path, provider, Some st)

                            for providedNestedNamespace in providedNamespace.PApplyArray((fun provider -> provider.GetNestedNamespaces()), "GetNestedNamespaces", m) do 
                                loop providedNestedNamespace

                        RequireCompilationThread ctok // IProvidedType.GetNamespaces is an example of a type provider call
                        let providedNamespaces = provider.PApplyArray((fun r -> r.GetNamespaces()), "GetNamespaces", m)

                        for providedNamespace in providedNamespaces do
                            loop providedNamespace
                    with e -> 
                        errorRecovery e m

                if startingErrorCount<CompileThreadStatic.ErrorLogger.ErrorCount then
                    error(Error(FSComp.SR.etOneOrMoreErrorsSeenDuringExtensionTypeSetting(), m))  

            providers 
        else []
#endif

    /// Query information about types available in target system runtime library
    member tcImports.SystemRuntimeContainsType (typeName : string) : bool = 
        let ns, typeName = IL.splitILTypeName typeName
        let tcGlobals = tcImports.GetTcGlobals()
        tcGlobals.TryFindSysTyconRef ns typeName |> Option.isSome

    // Add a referenced assembly
    //
    // Retargetable assembly refs are required for binaries that must run 
    // against DLLs supported by multiple publishers. For example
    // Compact Framework binaries must use this. However it is not
    // clear when else it is required, e.g. for Mono.
    
    member tcImports.PrepareToImportReferencedILAssembly (ctok, m, filename, dllinfo:ImportedBinary) =
        CheckDisposed()
        let tcConfig = tcConfigP.Get(ctok)
        assert dllinfo.RawMetadata.TryGetILModuleDef().IsSome
        let ilModule = dllinfo.RawMetadata.TryGetILModuleDef().Value
        let ilScopeRef = dllinfo.ILScopeRef
        let aref =   
            match ilScopeRef with 
            | ILScopeRef.Assembly aref -> aref 
            | _ -> error(InternalError("PrepareToImportReferencedILAssembly: cannot reference .NET netmodules directly, reference the containing assembly instead", m))

        let nm = aref.Name
        if verbose then dprintn ("Converting IL assembly to F# data structures "+nm)
        let auxModuleLoader = tcImports.MkLoaderForMultiModuleILAssemblies ctok m
        let invalidateCcu = new Event<_>()
        let ccu = Import.ImportILAssembly(tcImports.GetImportMap, m, auxModuleLoader, ilScopeRef, tcConfig.implicitIncludeDir, Some filename, ilModule, invalidateCcu.Publish)
        
        let ilg = defaultArg ilGlobalsOpt EcmaMscorlibILGlobals

        let ccuinfo = 
            { FSharpViewOfMetadata=ccu 
              ILScopeRef = ilScopeRef 
              AssemblyAutoOpenAttributes = GetAutoOpenAttributes ilg ilModule
              AssemblyInternalsVisibleToAttributes = GetInternalsVisibleToAttributes ilg ilModule
#if !NO_EXTENSIONTYPING
              IsProviderGenerated = false 
              TypeProviders = []
#endif
              FSharpOptimizationData = notlazy None }
        tcImports.RegisterCcu(ccuinfo)
        let phase2 () = 
#if !NO_EXTENSIONTYPING
            ccuinfo.TypeProviders <- tcImports.ImportTypeProviderExtensions (ctok, tcConfig, filename, ilScopeRef, ilModule.ManifestOfAssembly.CustomAttrs.AsList, ccu.Contents, invalidateCcu, m)
#endif
            [ResolvedImportedAssembly(ccuinfo)]
        phase2

    member tcImports.PrepareToImportReferencedFSharpAssembly (ctok, m, filename, dllinfo:ImportedBinary) =
        CheckDisposed()
#if !NO_EXTENSIONTYPING
        let tcConfig = tcConfigP.Get(ctok)
#endif
        let ilModule = dllinfo.RawMetadata 
        let ilScopeRef = dllinfo.ILScopeRef 
        let ilShortAssemName = getNameOfScopeRef ilScopeRef 
        if verbose then dprintn ("Converting F# assembly to F# data structures "+(getNameOfScopeRef ilScopeRef))
        if verbose then dprintn ("Relinking interface info from F# assembly "+ilShortAssemName)
        let optDataReaders = ilModule.GetRawFSharpOptimizationData(m, ilShortAssemName, filename)

        let ccuRawDataAndInfos = 
            ilModule.GetRawFSharpSignatureData(m, ilShortAssemName, filename)
            |> List.map (fun (ccuName, sigDataReader) -> 
                let data = GetSignatureData (filename, ilScopeRef, ilModule.TryGetILModuleDef(), sigDataReader)

                let optDatas = Map.ofList optDataReaders

                let minfo : PickledCcuInfo = data.RawData 
                let mspec = minfo.mspec 

#if !NO_EXTENSIONTYPING
                let invalidateCcu = new Event<_>()
#endif

                let codeDir = minfo.compileTimeWorkingDir
                let ccuData : CcuData = 
                    { ILScopeRef=ilScopeRef
                      Stamp = newStamp()
                      FileName = Some filename 
                      QualifiedName= Some(ilScopeRef.QualifiedName)
                      SourceCodeDirectory = codeDir  (* note: in some cases we fix up this information later *)
                      IsFSharp=true
                      Contents = mspec 
#if !NO_EXTENSIONTYPING
                      InvalidateEvent=invalidateCcu.Publish
                      IsProviderGenerated = false
                      ImportProvidedType = (fun ty -> Import.ImportProvidedType (tcImports.GetImportMap()) m ty)
#endif
                      TryGetILModuleDef = ilModule.TryGetILModuleDef
                      UsesFSharp20PlusQuotations = minfo.usesQuotations
                      MemberSignatureEquality= (fun ty1 ty2 -> Tastops.typeEquivAux EraseAll (tcImports.GetTcGlobals()) ty1 ty2)
                      TypeForwarders = ImportILAssemblyTypeForwarders(tcImports.GetImportMap, m, ilModule.GetRawTypeForwarders()) }

                let ccu = CcuThunk.Create(ccuName, ccuData)

                let optdata = 
                    lazy 
                        (match Map.tryFind ccuName optDatas  with 
                         | None -> 
                            if verbose then dprintf "*** no optimization data for CCU %s, was DLL compiled with --no-optimization-data??\n" ccuName 
                            None
                         | Some info -> 
                            let data = GetOptimizationData (filename, ilScopeRef, ilModule.TryGetILModuleDef(), info)
                            let res = data.OptionalFixup(fun nm -> availableToOptionalCcu(tcImports.FindCcu(ctok, m, nm, lookupOnly=false))) 
                            if verbose then dprintf "found optimization data for CCU %s\n" ccuName 
                            Some res)
                let ilg = defaultArg ilGlobalsOpt EcmaMscorlibILGlobals
                let ccuinfo = 
                    { FSharpViewOfMetadata=ccu 
                      AssemblyAutoOpenAttributes = ilModule.GetAutoOpenAttributes(ilg)
                      AssemblyInternalsVisibleToAttributes = ilModule.GetInternalsVisibleToAttributes(ilg)
                      FSharpOptimizationData=optdata 
#if !NO_EXTENSIONTYPING
                      IsProviderGenerated = false
                      TypeProviders = []
#endif
                      ILScopeRef = ilScopeRef }  
                let phase2() = 
#if !NO_EXTENSIONTYPING
                     match ilModule.TryGetILModuleDef() with 
                     | None -> () // no type providers can be used without a real IL Module present
                     | Some ilModule ->
                         ccuinfo.TypeProviders <- tcImports.ImportTypeProviderExtensions (ctok, tcConfig, filename, ilScopeRef, ilModule.ManifestOfAssembly.CustomAttrs.AsList, ccu.Contents, invalidateCcu, m)
#else
                     ()
#endif
                data, ccuinfo, phase2)
                     
        // Register all before relinking to cope with mutually-referential ccus 
        ccuRawDataAndInfos |> List.iter (p23 >> tcImports.RegisterCcu)
        let phase2 () = 
            (* Relink *)
            (* dprintf "Phase2: %s\n" filename; REMOVE DIAGNOSTICS *)
            ccuRawDataAndInfos |> List.iter (fun (data, _, _) -> data.OptionalFixup(fun nm -> availableToOptionalCcu(tcImports.FindCcu(ctok, m, nm, lookupOnly=false))) |> ignore)
#if !NO_EXTENSIONTYPING
            ccuRawDataAndInfos |> List.iter (fun (_, _, phase2) -> phase2())
#endif
            ccuRawDataAndInfos |> List.map p23 |> List.map ResolvedImportedAssembly  
        phase2
         

    // NOTE: When used in the Language Service this can cause the transitive checking of projects.  Hence it must be cancellable.
    member tcImports.RegisterAndPrepareToImportReferencedDll (ctok, r:AssemblyResolution) : Cancellable<_ * (unit -> AvailableImportedAssembly list)> =
      cancellable {
        CheckDisposed()
        let m = r.originalReference.Range
        let filename = r.resolvedPath
        let! contentsOpt = 
          cancellable {
            match r.ProjectReference with 
            | Some ilb -> return! ilb.EvaluateRawContents(ctok)
            | None -> return None
          }

        let assemblyData = 
            match contentsOpt with 
            | Some ilb -> ilb
            | None -> 
                let ilModule, ilAssemblyRefs = tcImports.OpenILBinaryModule(ctok, filename, m)
                RawFSharpAssemblyDataBackedByFileOnDisk (ilModule, ilAssemblyRefs) :> IRawFSharpAssemblyData

        let ilShortAssemName = assemblyData.ShortAssemblyName 
        let ilScopeRef = assemblyData.ILScopeRef

        if tcImports.IsAlreadyRegistered ilShortAssemName then 
            let dllinfo = tcImports.FindDllInfo(ctok, m, ilShortAssemName)
            let phase2() = [tcImports.FindCcuInfo(ctok, m, ilShortAssemName, lookupOnly=true)] 
            return dllinfo, phase2
        else 
            let dllinfo = 
                { RawMetadata=assemblyData 
                  FileName=filename
#if !NO_EXTENSIONTYPING
                  ProviderGeneratedAssembly=None
                  IsProviderGenerated=false
                  ProviderGeneratedStaticLinkMap = None
#endif
                  ILScopeRef = ilScopeRef
                  ILAssemblyRefs = assemblyData.ILAssemblyRefs }
            tcImports.RegisterDll(dllinfo)
            let ilg = defaultArg ilGlobalsOpt EcmaMscorlibILGlobals
            let phase2 = 
                if assemblyData.HasAnyFSharpSignatureDataAttribute  then 
                    if not (assemblyData.HasMatchingFSharpSignatureDataAttribute(ilg)) then 
                      errorR(Error(FSComp.SR.buildDifferentVersionMustRecompile(filename), m))
                      tcImports.PrepareToImportReferencedILAssembly (ctok, m, filename, dllinfo)
                    else 
                      try
                        tcImports.PrepareToImportReferencedFSharpAssembly (ctok, m, filename, dllinfo)
                      with e -> error(Error(FSComp.SR.buildErrorOpeningBinaryFile(filename, e.Message), m))
                else 
                    tcImports.PrepareToImportReferencedILAssembly (ctok, m, filename, dllinfo)
            return dllinfo, phase2
         }

    // NOTE: When used in the Language Service this can cause the transitive checking of projects.  Hence it must be cancellable.
    member tcImports.RegisterAndImportReferencedAssemblies (ctok, nms:AssemblyResolution list) =
      cancellable {
        CheckDisposed()

        let! results = 
           nms |> Cancellable.each (fun nm -> 
               cancellable {
                   try
                            let! res = tcImports.RegisterAndPrepareToImportReferencedDll (ctok, nm)
                            return Some res
                   with e ->
                            errorR(Error(FSComp.SR.buildProblemReadingAssembly(nm.resolvedPath, e.Message), nm.originalReference.Range))
                            return None 
               })

        let dllinfos, phase2s = results |> List.choose id |> List.unzip
        let ccuinfos = (List.collect (fun phase2 -> phase2()) phase2s) 
        return dllinfos, ccuinfos
      }
      
    /// Note that implicit loading is not used for compilations from MSBuild, which passes ``--noframework``
    /// Implicit loading is done in non-cancellation mode.  Implicit loading is never used in the language service, so 
    /// no cancellation is needed.
    member tcImports.ImplicitLoadIfAllowed (ctok, m, assemblyName, lookupOnly) = 
        CheckDisposed()
        // If the user is asking for the default framework then also try to resolve other implicit assemblies as they are discovered.
        // Using this flag to mean 'allow implicit discover of assemblies'.
        let tcConfig = tcConfigP.Get(ctok)
        if not lookupOnly && tcConfig.implicitlyResolveAssemblies then 
            let tryFile speculativeFileName = 
                let foundFile = tcImports.TryResolveAssemblyReference (ctok, AssemblyReference (m, speculativeFileName, None), ResolveAssemblyReferenceMode.Speculative)
                match foundFile with 
                | OkResult (warns, res) ->
                    ReportWarnings warns
                    tcImports.RegisterAndImportReferencedAssemblies(ctok, res) |> Cancellable.runWithoutCancellation |> ignore
                    true
                | ErrorResult (_warns, _err) -> 
                    // Throw away warnings and errors - this is speculative loading
                    false

            if tryFile (assemblyName + ".dll") then ()
            else tryFile (assemblyName + ".exe")  |> ignore

#if !NO_EXTENSIONTYPING
    member tcImports.TryFindProviderGeneratedAssemblyByName(ctok, assemblyName:string) :  System.Reflection.Assembly option = 
        // The assembly may not be in the resolutions, but may be in the load set including EST injected assemblies
        match tcImports.TryFindDllInfo (ctok, range0, assemblyName, lookupOnly=true) with 
        | Some res -> 
            // Provider-generated assemblies don't necessarily have an on-disk representation we can load.
            res.ProviderGeneratedAssembly 
        | _ -> None
#endif

    /// This doesn't need to be cancellable, it is only used by F# Interactive
    member tcImports.TryFindExistingFullyQualifiedPathBySimpleAssemblyName (ctok, simpleAssemName) :  string option = 
        resolutions.TryFindBySimpleAssemblyName (ctok, simpleAssemName) |> Option.map (fun r -> r.resolvedPath)

    /// This doesn't need to be cancellable, it is only used by F# Interactive
    member tcImports.TryFindExistingFullyQualifiedPathByExactAssemblyRef(ctok, assemblyRef:ILAssemblyRef) :  string option = 
        resolutions.TryFindByExactILAssemblyRef (ctok, assemblyRef)  |> Option.map (fun r -> r.resolvedPath)

    member tcImports.TryResolveAssemblyReference(ctok, assemblyReference:AssemblyReference, mode:ResolveAssemblyReferenceMode) : OperationResult<AssemblyResolution list> = 
        let tcConfig = tcConfigP.Get(ctok)
        // First try to lookup via the original reference text.
        match resolutions.TryFindByOriginalReference assemblyReference with
        | Some assemblyResolution -> 
            ResultD [assemblyResolution]
        | None ->
#if NO_MSBUILD_REFERENCE_RESOLUTION
           try 
               ResultD [tcConfig.ResolveLibWithDirectories assemblyReference]
           with e -> 
               ErrorD(e)
#else                      
            // Next try to lookup up by the exact full resolved path.
            match resolutions.TryFindByResolvedPath assemblyReference.Text with 
            | Some assemblyResolution -> 
                ResultD [assemblyResolution]
            | None ->      
                if tcConfigP.Get(ctok).useSimpleResolution then
                    let action = 
                        match mode with 
                        | ResolveAssemblyReferenceMode.ReportErrors -> CcuLoadFailureAction.RaiseError
                        | ResolveAssemblyReferenceMode.Speculative -> CcuLoadFailureAction.ReturnNone
                    match tcConfig.ResolveLibWithDirectories (action, assemblyReference) with 
                    | Some resolved -> 
                        resolutions <- resolutions.AddResolutionResults [resolved]
                        ResultD [resolved]
                    | None ->
                        ErrorD(AssemblyNotResolved(assemblyReference.Text, assemblyReference.Range))
                else 
                    // This is a previously unencounterd assembly. Resolve it and add it to the list.
                    // But don't cache resolution failures because the assembly may appear on the disk later.
                    let resolved, unresolved = TcConfig.TryResolveLibsUsingMSBuildRules(tcConfig, [ assemblyReference ], assemblyReference.Range, mode)
                    match resolved, unresolved with
                    | (assemblyResolution::_, _)  -> 
                        resolutions <- resolutions.AddResolutionResults resolved
                        ResultD [assemblyResolution]
                    | (_, _::_)  -> 
                        resolutions <- resolutions.AddUnresolvedReferences unresolved
                        ErrorD(AssemblyNotResolved(assemblyReference.Text, assemblyReference.Range))
                    | [], [] -> 
                        // Note, if mode=ResolveAssemblyReferenceMode.Speculative and the resolution failed then TryResolveLibsUsingMSBuildRules returns
                        // the empty list and we convert the failure into an AssemblyNotResolved here.
                        ErrorD(AssemblyNotResolved(assemblyReference.Text, assemblyReference.Range))

#endif                        
     

    member tcImports.ResolveAssemblyReference(ctok, assemblyReference, mode) : AssemblyResolution list = 
        CommitOperationResult(tcImports.TryResolveAssemblyReference(ctok, assemblyReference, mode))

    // Note: This returns a TcImports object. However, framework TcImports are not currently disposed. The only reason
    // we dispose TcImports is because we need to dispose type providers, and type providers are never included in the framework DLL set.
    //
    // If this ever changes then callers may need to begin disposing the TcImports (though remember, not before all derived 
    // non-framework TcImports built related to this framework TcImports are disposed).
    static member BuildFrameworkTcImports (ctok, tcConfigP:TcConfigProvider, frameworkDLLs, nonFrameworkDLLs) =
      cancellable {

        let tcConfig = tcConfigP.Get(ctok)
        let tcResolutions = TcAssemblyResolutions.BuildFromPriorResolutions(ctok, tcConfig, frameworkDLLs, [])
        let tcAltResolutions = TcAssemblyResolutions.BuildFromPriorResolutions(ctok, tcConfig, nonFrameworkDLLs, [])

        // Note: TcImports are disposable - the caller owns this object and must dispose
        let frameworkTcImports = new TcImports(tcConfigP, tcResolutions, None, None) 
        
        let primaryAssemblyReference = tcConfig.PrimaryAssemblyDllReference()
        let primaryAssemblyResolution = frameworkTcImports.ResolveAssemblyReference(ctok, primaryAssemblyReference, ResolveAssemblyReferenceMode.ReportErrors)
        let! primaryAssem = frameworkTcImports.RegisterAndImportReferencedAssemblies(ctok, primaryAssemblyResolution)
        let primaryScopeRef = 
            match primaryAssem with
              | (_, [ResolvedImportedAssembly(ccu)]) -> ccu.FSharpViewOfMetadata.ILScopeRef
              | _        -> failwith "unexpected"

        let ilGlobals = mkILGlobals primaryScopeRef
        frameworkTcImports.SetILGlobals ilGlobals

        // Load the rest of the framework DLLs all at once (they may be mutually recursive)
        let! _assemblies = frameworkTcImports.RegisterAndImportReferencedAssemblies (ctok, tcResolutions.GetAssemblyResolutions())

        // These are the DLLs we can search for well-known types
        let sysCcus =  
             [| for ccu in frameworkTcImports.GetCcusInDeclOrder() do
                   //printfn "found sys ccu %s" ccu.AssemblyName
                   yield ccu |]

        //for ccu in nonFrameworkDLLs do
        //    printfn "found non-sys ccu %s" ccu.resolvedPath

        let tryFindSysTypeCcu path typeName =
            sysCcus |> Array.tryFind (fun ccu -> ccuHasType ccu path typeName) 

        let fslibCcu = 
            if tcConfig.compilingFslib then 
                // When compiling FSharp.Core.dll, the fslibCcu reference to FSharp.Core.dll is a delayed ccu thunk fixed up during type checking
                CcuThunk.CreateDelayed(GetFSharpCoreLibraryName())
            else
                let fslibCcuInfo =
                    let coreLibraryReference = tcConfig.CoreLibraryDllReference()
                    
                    let resolvedAssemblyRef = 
                        match tcResolutions.TryFindByOriginalReference coreLibraryReference with
                        | Some resolution -> Some resolution
                        | _ -> 
                            // Are we using a "non-canonical" FSharp.Core?
                            match tcAltResolutions.TryFindByOriginalReference coreLibraryReference with
                            | Some resolution -> Some resolution
                            | _ -> tcResolutions.TryFindByOriginalReferenceText (GetFSharpCoreLibraryName())  // was the ".dll" elided?
                    
                    match resolvedAssemblyRef with 
                    | Some coreLibraryResolution -> 
                        match frameworkTcImports.RegisterAndImportReferencedAssemblies(ctok, [coreLibraryResolution]) |> Cancellable.runWithoutCancellation with
                        | (_, [ResolvedImportedAssembly(fslibCcuInfo) ]) -> fslibCcuInfo
                        | _ -> 
                            error(InternalError("BuildFrameworkTcImports: no successful import of "+coreLibraryResolution.resolvedPath, coreLibraryResolution.originalReference.Range))
                    | None -> 
                        error(InternalError(sprintf "BuildFrameworkTcImports: no resolution of '%s'" coreLibraryReference.Text, rangeStartup))
                IlxSettings.ilxFsharpCoreLibAssemRef := 
                    (let scoref = fslibCcuInfo.ILScopeRef
                     match scoref with
                     | ILScopeRef.Assembly aref             -> Some aref
                     | ILScopeRef.Local | ILScopeRef.Module _ -> error(InternalError("not ILScopeRef.Assembly", rangeStartup)))
                fslibCcuInfo.FSharpViewOfMetadata            
                  
        // OK, now we have both mscorlib.dll and FSharp.Core.dll we can create TcGlobals
        let tcGlobals = TcGlobals(tcConfig.compilingFslib, ilGlobals, fslibCcu, 
                                    tcConfig.implicitIncludeDir, tcConfig.mlCompatibility, 
                                    tcConfig.isInteractive, tryFindSysTypeCcu, tcConfig.emitDebugInfoInQuotations, tcConfig.noDebugData )

#if DEBUG
        // the global_g reference cell is used only for debug printing
        global_g := Some tcGlobals
#endif
        // do this prior to parsing, since parsing IL assembly code may refer to mscorlib
#if !NO_INLINE_IL_PARSER
        Microsoft.FSharp.Compiler.AbstractIL.Internal.AsciiConstants.parseILGlobals := tcGlobals.ilg 
#endif
        frameworkTcImports.SetTcGlobals(tcGlobals)
        return tcGlobals, frameworkTcImports
      }

    member tcImports.ReportUnresolvedAssemblyReferences(knownUnresolved) =
        // Report that an assembly was not resolved.
        let reportAssemblyNotResolved(file, originalReferences:AssemblyReference list) = 
            originalReferences |> List.iter(fun originalReference -> errorR(AssemblyNotResolved(file, originalReference.Range)))
        knownUnresolved
        |> List.map (function UnresolvedAssemblyReference(file, originalReferences) -> file, originalReferences)
        |> List.iter reportAssemblyNotResolved
        
    // Note: This returns a TcImports object. TcImports are disposable - the caller owns the returned TcImports object 
    // and when hosted in Visual Studio or another long-running process must dispose this object. 
    static member BuildNonFrameworkTcImports (ctok, tcConfigP:TcConfigProvider, tcGlobals:TcGlobals, baseTcImports, nonFrameworkReferences, knownUnresolved) = 
      cancellable {
        let tcConfig = tcConfigP.Get(ctok)
        let tcResolutions = TcAssemblyResolutions.BuildFromPriorResolutions(ctok, tcConfig, nonFrameworkReferences, knownUnresolved)
        let references = tcResolutions.GetAssemblyResolutions()
        let tcImports = new TcImports(tcConfigP, tcResolutions, Some baseTcImports, Some tcGlobals.ilg)
        let! _assemblies = tcImports.RegisterAndImportReferencedAssemblies(ctok, references)
        tcImports.ReportUnresolvedAssemblyReferences(knownUnresolved)
        return tcImports
      }
      
    // Note: This returns a TcImports object. TcImports are disposable - the caller owns the returned TcImports object 
    // and if hosted in Visual Studio or another long-running process must dispose this object. However this
    // function is currently only used from fsi.exe. If we move to a long-running hosted evaluation service API then
    // we should start disposing these objects.
    static member BuildTcImports(ctok, tcConfigP:TcConfigProvider) = 
      cancellable {
        let tcConfig = tcConfigP.Get(ctok)
        //let foundationalTcImports, tcGlobals = TcImports.BuildFoundationalTcImports(tcConfigP)
        let frameworkDLLs, nonFrameworkReferences, knownUnresolved = TcAssemblyResolutions.SplitNonFoundationalResolutions(ctok, tcConfig)
        let! tcGlobals, frameworkTcImports = TcImports.BuildFrameworkTcImports (ctok, tcConfigP, frameworkDLLs, nonFrameworkReferences)
        let! tcImports = TcImports.BuildNonFrameworkTcImports(ctok, tcConfigP, tcGlobals, frameworkTcImports, nonFrameworkReferences, knownUnresolved)
        return tcGlobals, tcImports
      }
        
    interface System.IDisposable with 
        member tcImports.Dispose() = 
            CheckDisposed()
            // disposing deliberately only closes this tcImports, not the ones up the chain 
            disposed <- true        
            if verbose then 
                dprintf "disposing of TcImports, %d binaries\n" disposeActions.Length
            let actions = disposeActions
            disposeActions <- []
            for action in actions do action()

    override tcImports.ToString() = "TcImports(...)"
        
/// Process #r in F# Interactive.
/// Adds the reference to the tcImports and add the ccu to the type checking environment.
let RequireDLL (ctok, tcImports:TcImports, tcEnv, thisAssemblyName, m, file) = 
    let resolutions = CommitOperationResult(tcImports.TryResolveAssemblyReference(ctok, AssemblyReference(m, file, None), ResolveAssemblyReferenceMode.ReportErrors))
    let dllinfos, ccuinfos = tcImports.RegisterAndImportReferencedAssemblies(ctok, resolutions) |> Cancellable.runWithoutCancellation
   
    let asms = 
        ccuinfos |> List.map  (function
            | ResolvedImportedAssembly(asm) -> asm
            | UnresolvedImportedAssembly(assemblyName) -> error(Error(FSComp.SR.buildCouldNotResolveAssemblyRequiredByFile(assemblyName, file), m)))

    let g = tcImports.GetTcGlobals()
    let amap = tcImports.GetImportMap()
    let tcEnv = (tcEnv, asms) ||> List.fold (fun tcEnv asm -> AddCcuToTcEnv(g, amap, m, tcEnv, thisAssemblyName, asm.FSharpViewOfMetadata, asm.AssemblyAutoOpenAttributes, asm.AssemblyInternalsVisibleToAttributes)) 
    tcEnv, (dllinfos, asms)

       
       
let ProcessMetaCommandsFromInput 
     (nowarnF: 'state -> range * string -> 'state, 
      dllRequireF: 'state -> range * string -> 'state, 
      loadSourceF: 'state -> range * string -> unit) 
     (tcConfig:TcConfigBuilder, inp, pathOfMetaCommandSource, state0) =
     
    use unwindBuildPhase = PushThreadBuildPhaseUntilUnwind BuildPhase.Parse

    let canHaveScriptMetaCommands = 
        match inp with 
        | ParsedInput.SigFile(_) ->  false
        | ParsedInput.ImplFile(ParsedImplFileInput(isScript = isScript)) -> isScript

    let ProcessMetaCommand state hash  =
        let mutable matchedm = range0
        try 
            match hash with 
            | ParsedHashDirective("I", args, m) ->
               if not canHaveScriptMetaCommands then 
                   errorR(HashIncludeNotAllowedInNonScript(m))
               match args with 
               | [path] -> 
                   matchedm<-m
                   tcConfig.AddIncludePath(m, path, pathOfMetaCommandSource)
                   state
               | _ -> 
                   errorR(Error(FSComp.SR.buildInvalidHashIDirective(), m))
                   state
            | ParsedHashDirective("nowarn", numbers, m) ->
               List.fold (fun state d -> nowarnF state (m, d)) state numbers
            | ParsedHashDirective(("reference" | "r"), args, m) -> 
               if not canHaveScriptMetaCommands then 
                   errorR(HashReferenceNotAllowedInNonScript(m))
               match args with 
               | [path] -> 
                   matchedm<-m
                   dllRequireF state (m, path)
               | _ -> 
                   errorR(Error(FSComp.SR.buildInvalidHashrDirective(), m))
                   state
            | ParsedHashDirective("load", args, m) -> 
               if not canHaveScriptMetaCommands then 
                   errorR(HashDirectiveNotAllowedInNonScript(m))
               match args with 
               | _ :: _ -> 
                  matchedm<-m
                  args |> List.iter (fun path -> loadSourceF state (m, path))
               | _ -> 
                  errorR(Error(FSComp.SR.buildInvalidHashloadDirective(), m))
               state
            | ParsedHashDirective("time", args, m) -> 
               if not canHaveScriptMetaCommands then 
                   errorR(HashDirectiveNotAllowedInNonScript(m))
               match args with 
               | [] -> 
                   ()
               | ["on" | "off"] -> 
                   ()
               | _ -> 
                   errorR(Error(FSComp.SR.buildInvalidHashtimeDirective(), m))
               state
               
            | _ -> 
               
            (* warning(Error("This meta-command has been ignored", m)) *) 
               state
        with e -> errorRecovery e matchedm; state

    let rec WarnOnIgnoredSpecDecls decls = 
        decls |> List.iter (fun d -> 
            match d with 
            | SynModuleSigDecl.HashDirective (_, m) -> warning(Error(FSComp.SR.buildDirectivesInModulesAreIgnored(), m)) 
            | SynModuleSigDecl.NestedModule (_, _, subDecls, _) -> WarnOnIgnoredSpecDecls subDecls
            | _ -> ())

    let rec WarnOnIgnoredImplDecls decls = 
        decls |> List.iter (fun d -> 
            match d with 
            | SynModuleDecl.HashDirective (_, m) -> warning(Error(FSComp.SR.buildDirectivesInModulesAreIgnored(), m)) 
            | SynModuleDecl.NestedModule (_, _, subDecls, _, _) -> WarnOnIgnoredImplDecls subDecls
            | _ -> ())

    let ProcessMetaCommandsFromModuleSpec state (SynModuleOrNamespaceSig(_, _, _, decls, _, _, _, _)) =
        List.fold (fun s d -> 
            match d with 
            | SynModuleSigDecl.HashDirective (h, _) -> ProcessMetaCommand s h
            | SynModuleSigDecl.NestedModule (_, _, subDecls, _) -> WarnOnIgnoredSpecDecls subDecls; s
            | _ -> s)
         state
         decls 

    let ProcessMetaCommandsFromModuleImpl state (SynModuleOrNamespace(_, _, _, decls, _, _, _, _)) =
        List.fold (fun s d -> 
            match d with 
            | SynModuleDecl.HashDirective (h, _) -> ProcessMetaCommand s h
            | SynModuleDecl.NestedModule (_, _, subDecls, _, _) -> WarnOnIgnoredImplDecls subDecls; s
            | _ -> s)
         state
         decls

    match inp with 
    | ParsedInput.SigFile(ParsedSigFileInput(_, _, _, hashDirectives, specs)) -> 
        let state = List.fold ProcessMetaCommand state0 hashDirectives
        let state = List.fold ProcessMetaCommandsFromModuleSpec state specs
        state
    | ParsedInput.ImplFile(ParsedImplFileInput(_, _, _, _, hashDirectives, impls, _)) -> 
        let state = List.fold ProcessMetaCommand state0 hashDirectives
        let state = List.fold ProcessMetaCommandsFromModuleImpl state impls
        state

let ApplyNoWarnsToTcConfig (tcConfig:TcConfig, inp:ParsedInput, pathOfMetaCommandSource) = 
    // Clone
    let tcConfigB = tcConfig.CloneOfOriginalBuilder 
    let addNoWarn = fun () (m, s) -> tcConfigB.TurnWarningOff(m, s)
    let addReferencedAssemblyByPath = fun () (_m, _s) -> ()
    let addLoadedSource = fun () (_m, _s) -> ()
    ProcessMetaCommandsFromInput (addNoWarn, addReferencedAssemblyByPath, addLoadedSource) (tcConfigB, inp, pathOfMetaCommandSource, ())
    TcConfig.Create(tcConfigB, validate=false)

let ApplyMetaCommandsFromInputToTcConfig (tcConfig:TcConfig, inp:ParsedInput, pathOfMetaCommandSource) = 
    // Clone
    let tcConfigB = tcConfig.CloneOfOriginalBuilder 
    let getWarningNumber = fun () _ -> () 
    let addReferencedAssemblyByPath = fun () (m, s) -> tcConfigB.AddReferencedAssemblyByPath(m, s)
    let addLoadedSource = fun () (m, s) -> tcConfigB.AddLoadedSource(m, s, pathOfMetaCommandSource)
    ProcessMetaCommandsFromInput (getWarningNumber, addReferencedAssemblyByPath, addLoadedSource) (tcConfigB, inp, pathOfMetaCommandSource, ())
    TcConfig.Create(tcConfigB, validate=false)

//----------------------------------------------------------------------------
// Compute the load closure of a set of script files
//--------------------------------------------------------------------------

let GetAssemblyResolutionInformation(ctok, tcConfig : TcConfig) =
    use unwindBuildPhase = PushThreadBuildPhaseUntilUnwind BuildPhase.Parameter
    let assemblyList = TcAssemblyResolutions.GetAllDllReferences(tcConfig)
    let resolutions = TcAssemblyResolutions.ResolveAssemblyReferences (ctok, tcConfig, assemblyList, [])
    resolutions.GetAssemblyResolutions(), resolutions.GetUnresolvedReferences()
    

[<RequireQualifiedAccess>]
type LoadClosureInput = 
    { FileName: string
      SyntaxTree: ParsedInput option
      ParseDiagnostics: (PhasedDiagnostic * bool) list 
      MetaCommandDiagnostics: (PhasedDiagnostic * bool) list  }

[<RequireQualifiedAccess>]
type LoadClosure = 
    { /// The source files along with the ranges of the #load positions in each file.
      SourceFiles: (string * range list) list
      /// The resolved references along with the ranges of the #r positions in each file.
      References: (string * AssemblyResolution list) list
      /// The list of references that were not resolved during load closure. These may still be extension references.
      UnresolvedReferences : UnresolvedAssemblyReference list
      /// The list of all sources in the closure with inputs when available
      Inputs: LoadClosureInput list
      /// The #load, including those that didn't resolve
      OriginalLoadReferences: (range * string) list
      /// The #nowarns
      NoWarns: (string * range list) list
      /// Diagnostics seen while processing resolutions
      ResolutionDiagnostics : (PhasedDiagnostic * bool)  list
      /// Diagnostics seen while parsing root of closure
      AllRootFileDiagnostics : (PhasedDiagnostic * bool) list
      /// Diagnostics seen while processing the compiler options implied root of closure
      LoadClosureRootFileDiagnostics : (PhasedDiagnostic * bool) list }   


[<RequireQualifiedAccess>]
type CodeContext =
    | CompilationAndEvaluation // in fsi.exe
    | Compilation  // in fsc.exe
    | Editing // in VS
    

module private ScriptPreprocessClosure = 
    open Internal.Utilities.Text.Lexing
    
    /// Represents an input to the closure finding process
    type ClosureSource = ClosureSource of filename: string * referenceRange: range * sourceText: ISourceText * parseRequired: bool 
        
    /// Represents an output of the closure finding process
    type ClosureFile = ClosureFile  of string * range * ParsedInput option * (PhasedDiagnostic * bool) list * (PhasedDiagnostic * bool) list * (string * range) list // filename, range, errors, warnings, nowarns

    type Observed() =
        let seen = System.Collections.Generic.Dictionary<_, bool>()
        member ob.SetSeen(check) = 
            if not(seen.ContainsKey(check)) then 
                seen.Add(check, true)
        
        member ob.HaveSeen(check) =
            seen.ContainsKey(check)
    
    /// Parse a script from source.
    let ParseScriptText(filename:string, sourceText:ISourceText, tcConfig:TcConfig, codeContext, lexResourceManager:Lexhelp.LexResourceManager, errorLogger:ErrorLogger) =    

        // fsc.exe -- COMPILED\!INTERACTIVE
        // fsi.exe -- !COMPILED\INTERACTIVE
        // Language service
        //     .fs -- EDITING + COMPILED\!INTERACTIVE
        //     .fsx -- EDITING + !COMPILED\INTERACTIVE    
        let defines =
            match codeContext with 
            | CodeContext.CompilationAndEvaluation -> ["INTERACTIVE"]
            | CodeContext.Compilation -> ["COMPILED"]
            | CodeContext.Editing -> "EDITING" :: (if IsScript filename then ["INTERACTIVE"] else ["COMPILED"])
        let lexbuf = UnicodeLexing.SourceTextAsLexbuf(sourceText) 
        
        let isLastCompiland = (IsScript filename), tcConfig.target.IsExe        // The root compiland is last in the list of compilands.
        ParseOneInputLexbuf (tcConfig, lexResourceManager, defines, lexbuf, filename, isLastCompiland, errorLogger) 
          
    /// Create a TcConfig for load closure starting from a single .fsx file
    let CreateScriptTextTcConfig (legacyReferenceResolver, defaultFSharpBinariesDir, filename:string, codeContext, useSimpleResolution, useFsiAuxLib, basicReferences, applyCommandLineArgs, assumeDotNetFramework, tryGetMetadataSnapshot, reduceMemoryUsage) =  
        let projectDir = Path.GetDirectoryName(filename)
        let isInteractive = (codeContext = CodeContext.CompilationAndEvaluation)
        let isInvalidationSupported = (codeContext = CodeContext.Editing)
        let tcConfigB = TcConfigBuilder.CreateNew(legacyReferenceResolver, defaultFSharpBinariesDir, reduceMemoryUsage, projectDir, isInteractive, isInvalidationSupported, defaultCopyFSharpCore=CopyFSharpCoreFlag.No, tryGetMetadataSnapshot=tryGetMetadataSnapshot) 
        applyCommandLineArgs tcConfigB
        match basicReferences with 
        | None -> BasicReferencesForScriptLoadClosure(useFsiAuxLib, assumeDotNetFramework) |> List.iter(fun f->tcConfigB.AddReferencedAssemblyByPath(range0, f)) // Add script references
        | Some rs -> for m, r in rs do tcConfigB.AddReferencedAssemblyByPath(m, r)

        tcConfigB.resolutionEnvironment <-
            match codeContext with 
            | CodeContext.Editing -> ResolutionEnvironment.EditingOrCompilation true
            | CodeContext.Compilation -> ResolutionEnvironment.EditingOrCompilation false
            | CodeContext.CompilationAndEvaluation -> ResolutionEnvironment.CompilationAndEvaluation
        tcConfigB.framework <- false 
        tcConfigB.useSimpleResolution <- useSimpleResolution
        // Indicates that there are some references not in BasicReferencesForScriptLoadClosure which should
        // be added conditionally once the relevant version of mscorlib.dll has been detected.
        tcConfigB.implicitlyResolveAssemblies <- false
        TcConfig.Create(tcConfigB, validate=true)
        
    let ClosureSourceOfFilename(filename, m, inputCodePage, parseRequired) = 
        try
            let filename = FileSystem.GetFullPathShim(filename)
            use stream = FileSystem.FileStreamReadShim filename
            use reader = 
                match inputCodePage with 
                | None -> new  StreamReader(stream, true)
                | Some (n: int) -> new  StreamReader(stream, Encoding.GetEncoding(n)) 
            let source = reader.ReadToEnd()
            [ClosureSource(filename, m, SourceText.ofString source, parseRequired)]
        with e -> 
            errorRecovery e m 
            []
            
    let ApplyMetaCommandsFromInputToTcConfigAndGatherNoWarn (tcConfig:TcConfig, inp:ParsedInput, pathOfMetaCommandSource) = 
        let tcConfigB = tcConfig.CloneOfOriginalBuilder 
        let nowarns = ref [] 
        let getWarningNumber = fun () (m, s) -> nowarns := (s, m) :: !nowarns
        let addReferencedAssemblyByPath = fun () (m, s) -> tcConfigB.AddReferencedAssemblyByPath(m, s)
        let addLoadedSource = fun () (m, s) -> tcConfigB.AddLoadedSource(m, s, pathOfMetaCommandSource)
        try 
            ProcessMetaCommandsFromInput (getWarningNumber, addReferencedAssemblyByPath, addLoadedSource) (tcConfigB, inp, pathOfMetaCommandSource, ())
        with ReportedError _ ->
            // Recover by using whatever did end up in the tcConfig
            ()
            
        try
            TcConfig.Create(tcConfigB, validate=false), nowarns
        with ReportedError _ ->
            // Recover by  using a default TcConfig.
            let tcConfigB = tcConfig.CloneOfOriginalBuilder 
            TcConfig.Create(tcConfigB, validate=false), nowarns
    
    let FindClosureFiles(closureSources, tcConfig:TcConfig, codeContext, lexResourceManager:Lexhelp.LexResourceManager) =
        let tcConfig = ref tcConfig
        
        let observedSources = Observed()
        let rec loop (ClosureSource(filename, m, sourceText, parseRequired)) = 
          [     if not (observedSources.HaveSeen(filename)) then
                    observedSources.SetSeen(filename)
                    //printfn "visiting %s" filename
                    if IsScript(filename) || parseRequired then 
                        let parseResult, parseDiagnostics =
                            let errorLogger = CapturingErrorLogger("FindClosureParse")                    
                            use _unwindEL = PushErrorLoggerPhaseUntilUnwind (fun _ -> errorLogger)
                            let result = ParseScriptText (filename, sourceText, !tcConfig, codeContext, lexResourceManager, errorLogger) 
                            result, errorLogger.Diagnostics

                        match parseResult with 
                        | Some parsedScriptAst ->                    
                            let errorLogger = CapturingErrorLogger("FindClosureMetaCommands")                    
                            use _unwindEL = PushErrorLoggerPhaseUntilUnwind (fun _ -> errorLogger)
                            let pathOfMetaCommandSource = Path.GetDirectoryName(filename)
                            let preSources = (!tcConfig).GetAvailableLoadedSources()

                            let tcConfigResult, noWarns = ApplyMetaCommandsFromInputToTcConfigAndGatherNoWarn (!tcConfig, parsedScriptAst, pathOfMetaCommandSource)
                            tcConfig := tcConfigResult // We accumulate the tcConfig in order to collect assembly references
                        
                            let postSources = (!tcConfig).GetAvailableLoadedSources()
                            let sources = if preSources.Length < postSources.Length then postSources.[preSources.Length..] else []

                            //for (_, subFile) in sources do
                            //   printfn "visiting %s - has subsource of %s " filename subFile

                            for (m, subFile) in sources do
                                if IsScript(subFile) then 
                                    for subSource in ClosureSourceOfFilename(subFile, m, tcConfigResult.inputCodePage, false) do
                                        yield! loop subSource
                                else
                                    yield ClosureFile(subFile, m, None, [], [], []) 

                            //printfn "yielding source %s" filename
                            yield ClosureFile(filename, m, Some parsedScriptAst, parseDiagnostics, errorLogger.Diagnostics, !noWarns)

                        | None -> 
                            //printfn "yielding source %s (failed parse)" filename
                            yield ClosureFile(filename, m, None, parseDiagnostics, [], [])
                    else 
                        // Don't traverse into .fs leafs.
                        //printfn "yielding non-script source %s" filename
                        yield ClosureFile(filename, m, None, [], [], []) ]

        closureSources |> List.collect loop, !tcConfig
        
    /// Reduce the full directive closure into LoadClosure
    let GetLoadClosure(ctok, rootFilename, closureFiles, tcConfig:TcConfig, codeContext) = 
    
        // Mark the last file as isLastCompiland. 
        let closureFiles =
            if isNil closureFiles then  
                closureFiles 
            else 
                match List.frontAndBack closureFiles with
                | rest, ClosureFile(filename, m, Some(ParsedInput.ImplFile(ParsedImplFileInput(name, isScript, qualNameOfFile, scopedPragmas, hashDirectives, implFileFlags, _))), parseDiagnostics, metaDiagnostics, nowarns) -> 
                    rest @ [ClosureFile(filename, m, Some(ParsedInput.ImplFile(ParsedImplFileInput(name, isScript, qualNameOfFile, scopedPragmas, hashDirectives, implFileFlags, (true, tcConfig.target.IsExe)))), parseDiagnostics, metaDiagnostics, nowarns)]
                | _ -> closureFiles

        // Get all source files.
        let sourceFiles = [  for (ClosureFile(filename, m, _, _, _, _)) in closureFiles -> (filename, m) ]
        let sourceInputs = [  for (ClosureFile(filename, _, input, parseDiagnostics, metaDiagnostics, _nowarns)) in closureFiles -> ({ FileName=filename; SyntaxTree=input; ParseDiagnostics=parseDiagnostics; MetaCommandDiagnostics=metaDiagnostics }: LoadClosureInput)  ]
        let globalNoWarns = closureFiles |> List.collect (fun (ClosureFile(_, _, _, _, _, noWarns)) -> noWarns)

        // Resolve all references.
        let references, unresolvedReferences, resolutionDiagnostics = 
            let errorLogger = CapturingErrorLogger("GetLoadClosure") 
        
            use unwindEL = PushErrorLoggerPhaseUntilUnwind (fun _ -> errorLogger)
            let references, unresolvedReferences = GetAssemblyResolutionInformation(ctok, tcConfig)
            let references =  references |> List.map (fun ar -> ar.resolvedPath, ar)
            references, unresolvedReferences, errorLogger.Diagnostics

        // Root errors and warnings - look at the last item in the closureFiles list
        let loadClosureRootDiagnostics, allRootDiagnostics = 
            match List.rev closureFiles with
            | ClosureFile(_, _, _, parseDiagnostics, metaDiagnostics, _) :: _ -> 
                (metaDiagnostics @ resolutionDiagnostics), 
                (parseDiagnostics @ metaDiagnostics @ resolutionDiagnostics)
            | _ -> [], [] // When no file existed.
        
        let isRootRange exn =
            match GetRangeOfDiagnostic exn with
            | Some m -> 
                // Return true if the error was *not* from a #load-ed file.
                let isArgParameterWhileNotEditing = (codeContext <> CodeContext.Editing) && (Range.equals m range0 || Range.equals m rangeStartup || Range.equals m rangeCmdArgs)
                let isThisFileName = (0 = String.Compare(rootFilename, m.FileName, StringComparison.OrdinalIgnoreCase))
                isArgParameterWhileNotEditing || isThisFileName
            | None -> true
        
        // Filter out non-root errors and warnings
        let allRootDiagnostics = allRootDiagnostics |> List.filter (fst >> isRootRange)
        
        let result : LoadClosure = 
            { SourceFiles = List.groupBy fst sourceFiles |> List.map (map2Of2 (List.map snd))
              References = List.groupBy fst references  |> List.map (map2Of2 (List.map snd))
              UnresolvedReferences = unresolvedReferences
              Inputs = sourceInputs
              NoWarns = List.groupBy fst globalNoWarns  |> List.map (map2Of2 (List.map snd))
              OriginalLoadReferences = tcConfig.loadedSources
              ResolutionDiagnostics = resolutionDiagnostics
              AllRootFileDiagnostics = allRootDiagnostics
              LoadClosureRootFileDiagnostics = loadClosureRootDiagnostics }       

        result

    /// Given source text, find the full load closure. Used from service.fs, when editing a script file
    let GetFullClosureOfScriptText(ctok, legacyReferenceResolver, defaultFSharpBinariesDir, filename, sourceText, codeContext, useSimpleResolution, useFsiAuxLib, lexResourceManager:Lexhelp.LexResourceManager, applyCommmandLineArgs, assumeDotNetFramework, tryGetMetadataSnapshot, reduceMemoryUsage) = 
        // Resolve the basic references such as FSharp.Core.dll first, before processing any #I directives in the script
        //
        // This is tries to mimic the action of running the script in F# Interactive - the initial context for scripting is created
        // first, then #I and other directives are processed.
        let references0 = 
            let tcConfig = CreateScriptTextTcConfig(legacyReferenceResolver, defaultFSharpBinariesDir, filename, codeContext, useSimpleResolution, useFsiAuxLib, None, applyCommmandLineArgs, assumeDotNetFramework, tryGetMetadataSnapshot, reduceMemoryUsage)
            let resolutions0, _unresolvedReferences = GetAssemblyResolutionInformation(ctok, tcConfig)
            let references0 =  resolutions0 |> List.map (fun r->r.originalReference.Range, r.resolvedPath) |> Seq.distinct |> List.ofSeq
            references0

        let tcConfig = CreateScriptTextTcConfig(legacyReferenceResolver, defaultFSharpBinariesDir, filename, codeContext, useSimpleResolution, useFsiAuxLib, Some references0, applyCommmandLineArgs, assumeDotNetFramework, tryGetMetadataSnapshot, reduceMemoryUsage)

        let closureSources = [ClosureSource(filename, range0, sourceText, true)]
        let closureFiles, tcConfig = FindClosureFiles(closureSources, tcConfig, codeContext, lexResourceManager)
        GetLoadClosure(ctok, filename, closureFiles, tcConfig, codeContext)
        
    /// Given source filename, find the full load closure
    /// Used from fsi.fs and fsc.fs, for #load and command line
    let GetFullClosureOfScriptFiles(ctok, tcConfig:TcConfig, files:(string*range) list, codeContext, lexResourceManager:Lexhelp.LexResourceManager) = 
        let mainFile = fst (List.last files)
        let closureSources = files |> List.collect (fun (filename, m) -> ClosureSourceOfFilename(filename, m, tcConfig.inputCodePage, true))
        let closureFiles, tcConfig = FindClosureFiles(closureSources, tcConfig, codeContext, lexResourceManager)
        GetLoadClosure(ctok, mainFile, closureFiles, tcConfig, codeContext)        

type LoadClosure with
    /// Analyze a script text and find the closure of its references. 
    /// Used from FCS, when editing a script file.  
    //
    /// A temporary TcConfig is created along the way, is why this routine takes so many arguments. We want to be sure to use exactly the
    /// same arguments as the rest of the application.
    static member ComputeClosureOfScriptText(ctok, legacyReferenceResolver, defaultFSharpBinariesDir, filename:string, sourceText:ISourceText, codeContext, useSimpleResolution:bool, useFsiAuxLib, lexResourceManager:Lexhelp.LexResourceManager, applyCommmandLineArgs, assumeDotNetFramework, tryGetMetadataSnapshot, reduceMemoryUsage) : LoadClosure = 
        use unwindBuildPhase = PushThreadBuildPhaseUntilUnwind BuildPhase.Parse
        ScriptPreprocessClosure.GetFullClosureOfScriptText(ctok, legacyReferenceResolver, defaultFSharpBinariesDir, filename, sourceText, codeContext, useSimpleResolution, useFsiAuxLib, lexResourceManager, applyCommmandLineArgs, assumeDotNetFramework, tryGetMetadataSnapshot, reduceMemoryUsage)

    /// Analyze a set of script files and find the closure of their references. The resulting references are then added to the given TcConfig.
    /// Used from fsi.fs and fsc.fs, for #load and command line. 
    static member ComputeClosureOfScriptFiles (ctok, tcConfig:TcConfig, files:(string*range) list, codeContext, lexResourceManager:Lexhelp.LexResourceManager) = 
        use unwindBuildPhase = PushThreadBuildPhaseUntilUnwind BuildPhase.Parse
        ScriptPreprocessClosure.GetFullClosureOfScriptFiles (ctok, tcConfig, files, codeContext, lexResourceManager)
        
              

//----------------------------------------------------------------------------
// Initial type checking environment
//--------------------------------------------------------------------------

/// Build the initial type checking environment
let GetInitialTcEnv (thisAssemblyName:string, initm:range, tcConfig:TcConfig, tcImports:TcImports, tcGlobals)  =    
    let initm = initm.StartRange

    let ccus = 
        tcImports.GetImportedAssemblies() 
        |> List.map (fun asm -> asm.FSharpViewOfMetadata, asm.AssemblyAutoOpenAttributes, asm.AssemblyInternalsVisibleToAttributes)    

    let amap = tcImports.GetImportMap()

    let tcEnv = CreateInitialTcEnv(tcGlobals, amap, initm, thisAssemblyName, ccus)

    if tcConfig.checkOverflow then
        try TcOpenDecl TcResultsSink.NoSink tcGlobals amap initm initm tcEnv (pathToSynLid initm (splitNamespace FSharpLib.CoreOperatorsCheckedName))
        with e -> errorRecovery e initm; tcEnv
    else
        tcEnv

//----------------------------------------------------------------------------
// Fault injection

/// Inject faults into checking
let CheckSimulateException(tcConfig:TcConfig) = 
    match tcConfig.simulateException with
    | Some("tc-oom") -> raise(System.OutOfMemoryException())
    | Some("tc-an") -> raise(System.ArgumentNullException("simulated"))
    | Some("tc-invop") -> raise(System.InvalidOperationException())
#if FX_REDUCED_EXCEPTIONS
#else
    | Some("tc-av") -> raise(System.AccessViolationException())
    | Some("tc-nfn") -> raise(System.NotFiniteNumberException())
#endif
    | Some("tc-aor") -> raise(System.ArgumentOutOfRangeException())
    | Some("tc-dv0") -> raise(System.DivideByZeroException())
    | Some("tc-oe") -> raise(System.OverflowException())
    | Some("tc-atmm") -> raise(System.ArrayTypeMismatchException())
    | Some("tc-bif") -> raise(System.BadImageFormatException())
    | Some("tc-knf") -> raise(System.Collections.Generic.KeyNotFoundException())
    | Some("tc-ior") -> raise(System.IndexOutOfRangeException())
    | Some("tc-ic") -> raise(System.InvalidCastException())
    | Some("tc-ip") -> raise(System.InvalidProgramException())
    | Some("tc-ma") -> raise(System.MemberAccessException())
    | Some("tc-ni") -> raise(System.NotImplementedException())
    | Some("tc-nr") -> raise(System.NullReferenceException())
    | Some("tc-oc") -> raise(System.OperationCanceledException())
    | Some("tc-fail") -> failwith "simulated"
    | _ -> ()

//----------------------------------------------------------------------------
// Type-check sets of files
//--------------------------------------------------------------------------

type RootSigs =  Zmap<QualifiedNameOfFile, ModuleOrNamespaceType>
type RootImpls = Zset<QualifiedNameOfFile >

let qnameOrder = Order.orderBy (fun (q:QualifiedNameOfFile) -> q.Text)

type TcState = 
    { tcsCcu: CcuThunk
      tcsCcuType: ModuleOrNamespace
      tcsNiceNameGen: NiceNameGenerator
      tcsTcSigEnv: TcEnv
      tcsTcImplEnv: TcEnv
      tcsCreatesGeneratedProvidedTypes: bool
      tcsRootSigs: RootSigs 
      tcsRootImpls: RootImpls 
      tcsCcuSig: ModuleOrNamespaceType  }

    member x.NiceNameGenerator = x.tcsNiceNameGen

    member x.TcEnvFromSignatures = x.tcsTcSigEnv

    member x.TcEnvFromImpls = x.tcsTcImplEnv

    member x.Ccu = x.tcsCcu

    member x.CreatesGeneratedProvidedTypes = x.tcsCreatesGeneratedProvidedTypes

    // Assem(a.fsi + b.fsi + c.fsi) (after checking implementation file )
    member x.CcuType = x.tcsCcuType
 
    // a.fsi + b.fsi + c.fsi (after checking implementation file for c.fs)
    member x.CcuSig = x.tcsCcuSig
 
    member x.NextStateAfterIncrementalFragment(tcEnvAtEndOfLastInput) = 
        { x with tcsTcSigEnv = tcEnvAtEndOfLastInput
                 tcsTcImplEnv = tcEnvAtEndOfLastInput } 

 
/// Create the initial type checking state for compiling an assembly
let GetInitialTcState(m, ccuName, tcConfig:TcConfig, tcGlobals, tcImports:TcImports, niceNameGen, tcEnv0) =
    ignore tcImports

    // Create a ccu to hold all the results of compilation 
    let ccuType = NewCcuContents ILScopeRef.Local m ccuName (NewEmptyModuleOrNamespaceType Namespace)

    let ccuData : CcuData = 
        { IsFSharp=true
          UsesFSharp20PlusQuotations=false
#if !NO_EXTENSIONTYPING
          InvalidateEvent=(new Event<_>()).Publish
          IsProviderGenerated = false
          ImportProvidedType = (fun ty -> Import.ImportProvidedType (tcImports.GetImportMap()) m ty)
#endif
          TryGetILModuleDef = (fun () -> None)
          FileName=None 
          Stamp = newStamp()
          QualifiedName= None
          SourceCodeDirectory = tcConfig.implicitIncludeDir 
          ILScopeRef=ILScopeRef.Local
          Contents=ccuType
          MemberSignatureEquality= (Tastops.typeEquivAux EraseAll tcGlobals)
          TypeForwarders=Map.empty }

    let ccu = CcuThunk.Create(ccuName, ccuData)

    // OK, is this is the FSharp.Core CCU then fix it up. 
    if tcConfig.compilingFslib then 
        tcGlobals.fslibCcu.Fixup(ccu)

    { tcsCcu= ccu
      tcsCcuType=ccuType
      tcsNiceNameGen=niceNameGen
      tcsTcSigEnv=tcEnv0
      tcsTcImplEnv=tcEnv0
      tcsCreatesGeneratedProvidedTypes=false
      tcsRootSigs = Zmap.empty qnameOrder
      tcsRootImpls = Zset.empty qnameOrder
      tcsCcuSig = NewEmptyModuleOrNamespaceType Namespace }



/// Typecheck a single file (or interactive entry into F# Interactive)
let TypeCheckOneInputEventually (checkForErrors, tcConfig:TcConfig, tcImports:TcImports, tcGlobals, prefixPathOpt, tcSink, tcState: TcState, inp: ParsedInput) =

    eventually {
        try 
          let! ctok = Eventually.token
          RequireCompilationThread ctok // Everything here requires the compilation thread since it works on the TAST

          CheckSimulateException(tcConfig)

          let m = inp.Range
          let amap = tcImports.GetImportMap()
          match inp with 
          | ParsedInput.SigFile (ParsedSigFileInput(_, qualNameOfFile, _, _, _) as file) ->
                
              // Check if we've seen this top module signature before. 
              if Zmap.mem qualNameOfFile tcState.tcsRootSigs then 
                  errorR(Error(FSComp.SR.buildSignatureAlreadySpecified(qualNameOfFile.Text), m.StartRange))

              // Check if the implementation came first in compilation order 
              if Zset.contains qualNameOfFile tcState.tcsRootImpls then 
                  errorR(Error(FSComp.SR.buildImplementationAlreadyGivenDetail(qualNameOfFile.Text), m))

              let conditionalDefines =
                  if tcConfig.noConditionalErasure then None else Some (tcConfig.conditionalCompilationDefines)

              // Typecheck the signature file 
              let! (tcEnv, sigFileType, createsGeneratedProvidedTypes) = 
                  TypeCheckOneSigFile (tcGlobals, tcState.tcsNiceNameGen, amap, tcState.tcsCcu, checkForErrors, conditionalDefines, tcSink, tcConfig.internalTestSpanStackReferring) tcState.tcsTcSigEnv file

              let rootSigs = Zmap.add qualNameOfFile  sigFileType tcState.tcsRootSigs

              // Add the  signature to the signature env (unless it had an explicit signature)
              let ccuSigForFile = CombineCcuContentFragments m [sigFileType; tcState.tcsCcuSig]
                
              // Open the prefixPath for fsi.exe 
              let tcEnv = 
                  match prefixPathOpt with 
                  | None -> tcEnv 
                  | Some prefixPath -> 
                      let m = qualNameOfFile.Range
                      TcOpenDecl tcSink tcGlobals amap m m tcEnv prefixPath

              let tcState = 
                   { tcState with 
                        tcsTcSigEnv=tcEnv
                        tcsTcImplEnv=tcState.tcsTcImplEnv
                        tcsRootSigs=rootSigs
                        tcsCreatesGeneratedProvidedTypes=tcState.tcsCreatesGeneratedProvidedTypes || createsGeneratedProvidedTypes}

              return (tcEnv, EmptyTopAttrs, None, ccuSigForFile), tcState

          | ParsedInput.ImplFile (ParsedImplFileInput(_, _, qualNameOfFile, _, _, _, _) as file) ->
            
              // Check if we've got an interface for this fragment 
              let rootSigOpt = tcState.tcsRootSigs.TryFind(qualNameOfFile)

              // Check if we've already seen an implementation for this fragment 
              if Zset.contains qualNameOfFile tcState.tcsRootImpls then 
                  errorR(Error(FSComp.SR.buildImplementationAlreadyGiven(qualNameOfFile.Text), m))

              let tcImplEnv = tcState.tcsTcImplEnv

              let conditionalDefines =
                  if tcConfig.noConditionalErasure then None else Some (tcConfig.conditionalCompilationDefines)

              // Typecheck the implementation file 
              let! topAttrs, implFile, _implFileHiddenType, tcEnvAtEnd, createsGeneratedProvidedTypes = 
                  TypeCheckOneImplFile  (tcGlobals, tcState.tcsNiceNameGen, amap, tcState.tcsCcu, checkForErrors, conditionalDefines, tcSink, tcConfig.internalTestSpanStackReferring) tcImplEnv rootSigOpt file

              let hadSig = rootSigOpt.IsSome
              let implFileSigType = SigTypeOfImplFile implFile

              let rootImpls = Zset.add qualNameOfFile tcState.tcsRootImpls
        
              // Only add it to the environment if it didn't have a signature 
              let m = qualNameOfFile.Range

              // Add the implementation as to the implementation env
              let tcImplEnv = AddLocalRootModuleOrNamespace TcResultsSink.NoSink tcGlobals amap m tcImplEnv implFileSigType

              // Add the implementation as to the signature env (unless it had an explicit signature)
              let tcSigEnv = 
                  if hadSig then tcState.tcsTcSigEnv 
                  else AddLocalRootModuleOrNamespace TcResultsSink.NoSink tcGlobals amap m tcState.tcsTcSigEnv implFileSigType
                
              // Open the prefixPath for fsi.exe (tcImplEnv)
              let tcImplEnv = 
                  match prefixPathOpt with 
                  | Some prefixPath -> TcOpenDecl tcSink tcGlobals amap m m tcImplEnv prefixPath
                  | _ -> tcImplEnv 

              // Open the prefixPath for fsi.exe (tcSigEnv)
              let tcSigEnv = 
                  match prefixPathOpt with 
                  | Some prefixPath when not hadSig -> TcOpenDecl tcSink tcGlobals amap m m tcSigEnv prefixPath
                  | _ -> tcSigEnv 

              let ccuSig = CombineCcuContentFragments m [implFileSigType; tcState.tcsCcuSig ]

              let ccuSigForFile = CombineCcuContentFragments m [implFileSigType; tcState.tcsCcuSig]

              let tcState = 
                   { tcState with 
                        tcsTcSigEnv=tcSigEnv
                        tcsTcImplEnv=tcImplEnv
                        tcsRootImpls=rootImpls
                        tcsCcuSig=ccuSig
                        tcsCreatesGeneratedProvidedTypes=tcState.tcsCreatesGeneratedProvidedTypes || createsGeneratedProvidedTypes }
              return (tcEnvAtEnd, topAttrs, Some implFile, ccuSigForFile), tcState
     
        with e -> 
            errorRecovery e range0 
            return (tcState.TcEnvFromSignatures, EmptyTopAttrs, None, tcState.tcsCcuSig), tcState
    }

/// Typecheck a single file (or interactive entry into F# Interactive)
let TypeCheckOneInput (ctok, checkForErrors, tcConfig, tcImports, tcGlobals, prefixPathOpt) tcState  inp =
    // 'use' ensures that the warning handler is restored at the end
    use unwindEL = PushErrorLoggerPhaseUntilUnwind(fun oldLogger -> GetErrorLoggerFilteringByScopedPragmas(false, GetScopedPragmasForInput(inp), oldLogger) )
    use unwindBP = PushThreadBuildPhaseUntilUnwind BuildPhase.TypeCheck
    TypeCheckOneInputEventually (checkForErrors, tcConfig, tcImports, tcGlobals, prefixPathOpt, TcResultsSink.NoSink, tcState, inp) 
        |> Eventually.force ctok

/// Finish checking multiple files (or one interactive entry into F# Interactive)
let TypeCheckMultipleInputsFinish(results, tcState: TcState) =
    let tcEnvsAtEndFile, topAttrs, implFiles, ccuSigsForFiles = List.unzip4 results
    let topAttrs = List.foldBack CombineTopAttrs topAttrs EmptyTopAttrs
    let implFiles = List.choose id implFiles
    // This is the environment required by fsi.exe when incrementally adding definitions 
    let tcEnvAtEndOfLastFile = (match tcEnvsAtEndFile with h :: _ -> h | _ -> tcState.TcEnvFromSignatures)
    (tcEnvAtEndOfLastFile, topAttrs, implFiles, ccuSigsForFiles), tcState

let TypeCheckOneInputAndFinishEventually(checkForErrors, tcConfig: TcConfig, tcImports, tcGlobals, prefixPathOpt, tcSink, tcState, input) =
    eventually {
        Logger.LogBlockStart LogCompilerFunctionId.CompileOps_TypeCheckOneInputAndFinishEventually
        let! results, tcState =  TypeCheckOneInputEventually(checkForErrors, tcConfig, tcImports, tcGlobals, prefixPathOpt, tcSink, tcState, input)
        let result = TypeCheckMultipleInputsFinish([results], tcState)
        Logger.LogBlockStop LogCompilerFunctionId.CompileOps_TypeCheckOneInputAndFinishEventually
        return result
    }

let TypeCheckClosedInputSetFinish (declaredImpls: TypedImplFile list, tcState) =
    // Publish the latest contents to the CCU 
    tcState.tcsCcu.Deref.Contents <- NewCcuContents ILScopeRef.Local range0 tcState.tcsCcu.AssemblyName tcState.tcsCcuSig

    // Check all interfaces have implementations 
    tcState.tcsRootSigs |> Zmap.iter (fun qualNameOfFile _ ->  
      if not (Zset.contains qualNameOfFile tcState.tcsRootImpls) then 
        errorR(Error(FSComp.SR.buildSignatureWithoutImplementation(qualNameOfFile.Text), qualNameOfFile.Range)))

    tcState, declaredImpls
    
let TypeCheckClosedInputSet (ctok, checkForErrors, tcConfig, tcImports, tcGlobals, prefixPathOpt, tcState, inputs) =
    // tcEnvAtEndOfLastFile is the environment required by fsi.exe when incrementally adding definitions 
    let results, tcState =  (tcState, inputs) ||> List.mapFold (TypeCheckOneInput (ctok, checkForErrors, tcConfig, tcImports, tcGlobals, prefixPathOpt)) 
    let (tcEnvAtEndOfLastFile, topAttrs, implFiles, _), tcState = TypeCheckMultipleInputsFinish(results, tcState)
    let tcState, declaredImpls = TypeCheckClosedInputSetFinish (implFiles, tcState)
    tcState, topAttrs, declaredImpls, tcEnvAtEndOfLastFile<|MERGE_RESOLUTION|>--- conflicted
+++ resolved
@@ -1796,11 +1796,7 @@
 let GetDefaultSystemValueTupleReference () =
     try
         let asm = typeof<System.ValueTuple<int, int>>.Assembly 
-<<<<<<< HEAD
         if asm.FullName.StartsWithOrdinal("System.ValueTuple") then
-=======
-        if asm.FullName.StartsWithOrdinal("System.ValueTuple") then  
->>>>>>> 99e307f3
             Some asm.Location
         else
             let location = Path.GetDirectoryName(typeof<TypeInThisAssembly>.Assembly.Location)
