--- conflicted
+++ resolved
@@ -1959,13 +1959,8 @@
                        match arg with
                        | SynIndexerArg.One x -> yield x
                        | _ -> () ]
-<<<<<<< HEAD
     if notsliced.Length = argslist.Length && argslist.Length <> 1 then
         SynExpr.DotIndexedGet (arr, [SynIndexerArg.One (SynExpr.Tuple (false, notsliced, [], unionRanges (List.head notsliced).Range (List.last notsliced).Range))], mDot, m)
-=======
-    if notSliced.Length = argsList.Length then
-        SynExpr.DotIndexedGet (arr, [SynIndexerArg.One (SynExpr.Tuple (false, notSliced, [], unionRanges (List.head notSliced).Range (List.last notSliced).Range))], mDot, m)
->>>>>>> 49f0da87
     else
         SynExpr.DotIndexedGet (arr, argsList, mDot, m)
 
