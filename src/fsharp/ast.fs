// Copyright (c) Microsoft Corporation.  All Rights Reserved.  See License.txt in the project root for license information.

module public FSharp.Compiler.Ast

open System.Collections.Generic
open Internal.Utilities.Text.Lexing
open Internal.Utilities.Text.Parsing
open FSharp.Compiler.AbstractIL
open FSharp.Compiler.AbstractIL.IL
open FSharp.Compiler.AbstractIL.Internal
open FSharp.Compiler.AbstractIL.Internal.Library
open FSharp.Compiler
open FSharp.Compiler.UnicodeLexing
open FSharp.Compiler.ErrorLogger
open FSharp.Compiler.PrettyNaming
open FSharp.Compiler.Range

/// The prefix of the names used for the fake namespace path added to all dynamic code entries in FSI.EXE
let FsiDynamicModulePrefix = "FSI_"

[<RequireQualifiedAccess>]
module FSharpLib =
    let Root      = "Microsoft.FSharp"
    let RootPath  = IL.splitNamespace Root
    let Core      = Root + ".Core"
    let CorePath  = IL.splitNamespace Core


[<RequireQualifiedAccess>]
module CustomOperations =
    [<Literal>]
    let Into = "into"

//------------------------------------------------------------------------
// XML doc pre-processing
//-----------------------------------------------------------------------


/// Used to collect XML documentation during lexing and parsing.
type XmlDocCollector() =
    let mutable savedLines = new ResizeArray<(string * pos)>()
    let mutable savedGrabPoints = new ResizeArray<pos>()
    let posCompare p1 p2 = if posGeq p1 p2 then 1 else if posEq p1 p2 then 0 else -1
    let savedGrabPointsAsArray =
        lazy (savedGrabPoints.ToArray() |> Array.sortWith posCompare)

    let savedLinesAsArray =
        lazy (savedLines.ToArray() |> Array.sortWith (fun (_, p1) (_, p2) -> posCompare p1 p2))

    let check() =
        assert (not savedLinesAsArray.IsValueCreated && "can't add more XmlDoc elements to XmlDocCollector after extracting first XmlDoc from the overall results" <> "")

    member x.AddGrabPoint(pos) =
        check()
        savedGrabPoints.Add pos

    member x.AddXmlDocLine(line, pos) =
        check()
        savedLines.Add(line, pos)

    member x.LinesBefore(grabPointPos) =
      try
        let lines = savedLinesAsArray.Force()
        let grabPoints = savedGrabPointsAsArray.Force()
        let firstLineIndexAfterGrabPoint = Array.findFirstIndexWhereTrue lines (fun (_, pos) -> posGeq pos grabPointPos)
        let grabPointIndex = Array.findFirstIndexWhereTrue grabPoints (fun pos -> posGeq pos grabPointPos)
        assert (posEq grabPoints.[grabPointIndex] grabPointPos)
        let firstLineIndexAfterPrevGrabPoint =
            if grabPointIndex = 0 then
                0
            else
                let prevGrabPointPos = grabPoints.[grabPointIndex-1]
                Array.findFirstIndexWhereTrue lines (fun (_, pos) -> posGeq pos prevGrabPointPos)
        //printfn "#lines = %d, firstLineIndexAfterPrevGrabPoint = %d, firstLineIndexAfterGrabPoint = %d" lines.Length firstLineIndexAfterPrevGrabPoint  firstLineIndexAfterGrabPoint

        let lines = lines.[firstLineIndexAfterPrevGrabPoint..firstLineIndexAfterGrabPoint-1] |> Array.rev
        if lines.Length = 0 then
            [| |]
        else
            let firstLineNumber = (snd lines.[0]).Line
            lines
            |> Array.mapi (fun i x -> firstLineNumber - i, x)
            |> Array.takeWhile (fun (sequencedLineNumber, (_, pos)) -> sequencedLineNumber = pos.Line)
            |> Array.map (fun (_, (lineStr, _)) -> lineStr)
            |> Array.rev
      with e ->
        //printfn "unexpected error in LinesBefore:\n%s" (e.ToString())
        [| |]

type XmlDoc =
    | XmlDoc of string[]
    static member Empty = XmlDocStatics.Empty
    member x.NonEmpty = (let (XmlDoc lines) = x in lines.Length <> 0)
    static member Merge (XmlDoc lines) (XmlDoc lines') = XmlDoc (Array.append lines lines')
    static member Process (XmlDoc lines) =
        // This code runs for .XML generation and thus influences cross-project xmldoc tooltips; for within-project tooltips, see XmlDocumentation.fs in the language service
        let rec processLines (lines:string list) =
            match lines with
            | [] -> []
            | (lineA::rest) as lines ->
                let lineAT = lineA.TrimStart([|' '|])
                if lineAT = "" then processLines rest
                else if lineAT.StartsWithOrdinal("<") then lines
                else ["<summary>"] @
                     (lines |> List.map (fun line -> Microsoft.FSharp.Core.XmlAdapters.escape(line))) @
                     ["</summary>"]

        let lines = processLines (Array.toList lines)
        if isNil lines then XmlDoc.Empty
        else XmlDoc (Array.ofList lines)

// Discriminated unions can't contain statics, so we use a separate type
and XmlDocStatics() =
    static let empty = XmlDoc[| |]
    static member Empty = empty

type PreXmlDoc =
    | PreXmlMerge of PreXmlDoc * PreXmlDoc
    | PreXmlDoc of pos * XmlDocCollector
    | PreXmlDocEmpty

    member x.ToXmlDoc() =
        match x with
        | PreXmlMerge(a, b) -> XmlDoc.Merge (a.ToXmlDoc()) (b.ToXmlDoc())
        | PreXmlDocEmpty -> XmlDoc.Empty
        | PreXmlDoc (pos, collector) ->
            let lines = collector.LinesBefore pos
            if lines.Length = 0 then XmlDoc.Empty
            else XmlDoc lines

    static member CreateFromGrabPoint(collector:XmlDocCollector, grabPointPos) =
        collector.AddGrabPoint grabPointPos
        PreXmlDoc(grabPointPos, collector)

    static member Empty = PreXmlDocEmpty
    static member Merge a b = PreXmlMerge (a, b)

type ParserDetail =
    | Ok
    | ThereWereSignificantParseErrorsSoDoNotTypecheckThisNode  // would cause spurious/misleading diagnostics

//------------------------------------------------------------------------
//  AST: identifiers and long identifiers
//-----------------------------------------------------------------------

// PERFORMANCE: consider making this a struct.
[<System.Diagnostics.DebuggerDisplay("{idText}")>]
[<Struct>]
[<NoEquality; NoComparison>]
type Ident (text: string, range: range) =
     member x.idText = text
     member x.idRange = range
     override x.ToString() = text

type LongIdent = Ident list

type LongIdentWithDots =
    /// LongIdentWithDots(lid, dotms)
    /// Typically dotms.Length = lid.Length-1, but they may be same if (incomplete) code ends in a dot, e.g. "Foo.Bar."
    /// The dots mostly matter for parsing, and are typically ignored by the typechecker, but
    /// if dotms.Length = lid.Length, then the parser must have reported an error, so the typechecker is allowed
    /// more freedom about typechecking these expressions.
    /// LongIdent can be empty list - it is used to denote that name of some AST element is absent (i.e. empty type name in inherit)
    | LongIdentWithDots of id:LongIdent * dotms:range list

    member this.Range =
       match this with
       | LongIdentWithDots([], _) -> failwith "rangeOfLidwd"
       | LongIdentWithDots([id], []) -> id.idRange
       | LongIdentWithDots([id], [m]) -> unionRanges id.idRange m
       | LongIdentWithDots(h::t, []) -> unionRanges h.idRange (List.last t).idRange
       | LongIdentWithDots(h::t, dotms) -> unionRanges h.idRange (List.last t).idRange |> unionRanges (List.last dotms)

    member this.Lid = match this with LongIdentWithDots(lid, _) -> lid

    member this.ThereIsAnExtraDotAtTheEnd = match this with LongIdentWithDots(lid, dots) -> lid.Length = dots.Length

    member this.RangeSansAnyExtraDot =
       match this with
       | LongIdentWithDots([], _) -> failwith "rangeOfLidwd"
       | LongIdentWithDots([id], _) -> id.idRange
       | LongIdentWithDots(h::t, dotms) ->
           let nonExtraDots = if dotms.Length = t.Length then dotms else List.truncate t.Length dotms
           unionRanges h.idRange (List.last t).idRange |> unionRanges (List.last nonExtraDots)

//------------------------------------------------------------------------
//  AST: the grammar of implicitly scoped type parameters
//-----------------------------------------------------------------------

type TyparStaticReq =
    | NoStaticReq
    | HeadTypeStaticReq

[<NoEquality; NoComparison>]
type SynTypar =
    | Typar of ident:Ident * staticReq:TyparStaticReq * isCompGen:bool

    with member this.Range =
            match this with
            | Typar(id, _, _) ->
                id.idRange

//------------------------------------------------------------------------
//  AST: the grammar of constants and measures
//-----------------------------------------------------------------------

type
    [<NoEquality; NoComparison; RequireQualifiedAccess>]
    /// The unchecked abstract syntax tree of constants in F# types and expressions.
    SynConst =

    /// F# syntax: ()
    | Unit

    /// F# syntax: true, false
    | Bool of bool

    /// F# syntax: 13y, 0xFFy, 0o077y, 0b0111101y
    | SByte of sbyte

    /// F# syntax: 13uy, 0x40uy, 0oFFuy, 0b0111101uy
    | Byte of byte

    /// F# syntax: 13s, 0x4000s, 0o0777s, 0b0111101s
    | Int16 of int16

    /// F# syntax: 13us, 0x4000us, 0o0777us, 0b0111101us
    | UInt16 of uint16

    /// F# syntax: 13, 0x4000, 0o0777
    | Int32 of int32

    /// F# syntax: 13u, 0x4000u, 0o0777u
    | UInt32 of uint32

    /// F# syntax: 13L
    | Int64 of int64

    /// F# syntax: 13UL
    | UInt64 of uint64

    /// F# syntax: 13n
    | IntPtr of int64

    /// F# syntax: 13un
    | UIntPtr of uint64

    /// F# syntax: 1.30f, 1.40e10f etc.
    | Single of single

    /// F# syntax: 1.30, 1.40e10 etc.
    | Double of double

    /// F# syntax: 'a'
    | Char of char

    /// F# syntax: 23.4M
    | Decimal of System.Decimal

    /// UserNum(value, suffix)
    ///
    /// F# syntax: 1Q, 1Z, 1R, 1N, 1G
    | UserNum of value:string * suffix:string

    /// F# syntax: verbatim or regular string, e.g. "abc"
    | String of text:string * range:range

    /// F# syntax: verbatim or regular byte string, e.g. "abc"B.
    ///
    /// Also used internally in the typechecker once an array of unit16 constants
    /// is detected, to allow more efficient processing of large arrays of uint16 constants.
    | Bytes of bytes:byte[] * range:range

    /// Used internally in the typechecker once an array of unit16 constants
    /// is detected, to allow more efficient processing of large arrays of uint16 constants.
    | UInt16s of uint16[]

    /// Old comment: "we never iterate, so the const here is not another SynConst.Measure"
    | Measure of constant:SynConst * SynMeasure

    member c.Range dflt =
        match c with
        | SynConst.String (_, m0) | SynConst.Bytes (_, m0) -> m0
        | _ -> dflt

and
    [<NoEquality; NoComparison; RequireQualifiedAccess>]
    /// The unchecked abstract syntax tree of F# unit of measure annotations.
    /// This should probably be merged with the representation of SynType.
    SynMeasure =
    | Named of longId:LongIdent * range:range

    | Product of SynMeasure * SynMeasure * range:range

    | Seq of SynMeasure list * range:range

    | Divide of SynMeasure * SynMeasure * range:range

    | Power of SynMeasure * SynRationalConst * range:range

    | One

    | Anon of range:range

    | Var of SynTypar * range:range

and
    [<NoEquality; NoComparison; RequireQualifiedAccess>]
    /// The unchecked abstract syntax tree of F# unit of measure exponents.
    SynRationalConst =
    | Integer of int32

    | Rational of int32 * int32 * range:range

    | Negate of SynRationalConst


//------------------------------------------------------------------------
//  AST: the grammar of types, expressions, declarations etc.
//-----------------------------------------------------------------------

[<RequireQualifiedAccess>]
type SynAccess =
    | Public
    | Internal
    | Private

type SequencePointInfoForTarget =
    | SequencePointAtTarget
    | SuppressSequencePointAtTarget

type SequencePointInfoForSeq =
    | SequencePointsAtSeq

    // This means "suppress a in 'a;b'" and "suppress b in 'a before b'"
    | SuppressSequencePointOnExprOfSequential

    // This means "suppress b in 'a;b'" and "suppress a in 'a before b'"
    | SuppressSequencePointOnStmtOfSequential

type SequencePointInfoForTry =
    | SequencePointAtTry of range:range
    // Used for "use" and "for"
    | SequencePointInBodyOfTry
    | NoSequencePointAtTry

type SequencePointInfoForWith =
    | SequencePointAtWith of range:range
    | NoSequencePointAtWith

type SequencePointInfoForFinally =
    | SequencePointAtFinally of range:range
    | NoSequencePointAtFinally

type SequencePointInfoForForLoop =
    | SequencePointAtForLoop of range:range
    | NoSequencePointAtForLoop

type SequencePointInfoForWhileLoop =
    | SequencePointAtWhileLoop of range:range
    | NoSequencePointAtWhileLoop

type SequencePointInfoForBinding =
    | SequencePointAtBinding of range:range

    // Indicates the omission of a sequence point for a binding for a 'do expr'
    | NoSequencePointAtDoBinding

    // Indicates the omission of a sequence point for a binding for a 'let e = expr' where
    // 'expr' has immediate control flow
    | NoSequencePointAtLetBinding

    // Indicates the omission of a sequence point for a compiler generated binding
    // where we've done a local expansion of some construct into something that involves
    // a 'let'. e.g. we've inlined a function and bound its arguments using 'let'
    // The let bindings are 'sticky' in that the inversion of the inlining would involve
    // replacing the entire expression with the original and not just the let bindings alone.
    | NoSequencePointAtStickyBinding

    // Given 'let v = e1 in e2', where this is a compiler generated binding,
    // we are sometimes forced to generate a sequence point for the expression anyway based on its
    // overall range. If the let binding is given the flag below then it is asserting that
    // the binding has no interesting side effects and can be totally ignored and the range
    // of the inner expression is used instead
    | NoSequencePointAtInvisibleBinding

    // Don't drop sequence points when combining sequence points
    member x.Combine(y:SequencePointInfoForBinding) =
        match x, y with
        | SequencePointAtBinding _ as g, _  -> g
        | _, (SequencePointAtBinding _ as g)  -> g
        | _ -> x

/// Indicates if a for loop is 'for x in e1 -> e2', only valid in sequence expressions
type SeqExprOnly =
    /// Indicates if a for loop is 'for x in e1 -> e2', only valid in sequence expressions
    | SeqExprOnly of bool

/// denotes location of the separator block + optional position of the semicolon (used for tooling support)
type BlockSeparator = range * pos option

/// stores pair: record field name + (true if given record field name is syntactically correct and can be used in name resolution)
type RecordFieldName = LongIdentWithDots * bool

type ExprAtomicFlag =

    /// Says that the expression is an atomic expression, i.e. is of a form that has no whitespace unless
    /// enclosed in parentheses, e.g. 1, "3", ident, ident.[expr] and (expr). If an atomic expression has
    /// type T, then the largest expression ending at the same range as the atomic expression also has type T.
    | Atomic = 0

    | NonAtomic = 1

/// The kind associated with a binding - "let", "do" or a standalone expression
type SynBindingKind =

    /// A standalone expression in a module
    | StandaloneExpression

    /// A normal 'let' binding in a module
    | NormalBinding

    /// A 'do' binding in a module. Must have type 'unit'
    | DoBinding

type
    [<NoEquality; NoComparison>]
    /// Represents the explicit declaration of a type parameter
    SynTyparDecl =
    | TyparDecl of attributes:SynAttributes * SynTypar

and
    [<NoEquality; NoComparison>]
    /// The unchecked abstract syntax tree of F# type constraints
    SynTypeConstraint =

    /// F# syntax : is 'typar : struct
    | WhereTyparIsValueType of genericName:SynTypar * range:range

    /// F# syntax : is 'typar : not struct
    | WhereTyparIsReferenceType of genericName:SynTypar * range:range

    /// F# syntax is 'typar : unmanaged
    | WhereTyparIsUnmanaged of genericName:SynTypar * range:range

    /// F# syntax is 'typar : null
    | WhereTyparSupportsNull of genericName:SynTypar * range:range

    /// F# syntax is 'typar : comparison
    | WhereTyparIsComparable of genericName:SynTypar * range:range

    /// F# syntax is 'typar : equality
    | WhereTyparIsEquatable of genericName:SynTypar * range:range

    /// F# syntax is default ^T : type
    | WhereTyparDefaultsToType of genericName:SynTypar * typeName:SynType * range:range

    /// F# syntax is 'typar :> type
    | WhereTyparSubtypeOfType of genericName:SynTypar *  typeName:SynType * range:range

    /// F# syntax is ^T : (static member MemberName : ^T * int -> ^T)
    | WhereTyparSupportsMember of genericNames:SynType list * memberSig:SynMemberSig * range:range

    /// F# syntax is 'typar : enum<'UnderlyingType>
    | WhereTyparIsEnum of genericName:SynTypar * SynType list * range:range

    /// F# syntax is 'typar : delegate<'Args, unit>
    | WhereTyparIsDelegate of genericName:SynTypar * SynType list * range:range

and
    [<NoEquality; NoComparison;RequireQualifiedAccess>]
    /// The unchecked abstract syntax tree of F# types
    SynType =
    /// F# syntax : A.B.C
    | LongIdent of longDotId:LongIdentWithDots
    /// App(typeName, LESSm, typeArgs, commasm, GREATERm, isPostfix, m)
    ///
    /// F# syntax : type<type, ..., type> or type type or (type, ..., type) type
    ///   isPostfix: indicates a postfix type application e.g. "int list" or "(int, string) dict"
    ///   commasm: ranges for interstitial commas, these only matter for parsing/design-time tooling, the typechecker may munge/discard them
    | App of typeName:SynType * LESSrange:range option * typeArgs:SynType list * commaRanges:range list * GREATERrange:range option * isPostfix:bool * range:range
    /// LongIdentApp(typeName, longId, LESSm, tyArgs, commasm, GREATERm, wholem)
    ///
    /// F# syntax : type.A.B.C<type, ..., type>
    ///   commasm: ranges for interstitial commas, these only matter for parsing/design-time tooling, the typechecker may munge/discard them
    | LongIdentApp of typeName:SynType * longDotId:LongIdentWithDots * LESSRange:range option * typeArgs:SynType list * commaRanges:range list * GREATERrange:range option * range:range

    /// F# syntax : type * ... * type
    /// F# syntax : struct (type * ... * type)
    // the bool is true if / rather than * follows the type
    | Tuple of isStruct:bool * typeNames:(bool*SynType) list * range:range

    /// F# syntax : {| id: type; ...; id: type |}
    /// F# syntax : struct {| id: type; ...; id: type |}
    | AnonRecd of isStruct:bool * typeNames:(Ident * SynType) list * range:range

    /// F# syntax : type[]
    | Array of  int * elementType:SynType * range:range

    /// F# syntax : type -> type
    | Fun of  argType:SynType * returnType:SynType * range:range

    /// F# syntax : 'Var
    | Var of genericName:SynTypar * range:range

    /// F# syntax : _
    | Anon of range:range

    /// F# syntax : typ with constraints
    | WithGlobalConstraints of typeName:SynType * constraints:SynTypeConstraint list * range:range

    /// F# syntax : #type
    | HashConstraint of SynType * range:range

    /// F# syntax : for units of measure e.g. m / s
    | MeasureDivide of dividendType:SynType * divisorType:SynType * range:range

    /// F# syntax : for units of measure e.g. m^3, kg^1/2
    | MeasurePower of measureType:SynType * SynRationalConst * range:range

    /// F# syntax : 1, "abc" etc, used in parameters to type providers
    /// For the dimensionless units i.e. 1 , and static parameters to provided types
    | StaticConstant of constant:SynConst * range:range

    /// F# syntax : const expr, used in static parameters to type providers
    | StaticConstantExpr of expr:SynExpr * range:range

    /// F# syntax : ident=1 etc., used in static parameters to type providers
    | StaticConstantNamed of expr:SynType * SynType * range:range

    /// Get the syntactic range of source code covered by this construct.
    member x.Range =
        match x with
        | SynType.App (range=m)
        | SynType.LongIdentApp (range=m)
        | SynType.Tuple (range=m)
        | SynType.Array (range=m)
        | SynType.AnonRecd (range=m)
        | SynType.Fun (range=m)
        | SynType.Var (range=m)
        | SynType.Anon (range=m)
        | SynType.WithGlobalConstraints (range=m)
        | SynType.StaticConstant (range=m)
        | SynType.StaticConstantExpr (range=m)
        | SynType.StaticConstantNamed (range=m)
        | SynType.HashConstraint (range=m)
        | SynType.MeasureDivide (range=m)
        | SynType.MeasurePower (range=m) -> m
        | SynType.LongIdent(lidwd) -> lidwd.Range

and
    [<NoEquality; NoComparison;RequireQualifiedAccess>]
    SynExpr =

    /// F# syntax: (expr)
    ///
    /// Paren(expr, leftParenRange, rightParenRange, wholeRangeIncludingParentheses)
    ///
    /// Parenthesized expressions. Kept in AST to distinguish A.M((x, y))
    /// from A.M(x, y), among other things.
    | Paren of expr:SynExpr * leftParenRange:range * rightParenRange:range option * range:range

    /// F# syntax: <@ expr @>, <@@ expr @@>
    ///
    /// Quote(operator, isRaw, quotedSynExpr, isFromQueryExpression, m)
    | Quote of operator:SynExpr * isRaw:bool * quotedSynExpr:SynExpr * isFromQueryExpression:bool * range:range

    /// F# syntax: 1, 1.3, () etc.
    | Const of constant:SynConst * range:range

    /// F# syntax: expr : type
    | Typed of  expr:SynExpr * typeName:SynType * range:range

    /// F# syntax: e1, ..., eN
    | Tuple of  isStruct: bool * exprs:SynExpr list * commaRanges:range list * range:range  // "range list" is for interstitial commas, these only matter for parsing/design-time tooling, the typechecker may munge/discard them

    /// F# syntax: {| id1=e1; ...; idN=eN |}
    /// F# syntax: struct {| id1=e1; ...; idN=eN |}
    | AnonRecd of  isStruct: bool *  copyInfo:(SynExpr * BlockSeparator) option * recordFields:(Ident * SynExpr) list * range:range

    /// F# syntax: [ e1; ...; en ], [| e1; ...; en |]
    | ArrayOrList of  isList:bool * exprs:SynExpr list * range:range

    /// F# syntax: { f1=e1; ...; fn=en }
    /// SynExpr.Record((baseType, baseCtorArgs, mBaseCtor, sepAfterBase, mInherits), (copyExpr, sepAfterCopyExpr), (recordFieldName, fieldValue, sepAfterField), mWholeExpr)
    /// inherit includes location of separator (for tooling)
    /// copyOpt contains range of the following WITH part (for tooling)
    /// every field includes range of separator after the field (for tooling)
    | Record of baseInfo:(SynType * SynExpr * range * BlockSeparator option * range) option * copyInfo:(SynExpr * BlockSeparator) option * recordFields:(RecordFieldName * (SynExpr option) * BlockSeparator option) list * range:range

    /// F# syntax: new C(...)
    /// The flag is true if known to be 'family' ('protected') scope
    | New of isProtected:bool * typeName:SynType * expr:SynExpr * range:range

    /// SynExpr.ObjExpr(objTy, argOpt, binds, extraImpls, mNewExpr, mWholeExpr)
    ///
    /// F# syntax: { new ... with ... }
    | ObjExpr of objType:SynType * argOptions:(SynExpr * Ident option) option * bindings:SynBinding list * extraImpls:SynInterfaceImpl list * newExprRange:range * range:range

    /// F# syntax: 'while ... do ...'
    | While of whileSeqPoint:SequencePointInfoForWhileLoop * whileExpr:SynExpr * doExpr:SynExpr * range:range

    /// F# syntax: 'for i = ... to ... do ...'
    | For of forSeqPoint:SequencePointInfoForForLoop * ident:Ident * identBody:SynExpr * bool * toBody:SynExpr * doBody:SynExpr * range:range

    /// SynExpr.ForEach (spBind, seqExprOnly, isFromSource, pat, enumExpr, bodyExpr, mWholeExpr).
    ///
    /// F# syntax: 'for ... in ... do ...'
    | ForEach of forSeqPoint:SequencePointInfoForForLoop * seqExprOnly:SeqExprOnly * isFromSource:bool * pat:SynPat * enumExpr:SynExpr * bodyExpr:SynExpr * range:range

    /// F# syntax: [ expr ], [| expr |]
    | ArrayOrListOfSeqExpr of isArray:bool * expr:SynExpr * range:range

    /// CompExpr(isArrayOrList, isNotNakedRefCell, expr)
    ///
    /// F# syntax: { expr }
    | CompExpr of isArrayOrList:bool * isNotNakedRefCell:bool ref * expr:SynExpr * range:range

    /// First bool indicates if lambda originates from a method. Patterns here are always "simple"
    /// Second bool indicates if this is a "later" part of an iterated sequence of lambdas
    ///
    /// F# syntax: fun pat -> expr
    | Lambda of  fromMethod:bool * inLambdaSeq:bool * args:SynSimplePats * body:SynExpr * range:range

    /// F# syntax: function pat1 -> expr | ... | patN -> exprN
    | MatchLambda of isExnMatch:bool * range * SynMatchClause list * matchSeqPoint:SequencePointInfoForBinding * range:range

    /// F# syntax: match expr with pat1 -> expr | ... | patN -> exprN
    | Match of  matchSeqPoint:SequencePointInfoForBinding * expr:SynExpr * clauses:SynMatchClause list * range:range (* bool indicates if this is an exception match in a computation expression which throws unmatched exceptions *)

    /// F# syntax: do expr
    | Do of  expr:SynExpr * range:range

    /// F# syntax: assert expr
    | Assert of expr:SynExpr * range:range

    /// App(exprAtomicFlag, isInfix, funcExpr, argExpr, m)
    ///  - exprAtomicFlag: indicates if the application is syntactically atomic, e.g. f.[1] is atomic, but 'f x' is not
    ///  - isInfix is true for the first app of an infix operator, e.g. 1+2 becomes App(App(+, 1), 2), where the inner node is marked isInfix
    ///      (or more generally, for higher operator fixities, if App(x, y) is such that y comes before x in the source code, then the node is marked isInfix=true)
    ///
    /// F# syntax: f x
    | App of ExprAtomicFlag * isInfix:bool * funcExpr:SynExpr * argExpr:SynExpr * range:range

    /// TypeApp(expr, mLessThan, types, mCommas, mGreaterThan, mTypeArgs, mWholeExpr)
    ///     "mCommas" are the ranges for interstitial commas, these only matter for parsing/design-time tooling, the typechecker may munge/discard them
    ///
    /// F# syntax: expr<type1, ..., typeN>
    | TypeApp of expr:SynExpr * LESSrange:range * typeNames:SynType list * commaRanges:range list * GREATERrange:range option * typeArgsRange:range * range:range

    /// LetOrUse(isRecursive, isUse, bindings, body, wholeRange)
    ///
    /// F# syntax: let pat = expr in expr
    /// F# syntax: let f pat1 .. patN = expr in expr
    /// F# syntax: let rec f pat1 .. patN = expr in expr
    /// F# syntax: use pat = expr in expr
    | LetOrUse of isRecursive:bool * isUse:bool * bindings:SynBinding list * body:SynExpr * range:range

    /// F# syntax: try expr with pat -> expr
    | TryWith of tryExpr:SynExpr * tryRange:range * withCases:SynMatchClause list * withRange:range * range:range * trySeqPoint:SequencePointInfoForTry * withSeqPoint:SequencePointInfoForWith

    /// F# syntax: try expr finally expr
    | TryFinally of tryExpr:SynExpr * finallyExpr:SynExpr * range:range * trySeqPoint:SequencePointInfoForTry * finallySeqPoint:SequencePointInfoForFinally

    /// F# syntax: lazy expr
    | Lazy of SynExpr * range:range

    /// Seq(seqPoint, isTrueSeq, e1, e2, m)
    ///  isTrueSeq: false indicates "let v = a in b; v"
    ///
    /// F# syntax: expr; expr
    | Sequential of seqPoint:SequencePointInfoForSeq * isTrueSeq:bool * expr1:SynExpr * expr2:SynExpr * range:range

    ///  IfThenElse(exprGuard, exprThen, optionalExprElse, spIfToThen, isFromErrorRecovery, mIfToThen, mIfToEndOfLastBranch)
    ///
    /// F# syntax: if expr then expr
    /// F# syntax: if expr then expr else expr
    | IfThenElse of ifExpr:SynExpr * thenExpr:SynExpr * elseExpr:SynExpr option * spIfToThen:SequencePointInfoForBinding * isFromErrorRecovery:bool * ifToThenRange:range * range:range

    /// F# syntax: ident
    /// Optimized representation, = SynExpr.LongIdent(false, [id], id.idRange)
    | Ident of Ident

    /// F# syntax: ident.ident...ident
    /// LongIdent(isOptional, longIdent, altNameRefCell, m)
    ///   isOptional: true if preceded by a '?' for an optional named parameter
    ///   altNameRefCell: Normally 'None' except for some compiler-generated variables in desugaring pattern matching. See SynSimplePat.Id
    | LongIdent of isOptional:bool * longDotId:LongIdentWithDots * altNameRefCell:SynSimplePatAlternativeIdInfo ref option * range:range

    /// F# syntax: ident.ident...ident <- expr
    | LongIdentSet of longDotId:LongIdentWithDots * expr:SynExpr * range:range

    /// DotGet(expr, rangeOfDot, lid, wholeRange)
    ///
    /// F# syntax: expr.ident.ident
    | DotGet of expr:SynExpr * rangeOfDot:range * longDotId:LongIdentWithDots * range:range

    /// F# syntax: expr.ident...ident <- expr
    | DotSet of SynExpr * longDotId:LongIdentWithDots * SynExpr * range:range

    /// F# syntax: expr <- expr
    | Set of SynExpr * SynExpr * range:range

    /// F# syntax: expr.[expr, ..., expr]
    | DotIndexedGet of SynExpr * SynIndexerArg list * range * range:range

    /// DotIndexedSet (objectExpr, indexExprs, valueExpr, rangeOfLeftOfSet, rangeOfDot, rangeOfWholeExpr)
    ///
    /// F# syntax: expr.[expr, ..., expr] <- expr
    | DotIndexedSet of objectExpr:SynExpr * indexExprs:SynIndexerArg list * valueExpr:SynExpr * leftOfSetRange:range * dotRange:range * range:range

    /// F# syntax: Type.Items(e1) <- e2 , rarely used named-property-setter notation, e.g. Foo.Bar.Chars(3) <- 'a'
    | NamedIndexedPropertySet of longDotId:LongIdentWithDots * SynExpr * SynExpr * range:range

    /// F# syntax: expr.Items(e1) <- e2 , rarely used named-property-setter notation, e.g. (stringExpr).Chars(3) <- 'a'
    | DotNamedIndexedPropertySet of SynExpr * longDotId:LongIdentWithDots * SynExpr * SynExpr * range:range

    /// F# syntax: expr :? type
    | TypeTest of  expr:SynExpr * typeName:SynType * range:range

    /// F# syntax: expr :> type
    | Upcast of  expr:SynExpr * typeName:SynType * range:range

    /// F# syntax: expr :?> type
    | Downcast of  expr:SynExpr * typeName:SynType * range:range

    /// F# syntax: upcast expr
    | InferredUpcast of  expr:SynExpr * range:range

    /// F# syntax: downcast expr
    | InferredDowncast of  expr:SynExpr * range:range

    /// F# syntax: null
    | Null of range:range

    /// F# syntax: &expr, &&expr
    | AddressOf of  isByref:bool * SynExpr * range * range:range

    /// F# syntax: ((typar1 or ... or typarN): (member-dig) expr)
    | TraitCall of SynTypar list * SynMemberSig * SynExpr * range:range

    /// F# syntax: ... in ...
    /// Computation expressions only, based on JOIN_IN token from lex filter
    | JoinIn of SynExpr * range * SynExpr * range:range

    /// F# syntax: <implicit>
    /// Computation expressions only, implied by final "do" or "do!"
    | ImplicitZero of range:range

    /// F# syntax: yield expr
    /// F# syntax: return expr
    /// Computation expressions only
    | YieldOrReturn   of (bool * bool) * expr:SynExpr * range:range

    /// F# syntax: yield! expr
    /// F# syntax: return! expr
    /// Computation expressions only
    | YieldOrReturnFrom  of (bool * bool) * expr:SynExpr * range:range

    /// SynExpr.LetOrUseAndBang(spBind, isUse, isFromSource, pat, rhsExpr, [(andBangSpBind, andBangIsUse, andBangIsFromSource, andBangPat, andBangRhsExpr, mAndBangExpr)], bodyExpr, mLetBangExpr).
    ///
    /// F# syntax: let! pat = expr in expr
    /// F# syntax: use! pat = expr in expr
    /// F# syntax: let! pat = expr and! ... and! ... and! pat = expr in expr
    /// F# syntax: use! pat = expr and! ... and! ... and! pat = expr in expr
    /// F# syntax: let! pat = expr anduse! ... and! ... and! pat = expr in expr
    /// F# syntax: use! pat = expr and! ... anduse! ... and! pat = expr in expr
    /// Computation expressions only
    | LetOrUseOrAndBang of bindSeqPoint:SequencePointInfoForBinding * bool * bool * SynPat * rhs:SynExpr * range:range * andBangs:(SequencePointInfoForBinding * bool * bool * SynPat * SynExpr * range) list * body:SynExpr // TODO Why is the range not the last arg anymore? Consider swapping that back?

    /// F# syntax: match! expr with pat1 -> expr | ... | patN -> exprN
    | MatchBang of  matchSeqPoint:SequencePointInfoForBinding * expr:SynExpr * clauses:SynMatchClause list * range:range (* bool indicates if this is an exception match in a computation expression which throws unmatched exceptions *)

    /// F# syntax: do! expr
    /// Computation expressions only
    | DoBang      of expr:SynExpr * range:range

    /// Only used in FSharp.Core
    | LibraryOnlyILAssembly of ILInstr array *  SynType list * SynExpr list * SynType list * range:range (* Embedded IL assembly code *)

    /// Only used in FSharp.Core
    | LibraryOnlyStaticOptimization of SynStaticOptimizationConstraint list * SynExpr * SynExpr * range:range

    /// Only used in FSharp.Core
    | LibraryOnlyUnionCaseFieldGet of expr:SynExpr * longId:LongIdent * int * range:range

    /// Only used in FSharp.Core
    | LibraryOnlyUnionCaseFieldSet of SynExpr * longId:LongIdent * int * SynExpr * range:range

    /// Inserted for error recovery
    | ArbitraryAfterError  of debugStr:string * range:range

    /// Inserted for error recovery
    | FromParseError  of expr:SynExpr * range:range

    /// Inserted for error recovery when there is "expr." and missing tokens or error recovery after the dot
    | DiscardAfterMissingQualificationAfterDot  of SynExpr * range:range

    /// 'use x = fixed expr'
    | Fixed of expr:SynExpr * range:range

    /// Get the syntactic range of source code covered by this construct.
    member e.Range =
        match e with
        | SynExpr.Paren (range=m)
        | SynExpr.Quote (range=m)
        | SynExpr.Const (range=m)
        | SynExpr.Typed (range=m)
        | SynExpr.Tuple (range=m)
        | SynExpr.AnonRecd (range=m)
        | SynExpr.ArrayOrList (range=m)
        | SynExpr.Record (range=m)
        | SynExpr.New (range=m)
        | SynExpr.ObjExpr (range=m)
        | SynExpr.While (range=m)
        | SynExpr.For (range=m)
        | SynExpr.ForEach (range=m)
        | SynExpr.CompExpr (range=m)
        | SynExpr.ArrayOrListOfSeqExpr (range=m)
        | SynExpr.Lambda (range=m)
        | SynExpr.Match (range=m)
        | SynExpr.MatchLambda (range=m)
        | SynExpr.Do (range=m)
        | SynExpr.Assert (range=m)
        | SynExpr.App (range=m)
        | SynExpr.TypeApp (range=m)
        | SynExpr.LetOrUse (range=m)
        | SynExpr.TryWith (range=m)
        | SynExpr.TryFinally (range=m)
        | SynExpr.Sequential (range=m)
        | SynExpr.ArbitraryAfterError (range=m)
        | SynExpr.FromParseError (range=m)
        | SynExpr.DiscardAfterMissingQualificationAfterDot (range=m)
        | SynExpr.IfThenElse (range=m)
        | SynExpr.LongIdent (range=m)
        | SynExpr.LongIdentSet (range=m)
        | SynExpr.NamedIndexedPropertySet (range=m)
        | SynExpr.DotIndexedGet (range=m)
        | SynExpr.DotIndexedSet (range=m)
        | SynExpr.DotGet (range=m)
        | SynExpr.DotSet (range=m)
        | SynExpr.Set (range=m)
        | SynExpr.DotNamedIndexedPropertySet (range=m)
        | SynExpr.LibraryOnlyUnionCaseFieldGet (range=m)
        | SynExpr.LibraryOnlyUnionCaseFieldSet (range=m)
        | SynExpr.LibraryOnlyILAssembly (range=m)
        | SynExpr.LibraryOnlyStaticOptimization (range=m)
        | SynExpr.TypeTest (range=m)
        | SynExpr.Upcast (range=m)
        | SynExpr.AddressOf (range=m)
        | SynExpr.Downcast (range=m)
        | SynExpr.JoinIn (range=m)
        | SynExpr.InferredUpcast (range=m)
        | SynExpr.InferredDowncast (range=m)
        | SynExpr.Null (range=m)
        | SynExpr.Lazy (range=m)
        | SynExpr.TraitCall (range=m)
        | SynExpr.ImplicitZero (range=m)
        | SynExpr.YieldOrReturn (range=m)
        | SynExpr.YieldOrReturnFrom (range=m)
        | SynExpr.LetOrUseOrAndBang (range=m)
        | SynExpr.MatchBang (range=m)
        | SynExpr.DoBang (range=m)
        | SynExpr.Fixed (range=m) -> m
        | SynExpr.Ident id -> id.idRange

    /// range ignoring any (parse error) extra trailing dots
    member e.RangeSansAnyExtraDot =
        match e with
        | SynExpr.Paren (range=m)
        | SynExpr.Quote (range=m)
        | SynExpr.Const (range=m)
        | SynExpr.Typed (range=m)
        | SynExpr.Tuple (range=m)
        | SynExpr.ArrayOrList (range=m)
        | SynExpr.AnonRecd (range=m)
        | SynExpr.Record (range=m)
        | SynExpr.New (range=m)
        | SynExpr.ObjExpr (range=m)
        | SynExpr.While (range=m)
        | SynExpr.For (range=m)
        | SynExpr.ForEach (range=m)
        | SynExpr.CompExpr (range=m)
        | SynExpr.ArrayOrListOfSeqExpr (range=m)
        | SynExpr.Lambda (range=m)
        | SynExpr.Match (range=m)
        | SynExpr.MatchLambda (range=m)
        | SynExpr.Do (range=m)
        | SynExpr.Assert (range=m)
        | SynExpr.App (range=m)
        | SynExpr.TypeApp (range=m)
        | SynExpr.LetOrUse (range=m)
        | SynExpr.TryWith (range=m)
        | SynExpr.TryFinally (range=m)
        | SynExpr.Sequential (range=m)
        | SynExpr.ArbitraryAfterError (range=m)
        | SynExpr.FromParseError (range=m)
        | SynExpr.IfThenElse (range=m)
        | SynExpr.LongIdentSet (range=m)
        | SynExpr.NamedIndexedPropertySet (range=m)
        | SynExpr.DotIndexedGet (range=m)
        | SynExpr.DotIndexedSet (range=m)
        | SynExpr.DotSet (range=m)
        | SynExpr.Set (range=m)
        | SynExpr.DotNamedIndexedPropertySet (range=m)
        | SynExpr.LibraryOnlyUnionCaseFieldGet (range=m)
        | SynExpr.LibraryOnlyUnionCaseFieldSet (range=m)
        | SynExpr.LibraryOnlyILAssembly (range=m)
        | SynExpr.LibraryOnlyStaticOptimization (range=m)
        | SynExpr.TypeTest (range=m)
        | SynExpr.Upcast (range=m)
        | SynExpr.AddressOf (range=m)
        | SynExpr.Downcast (range=m)
        | SynExpr.JoinIn (range=m)
        | SynExpr.InferredUpcast (range=m)
        | SynExpr.InferredDowncast (range=m)
        | SynExpr.Null (range=m)
        | SynExpr.Lazy (range=m)
        | SynExpr.TraitCall (range=m)
        | SynExpr.ImplicitZero (range=m)
        | SynExpr.YieldOrReturn (range=m)
        | SynExpr.YieldOrReturnFrom (range=m)
        | SynExpr.LetOrUseOrAndBang (range=m)
        | SynExpr.MatchBang (range=m)
        | SynExpr.DoBang (range=m) -> m
        | SynExpr.DotGet (expr, _, lidwd, m) -> if lidwd.ThereIsAnExtraDotAtTheEnd then unionRanges expr.Range lidwd.RangeSansAnyExtraDot else m
        | SynExpr.LongIdent (_, lidwd, _, _) -> lidwd.RangeSansAnyExtraDot
        | SynExpr.DiscardAfterMissingQualificationAfterDot (expr, _) -> expr.Range
        | SynExpr.Fixed (_, m) -> m
        | SynExpr.Ident id -> id.idRange

    /// Attempt to get the range of the first token or initial portion only - this is extremely ad-hoc, just a cheap way to improve a certain 'query custom operation' error range
    member e.RangeOfFirstPortion =
        match e with
        // haven't bothered making these cases better than just .Range
        | SynExpr.Quote (range=m)
        | SynExpr.Const (range=m)
        | SynExpr.Typed (range=m)
        | SynExpr.Tuple (range=m)
        | SynExpr.ArrayOrList (range=m)
        | SynExpr.AnonRecd (range=m)
        | SynExpr.Record (range=m)
        | SynExpr.New (range=m)
        | SynExpr.ObjExpr (range=m)
        | SynExpr.While (range=m)
        | SynExpr.For (range=m)
        | SynExpr.CompExpr (range=m)
        | SynExpr.ArrayOrListOfSeqExpr (range=m)
        | SynExpr.Lambda (range=m)
        | SynExpr.Match (range=m)
        | SynExpr.MatchLambda (range=m)
        | SynExpr.Do (range=m)
        | SynExpr.Assert (range=m)
        | SynExpr.TypeApp (range=m)
        | SynExpr.LetOrUse (range=m)
        | SynExpr.TryWith (range=m)
        | SynExpr.TryFinally (range=m)
        | SynExpr.ArbitraryAfterError (range=m)
        | SynExpr.FromParseError (range=m)
        | SynExpr.DiscardAfterMissingQualificationAfterDot (range=m)
        | SynExpr.IfThenElse (range=m)
        | SynExpr.LongIdent (range=m)
        | SynExpr.LongIdentSet (range=m)
        | SynExpr.NamedIndexedPropertySet (range=m)
        | SynExpr.DotIndexedGet (range=m)
        | SynExpr.DotIndexedSet (range=m)
        | SynExpr.DotGet (range=m)
        | SynExpr.DotSet (range=m)
        | SynExpr.Set (range=m)
        | SynExpr.DotNamedIndexedPropertySet (range=m)
        | SynExpr.LibraryOnlyUnionCaseFieldGet (range=m)
        | SynExpr.LibraryOnlyUnionCaseFieldSet (range=m)
        | SynExpr.LibraryOnlyILAssembly (range=m)
        | SynExpr.LibraryOnlyStaticOptimization (range=m)
        | SynExpr.TypeTest (range=m)
        | SynExpr.Upcast (range=m)
        | SynExpr.AddressOf (range=m)
        | SynExpr.Downcast (range=m)
        | SynExpr.JoinIn (range=m)
        | SynExpr.InferredUpcast (range=m)
        | SynExpr.InferredDowncast (range=m)
        | SynExpr.Null (range=m)
        | SynExpr.Lazy (range=m)
        | SynExpr.TraitCall (range=m)
        | SynExpr.ImplicitZero (range=m)
        | SynExpr.YieldOrReturn (range=m)
        | SynExpr.YieldOrReturnFrom (range=m)
        | SynExpr.LetOrUseOrAndBang (range=m)
        | SynExpr.MatchBang (range=m)
        | SynExpr.DoBang (range=m)  -> m
        // these are better than just .Range, and also commonly applicable inside queries
        | SynExpr.Paren(_, m, _, _) -> m
        | SynExpr.Sequential (_, _, e1, _, _)
        | SynExpr.App (_, _, e1, _, _) ->
            e1.RangeOfFirstPortion
        | SynExpr.ForEach (_, _, _, pat, _, _, r) ->
            let start = r.Start
            let e = (pat.Range : range).Start
            mkRange r.FileName start e
        | SynExpr.Ident id -> id.idRange
        | SynExpr.Fixed (_, m) -> m

and
    [<NoEquality; NoComparison; RequireQualifiedAccess>]
    SynIndexerArg =

    | Two of SynExpr * SynExpr

    | One of SynExpr

    member x.Range = match x with Two (e1, e2) -> unionRanges e1.Range e2.Range | One e -> e.Range

    member x.Exprs = match x with Two (e1, e2) -> [e1;e2] | One e -> [e]

and
    [<NoEquality; NoComparison; RequireQualifiedAccess>]
    SynSimplePat =

    /// Id (ident, altNameRefCell, isCompilerGenerated, isThisVar, isOptArg, range)
    ///
    /// Indicates a simple pattern variable.
    ///
    ///   altNameRefCell
    ///     Normally 'None' except for some compiler-generated variables in desugaring pattern matching.
    ///     Pattern processing sets this reference for hidden variable introduced by desugaring pattern matching in arguments.
    ///     The info indicates an alternative (compiler generated) identifier to be used because the name of the identifier is already bound.
    ///     See Product Studio FSharp 1.0, bug 6389.
    ///
    ///   isCompilerGenerated : true if a compiler generated name
    ///   isThisVar: true if 'this' variable in member
    ///   isOptArg: true if a '?' is in front of the name
    | Id of  ident:Ident * altNameRefCell:SynSimplePatAlternativeIdInfo ref option * isCompilerGenerated:bool * isThisVar:bool *  isOptArg:bool * range:range

    | Typed of  SynSimplePat * SynType * range:range

    | Attrib of  SynSimplePat * SynAttributes * range:range

and SynSimplePatAlternativeIdInfo =

    /// We have not decided to use an alternative name in tha pattern and related expression
    | Undecided of Ident

    /// We have decided to use an alternative name in tha pattern and related expression
    | Decided of Ident

and
    [<NoEquality; NoComparison>]
    SynStaticOptimizationConstraint =

    | WhenTyparTyconEqualsTycon of SynTypar *  SynType * range:range

    | WhenTyparIsStruct of SynTypar * range:range

and
    [<NoEquality; NoComparison;RequireQualifiedAccess>]
    /// Represents a simple set of variable bindings a, (a, b) or (a:Type, b:Type) at a lambda,
    /// function definition or other binding point, after the elimination of pattern matching
    /// from the construct, e.g. after changing a "function pat1 -> rule1 | ..." to a
    /// "fun v -> match v with ..."
    SynSimplePats =

    | SimplePats of SynSimplePat list * range:range

    | Typed of  SynSimplePats * SynType * range:range

and SynConstructorArgs =
    | Pats of SynPat list
    | NamePatPairs of (Ident * SynPat) list * range:range
and
    [<NoEquality; NoComparison;RequireQualifiedAccess>]
    SynPat =

    | Const of SynConst * range:range

    | Wild of range:range

    | Named of SynPat * Ident *  isSelfIdentifier:bool (* true if 'this' variable *)  * accessibility:SynAccess option * range:range

    | Typed of SynPat * SynType * range:range

    | Attrib of SynPat * SynAttributes * range:range

    | Or of SynPat * SynPat * range:range

    | Ands of SynPat list * range:range

    | LongIdent of
        longDotId:LongIdentWithDots *
        Ident option * // holds additional ident for tooling
        SynValTyparDecls option * // usually None: temporary used to parse "f<'a> x = x"*)
        SynConstructorArgs *
        accessibility:SynAccess option *
        range:range

    | Tuple of isStruct: bool * SynPat list * range:range

    | Paren of SynPat * range:range

    | ArrayOrList of bool * SynPat list * range:range

    | Record of ((LongIdent * Ident) * SynPat) list * range:range

    /// 'null'
    | Null of range:range

    /// '?id' -- for optional argument names
    | OptionalVal of Ident * range:range

    /// ':? type '
    | IsInst of SynType * range:range

    /// &lt;@ expr @&gt;, used for active pattern arguments
    | QuoteExpr of SynExpr * range:range

    /// Deprecated character range:ranges
    | DeprecatedCharRange of char * char * range:range

    /// Used internally in the type checker
    | InstanceMember of  Ident * Ident * (* holds additional ident for tooling *) Ident option * accessibility:SynAccess option * range:range (* adhoc overloaded method/property *)

    /// A pattern arising from a parse error
    | FromParseError of SynPat * range:range

    member p.Range =
      match p with
      | SynPat.Const (range=m)
      | SynPat.Wild (range=m)
      | SynPat.Named (range=m)
      | SynPat.Or (range=m)
      | SynPat.Ands (range=m)
      | SynPat.LongIdent (range=m)
      | SynPat.ArrayOrList (range=m)
      | SynPat.Tuple (range=m)
      | SynPat.Typed (range=m)
      | SynPat.Attrib (range=m)
      | SynPat.Record (range=m)
      | SynPat.DeprecatedCharRange (range=m)
      | SynPat.Null (range=m)
      | SynPat.IsInst (range=m)
      | SynPat.QuoteExpr (range=m)
      | SynPat.InstanceMember (range=m)
      | SynPat.OptionalVal (range=m)
      | SynPat.Paren (range=m)
      | SynPat.FromParseError (range=m) -> m

and
    [<NoEquality; NoComparison>]
    SynInterfaceImpl =
    | InterfaceImpl of SynType * SynBinding list * range:range

and
    [<NoEquality; NoComparison>]
    SynMatchClause =
    | Clause of SynPat * whenExpr: SynExpr option * SynExpr * range:range * SequencePointInfoForTarget

    member this.RangeOfGuardAndRhs =
        match this with
        | Clause(_, eo, e, _, _) ->
            match eo with
            | None -> e.Range
            | Some x -> unionRanges e.Range x.Range

    member this.Range =
        match this with
        | Clause(_, eo, e, m, _) ->
            match eo with
            | None -> unionRanges e.Range m
            | Some x -> unionRanges (unionRanges e.Range m) x.Range

and SynAttributes = SynAttribute list

and
    [<NoEquality; NoComparison; RequireQualifiedAccess>]
    SynAttribute =
    { TypeName: LongIdentWithDots

      ArgExpr: SynExpr

      /// Target specifier, e.g. "assembly", "module", etc.
      Target: Ident option

      /// Is this attribute being applied to a property getter or setter?
      AppliesToGetterAndSetter: bool

      Range: range }

and
    [<NoEquality; NoComparison>]
    SynValData =
    | SynValData of MemberFlags option * SynValInfo * Ident option

and
    [<NoEquality; NoComparison>]
    SynBinding =
    | Binding of
        accessibility:SynAccess option *
        kind:SynBindingKind *
        mustInline:bool *
        isMutable:bool *
        attrs:SynAttributes *
        xmlDoc:PreXmlDoc *
        valData:SynValData *
        headPat:SynPat *
        returnInfo:SynBindingReturnInfo option *
        expr:SynExpr  *
        range:range *
        seqPoint:SequencePointInfoForBinding

    // no member just named "Range", as that would be confusing:
    //  - for everything else, the 'range' member that appears last/second-to-last is the 'full range' of the whole tree construct
    //  - but for Binding, the 'range' is only the range of the left-hand-side, the right-hand-side range is in the SynExpr
    //  - so we use explicit names to avoid confusion
    member x.RangeOfBindingSansRhs = let (Binding(range=m)) = x in m

    member x.RangeOfBindingAndRhs = let (Binding(expr=e; range=m)) = x in unionRanges e.Range m

    member x.RangeOfHeadPat = let (Binding(headPat=headPat)) = x in headPat.Range

and
    [<NoEquality; NoComparison>]
    SynBindingReturnInfo =
    | SynBindingReturnInfo of typeName:SynType * range:range * attributes:SynAttributes


and
    [<NoComparison>]
    MemberFlags =
    { IsInstance: bool
      IsDispatchSlot: bool
      IsOverrideOrExplicitImpl: bool
      IsFinal: bool
      MemberKind: MemberKind }

/// Note the member kind is actually computed partially by a syntax tree transformation in tc.fs
and
    [<StructuralEquality; NoComparison; RequireQualifiedAccess>]
    MemberKind =

    | ClassConstructor

    | Constructor

    | Member

    | PropertyGet

    | PropertySet

    /// An artificial member kind used prior to the point where a get/set property is split into two distinct members.
    | PropertyGetSet

and
    [<NoEquality; NoComparison; RequireQualifiedAccess>]
    /// The untyped, unchecked syntax tree for a member signature, used in signature files, abstract member declarations
    /// and member constraints.
    SynMemberSig =

    | Member of SynValSig * MemberFlags * range:range

    | Interface of typeName:SynType * range:range

    | Inherit of typeName:SynType * range:range

    | ValField of SynField * range:range

    | NestedType  of SynTypeDefnSig * range:range

and SynMemberSigs = SynMemberSig list

and
    [<NoEquality; NoComparison>]
    SynTypeDefnKind =
    | TyconUnspecified
    | TyconClass
    | TyconInterface
    | TyconStruct
    | TyconRecord
    | TyconUnion
    | TyconAbbrev
    | TyconHiddenRepr
    | TyconAugmentation
    | TyconILAssemblyCode
    | TyconDelegate of SynType * SynValInfo

and
    [<NoEquality; NoComparison; RequireQualifiedAccess>]
    /// The untyped, unchecked syntax tree for the core of a simple type definition, in either signature
    /// or implementation.
    SynTypeDefnSimpleRepr =

    /// A union type definition, type X = A | B
    | Union      of accessibility:SynAccess option * unionCases:SynUnionCases * range:range

    /// An enum type definition, type X = A = 1 | B = 2
    | Enum       of SynEnumCases * range:range

    /// A record type definition, type X = { A : int; B : int }
    | Record     of accessibility:SynAccess option * recordFields:SynFields * range:range

    /// An object oriented type definition. This is not a parse-tree form, but represents the core
    /// type representation which the type checker splits out from the "ObjectModel" cases of type definitions.
    | General    of SynTypeDefnKind * (SynType * range * Ident option) list * (SynValSig * MemberFlags) list * SynField list  * bool * bool * SynSimplePat list option * range:range

    /// A type defined by using an IL assembly representation. Only used in FSharp.Core.
    ///
    /// F# syntax: "type X = (# "..."#)
    | LibraryOnlyILAssembly of ILType * range:range

    /// A type abbreviation, "type X = A.B.C"
    | TypeAbbrev of ParserDetail * SynType * range:range

    /// An abstract definition , "type X"
    | None       of range:range

    /// An exception definition , "exception E = ..."
    | Exception of SynExceptionDefnRepr

    member this.Range =
        match this with
        | Union (range=m)
        | Enum (range=m)
        | Record (range=m)
        | General (range=m)
        | LibraryOnlyILAssembly (range=m)
        | TypeAbbrev (range=m)
        | None (range=m) -> m
        | Exception t -> t.Range

and SynEnumCases = SynEnumCase list

and
    [<NoEquality; NoComparison>]
    SynEnumCase =

    /// The untyped, unchecked syntax tree for one case in an enum definition.
    | EnumCase of attrs:SynAttributes * ident:Ident * SynConst * PreXmlDoc * range:range

    member this.Range =
        match this with
        | EnumCase (range=m) -> m

and SynUnionCases = SynUnionCase list

and
    [<NoEquality; NoComparison>]
    SynUnionCase =

    /// The untyped, unchecked syntax tree for one case in a union definition.
    | UnionCase of SynAttributes * ident:Ident * SynUnionCaseType * PreXmlDoc * accessibility:SynAccess option * range:range

    member this.Range =
        match this with
        | UnionCase (range=m) -> m

and
    [<NoEquality; NoComparison>]
    /// The untyped, unchecked syntax tree for the right-hand-side of union definition, excluding members,
    /// in either a signature or implementation.
    SynUnionCaseType =

    /// Normal style declaration
    | UnionCaseFields of cases:SynField list

    /// Full type spec given by 'UnionCase : ty1 * tyN -> rty'. Only used in FSharp.Core, otherwise a warning.
    | UnionCaseFullType of (SynType * SynValInfo)

and
    [<NoEquality; NoComparison; RequireQualifiedAccess>]
    /// The untyped, unchecked syntax tree for the right-hand-side of a type definition in a signature.
    /// Note: in practice, using a discriminated union to make a distinction between
    /// "simple" types and "object oriented" types is not particularly useful.
    SynTypeDefnSigRepr =

    /// Indicates the right right-hand-side is a class, struct, interface or other object-model type
    | ObjectModel of SynTypeDefnKind * memberSigs:SynMemberSigs * range:range

    /// Indicates the right right-hand-side is a record, union or other simple type.
    | Simple of SynTypeDefnSimpleRepr * range:range

    | Exception of SynExceptionDefnRepr

    member this.Range =
        match this with
        | ObjectModel (range=m)
        | Simple (range=m) -> m
        | Exception e -> e.Range

and
    [<NoEquality; NoComparison>]
    /// The untyped, unchecked syntax tree for a type definition in a signature
    SynTypeDefnSig =

    /// The information for a type definition in a signature
    | TypeDefnSig of SynComponentInfo * SynTypeDefnSigRepr * SynMemberSigs * range:range

and SynFields = SynField list

and
    [<NoEquality; NoComparison>]
    /// The untyped, unchecked syntax tree for a field declaration in a record or class
    SynField =
    | Field of attrs:SynAttributes * isStatic:bool * Ident option * SynType * isMutable: bool * xmlDoc:PreXmlDoc * accessibility:SynAccess option * range:range

and
    [<NoEquality; NoComparison>]
    /// The untyped, unchecked syntax tree associated with the name of a type definition or module
    /// in signature or implementation.
    ///
    /// This includes the name, attributes, type parameters, constraints, documentation and accessibility
    /// for a type definition or module. For modules, entries such as the type parameters are
    /// always empty.
    SynComponentInfo =
    | ComponentInfo of attribs:SynAttributes * typeParams:SynTyparDecl list * constraints:SynTypeConstraint list * longId:LongIdent * xmlDoc:PreXmlDoc * preferPostfix:bool * accessibility:SynAccess option * range:range

    member this.Range =
        match this with
        | ComponentInfo (range=m) -> m

and
    [<NoEquality; NoComparison>]
    SynValSig =
    | ValSpfn of
        synAttributes:SynAttributes *
        ident:Ident *
        explicitValDecls:SynValTyparDecls *
        synType:SynType *
        arity:SynValInfo *
        isInline:bool *
        isMutable:bool *
        xmlDoc:PreXmlDoc *
        accessibility:SynAccess option *
        synExpr:SynExpr option *
        range:range

    member x.RangeOfId  = let (ValSpfn(ident=id)) = x in id.idRange

    member x.SynInfo = let (ValSpfn(arity=v)) = x in v

    member x.SynType = let (ValSpfn(synType=ty)) = x in ty

/// The argument names and other metadata for a member or function
and
    [<NoEquality; NoComparison>]
    SynValInfo =

    /// SynValInfo(curriedArgInfos, returnInfo)
    | SynValInfo of SynArgInfo list list * SynArgInfo

    member x.ArgInfos = (let (SynValInfo(args, _)) = x in args)

/// The argument names and other metadata for a parameter for a member or function
and
    [<NoEquality; NoComparison>]
    SynArgInfo =

    | SynArgInfo of SynAttributes * optional:bool *  Ident option

/// The names and other metadata for the type parameters for a member or function
and
    [<NoEquality; NoComparison>]
    SynValTyparDecls =

    | SynValTyparDecls of SynTyparDecl list * bool * constraints:SynTypeConstraint list

/// 'exception E = ... '
and [<NoEquality; NoComparison>]
    SynExceptionDefnRepr =

    | SynExceptionDefnRepr of SynAttributes * SynUnionCase * longId:LongIdent option * xmlDoc:PreXmlDoc * accessiblity:SynAccess option * range:range

    member this.Range = match this with SynExceptionDefnRepr (range=m) -> m

/// 'exception E = ... with ...'
and
    [<NoEquality; NoComparison>]
    SynExceptionDefn =

    | SynExceptionDefn of SynExceptionDefnRepr * SynMemberDefns * range:range

    member this.Range =
        match this with
        | SynExceptionDefn (range=m) -> m

and
    [<NoEquality; NoComparison; RequireQualifiedAccess>]
    SynTypeDefnRepr =

    | ObjectModel  of SynTypeDefnKind * SynMemberDefns * range:range

    | Simple of SynTypeDefnSimpleRepr * range:range

    | Exception of SynExceptionDefnRepr

    member this.Range =
        match this with
        | ObjectModel (range=m)
        | Simple (range=m) -> m
        | Exception t -> t.Range

and
    [<NoEquality; NoComparison>]
    SynTypeDefn =
    | TypeDefn of SynComponentInfo * SynTypeDefnRepr * members:SynMemberDefns * range:range
    member this.Range =
        match this with
        | TypeDefn (range=m) -> m

and
    [<NoEquality; NoComparison; RequireQualifiedAccess>]
    SynMemberDefn =

    | Open of longId:LongIdent * range:range

    | Member of memberDefn:SynBinding * range:range

    /// implicit ctor args as a defn line, 'as' specification
    | ImplicitCtor of accessiblity:SynAccess option * attributes:SynAttributes * ctorArgs:SynSimplePat list * selfIdentifier:Ident option * range:range

    /// inherit <typ>(args...) as base
    | ImplicitInherit of inheritType:SynType * inheritArgs:SynExpr * inheritAlias:Ident option * range:range

    /// LetBindings(bindingList, isStatic, isRecursive, wholeRange)
    ///
    /// localDefns
    | LetBindings of SynBinding list * isStatic:bool * isRecursive:bool * range:range

    | AbstractSlot of SynValSig * MemberFlags * range:range

    | Interface of SynType * SynMemberDefns option  * range:range

    | Inherit of SynType  * Ident option * range:range

    | ValField of SynField  * range:range

    /// A feature that is not implemented
    | NestedType of typeDefn:SynTypeDefn * accessibility:SynAccess option * range:range

    /// SynMemberDefn.AutoProperty (attribs, isStatic, id, tyOpt, propKind, memberFlags, xmlDoc, access, synExpr, mGetSet, mWholeAutoProp).
    ///
    /// F# syntax: 'member val X = expr'
    | AutoProperty of
          attribs:SynAttributes *
          isStatic:bool *
          ident:Ident *
          typeOpt:SynType option *
          propKind:MemberKind *
          memberFlags:(MemberKind -> MemberFlags) *
          xmlDoc:PreXmlDoc *
          accessiblity:SynAccess option *
          synExpr:SynExpr *
          getSetRange:range option *
          range:range

    member d.Range =
        match d with
        | SynMemberDefn.Member (range=m)
        | SynMemberDefn.Interface (range=m)
        | SynMemberDefn.Open (range=m)
        | SynMemberDefn.LetBindings (range=m)
        | SynMemberDefn.ImplicitCtor (range=m)
        | SynMemberDefn.ImplicitInherit (range=m)
        | SynMemberDefn.AbstractSlot (range=m)
        | SynMemberDefn.Inherit (range=m)
        | SynMemberDefn.ValField (range=m)
        | SynMemberDefn.AutoProperty (range=m)
        | SynMemberDefn.NestedType (range=m) -> m

and SynMemberDefns = SynMemberDefn list

and
    [<NoEquality; NoComparison;RequireQualifiedAccess>]
    SynModuleDecl =
    | ModuleAbbrev of ident:Ident * longId:LongIdent * range:range
    | NestedModule of SynComponentInfo * isRecursive:bool * SynModuleDecls * bool * range:range
    | Let of isRecursive:bool * SynBinding list * range:range
    | DoExpr of SequencePointInfoForBinding * SynExpr * range:range
    | Types of SynTypeDefn list * range:range
    | Exception of SynExceptionDefn * range:range
    | Open of longDotId:LongIdentWithDots * range:range
    | Attributes of SynAttributes * range:range
    | HashDirective of ParsedHashDirective * range:range
    | NamespaceFragment of SynModuleOrNamespace
    member d.Range =
        match d with
        | SynModuleDecl.ModuleAbbrev (range=m)
        | SynModuleDecl.NestedModule (range=m)
        | SynModuleDecl.Let (range=m)
        | SynModuleDecl.DoExpr (range=m)
        | SynModuleDecl.Types (range=m)
        | SynModuleDecl.Exception (range=m)
        | SynModuleDecl.Open (range=m)
        | SynModuleDecl.HashDirective (range=m)
        | SynModuleDecl.NamespaceFragment (SynModuleOrNamespace (range=m))
        | SynModuleDecl.Attributes (range=m) -> m

and SynModuleDecls = SynModuleDecl list

and
    [<NoEquality; NoComparison>]
    SynExceptionSig =
    | SynExceptionSig of SynExceptionDefnRepr * SynMemberSigs * range:range

and
    [<NoEquality; NoComparison; RequireQualifiedAccess>]
    SynModuleSigDecl =
    | ModuleAbbrev      of ident:Ident * longId:LongIdent * range:range
    | NestedModule      of SynComponentInfo * isRecursive:bool * SynModuleSigDecls * range:range
    | Val               of SynValSig * range:range
    | Types             of SynTypeDefnSig list * range:range
    | Exception         of SynExceptionSig * range:range
    | Open              of longId:LongIdent * range:range
    | HashDirective     of ParsedHashDirective * range:range
    | NamespaceFragment of SynModuleOrNamespaceSig

    member d.Range =
        match d with
        | SynModuleSigDecl.ModuleAbbrev (range=m)
        | SynModuleSigDecl.NestedModule (range=m)
        | SynModuleSigDecl.Val (range=m)
        | SynModuleSigDecl.Types (range=m)
        | SynModuleSigDecl.Exception (range=m)
        | SynModuleSigDecl.Open (range=m)
        | SynModuleSigDecl.NamespaceFragment (SynModuleOrNamespaceSig(range=m))
        | SynModuleSigDecl.HashDirective (range=m) -> m

and SynModuleSigDecls = SynModuleSigDecl list

and
    [<Struct>]
    SynModuleOrNamespaceKind =
        | NamedModule
        | AnonModule
        | DeclaredNamespace
        | GlobalNamespace

        member x.IsModule =
            match x with
            | NamedModule | AnonModule -> true
            | _ -> false

and
    [<NoEquality; NoComparison>]
    SynModuleOrNamespace =
    | SynModuleOrNamespace of longId:LongIdent * isRecursive:bool * kind:SynModuleOrNamespaceKind * decls:SynModuleDecls * xmlDoc:PreXmlDoc * attribs:SynAttributes * accessibility:SynAccess option * range:range
    member this.Range =
        match this with
        | SynModuleOrNamespace (range=m) -> m

and
    [<NoEquality; NoComparison>]
    SynModuleOrNamespaceSig =
    | SynModuleOrNamespaceSig of longId:LongIdent * isRecursive:bool * kind:SynModuleOrNamespaceKind * SynModuleSigDecls * xmlDoc:PreXmlDoc * attribs:SynAttributes * accessibility:SynAccess option * range:range

and [<NoEquality; NoComparison>]
    ParsedHashDirective =
    | ParsedHashDirective of string * string list * range:range

[<NoEquality; NoComparison; RequireQualifiedAccess>]
type ParsedImplFileFragment =
    | AnonModule of SynModuleDecls * range:range
    | NamedModule of SynModuleOrNamespace
    | NamespaceFragment of longId:LongIdent * bool * SynModuleOrNamespaceKind * SynModuleDecls * xmlDoc:PreXmlDoc * SynAttributes * range:range

[<NoEquality; NoComparison; RequireQualifiedAccess>]
type ParsedSigFileFragment =
    | AnonModule of SynModuleSigDecls * range:range
    | NamedModule of SynModuleOrNamespaceSig
    | NamespaceFragment of longId:LongIdent * bool * SynModuleOrNamespaceKind * SynModuleSigDecls * xmlDoc:PreXmlDoc * SynAttributes * range:range

[<NoEquality; NoComparison>]
type ParsedFsiInteraction =
    | IDefns of SynModuleDecl list * range:range
    | IHash  of ParsedHashDirective * range:range

[<NoEquality; NoComparison>]
type ParsedImplFile =
    | ParsedImplFile of hashDirectives:ParsedHashDirective list * ParsedImplFileFragment list

[<NoEquality; NoComparison>]
type ParsedSigFile =
    | ParsedSigFile of hashDirectives:ParsedHashDirective list * ParsedSigFileFragment list

//----------------------------------------------------------------------
// AST and parsing utilities.
//----------------------------------------------------------------------

let ident (s, r) = new Ident(s, r)
let textOfId (id:Ident) = id.idText
let pathOfLid lid = List.map textOfId lid
let arrPathOfLid lid = Array.ofList (pathOfLid lid)
let textOfPath path = String.concat "." path
let textOfLid lid = textOfPath (pathOfLid lid)

let rangeOfLid (lid: Ident list) =
    match lid with
    | [] -> failwith "rangeOfLid"
    | [id] -> id.idRange
    | h::t -> unionRanges h.idRange (List.last t).idRange

[<RequireQualifiedAccess>]
type ScopedPragma =
   | WarningOff of range:range * int
   // Note: this type may be extended in the future with optimization on/off switches etc.

// These are the results of parsing + folding in the implicit file name
/// ImplFile(modname, isScript, qualName, hashDirectives, modules, isLastCompiland)

/// QualifiedNameOfFile acts to fully-qualify module specifications and implementations,
/// most importantly the ones that simply contribute fragments to a namespace (i.e. the ParsedSigFileFragment.NamespaceFragment case)
/// There may be multiple such fragments in a single assembly.  There may thus also
/// be multiple matching pairs of these in an assembly, all contributing types to the same
/// namespace.
[<NoEquality; NoComparison>]
type QualifiedNameOfFile =
    | QualifiedNameOfFile of Ident
    member x.Text = (let (QualifiedNameOfFile t) = x in t.idText)
    member x.Id = (let (QualifiedNameOfFile t) = x in t)
    member x.Range = (let (QualifiedNameOfFile t) = x in t.idRange)

[<NoEquality; NoComparison>]
type ParsedImplFileInput =
    | ParsedImplFileInput of
        fileName : string *
        isScript : bool *
        qualifiedNameOfFile : QualifiedNameOfFile *
        scopedPragmas : ScopedPragma list *
        hashDirectives : ParsedHashDirective list *
        modules : SynModuleOrNamespace list *
        isLastCompiland: (bool * bool)

[<NoEquality; NoComparison>]
type ParsedSigFileInput =
    | ParsedSigFileInput of
        fileName : string *
        qualifiedNameOfFile : QualifiedNameOfFile *
        scopedPragmas : ScopedPragma list *
        hashDirectives : ParsedHashDirective list *
        modules : SynModuleOrNamespaceSig list

[<NoEquality; NoComparison; RequireQualifiedAccess>]
type ParsedInput =
    | ImplFile of ParsedImplFileInput
    | SigFile of ParsedSigFileInput

    member inp.Range =
        match inp with
        | ParsedInput.ImplFile (ParsedImplFileInput (modules=SynModuleOrNamespace(range=m) :: _))
        | ParsedInput.SigFile (ParsedSigFileInput (modules=SynModuleOrNamespaceSig(range=m) :: _)) -> m
        | ParsedInput.ImplFile (ParsedImplFileInput (fileName=filename))
        | ParsedInput.SigFile (ParsedSigFileInput (fileName=filename)) ->
#if DEBUG
            assert("" = "compiler expects ParsedInput.ImplFile and ParsedInput.SigFile to have at least one fragment, 4488")
#endif
            rangeN filename 0 (* There are no implementations, e.g. due to errors, so return a default range for the file *)


//----------------------------------------------------------------------
// Construct syntactic AST nodes
//-----------------------------------------------------------------------

// REVIEW: get rid of this global state
type SynArgNameGenerator() =
    let mutable count = 0
    let generatedArgNamePrefix = "_arg"

    member __.New() : string = count <- count + 1; generatedArgNamePrefix + string count
    member __.Reset() = count <- 0

//----------------------------------------------------------------------
// Construct syntactic AST nodes
//-----------------------------------------------------------------------


let mkSynId m s = Ident(s, m)
let pathToSynLid m p = List.map (mkSynId m) p
let mkSynIdGet m n = SynExpr.Ident(mkSynId m n)
let mkSynLidGet m path n =
    let lid = pathToSynLid m path @ [mkSynId m n]
    let dots = List.replicate (lid.Length - 1) m
    SynExpr.LongIdent(false, LongIdentWithDots(lid, dots), None, m)
let mkSynIdGetWithAlt m id altInfo =
    match altInfo with
    | None -> SynExpr.Ident id
    | _ -> SynExpr.LongIdent(false, LongIdentWithDots([id], []), altInfo, m)

let mkSynSimplePatVar isOpt id = SynSimplePat.Id (id, None, false, false, isOpt, id.idRange)
let mkSynCompGenSimplePatVar id = SynSimplePat.Id (id, None, true, false, false, id.idRange)

/// Match a long identifier, including the case for single identifiers which gets a more optimized node in the syntax tree.
let (|LongOrSingleIdent|_|) inp =
    match inp with
    | SynExpr.LongIdent(isOpt, lidwd, altId, _m) -> Some (isOpt, lidwd, altId, lidwd.RangeSansAnyExtraDot)
    | SynExpr.Ident id -> Some (false, LongIdentWithDots([id], []), None, id.idRange)
    | _ -> None

let (|SingleIdent|_|) inp =
    match inp with
    | SynExpr.LongIdent(false, LongIdentWithDots([id], _), None, _) -> Some id
    | SynExpr.Ident id -> Some id
    | _ -> None

/// This affects placement of sequence points
let rec IsControlFlowExpression e =
    match e with
    | SynExpr.ObjExpr _
    | SynExpr.Lambda _
    | SynExpr.LetOrUse _
    | SynExpr.Sequential _
    // Treat "ident { ... }" as a control flow expression
    | SynExpr.App (_, _, SynExpr.Ident _, SynExpr.CompExpr _, _)
    | SynExpr.IfThenElse _
    | SynExpr.LetOrUseOrAndBang _
    | SynExpr.Match _
    | SynExpr.TryWith _
    | SynExpr.TryFinally _
    | SynExpr.For _
    | SynExpr.ForEach _
    | SynExpr.While _ -> true
    | SynExpr.Typed(e, _, _) -> IsControlFlowExpression e
    | _ -> false

let mkAnonField (ty: SynType) = Field([], false, None, ty, false, PreXmlDoc.Empty, None, ty.Range)
let mkNamedField (ident, ty: SynType) = Field([], false, Some ident, ty, false, PreXmlDoc.Empty, None, ty.Range)

let mkSynPatVar vis (id:Ident) = SynPat.Named (SynPat.Wild id.idRange, id, false, vis, id.idRange)
let mkSynThisPatVar (id:Ident) = SynPat.Named (SynPat.Wild id.idRange, id, true, None, id.idRange)
let mkSynPatMaybeVar lidwd vis m =  SynPat.LongIdent (lidwd, None, None, SynConstructorArgs.Pats [], vis, m)

/// Extract the argument for patterns corresponding to the declaration of 'new ... = ...'
let (|SynPatForConstructorDecl|_|) x =
    match x with
    | SynPat.LongIdent (LongIdentWithDots([_], _), _, _, SynConstructorArgs.Pats [arg], _, _) -> Some arg
    | _ -> None

/// Recognize the '()' in 'new()'
let (|SynPatForNullaryArgs|_|) x =
    match x with
    | SynPat.Paren(SynPat.Const(SynConst.Unit, _), _) -> Some()
    | _ -> None

let (|SynExprErrorSkip|) (p:SynExpr) =
    match p with
    | SynExpr.FromParseError(p, _) -> p
    | _ -> p

let (|SynExprParen|_|) (e:SynExpr) =
    match e with
    | SynExpr.Paren(SynExprErrorSkip e, a, b, c) -> Some (e, a, b, c)
    | _ -> None

let (|SynPatErrorSkip|) (p:SynPat) =
    match p with
    | SynPat.FromParseError(p, _) -> p
    | _ -> p

/// Push non-simple parts of a patten match over onto the r.h.s. of a lambda.
/// Return a simple pattern and a function to build a match on the r.h.s. if the pattern is complex
let rec SimplePatOfPat (synArgNameGenerator: SynArgNameGenerator) p =
    match p with
    | SynPat.Typed(p', ty, m) ->
        let p2, laterf = SimplePatOfPat synArgNameGenerator p'
        SynSimplePat.Typed(p2, ty, m),
        laterf
    | SynPat.Attrib(p', attribs, m) ->
        let p2, laterf = SimplePatOfPat synArgNameGenerator p'
        SynSimplePat.Attrib(p2, attribs, m),
        laterf
    | SynPat.Named (SynPat.Wild _, v, thisv, _, m) ->
        SynSimplePat.Id (v, None, false, thisv, false, m),
        None
    | SynPat.OptionalVal (v, m) ->
        SynSimplePat.Id (v, None, false, false, true, m),
        None
    | SynPat.Paren (p, _) -> SimplePatOfPat synArgNameGenerator p
    | SynPat.FromParseError (p, _) -> SimplePatOfPat synArgNameGenerator p
    | _ ->
        let m = p.Range
        let isCompGen, altNameRefCell, id, item =
            match p with
            | SynPat.LongIdent(LongIdentWithDots([id], _), _, None, SynConstructorArgs.Pats [], None, _) ->
                // The pattern is 'V' or some other capitalized identifier.
                // It may be a real variable, in which case we want to maintain its name.
                // But it may also be a nullary union case or some other identifier.
                // In this case, we want to use an alternate compiler generated name for the hidden variable.
                let altNameRefCell = Some (ref (Undecided (mkSynId m (synArgNameGenerator.New()))))
                let item = mkSynIdGetWithAlt m id altNameRefCell
                false, altNameRefCell, id, item
            | _ ->
                let nm = synArgNameGenerator.New()
                let id = mkSynId m nm
                let item = mkSynIdGet m nm
                true, None, id, item
        SynSimplePat.Id (id, altNameRefCell, isCompGen, false, false, id.idRange),
        Some (fun e ->
                let clause = Clause(p, None, e, m, SuppressSequencePointAtTarget)
                SynExpr.Match(NoSequencePointAtInvisibleBinding, item, [clause], clause.Range))

let appFunOpt funOpt x = match funOpt with None -> x | Some f -> f x
let composeFunOpt funOpt1 funOpt2 = match funOpt2 with None -> funOpt1 | Some f -> Some (fun x -> appFunOpt funOpt1 (f x))
let rec SimplePatsOfPat synArgNameGenerator p =
    match p with
    | SynPat.FromParseError (p, _) -> SimplePatsOfPat synArgNameGenerator p
    | SynPat.Typed(p', ty, m) ->
        let p2, laterf = SimplePatsOfPat synArgNameGenerator p'
        SynSimplePats.Typed(p2, ty, m),
        laterf
//    | SynPat.Paren (p, m) -> SimplePatsOfPat synArgNameGenerator p
    | SynPat.Tuple (false, ps, m)
    | SynPat.Paren(SynPat.Tuple (false, ps, m), _) ->
        let ps2, laterf =
          List.foldBack
            (fun (p', rhsf) (ps', rhsf') ->
              p'::ps',
              (composeFunOpt rhsf rhsf'))
            (List.map (SimplePatOfPat synArgNameGenerator) ps)
            ([], None)
        SynSimplePats.SimplePats (ps2, m),
        laterf
    | SynPat.Paren(SynPat.Const (SynConst.Unit, m), _)
    | SynPat.Const (SynConst.Unit, m) ->
        SynSimplePats.SimplePats ([], m),
        None
    | _ ->
        let m = p.Range
        let sp, laterf = SimplePatOfPat synArgNameGenerator p
        SynSimplePats.SimplePats ([sp], m), laterf

let PushPatternToExpr synArgNameGenerator isMember pat (rhs: SynExpr) =
    let nowpats, laterf = SimplePatsOfPat synArgNameGenerator pat
    nowpats, SynExpr.Lambda (isMember, false, nowpats, appFunOpt laterf rhs, rhs.Range)

let private isSimplePattern pat =
    let _nowpats, laterf = SimplePatsOfPat (SynArgNameGenerator()) pat
    Option.isNone laterf

/// "fun (UnionCase x) (UnionCase y) -> body"
///       ==>
///   "fun tmp1 tmp2 ->
///        let (UnionCase x) = tmp1 in
///        let (UnionCase y) = tmp2 in
///        body"
let PushCurriedPatternsToExpr synArgNameGenerator wholem isMember pats rhs =
    // Two phases
    // First phase: Fold back, from right to left, pushing patterns into r.h.s. expr
    let spatsl, rhs =
        (pats, ([], rhs))
           ||> List.foldBack (fun arg (spatsl, body) ->
              let spats, bodyf = SimplePatsOfPat synArgNameGenerator arg
              // accumulate the body. This builds "let (UnionCase y) = tmp2 in body"
              let body = appFunOpt bodyf body
              // accumulate the patterns
              let spatsl = spats::spatsl
              (spatsl, body))
    // Second phase: build lambdas. Mark subsequent ones with "true" indicating they are part of an iterated sequence of lambdas
    let expr =
        match spatsl with
        | [] -> rhs
        | h::t ->
            let expr = List.foldBack (fun spats e -> SynExpr.Lambda (isMember, true, spats, e, wholem)) t rhs
            let expr = SynExpr.Lambda (isMember, false, h, expr, wholem)
            expr
    spatsl, expr

/// Helper for parsing the inline IL fragments.
#if NO_INLINE_IL_PARSER
let ParseAssemblyCodeInstructions _s m =
    errorR(Error((193, "Inline IL not valid in a hosted environment"), m))
    [| |]
#else
let ParseAssemblyCodeInstructions s m =
    try FSharp.Compiler.AbstractIL.Internal.AsciiParser.ilInstrs
           FSharp.Compiler.AbstractIL.Internal.AsciiLexer.token
           (UnicodeLexing.StringAsLexbuf s)
    with RecoverableParseError ->
      errorR(Error(FSComp.SR.astParseEmbeddedILError(), m)); [| |]
#endif


/// Helper for parsing the inline IL fragments.
#if NO_INLINE_IL_PARSER
let ParseAssemblyCodeType _s m =
    errorR(Error((193, "Inline IL not valid in a hosted environment"), m))
    IL.EcmaMscorlibILGlobals.typ_Object
#else
let ParseAssemblyCodeType s m =
    try FSharp.Compiler.AbstractIL.Internal.AsciiParser.ilType
           FSharp.Compiler.AbstractIL.Internal.AsciiLexer.token
           (UnicodeLexing.StringAsLexbuf s)
    with RecoverableParseError ->
      errorR(Error(FSComp.SR.astParseEmbeddedILTypeError(), m));
      IL.EcmaMscorlibILGlobals.typ_Object
#endif

//------------------------------------------------------------------------
// AST constructors
//------------------------------------------------------------------------

let opNameParenGet  = CompileOpName parenGet
let opNameQMark = CompileOpName qmark
let mkSynOperator opm oper = mkSynIdGet opm (CompileOpName oper)

let mkSynInfix opm (l:SynExpr) oper (r:SynExpr) =
    let firstTwoRange = unionRanges l.Range opm
    let wholeRange = unionRanges l.Range r.Range
    SynExpr.App (ExprAtomicFlag.NonAtomic, false, SynExpr.App (ExprAtomicFlag.NonAtomic, true, mkSynOperator opm oper, l, firstTwoRange), r, wholeRange)

let mkSynBifix m oper x1 x2 =
    SynExpr.App (ExprAtomicFlag.NonAtomic, false, SynExpr.App (ExprAtomicFlag.NonAtomic, true, mkSynOperator m oper, x1, m), x2, m)

let mkSynTrifix  m oper x1 x2 x3 =
    SynExpr.App (ExprAtomicFlag.NonAtomic, false, SynExpr.App (ExprAtomicFlag.NonAtomic, false, SynExpr.App (ExprAtomicFlag.NonAtomic, true, mkSynOperator m oper, x1, m), x2, m), x3, m)

let mkSynPrefixPrim opm m oper x =
    SynExpr.App (ExprAtomicFlag.NonAtomic, false, mkSynOperator opm oper, x, m)

let mkSynPrefix opm m oper x =
    if oper = "~&" then
        SynExpr.AddressOf(true, x, opm, m)
    elif oper = "~&&" then
        SynExpr.AddressOf(false, x, opm, m)
    else
        mkSynPrefixPrim opm m oper x

let mkSynCaseName m n = [mkSynId m (CompileOpName n)]

let mkSynApp1 f x1 m = SynExpr.App(ExprAtomicFlag.NonAtomic, false, f, x1, m)
let mkSynApp2 f x1 x2 m = mkSynApp1 (mkSynApp1 f x1 m) x2 m
let mkSynApp3 f x1 x2 x3 m = mkSynApp1 (mkSynApp2 f x1 x2 m) x3 m
let mkSynApp4 f x1 x2 x3 x4 m = mkSynApp1 (mkSynApp3 f x1 x2 x3 m) x4 m
let mkSynApp5 f x1 x2 x3 x4 x5 m = mkSynApp1 (mkSynApp4 f x1 x2 x3 x4 m) x5 m
let mkSynDotParenSet  m a b c = mkSynTrifix m parenSet a b c
let mkSynDotBrackGet  m mDot a b   = SynExpr.DotIndexedGet(a, [SynIndexerArg.One b], mDot, m)
let mkSynQMarkSet m a b c = mkSynTrifix m qmarkSet a b c
let mkSynDotBrackSliceGet  m mDot arr sliceArg = SynExpr.DotIndexedGet(arr, [sliceArg], mDot, m)

let mkSynDotBrackSeqSliceGet  m mDot arr (argslist:list<SynIndexerArg>) =
    let notsliced=[ for arg in argslist do
                       match arg with
                       | SynIndexerArg.One x -> yield x
                       | _ -> () ]
    if notsliced.Length = argslist.Length then
        SynExpr.DotIndexedGet(arr, [SynIndexerArg.One (SynExpr.Tuple(false, notsliced, [], unionRanges (List.head notsliced).Range (List.last notsliced).Range))], mDot, m)
    else
        SynExpr.DotIndexedGet(arr, argslist, mDot, m)

let mkSynDotParenGet lhsm dotm a b   =
    match b with
    | SynExpr.Tuple (false, [_;_], _, _)   -> errorR(Deprecated(FSComp.SR.astDeprecatedIndexerNotation(), lhsm)) ; SynExpr.Const(SynConst.Unit, lhsm)
    | SynExpr.Tuple (false, [_;_;_], _, _) -> errorR(Deprecated(FSComp.SR.astDeprecatedIndexerNotation(), lhsm)) ; SynExpr.Const(SynConst.Unit, lhsm)
    | _ -> mkSynInfix dotm a parenGet b

let mkSynUnit m = SynExpr.Const(SynConst.Unit, m)
let mkSynUnitPat m = SynPat.Const(SynConst.Unit, m)
let mkSynDelay m e = SynExpr.Lambda (false, false, SynSimplePats.SimplePats ([mkSynCompGenSimplePatVar (mkSynId m "unitVar")], m), e, m)

let mkSynAssign (l: SynExpr) (r: SynExpr) =
    let m = unionRanges l.Range r.Range
    match l with
    //| SynExpr.Paren(l2, m2)  -> mkSynAssign m l2 r
    | LongOrSingleIdent(false, v, None, _)  -> SynExpr.LongIdentSet (v, r, m)
    | SynExpr.DotGet(e, _, v, _)  -> SynExpr.DotSet (e, v, r, m)
    | SynExpr.DotIndexedGet(e1, e2, mDot, mLeft)  -> SynExpr.DotIndexedSet (e1, e2, r, mLeft, mDot, m)
    | SynExpr.LibraryOnlyUnionCaseFieldGet (x, y, z, _) -> SynExpr.LibraryOnlyUnionCaseFieldSet (x, y, z, r, m)
    | SynExpr.App (_, _, SynExpr.App(_, _, SingleIdent(nm), a, _), b, _) when nm.idText = opNameQMark ->
        mkSynQMarkSet m a b r
    | SynExpr.App (_, _, SynExpr.App(_, _, SingleIdent(nm), a, _), b, _) when nm.idText = opNameParenGet ->
        mkSynDotParenSet m a b r
    | SynExpr.App (_, _, SynExpr.LongIdent(false, v, None, _), x, _)  -> SynExpr.NamedIndexedPropertySet (v, x, r, m)
    | SynExpr.App (_, _, SynExpr.DotGet(e, _, v, _), x, _)  -> SynExpr.DotNamedIndexedPropertySet (e, v, x, r, m)
    | l  -> SynExpr.Set (l, r, m)
    //|   _ -> errorR(Error(FSComp.SR.astInvalidExprLeftHandOfAssignment(), m));  l  // return just the LHS, so the typechecker can see it and capture expression typings that may be useful for dot lookups

let rec mkSynDot dotm m l r =
    match l with
    | SynExpr.LongIdent(isOpt, LongIdentWithDots(lid, dots), None, _) ->
        SynExpr.LongIdent(isOpt, LongIdentWithDots(lid@[r], dots@[dotm]), None, m) // REVIEW: MEMORY PERFORMANCE: This list operation is memory intensive (we create a lot of these list nodes) - an ImmutableArray would be better here
    | SynExpr.Ident id ->
        SynExpr.LongIdent(false, LongIdentWithDots([id;r], [dotm]), None, m)
    | SynExpr.DotGet(e, dm, LongIdentWithDots(lid, dots), _) ->
        SynExpr.DotGet(e, dm, LongIdentWithDots(lid@[r], dots@[dotm]), m)// REVIEW: MEMORY PERFORMANCE: This is memory intensive (we create a lot of these list nodes) - an ImmutableArray would be better here
    | expr ->
        SynExpr.DotGet(expr, dotm, LongIdentWithDots([r], []), m)

let rec mkSynDotMissing dotm m l =
    match l with
    | SynExpr.LongIdent(isOpt, LongIdentWithDots(lid, dots), None, _) ->
        SynExpr.LongIdent(isOpt, LongIdentWithDots(lid, dots@[dotm]), None, m) // REVIEW: MEMORY PERFORMANCE: This list operation is memory intensive (we create a lot of these list nodes) - an ImmutableArray would be better here
    | SynExpr.Ident id ->
        SynExpr.LongIdent(false, LongIdentWithDots([id], [dotm]), None, m)
    | SynExpr.DotGet(e, dm, LongIdentWithDots(lid, dots), _) ->
        SynExpr.DotGet(e, dm, LongIdentWithDots(lid, dots@[dotm]), m)// REVIEW: MEMORY PERFORMANCE: This is memory intensive (we create a lot of these list nodes) - an ImmutableArray would be better here
    | expr ->
        SynExpr.DiscardAfterMissingQualificationAfterDot(expr, m)

let mkSynFunMatchLambdas synArgNameGenerator isMember wholem ps e =
    let _, e =  PushCurriedPatternsToExpr synArgNameGenerator wholem isMember ps e
    e


// error recovery - the contract is that these expressions can only be produced if an error has already been reported
// (as a result, future checking may choose not to report errors involving these, to prevent noisy cascade errors)
let arbExpr(debugStr, range:range) = SynExpr.ArbitraryAfterError(debugStr, range.MakeSynthetic())
type SynExpr with
    member this.IsArbExprAndThusAlreadyReportedError =
        match this with
        | SynExpr.ArbitraryAfterError _ -> true
        | _ -> false

/// The syntactic elements associated with the "return" of a function or method. Some of this is
/// mostly dummy information to make the return element look like an argument,
/// the important thing is that (a) you can give a return type for the function or method, and
/// (b) you can associate .NET attributes to return of a function or method and these get stored in .NET metadata.
type SynReturnInfo = SynReturnInfo of (SynType * SynArgInfo) * range:range


/// Operations related to the syntactic analysis of arguments of value, function and member definitions and signatures.
///
/// Function and member definitions have strongly syntactically constrained arities.  We infer
/// the arity from the syntax.
///
/// For example, we record the arity for:
/// StaticProperty --> [1]               -- for unit arg
/// this.InstanceProperty --> [1;1]        -- for unit arg
/// StaticMethod(args) --> map InferSynArgInfoFromSimplePat args
/// this.InstanceMethod() --> 1 :: map InferSynArgInfoFromSimplePat args
/// this.InstanceProperty with get(argpat) --> 1 :: [InferSynArgInfoFromSimplePat argpat]
/// StaticProperty with get(argpat) --> [InferSynArgInfoFromSimplePat argpat]
/// this.InstanceProperty with get() --> 1 :: [InferSynArgInfoFromSimplePat argpat]
/// StaticProperty with get() --> [InferSynArgInfoFromSimplePat argpat]
///
/// this.InstanceProperty with set(argpat)(v) --> 1 :: [InferSynArgInfoFromSimplePat argpat; 1]
/// StaticProperty with set(argpat)(v) --> [InferSynArgInfoFromSimplePat argpat; 1]
/// this.InstanceProperty with set(v) --> 1 :: [1]
/// StaticProperty with set(v) --> [1]
module SynInfo =
    /// The argument information for an argument without a name
    let unnamedTopArg1 = SynArgInfo([], false, None)

    /// The argument information for a curried argument without a name
    let unnamedTopArg = [unnamedTopArg1]

    /// The argument information for a '()' argument
    let unitArgData = unnamedTopArg

    /// The 'argument' information for a return value where no attributes are given for the return value (the normal case)
    let unnamedRetVal = SynArgInfo([], false, None)

    /// The 'argument' information for the 'this'/'self' parameter in the cases where it is not given explicitly
    let selfMetadata = unnamedTopArg

    /// Determine if a syntactic information represents a member without arguments (which is implicitly a property getter)
    let HasNoArgs (SynValInfo(args, _)) = isNil args

    /// Check if one particular argument is an optional argument. Used when adjusting the
    /// types of optional arguments for function and member signatures.
    let IsOptionalArg (SynArgInfo(_, isOpt, _)) = isOpt

    /// Check if there are any optional arguments in the syntactic argument information. Used when adjusting the
    /// types of optional arguments for function and member signatures.
    let HasOptionalArgs (SynValInfo(args, _)) = List.exists (List.exists IsOptionalArg) args

    /// Add a parameter entry to the syntactic value information to represent the '()' argument to a property getter. This is
    /// used for the implicit '()' argument in property getter signature specifications.
    let IncorporateEmptyTupledArgForPropertyGetter (SynValInfo(args, retInfo)) = SynValInfo([]::args, retInfo)

    /// Add a parameter entry to the syntactic value information to represent the 'this' argument. This is
    /// used for the implicit 'this' argument in member signature specifications.
    let IncorporateSelfArg (SynValInfo(args, retInfo)) = SynValInfo(selfMetadata::args, retInfo)

    /// Add a parameter entry to the syntactic value information to represent the value argument for a property setter. This is
    /// used for the implicit value argument in property setter signature specifications.
    let IncorporateSetterArg (SynValInfo(args, retInfo)) =
         let args =
             match args with
             | [] -> [unnamedTopArg]
             | [arg] -> [arg@[unnamedTopArg1]]
             | _ -> failwith "invalid setter type"
         SynValInfo(args, retInfo)

    /// Get the argument counts for each curried argument group. Used in some adhoc places in tc.fs.
    let AritiesOfArgs (SynValInfo(args, _)) = List.map List.length args

    /// Get the argument attributes from the syntactic information for an argument.
    let AttribsOfArgData (SynArgInfo(attribs, _, _)) = attribs

    /// Infer the syntactic argument info for a single argument from a simple pattern.
    let rec InferSynArgInfoFromSimplePat attribs p =
        match p with
        | SynSimplePat.Id(nm, _, isCompGen, _, isOpt, _) ->
           SynArgInfo(attribs, isOpt, (if isCompGen then None else Some nm))
        | SynSimplePat.Typed(a, _, _) -> InferSynArgInfoFromSimplePat attribs a
        | SynSimplePat.Attrib(a, attribs2, _) -> InferSynArgInfoFromSimplePat (attribs @ attribs2) a

    /// Infer the syntactic argument info for one or more arguments one or more simple patterns.
    let rec InferSynArgInfoFromSimplePats x =
        match x with
        | SynSimplePats.SimplePats(ps, _) -> List.map (InferSynArgInfoFromSimplePat []) ps
        | SynSimplePats.Typed(ps, _, _) -> InferSynArgInfoFromSimplePats ps

    /// Infer the syntactic argument info for one or more arguments a pattern.
    let InferSynArgInfoFromPat p =
        // It is ok to use a fresh SynArgNameGenerator here, because compiler generated names are filtered from SynArgInfo, see InferSynArgInfoFromSimplePat above
        let sp, _ = SimplePatsOfPat (SynArgNameGenerator()) p
        InferSynArgInfoFromSimplePats sp

    /// Make sure only a solitary unit argument has unit elimination
    let AdjustArgsForUnitElimination infosForArgs =
        match infosForArgs with
        | [[]] -> infosForArgs
        | _ -> infosForArgs |> List.map (function [] -> unitArgData | x -> x)

    /// Transform a property declared using '[static] member P = expr' to a method taking a "unit" argument.
    /// This is similar to IncorporateEmptyTupledArgForPropertyGetter, but applies to member definitions
    /// rather than member signatures.
    let AdjustMemberArgs memFlags infosForArgs =
        match infosForArgs with
        | [] when memFlags=MemberKind.Member -> [] :: infosForArgs
        | _ -> infosForArgs

    /// For 'let' definitions, we infer syntactic argument information from the r.h.s. of a definition, if it
    /// is an immediate 'fun ... -> ...' or 'function ...' expression. This is noted in the F# language specification.
    /// This does not apply to member definitions.
    let InferLambdaArgs origRhsExpr =
        let rec loop e =
            match e with
            | SynExpr.Lambda(false, _, spats, rest, _) ->
                InferSynArgInfoFromSimplePats spats :: loop rest
            | _ -> []
        loop origRhsExpr

    let InferSynReturnData (retInfo: SynReturnInfo option) =
        match retInfo with
        | None -> unnamedRetVal
        | Some(SynReturnInfo((_, retInfo), _)) -> retInfo

    let private emptySynValInfo = SynValInfo([], unnamedRetVal)

    let emptySynValData = SynValData(None, emptySynValInfo, None)

    /// Infer the syntactic information for a 'let' or 'member' definition, based on the argument pattern,
    /// any declared return information (e.g. .NET attributes on the return element), and the r.h.s. expression
    /// in the case of 'let' definitions.
    let InferSynValData (memberFlagsOpt, pat, retInfo, origRhsExpr) =

        let infosForExplicitArgs =
            match pat with
            | Some(SynPat.LongIdent(_, _, _, SynConstructorArgs.Pats curriedArgs, _, _)) -> List.map InferSynArgInfoFromPat curriedArgs
            | _ -> []

        let explicitArgsAreSimple =
            match pat with
            | Some(SynPat.LongIdent(_, _, _, SynConstructorArgs.Pats curriedArgs, _, _)) -> List.forall isSimplePattern curriedArgs
            | _ -> true

        let retInfo = InferSynReturnData retInfo

        match memberFlagsOpt with
        | None ->
            let infosForLambdaArgs = InferLambdaArgs origRhsExpr
            let infosForArgs = infosForExplicitArgs @ (if explicitArgsAreSimple then infosForLambdaArgs else [])
            let infosForArgs = AdjustArgsForUnitElimination infosForArgs
            SynValData(None, SynValInfo(infosForArgs, retInfo), None)

        | Some memFlags  ->
            let infosForObjArgs =
                if memFlags.IsInstance then [ selfMetadata ] else []

            let infosForArgs = AdjustMemberArgs memFlags.MemberKind infosForExplicitArgs
            let infosForArgs = AdjustArgsForUnitElimination infosForArgs

            let argInfos = infosForObjArgs @ infosForArgs
            SynValData(Some(memFlags), SynValInfo(argInfos, retInfo), None)



let mkSynBindingRhs staticOptimizations rhsExpr mRhs retInfo =
    let rhsExpr = List.foldBack (fun (c, e1) e2 -> SynExpr.LibraryOnlyStaticOptimization (c, e1, e2, mRhs)) staticOptimizations rhsExpr
    let rhsExpr, retTyOpt =
        match retInfo with
        | Some (SynReturnInfo((ty, SynArgInfo(rattribs, _, _)), tym)) -> SynExpr.Typed(rhsExpr, ty, rhsExpr.Range), Some(SynBindingReturnInfo(ty, tym, rattribs) )
        | None -> rhsExpr, None
    rhsExpr, retTyOpt

let mkSynBinding (xmlDoc, headPat) (vis, isInline, isMutable, mBind, spBind, retInfo, origRhsExpr, mRhs, staticOptimizations, attrs, memberFlagsOpt) =
    let info = SynInfo.InferSynValData (memberFlagsOpt, Some headPat, retInfo, origRhsExpr)
    let rhsExpr, retTyOpt = mkSynBindingRhs staticOptimizations origRhsExpr mRhs retInfo
    Binding (vis, NormalBinding, isInline, isMutable, attrs, xmlDoc, info, headPat, retTyOpt, rhsExpr, mBind, spBind)

let NonVirtualMemberFlags k = { MemberKind=k;                           IsInstance=true;  IsDispatchSlot=false; IsOverrideOrExplicitImpl=false; IsFinal=false }
let CtorMemberFlags =         { MemberKind=MemberKind.Constructor;      IsInstance=false; IsDispatchSlot=false; IsOverrideOrExplicitImpl=false; IsFinal=false }
let ClassCtorMemberFlags =    { MemberKind=MemberKind.ClassConstructor; IsInstance=false; IsDispatchSlot=false; IsOverrideOrExplicitImpl=false; IsFinal=false }
let OverrideMemberFlags k =   { MemberKind=k;                           IsInstance=true;  IsDispatchSlot=false; IsOverrideOrExplicitImpl=true;  IsFinal=false }
let AbstractMemberFlags k =   { MemberKind=k;                           IsInstance=true;  IsDispatchSlot=true;  IsOverrideOrExplicitImpl=false; IsFinal=false }
let StaticMemberFlags k =     { MemberKind=k;                           IsInstance=false; IsDispatchSlot=false; IsOverrideOrExplicitImpl=false; IsFinal=false }

let inferredTyparDecls = SynValTyparDecls([], true, [])
let noInferredTypars = SynValTyparDecls([], false, [])

//------------------------------------------------------------------------
// Lexer args: status of #if/#endif processing.
//------------------------------------------------------------------------

type LexerIfdefStackEntry = IfDefIf | IfDefElse
type LexerIfdefStackEntries = (LexerIfdefStackEntry * range) list
type LexerIfdefStack = LexerIfdefStackEntries ref

/// Specifies how the 'endline' function in the lexer should continue after
/// it reaches end of line or eof. The options are to continue with 'token' function
/// or to continue with 'skip' function.
type LexerEndlineContinuation =
    | Token of LexerIfdefStackEntries
    | Skip of LexerIfdefStackEntries * int * range:range
    member x.LexerIfdefStack =
      match x with
      | LexerEndlineContinuation.Token(ifd)
      | LexerEndlineContinuation.Skip(ifd, _, _) -> ifd

type LexerIfdefExpression =
    | IfdefAnd          of LexerIfdefExpression*LexerIfdefExpression
    | IfdefOr           of LexerIfdefExpression*LexerIfdefExpression
    | IfdefNot          of LexerIfdefExpression
    | IfdefId           of string

let rec LexerIfdefEval (lookup : string -> bool) = function
    | IfdefAnd (l, r)    -> (LexerIfdefEval lookup l) && (LexerIfdefEval lookup r)
    | IfdefOr (l, r)     -> (LexerIfdefEval lookup l) || (LexerIfdefEval lookup r)
    | IfdefNot e        -> not (LexerIfdefEval lookup e)
    | IfdefId id        -> lookup id

/// The parser defines a number of tokens for whitespace and
/// comments eliminated by the lexer.  These carry a specification of
/// a continuation for the lexer for continued processing after we've dealt with
/// the whitespace.
[<RequireQualifiedAccess>]
[<NoComparison; NoEquality>]
type LexerWhitespaceContinuation =
    | Token            of ifdef:LexerIfdefStackEntries
    | IfDefSkip        of ifdef:LexerIfdefStackEntries * int * range:range
    | String           of ifdef:LexerIfdefStackEntries * range:range
    | VerbatimString   of ifdef:LexerIfdefStackEntries * range:range
    | TripleQuoteString of ifdef:LexerIfdefStackEntries * range:range
    | Comment          of ifdef:LexerIfdefStackEntries * int * range:range
    | SingleLineComment of ifdef:LexerIfdefStackEntries * int * range:range
    | StringInComment    of ifdef:LexerIfdefStackEntries * int * range:range
    | VerbatimStringInComment   of ifdef:LexerIfdefStackEntries * int * range:range
    | TripleQuoteStringInComment   of ifdef:LexerIfdefStackEntries * int * range:range
    | MLOnly            of ifdef:LexerIfdefStackEntries * range:range
    | EndLine           of LexerEndlineContinuation

    member x.LexerIfdefStack =
        match x with
        | LexCont.Token (ifdef=ifd)
        | LexCont.IfDefSkip (ifdef=ifd)
        | LexCont.String (ifdef=ifd)
        | LexCont.VerbatimString (ifdef=ifd)
        | LexCont.Comment (ifdef=ifd)
        | LexCont.SingleLineComment (ifdef=ifd)
        | LexCont.TripleQuoteString (ifdef=ifd)
        | LexCont.StringInComment (ifdef=ifd)
        | LexCont.VerbatimStringInComment (ifdef=ifd)
        | LexCont.TripleQuoteStringInComment (ifdef=ifd)
        | LexCont.MLOnly (ifdef=ifd) -> ifd
        | LexCont.EndLine endl -> endl.LexerIfdefStack

and LexCont = LexerWhitespaceContinuation

//------------------------------------------------------------------------
// Parser/Lexer state
//------------------------------------------------------------------------

/// The error raised by the parse_error_rich function, which is called by the parser engine
/// when a syntax error occurs. The first object is the ParseErrorContext which contains a dump of
/// information about the grammar at the point where the error occurred, e.g. what tokens
/// are valid to shift next at that point in the grammar. This information is processed in CompileOps.fs.
[<NoEquality; NoComparison>]
exception SyntaxError of obj (* ParseErrorContext<_> *) * range:range

/// Get an F# compiler position from a lexer position
let internal posOfLexPosition (p:Position) =
    mkPos p.Line p.Column

/// Get an F# compiler range from a lexer range
let internal mkSynRange (p1:Position) (p2: Position) =
    mkFileIndexRange p1.FileIndex (posOfLexPosition p1) (posOfLexPosition p2)

type LexBuffer<'Char> with
    member internal lexbuf.LexemeRange  = mkSynRange lexbuf.StartPos lexbuf.EndPos

/// Get the range corresponding to the result of a grammar rule while it is being reduced
let internal lhs (parseState: IParseState) =
    let p1 = parseState.ResultStartPosition
    let p2 = parseState.ResultEndPosition
    mkSynRange p1 p2

/// Get the range covering two of the r.h.s. symbols of a grammar rule while it is being reduced
let internal rhs2 (parseState: IParseState) i j =
    let p1 = parseState.InputStartPosition i
    let p2 = parseState.InputEndPosition j
    mkSynRange p1 p2

/// Get the range corresponding to one of the r.h.s. symbols of a grammar rule while it is being reduced
let internal rhs parseState i = rhs2 parseState i i

type IParseState with

    /// Get the generator used for compiler-generated argument names.
    member internal x.SynArgNameGenerator =
        let key = "SynArgNameGenerator"
        let bls = x.LexBuffer.BufferLocalStore
        let gen =
            match bls.TryGetValue(key) with
            | true, gen -> gen
            | _ ->
                let gen = box (SynArgNameGenerator())
                bls.[key] <- gen
                gen
        gen :?> SynArgNameGenerator

    /// Reset the generator used for compiler-generated argument names.
    member internal x.ResetSynArgNameGenerator() = x.SynArgNameGenerator.Reset()


/// XmlDoc F# lexer/parser state, held in the BufferLocalStore for the lexer.
/// This is the only use of the lexer BufferLocalStore in the codebase.
module LexbufLocalXmlDocStore =
    // The key into the BufferLocalStore used to hold the current accumulated XmlDoc lines
    let private xmlDocKey = "XmlDoc"

    let internal ClearXmlDoc (lexbuf:Lexbuf) =
        lexbuf.BufferLocalStore.[xmlDocKey] <- box (XmlDocCollector())

    /// Called from the lexer to save a single line of XML doc comment.
    let internal SaveXmlDocLine (lexbuf:Lexbuf, lineText, pos) =
        let collector =
            match lexbuf.BufferLocalStore.TryGetValue(xmlDocKey) with
            | true, collector -> collector
            | _ ->
                let collector = box (XmlDocCollector())
                lexbuf.BufferLocalStore.[xmlDocKey] <- collector
                collector
        let collector = unbox<XmlDocCollector>(collector)
        collector.AddXmlDocLine(lineText, pos)

    /// Called from the parser each time we parse a construct that marks the end of an XML doc comment range,
    /// e.g. a 'type' declaration. The markerRange is the range of the keyword that delimits the construct.
    let internal GrabXmlDocBeforeMarker (lexbuf:Lexbuf, markerRange:range)  =
        match lexbuf.BufferLocalStore.TryGetValue(xmlDocKey) with
        | true, collector ->
            let collector = unbox<XmlDocCollector>(collector)
            PreXmlDoc.CreateFromGrabPoint(collector, markerRange.End)
        | _ ->
            PreXmlDoc.Empty



/// Generates compiler-generated names. Each name generated also includes the StartLine number of the range passed in
/// at the point of first generation.
///
/// This type may be accessed concurrently, though in practice it is only used from the compilation thread.
/// It is made concurrency-safe since a global instance of the type is allocated in tast.fs, and it is good
/// policy to make all globally-allocated objects concurrency safe in case future versions of the compiler
/// are used to host multiple concurrent instances of compilation.
type NiceNameGenerator() =

    let lockObj = obj()
    let basicNameCounts = new Dictionary<string, int>(100)

    member x.FreshCompilerGeneratedName (name, m:range) =
      lock lockObj (fun () ->
        let basicName = GetBasicNameOfPossibleCompilerGeneratedName name
        let n =
            match basicNameCounts.TryGetValue(basicName) with
            | true, count -> count
            | _ -> 0
        let nm = CompilerGeneratedNameSuffix basicName (string m.StartLine + (match n with 0 -> "" | n -> "-" + string n))
        basicNameCounts.[basicName] <- n + 1
        nm)

    member x.Reset () =
      lock lockObj (fun () ->
        basicNameCounts.Clear()
      )



/// Generates compiler-generated names marked up with a source code location, but if given the same unique value then
/// return precisely the same name. Each name generated also includes the StartLine number of the range passed in
/// at the point of first generation.
///
/// This type may be accessed concurrently, though in practice it is only used from the compilation thread.
/// It is made concurrency-safe since a global instance of the type is allocated in tast.fs.
type StableNiceNameGenerator() =

    let lockObj = obj()

    let names = new Dictionary<(string * int64), string>(100)
    let basicNameCounts = new Dictionary<string, int>(100)

    member x.GetUniqueCompilerGeneratedName (name, m:range, uniq) =
        lock lockObj (fun () ->
            let basicName = GetBasicNameOfPossibleCompilerGeneratedName name
            let key = basicName, uniq
            match names.TryGetValue(key) with
            | true, nm -> nm
            | _ ->
                let n =
                    match basicNameCounts.TryGetValue(basicName) with
                    | true, c -> c
                    | _ -> 0
                let nm = CompilerGeneratedNameSuffix basicName (string m.StartLine + (match n with 0 -> "" | n -> "-" + string n))
                names.[key] <- nm
                basicNameCounts.[basicName] <- n + 1
                nm
        )

    member x.Reset () =
      lock lockObj (fun () ->
        basicNameCounts.Clear()
        names.Clear()
      )

let rec synExprContainsError inpExpr =
    let rec walkBind (Binding(_, _, _, _, _, _, _, _, _, synExpr, _, _)) = walkExpr synExpr
    and walkExprs es = es |> List.exists walkExpr
    and walkBinds es = es |> List.exists walkBind
    and walkMatchClauses cl = cl |> List.exists (fun (Clause(_, whenExpr, e, _, _)) -> walkExprOpt whenExpr || walkExpr e)
    and walkExprOpt eOpt = eOpt |> Option.exists walkExpr
    and walkExpr e =
          match e with
          | SynExpr.FromParseError _
          | SynExpr.DiscardAfterMissingQualificationAfterDot _
          | SynExpr.ArbitraryAfterError _ -> true
          | SynExpr.LongIdent _
          | SynExpr.Quote _
          | SynExpr.LibraryOnlyILAssembly _
          | SynExpr.LibraryOnlyStaticOptimization _
          | SynExpr.Null _
          | SynExpr.Ident _
          | SynExpr.ImplicitZero _
          | SynExpr.Const _ -> false

          | SynExpr.TypeTest (e, _, _)
          | SynExpr.Upcast (e, _, _)
          | SynExpr.AddressOf (_, e, _, _)
          | SynExpr.CompExpr (_, _, e, _)
          | SynExpr.ArrayOrListOfSeqExpr (_, e, _)
          | SynExpr.Typed (e, _, _)
          | SynExpr.FromParseError (e, _)
          | SynExpr.Do (e, _)
          | SynExpr.Assert (e, _)
          | SynExpr.DotGet (e, _, _, _)
          | SynExpr.LongIdentSet (_, e, _)
          | SynExpr.New (_, _, e, _)
          | SynExpr.TypeApp (e, _, _, _, _, _, _)
          | SynExpr.LibraryOnlyUnionCaseFieldGet (e, _, _, _)
          | SynExpr.Downcast (e, _, _)
          | SynExpr.InferredUpcast (e, _)
          | SynExpr.InferredDowncast (e, _)
          | SynExpr.Lazy (e, _)
          | SynExpr.TraitCall(_, _, e, _)
          | SynExpr.YieldOrReturn (_, e, _)
          | SynExpr.YieldOrReturnFrom (_, e, _)
          | SynExpr.DoBang (e, _)
          | SynExpr.Fixed (e, _)
          | SynExpr.Paren (e, _, _, _) ->
              walkExpr e

          | SynExpr.NamedIndexedPropertySet (_, e1, e2, _)
          | SynExpr.DotSet (e1, _, e2, _)
          | SynExpr.Set (e1, e2, _)
          | SynExpr.LibraryOnlyUnionCaseFieldSet (e1, _, _, e2, _)
          | SynExpr.JoinIn (e1, _, e2, _)
          | SynExpr.App (_, _, e1, e2, _) ->
              walkExpr e1 || walkExpr e2

          | SynExpr.ArrayOrList (_, es, _)
          | SynExpr.Tuple (_, es, _, _) ->
              walkExprs es

          | SynExpr.AnonRecd (_, origExpr, flds, _) ->
              (match origExpr with Some (e, _) -> walkExpr e | None -> false) ||
              walkExprs (List.map snd flds)

          | SynExpr.Record (_, origExpr, fs, _) ->
              (match origExpr with Some (e, _) -> walkExpr e | None -> false) ||
              let flds = fs |> List.choose (fun (_, v, _) -> v)
              walkExprs (flds)

          | SynExpr.ObjExpr (_, _, bs, is, _, _) ->
              walkBinds bs || walkBinds [ for (InterfaceImpl(_, bs, _)) in is do yield! bs  ]
          | SynExpr.ForEach (_, _, _, _, e1, e2, _)
          | SynExpr.While (_, e1, e2, _) ->
              walkExpr e1 || walkExpr e2
          | SynExpr.For (_, _, e1, _, e2, e3, _) ->
              walkExpr e1 || walkExpr e2 || walkExpr e3
          | SynExpr.MatchLambda(_, _, cl, _, _) ->
              walkMatchClauses cl
          | SynExpr.Lambda (_, _, _, e, _) ->
              walkExpr e
          | SynExpr.Match (_, e, cl, _) ->
              walkExpr e || walkMatchClauses cl
          | SynExpr.LetOrUse (_, _, bs, e, _) ->
              walkBinds bs || walkExpr e

          | SynExpr.TryWith (e, _, cl, _, _, _, _) ->
              walkExpr e  || walkMatchClauses cl

          | SynExpr.TryFinally (e1, e2, _, _, _) ->
              walkExpr e1 || walkExpr e2
          | SynExpr.Sequential (_, _, e1, e2, _) ->
              walkExpr e1 || walkExpr e2
          | SynExpr.IfThenElse (e1, e2, e3opt, _, _, _, _) ->
              walkExpr e1 || walkExpr e2 || walkExprOpt e3opt
          | SynExpr.DotIndexedGet (e1, es, _, _) ->
              walkExpr e1 || walkExprs [ for e in es do yield! e.Exprs ]

          | SynExpr.DotIndexedSet (e1, es, e2, _, _, _) ->
              walkExpr e1 || walkExprs [ for e in es do yield! e.Exprs ] || walkExpr e2
          | SynExpr.DotNamedIndexedPropertySet (e1, _, e2, e3, _) ->
              walkExpr e1 || walkExpr e2 || walkExpr e3

          | SynExpr.MatchBang (_, e, cl, _) ->
              walkExpr e || walkMatchClauses cl
<<<<<<< HEAD
          | SynExpr.LetOrUseBang  (_, _, _, _, e1, e2, _) ->
              walkExpr e1 || walkExpr e2
=======
          | SynExpr.LetOrUseOrAndBang  (rhs=e1;body=e2;andBangs=es) ->
              walkExpr e1 || walkExprs [ for (_,_,_,_,e,_) in es do yield e ] || walkExpr e2
>>>>>>> 63a898d5
    walkExpr inpExpr<|MERGE_RESOLUTION|>--- conflicted
+++ resolved
@@ -2621,11 +2621,6 @@
 
           | SynExpr.MatchBang (_, e, cl, _) ->
               walkExpr e || walkMatchClauses cl
-<<<<<<< HEAD
-          | SynExpr.LetOrUseBang  (_, _, _, _, e1, e2, _) ->
-              walkExpr e1 || walkExpr e2
-=======
           | SynExpr.LetOrUseOrAndBang  (rhs=e1;body=e2;andBangs=es) ->
               walkExpr e1 || walkExprs [ for (_,_,_,_,e,_) in es do yield e ] || walkExpr e2
->>>>>>> 63a898d5
     walkExpr inpExpr