// Copyright (c) Microsoft Corporation.  All Rights Reserved.  See License.txt in the project root for license information.

module public FSharp.Compiler.Ast

open System.Collections.Generic
open Internal.Utilities.Text.Lexing
open Internal.Utilities.Text.Parsing
open FSharp.Compiler.AbstractIL
open FSharp.Compiler.AbstractIL.IL
open FSharp.Compiler.AbstractIL.Internal
open FSharp.Compiler.AbstractIL.Internal.Library
open FSharp.Compiler
open FSharp.Compiler.UnicodeLexing
open FSharp.Compiler.ErrorLogger
open FSharp.Compiler.Features
open FSharp.Compiler.PrettyNaming
open FSharp.Compiler.Range

/// The prefix of the names used for the fake namespace path added to all dynamic code entries in FSI.EXE
let FsiDynamicModulePrefix = "FSI_"

[<RequireQualifiedAccess>]
module FSharpLib =
    let Root      = "Microsoft.FSharp"
    let RootPath  = IL.splitNamespace Root
    let Core      = Root + ".Core"
    let CorePath  = IL.splitNamespace Core

[<RequireQualifiedAccess>]
module CustomOperations =
    [<Literal>]
    let Into = "into"

//------------------------------------------------------------------------
// XML doc pre-processing
//-----------------------------------------------------------------------


/// Used to collect XML documentation during lexing and parsing.
type XmlDocCollector() =
    let mutable savedLines = new ResizeArray<(string * pos)>()
    let mutable savedGrabPoints = new ResizeArray<pos>()
    let posCompare p1 p2 = if posGeq p1 p2 then 1 else if posEq p1 p2 then 0 else -1
    let savedGrabPointsAsArray =
        lazy (savedGrabPoints.ToArray() |> Array.sortWith posCompare)

    let savedLinesAsArray =
        lazy (savedLines.ToArray() |> Array.sortWith (fun (_, p1) (_, p2) -> posCompare p1 p2))

    let check() =
        assert (not savedLinesAsArray.IsValueCreated && "can't add more XmlDoc elements to XmlDocCollector after extracting first XmlDoc from the overall results" <> "")

    member x.AddGrabPoint pos =
        check()
        savedGrabPoints.Add pos

    member x.AddXmlDocLine(line, pos) =
        check()
        savedLines.Add(line, pos)

    member x.LinesBefore grabPointPos =
      try
        let lines = savedLinesAsArray.Force()
        let grabPoints = savedGrabPointsAsArray.Force()
        let firstLineIndexAfterGrabPoint = Array.findFirstIndexWhereTrue lines (fun (_, pos) -> posGeq pos grabPointPos)
        let grabPointIndex = Array.findFirstIndexWhereTrue grabPoints (fun pos -> posGeq pos grabPointPos)
        assert (posEq grabPoints.[grabPointIndex] grabPointPos)
        let firstLineIndexAfterPrevGrabPoint =
            if grabPointIndex = 0 then
                0
            else
                let prevGrabPointPos = grabPoints.[grabPointIndex-1]
                Array.findFirstIndexWhereTrue lines (fun (_, pos) -> posGeq pos prevGrabPointPos)
        //printfn "#lines = %d, firstLineIndexAfterPrevGrabPoint = %d, firstLineIndexAfterGrabPoint = %d" lines.Length firstLineIndexAfterPrevGrabPoint  firstLineIndexAfterGrabPoint

        let lines = lines.[firstLineIndexAfterPrevGrabPoint..firstLineIndexAfterGrabPoint-1] |> Array.rev
        if lines.Length = 0 then
            [| |]
        else
            let firstLineNumber = (snd lines.[0]).Line
            lines
            |> Array.mapi (fun i x -> firstLineNumber - i, x)
            |> Array.takeWhile (fun (sequencedLineNumber, (_, pos)) -> sequencedLineNumber = pos.Line)
            |> Array.map (fun (_, (lineStr, _)) -> lineStr)
            |> Array.rev
      with e ->
        //printfn "unexpected error in LinesBefore:\n%s" (e.ToString())
        [| |]

type XmlDoc =
    | XmlDoc of string[]
    
    static member Empty = XmlDocStatics.Empty
    
    member x.NonEmpty = (let (XmlDoc lines) = x in lines.Length <> 0)
    
    static member Merge (XmlDoc lines) (XmlDoc lines') = XmlDoc (Array.append lines lines')
    
    /// This code runs for .XML generation and thus influences cross-project xmldoc tooltips; for within-project tooltips,
    /// see XmlDocumentation.fs in the language service
    static member Process (XmlDoc lines) =
        let rec processLines (lines: string list) =
            match lines with
            | [] -> []
            | (lineA :: rest) as lines ->
                let lineAT = lineA.TrimStart([|' '|])
                if lineAT = "" then processLines rest
                else if lineAT.StartsWithOrdinal("<") then lines
                else ["<summary>"] @
                     (lines |> List.map (fun line -> Microsoft.FSharp.Core.XmlAdapters.escape line)) @
                     ["</summary>"]

        let lines = processLines (Array.toList lines)
        if isNil lines then XmlDoc.Empty
        else XmlDoc (Array.ofList lines)

// Discriminated unions can't contain statics, so we use a separate type
and XmlDocStatics() =

    static let empty = XmlDoc[| |]

    static member Empty = empty

type PreXmlDoc =
    | PreXmlMerge of PreXmlDoc * PreXmlDoc
    | PreXmlDoc of pos * XmlDocCollector
    | PreXmlDocEmpty

    member x.ToXmlDoc() =
        match x with
        | PreXmlMerge(a, b) -> XmlDoc.Merge (a.ToXmlDoc()) (b.ToXmlDoc())
        | PreXmlDocEmpty -> XmlDoc.Empty
        | PreXmlDoc (pos, collector) ->
            let lines = collector.LinesBefore pos
            if lines.Length = 0 then XmlDoc.Empty
            else XmlDoc lines

    static member CreateFromGrabPoint(collector: XmlDocCollector, grabPointPos) =
        collector.AddGrabPoint grabPointPos
        PreXmlDoc(grabPointPos, collector)

    static member Empty = PreXmlDocEmpty

    static member Merge a b = PreXmlMerge (a, b)

type ParserDetail =
    | Ok
    | ThereWereSignificantParseErrorsSoDoNotTypecheckThisNode  // would cause spurious/misleading diagnostics

//------------------------------------------------------------------------
//  AST: identifiers and long identifiers
//-----------------------------------------------------------------------

// PERFORMANCE: consider making this a struct.
[<System.Diagnostics.DebuggerDisplay("{idText}")>]
[<Struct>]
[<NoEquality; NoComparison>]
type Ident (text: string, range: range) =
     member x.idText = text
     member x.idRange = range
     override x.ToString() = text

type LongIdent = Ident list

type LongIdentWithDots =
    /// LongIdentWithDots(lid, dotms)
    /// Typically dotms.Length = lid.Length-1, but they may be same if (incomplete) code ends in a dot, e.g. "Foo.Bar."
    /// The dots mostly matter for parsing, and are typically ignored by the typechecker, but
    /// if dotms.Length = lid.Length, then the parser must have reported an error, so the typechecker is allowed
    /// more freedom about typechecking these expressions.
    /// LongIdent can be empty list - it is used to denote that name of some AST element is absent (i.e. empty type name in inherit)
    | LongIdentWithDots of id: LongIdent * dotms: range list

    member this.Range =
       match this with
       | LongIdentWithDots([], _) -> failwith "rangeOfLidwd"
       | LongIdentWithDots([id], []) -> id.idRange
       | LongIdentWithDots([id], [m]) -> unionRanges id.idRange m
       | LongIdentWithDots(h :: t, []) -> unionRanges h.idRange (List.last t).idRange
       | LongIdentWithDots(h :: t, dotms) -> unionRanges h.idRange (List.last t).idRange |> unionRanges (List.last dotms)

    member this.Lid = match this with LongIdentWithDots(lid, _) -> lid

    member this.ThereIsAnExtraDotAtTheEnd = match this with LongIdentWithDots(lid, dots) -> lid.Length = dots.Length

    member this.RangeSansAnyExtraDot =
       match this with
       | LongIdentWithDots([], _) -> failwith "rangeOfLidwd"
       | LongIdentWithDots([id], _) -> id.idRange
       | LongIdentWithDots(h :: t, dotms) ->
           let nonExtraDots = if dotms.Length = t.Length then dotms else List.truncate t.Length dotms
           unionRanges h.idRange (List.last t).idRange |> unionRanges (List.last nonExtraDots)

//------------------------------------------------------------------------
//  AST: the grammar of implicitly scoped type parameters
//-----------------------------------------------------------------------

type TyparStaticReq =
    | NoStaticReq
    | HeadTypeStaticReq

[<NoEquality; NoComparison>]
type SynTypar =
    | Typar of ident: Ident * staticReq: TyparStaticReq * isCompGen: bool

    member this.Range =
        match this with
        | Typar(id, _, _) ->
            id.idRange

//------------------------------------------------------------------------
//  AST: the grammar of constants and measures
//-----------------------------------------------------------------------

type
    [<NoEquality; NoComparison; RequireQualifiedAccess>]
    /// The unchecked abstract syntax tree of constants in F# types and expressions.
    SynConst =

    /// F# syntax: ()
    | Unit

    /// F# syntax: true, false
    | Bool of bool

    /// F# syntax: 13y, 0xFFy, 0o077y, 0b0111101y
    | SByte of sbyte

    /// F# syntax: 13uy, 0x40uy, 0oFFuy, 0b0111101uy
    | Byte of byte

    /// F# syntax: 13s, 0x4000s, 0o0777s, 0b0111101s
    | Int16 of int16

    /// F# syntax: 13us, 0x4000us, 0o0777us, 0b0111101us
    | UInt16 of uint16

    /// F# syntax: 13, 0x4000, 0o0777
    | Int32 of int32

    /// F# syntax: 13u, 0x4000u, 0o0777u
    | UInt32 of uint32

    /// F# syntax: 13L
    | Int64 of int64

    /// F# syntax: 13UL
    | UInt64 of uint64

    /// F# syntax: 13n
    | IntPtr of int64

    /// F# syntax: 13un
    | UIntPtr of uint64

    /// F# syntax: 1.30f, 1.40e10f etc.
    | Single of single

    /// F# syntax: 1.30, 1.40e10 etc.
    | Double of double

    /// F# syntax: 'a'
    | Char of char

    /// F# syntax: 23.4M
    | Decimal of System.Decimal

    /// UserNum(value, suffix)
    ///
    /// F# syntax: 1Q, 1Z, 1R, 1N, 1G
    | UserNum of value: string * suffix: string

    /// F# syntax: verbatim or regular string, e.g. "abc"
    | String of text: string * range: range

    /// F# syntax: verbatim or regular byte string, e.g. "abc"B.
    ///
    /// Also used internally in the typechecker once an array of unit16 constants
    /// is detected, to allow more efficient processing of large arrays of uint16 constants.
    | Bytes of bytes: byte[] * range: range

    /// Used internally in the typechecker once an array of unit16 constants
    /// is detected, to allow more efficient processing of large arrays of uint16 constants.
    | UInt16s of uint16[]

    /// Old comment: "we never iterate, so the const here is not another SynConst.Measure"
    | Measure of constant: SynConst * SynMeasure

    member c.Range dflt =
        match c with
        | SynConst.String (_, m0) | SynConst.Bytes (_, m0) -> m0
        | _ -> dflt

and
    [<NoEquality; NoComparison; RequireQualifiedAccess>]
    /// The unchecked abstract syntax tree of F# unit of measure annotations.
    /// This should probably be merged with the representation of SynType.
    SynMeasure =
    | Named of longId: LongIdent * range: range

    | Product of SynMeasure * SynMeasure * range: range

    | Seq of SynMeasure list * range: range

    | Divide of SynMeasure * SynMeasure * range: range

    | Power of SynMeasure * SynRationalConst * range: range

    | One

    | Anon of range: range

    | Var of SynTypar * range: range

and
    [<NoEquality; NoComparison; RequireQualifiedAccess>]
    /// The unchecked abstract syntax tree of F# unit of measure exponents.
    SynRationalConst =
    | Integer of int32

    | Rational of int32 * int32 * range: range

    | Negate of SynRationalConst

//------------------------------------------------------------------------
//  AST: the grammar of types, expressions, declarations etc.
//-----------------------------------------------------------------------

[<RequireQualifiedAccess>]
type SynAccess =
    | Public
    | Internal
    | Private

type SequencePointInfoForTarget =
    | SequencePointAtTarget
    | SuppressSequencePointAtTarget

type SequencePointInfoForSeq =
    | SequencePointsAtSeq

    // This means "suppress a in 'a;b'" and "suppress b in 'a before b'"
    | SuppressSequencePointOnExprOfSequential

    // This means "suppress b in 'a;b'" and "suppress a in 'a before b'"
    | SuppressSequencePointOnStmtOfSequential

type SequencePointInfoForTry =
    | SequencePointAtTry of range: range
    // Used for "use" and "for"
    | SequencePointInBodyOfTry
    | NoSequencePointAtTry

type SequencePointInfoForWith =
    | SequencePointAtWith of range: range
    | NoSequencePointAtWith

type SequencePointInfoForFinally =
    | SequencePointAtFinally of range: range
    | NoSequencePointAtFinally

type SequencePointInfoForForLoop =
    | SequencePointAtForLoop of range: range
    | NoSequencePointAtForLoop

type SequencePointInfoForWhileLoop =
    | SequencePointAtWhileLoop of range: range
    | NoSequencePointAtWhileLoop

type SequencePointInfoForBinding =
    | SequencePointAtBinding of range: range

    // Indicates the omission of a sequence point for a binding for a 'do expr'
    | NoSequencePointAtDoBinding

    // Indicates the omission of a sequence point for a binding for a 'let e = expr' where
    // 'expr' has immediate control flow
    | NoSequencePointAtLetBinding

    // Indicates the omission of a sequence point for a compiler generated binding
    // where we've done a local expansion of some construct into something that involves
    // a 'let'. e.g. we've inlined a function and bound its arguments using 'let'
    // The let bindings are 'sticky' in that the inversion of the inlining would involve
    // replacing the entire expression with the original and not just the let bindings alone.
    | NoSequencePointAtStickyBinding

    // Given 'let v = e1 in e2', where this is a compiler generated binding,
    // we are sometimes forced to generate a sequence point for the expression anyway based on its
    // overall range. If the let binding is given the flag below then it is asserting that
    // the binding has no interesting side effects and can be totally ignored and the range
    // of the inner expression is used instead
    | NoSequencePointAtInvisibleBinding

    // Don't drop sequence points when combining sequence points
    member x.Combine(y: SequencePointInfoForBinding) =
        match x, y with
        | SequencePointAtBinding _ as g, _  -> g
        | _, (SequencePointAtBinding _ as g)  -> g
        | _ -> x

/// Indicates if a for loop is 'for x in e1 -> e2', only valid in sequence expressions
type SeqExprOnly =
    /// Indicates if a for loop is 'for x in e1 -> e2', only valid in sequence expressions
    | SeqExprOnly of bool

/// denotes location of the separator block + optional position of the semicolon (used for tooling support)
type BlockSeparator = range * pos option

/// stores pair: record field name + (true if given record field name is syntactically correct and can be used in name resolution)
type RecordFieldName = LongIdentWithDots * bool

type ExprAtomicFlag =

    /// Says that the expression is an atomic expression, i.e. is of a form that has no whitespace unless
    /// enclosed in parentheses, e.g. 1, "3", ident, ident.[expr] and (expr). If an atomic expression has
    /// type T, then the largest expression ending at the same range as the atomic expression also has type T.
    | Atomic = 0

    | NonAtomic = 1

/// The kind associated with a binding - "let", "do" or a standalone expression
type SynBindingKind =

    /// A standalone expression in a module
    | StandaloneExpression

    /// A normal 'let' binding in a module
    | NormalBinding

    /// A 'do' binding in a module. Must have type 'unit'
    | DoBinding

type
    [<NoEquality; NoComparison>]
    /// Represents the explicit declaration of a type parameter
    SynTyparDecl =
    | TyparDecl of attributes: SynAttributes * SynTypar

and
    [<NoEquality; NoComparison>]
    /// The unchecked abstract syntax tree of F# type constraints
    SynTypeConstraint =

    /// F# syntax: is 'typar: struct
    | WhereTyparIsValueType of genericName: SynTypar * range: range

    /// F# syntax: is 'typar: not struct
    | WhereTyparIsReferenceType of genericName: SynTypar * range: range

    /// F# syntax is 'typar: unmanaged
    | WhereTyparIsUnmanaged of genericName: SynTypar * range: range

    /// F# syntax is 'typar: null
    | WhereTyparSupportsNull of genericName: SynTypar * range: range

    /// F# syntax is 'typar: comparison
    | WhereTyparIsComparable of genericName: SynTypar * range: range

    /// F# syntax is 'typar: equality
    | WhereTyparIsEquatable of genericName: SynTypar * range: range

    /// F# syntax is default ^T: type
    | WhereTyparDefaultsToType of genericName: SynTypar * typeName: SynType * range: range

    /// F# syntax is 'typar :> type
    | WhereTyparSubtypeOfType of genericName: SynTypar *  typeName: SynType * range: range

    /// F# syntax is ^T: (static member MemberName: ^T * int -> ^T)
    | WhereTyparSupportsMember of genericNames: SynType list * memberSig: SynMemberSig * range: range

    /// F# syntax is 'typar: enum<'UnderlyingType>
    | WhereTyparIsEnum of genericName: SynTypar * SynType list * range: range

    /// F# syntax is 'typar: delegate<'Args, unit>
    | WhereTyparIsDelegate of genericName: SynTypar * SynType list * range: range

and
    [<NoEquality; NoComparison;RequireQualifiedAccess>]
    /// The unchecked abstract syntax tree of F# types
    SynType =
    /// F# syntax: A.B.C
    | LongIdent of longDotId: LongIdentWithDots
    /// App(typeName, LESSm, typeArgs, commasm, GREATERm, isPostfix, m)
    ///
    /// F# syntax: type<type, ..., type> or type type or (type, ..., type) type
    ///   isPostfix: indicates a postfix type application e.g. "int list" or "(int, string) dict"
    ///   commasm: ranges for interstitial commas, these only matter for parsing/design-time tooling, the typechecker may munge/discard them
    | App of typeName: SynType * LESSrange: range option * typeArgs: SynType list * commaRanges: range list * GREATERrange: range option * isPostfix: bool * range: range
    /// LongIdentApp(typeName, longId, LESSm, tyArgs, commasm, GREATERm, wholem)
    ///
    /// F# syntax: type.A.B.C<type, ..., type>
    ///   commasm: ranges for interstitial commas, these only matter for parsing/design-time tooling, the typechecker may munge/discard them
    | LongIdentApp of typeName: SynType * longDotId: LongIdentWithDots * LESSRange: range option * typeArgs: SynType list * commaRanges: range list * GREATERrange: range option * range: range

    /// F# syntax: type * ... * type
    /// F# syntax: struct (type * ... * type)
    // the bool is true if / rather than * follows the type
    | Tuple of isStruct: bool * typeNames:(bool*SynType) list * range: range

    /// F# syntax: {| id: type; ...; id: type |}
    /// F# syntax: struct {| id: type; ...; id: type |}
    | AnonRecd of isStruct: bool * typeNames:(Ident * SynType) list * range: range

    /// F# syntax: type[]
    | Array of  int * elementType: SynType * range: range

    /// F# syntax: type -> type
    | Fun of  argType: SynType * returnType: SynType * range: range

    /// F# syntax: 'Var
    | Var of genericName: SynTypar * range: range

    /// F# syntax: _
    | Anon of range: range

    /// F# syntax: typ with constraints
    | WithGlobalConstraints of typeName: SynType * constraints: SynTypeConstraint list * range: range

    /// F# syntax: #type
    | HashConstraint of SynType * range: range

    /// F# syntax: for units of measure e.g. m / s
    | MeasureDivide of dividendType: SynType * divisorType: SynType * range: range

    /// F# syntax: for units of measure e.g. m^3, kg^1/2
    | MeasurePower of measureType: SynType * SynRationalConst * range: range

    /// F# syntax: 1, "abc" etc, used in parameters to type providers
    /// For the dimensionless units i.e. 1, and static parameters to provided types
    | StaticConstant of constant: SynConst * range: range

    /// F# syntax: const expr, used in static parameters to type providers
    | StaticConstantExpr of expr: SynExpr * range: range

    /// F# syntax: ident=1 etc., used in static parameters to type providers
    | StaticConstantNamed of expr: SynType * SynType * range: range

    /// Get the syntactic range of source code covered by this construct.
    member x.Range =
        match x with
        | SynType.App (range=m)
        | SynType.LongIdentApp (range=m)
        | SynType.Tuple (range=m)
        | SynType.Array (range=m)
        | SynType.AnonRecd (range=m)
        | SynType.Fun (range=m)
        | SynType.Var (range=m)
        | SynType.Anon (range=m)
        | SynType.WithGlobalConstraints (range=m)
        | SynType.StaticConstant (range=m)
        | SynType.StaticConstantExpr (range=m)
        | SynType.StaticConstantNamed (range=m)
        | SynType.HashConstraint (range=m)
        | SynType.MeasureDivide (range=m)
        | SynType.MeasurePower (range=m) -> m
        | SynType.LongIdent lidwd -> lidwd.Range

and
    [<NoEquality; NoComparison;RequireQualifiedAccess>]
    SynExpr =

    /// F# syntax: (expr)
    ///
    /// Paren(expr, leftParenRange, rightParenRange, wholeRangeIncludingParentheses)
    ///
    /// Parenthesized expressions. Kept in AST to distinguish A.M((x, y))
    /// from A.M(x, y), among other things.
    | Paren of expr: SynExpr * leftParenRange: range * rightParenRange: range option * range: range

    /// F# syntax: <@ expr @>, <@@ expr @@>
    ///
    /// Quote(operator, isRaw, quotedSynExpr, isFromQueryExpression, m)
    | Quote of operator: SynExpr * isRaw: bool * quotedSynExpr: SynExpr * isFromQueryExpression: bool * range: range

    /// F# syntax: 1, 1.3, () etc.
    | Const of constant: SynConst * range: range

    /// F# syntax: expr: type
    | Typed of  expr: SynExpr * typeName: SynType * range: range

    /// F# syntax: e1, ..., eN
    | Tuple of  isStruct: bool * exprs: SynExpr list * commaRanges: range list * range: range  // "range list" is for interstitial commas, these only matter for parsing/design-time tooling, the typechecker may munge/discard them

    /// F# syntax: {| id1=e1; ...; idN=eN |}
    /// F# syntax: struct {| id1=e1; ...; idN=eN |}
    | AnonRecd of  isStruct: bool *  copyInfo:(SynExpr * BlockSeparator) option * recordFields:(Ident * SynExpr) list * range: range

    /// F# syntax: [ e1; ...; en ], [| e1; ...; en |]
    | ArrayOrList of  isList: bool * exprs: SynExpr list * range: range

    /// F# syntax: { f1=e1; ...; fn=en }
    /// SynExpr.Record ((baseType, baseCtorArgs, mBaseCtor, sepAfterBase, mInherits), (copyExpr, sepAfterCopyExpr), (recordFieldName, fieldValue, sepAfterField), mWholeExpr)
    /// inherit includes location of separator (for tooling)
    /// copyOpt contains range of the following WITH part (for tooling)
    /// every field includes range of separator after the field (for tooling)
    | Record of baseInfo:(SynType * SynExpr * range * BlockSeparator option * range) option * copyInfo:(SynExpr * BlockSeparator) option * recordFields:(RecordFieldName * (SynExpr option) * BlockSeparator option) list * range: range

    /// F# syntax: new C(...)
    /// The flag is true if known to be 'family' ('protected') scope
    | New of isProtected: bool * typeName: SynType * expr: SynExpr * range: range

    /// SynExpr.ObjExpr (objTy, argOpt, binds, extraImpls, mNewExpr, mWholeExpr)
    ///
    /// F# syntax: { new ... with ... }
    | ObjExpr of objType: SynType * argOptions:(SynExpr * Ident option) option * bindings: SynBinding list * extraImpls: SynInterfaceImpl list * newExprRange: range * range: range

    /// F# syntax: 'while ... do ...'
    | While of whileSeqPoint: SequencePointInfoForWhileLoop * whileExpr: SynExpr * doExpr: SynExpr * range: range

    /// F# syntax: 'for i = ... to ... do ...'
    | For of forSeqPoint: SequencePointInfoForForLoop * ident: Ident * identBody: SynExpr * bool * toBody: SynExpr * doBody: SynExpr * range: range

    /// SynExpr.ForEach (spBind, seqExprOnly, isFromSource, pat, enumExpr, bodyExpr, mWholeExpr).
    ///
    /// F# syntax: 'for ... in ... do ...'
    | ForEach of forSeqPoint: SequencePointInfoForForLoop * seqExprOnly: SeqExprOnly * isFromSource: bool * pat: SynPat * enumExpr: SynExpr * bodyExpr: SynExpr * range: range

    /// F# syntax: [ expr ], [| expr |]
    | ArrayOrListOfSeqExpr of isArray: bool * expr: SynExpr * range: range

    /// CompExpr(isArrayOrList, isNotNakedRefCell, expr)
    ///
    /// F# syntax: { expr }
    | CompExpr of isArrayOrList: bool * isNotNakedRefCell: bool ref * expr: SynExpr * range: range

    /// First bool indicates if lambda originates from a method. Patterns here are always "simple"
    /// Second bool indicates if this is a "later" part of an iterated sequence of lambdas
    ///
    /// F# syntax: fun pat -> expr
    | Lambda of  fromMethod: bool * inLambdaSeq: bool * args: SynSimplePats * body: SynExpr * range: range

    /// F# syntax: function pat1 -> expr | ... | patN -> exprN
    | MatchLambda of isExnMatch: bool * range * SynMatchClause list * matchSeqPoint: SequencePointInfoForBinding * range: range

    /// F# syntax: match expr with pat1 -> expr | ... | patN -> exprN
    | Match of  matchSeqPoint: SequencePointInfoForBinding * expr: SynExpr * clauses: SynMatchClause list * range: range (* bool indicates if this is an exception match in a computation expression which throws unmatched exceptions *)

    /// F# syntax: do expr
    | Do of  expr: SynExpr * range: range

    /// F# syntax: assert expr
    | Assert of expr: SynExpr * range: range

    /// App(exprAtomicFlag, isInfix, funcExpr, argExpr, m)
    ///  - exprAtomicFlag: indicates if the application is syntactically atomic, e.g. f.[1] is atomic, but 'f x' is not
    ///  - isInfix is true for the first app of an infix operator, e.g. 1+2 becomes App(App(+, 1), 2), where the inner node is marked isInfix
    ///      (or more generally, for higher operator fixities, if App(x, y) is such that y comes before x in the source code, then the node is marked isInfix=true)
    ///
    /// F# syntax: f x
    | App of ExprAtomicFlag * isInfix: bool * funcExpr: SynExpr * argExpr: SynExpr * range: range

    /// TypeApp(expr, mLessThan, types, mCommas, mGreaterThan, mTypeArgs, mWholeExpr)
    ///     "mCommas" are the ranges for interstitial commas, these only matter for parsing/design-time tooling, the typechecker may munge/discard them
    ///
    /// F# syntax: expr<type1, ..., typeN>
    | TypeApp of expr: SynExpr * LESSrange: range * typeNames: SynType list * commaRanges: range list * GREATERrange: range option * typeArgsRange: range * range: range

    /// LetOrUse(isRecursive, isUse, bindings, body, wholeRange)
    ///
    /// F# syntax: let pat = expr in expr
    /// F# syntax: let f pat1 .. patN = expr in expr
    /// F# syntax: let rec f pat1 .. patN = expr in expr
    /// F# syntax: use pat = expr in expr
    | LetOrUse of isRecursive: bool * isUse: bool * bindings: SynBinding list * body: SynExpr * range: range

    /// F# syntax: try expr with pat -> expr
    | TryWith of tryExpr: SynExpr * tryRange: range * withCases: SynMatchClause list * withRange: range * range: range * trySeqPoint: SequencePointInfoForTry * withSeqPoint: SequencePointInfoForWith

    /// F# syntax: try expr finally expr
    | TryFinally of tryExpr: SynExpr * finallyExpr: SynExpr * range: range * trySeqPoint: SequencePointInfoForTry * finallySeqPoint: SequencePointInfoForFinally

    /// F# syntax: lazy expr
    | Lazy of SynExpr * range: range

    /// Sequential(seqPoint, isTrueSeq, e1, e2, m)
    ///  isTrueSeq: false indicates "let v = a in b; v"
    ///
    /// F# syntax: expr; expr
    | Sequential of seqPoint: SequencePointInfoForSeq * isTrueSeq: bool * expr1: SynExpr * expr2: SynExpr * range: range

    ///  IfThenElse(exprGuard, exprThen, optionalExprElse, spIfToThen, isFromErrorRecovery, mIfToThen, mIfToEndOfLastBranch)
    ///
    /// F# syntax: if expr then expr
    /// F# syntax: if expr then expr else expr
    | IfThenElse of ifExpr: SynExpr * thenExpr: SynExpr * elseExpr: SynExpr option * spIfToThen: SequencePointInfoForBinding * isFromErrorRecovery: bool * ifToThenRange: range * range: range

    /// F# syntax: ident
    /// Optimized representation, = SynExpr.LongIdent (false, [id], id.idRange)
    | Ident of Ident

    /// F# syntax: ident.ident...ident
    /// LongIdent(isOptional, longIdent, altNameRefCell, m)
    ///   isOptional: true if preceded by a '?' for an optional named parameter
    ///   altNameRefCell: Normally 'None' except for some compiler-generated variables in desugaring pattern matching. See SynSimplePat.Id
    | LongIdent of isOptional: bool * longDotId: LongIdentWithDots * altNameRefCell: SynSimplePatAlternativeIdInfo ref option * range: range

    /// F# syntax: ident.ident...ident <- expr
    | LongIdentSet of longDotId: LongIdentWithDots * expr: SynExpr * range: range

    /// DotGet(expr, rangeOfDot, lid, wholeRange)
    ///
    /// F# syntax: expr.ident.ident
    | DotGet of expr: SynExpr * rangeOfDot: range * longDotId: LongIdentWithDots * range: range

    /// F# syntax: expr.ident...ident <- expr
    | DotSet of SynExpr * longDotId: LongIdentWithDots * SynExpr * range: range

    /// F# syntax: expr <- expr
    | Set of SynExpr * SynExpr * range: range

    /// F# syntax: expr.[expr, ..., expr]
    | DotIndexedGet of SynExpr * SynIndexerArg list * range * range: range

    /// DotIndexedSet (objectExpr, indexExprs, valueExpr, rangeOfLeftOfSet, rangeOfDot, rangeOfWholeExpr)
    ///
    /// F# syntax: expr.[expr, ..., expr] <- expr
    | DotIndexedSet of objectExpr: SynExpr * indexExprs: SynIndexerArg list * valueExpr: SynExpr * leftOfSetRange: range * dotRange: range * range: range

    /// F# syntax: Type.Items(e1) <- e2, rarely used named-property-setter notation, e.g. Foo.Bar.Chars(3) <- 'a'
    | NamedIndexedPropertySet of longDotId: LongIdentWithDots * SynExpr * SynExpr * range: range

    /// F# syntax: Expr.Items (e1) <- e2, rarely used named-property-setter notation, e.g. (stringExpr).Chars(3) <- 'a'
    | DotNamedIndexedPropertySet of SynExpr * longDotId: LongIdentWithDots * SynExpr * SynExpr * range: range

    /// F# syntax: expr :? type
    | TypeTest of  expr: SynExpr * typeName: SynType * range: range

    /// F# syntax: expr :> type
    | Upcast of  expr: SynExpr * typeName: SynType * range: range

    /// F# syntax: expr :?> type
    | Downcast of  expr: SynExpr * typeName: SynType * range: range

    /// F# syntax: upcast expr
    | InferredUpcast of  expr: SynExpr * range: range

    /// F# syntax: downcast expr
    | InferredDowncast of  expr: SynExpr * range: range

    /// F# syntax: null
    | Null of range: range

    /// F# syntax: &expr, &&expr
    | AddressOf of  isByref: bool * SynExpr * range * range: range

    /// F# syntax: ((typar1 or ... or typarN): (member-dig) expr)
    | TraitCall of SynTypar list * SynMemberSig * SynExpr * range: range

    /// F# syntax: ... in ...
    /// Computation expressions only, based on JOIN_IN token from lex filter
    | JoinIn of SynExpr * range * SynExpr * range: range

    /// Used internally during type checking for translating computation expressions.
    | ImplicitZero of range: range

    /// Used internally during type checking for translating computation expressions.
    | SequentialOrImplicitYield of seqPoint:SequencePointInfoForSeq * expr1:SynExpr * expr2:SynExpr * ifNotStmt:SynExpr * range:range

    /// F# syntax: yield expr
    /// F# syntax: return expr
    /// Computation expressions only
    | YieldOrReturn of (bool * bool) * expr: SynExpr * range: range

    /// F# syntax: yield! expr
    /// F# syntax: return! expr
    /// Computation expressions only
    | YieldOrReturnFrom of (bool * bool) * expr: SynExpr * range: range

<<<<<<< HEAD
    /// SynExpr.LetOrUseAndBang(spBind, isUse, isFromSource, pat, rhsExpr, [(andBangSpBind, andBangIsUse, andBangIsFromSource, andBangPat, andBangRhsExpr, mAndBangExpr)], bodyExpr, mLetBangExpr).
=======
    /// SynExpr.LetOrUseBang (spBind, isUse, isFromSource, pat, rhsExpr, bodyExpr, mWholeExpr).
>>>>>>> e6309b0b
    ///
    /// F# syntax: let! pat = expr in expr
    /// F# syntax: use! pat = expr in expr
    /// F# syntax: let! pat = expr and! ... and! ... and! pat = expr in expr
    /// F# syntax: use! pat = expr and! ... and! ... and! pat = expr in expr
    /// F# syntax: let! pat = expr anduse! ... and! ... and! pat = expr in expr
    /// F# syntax: use! pat = expr and! ... anduse! ... and! pat = expr in expr
    /// Computation expressions only
<<<<<<< HEAD
    | LetOrUseOrAndBang of bindSeqPoint:SequencePointInfoForBinding * bool * bool * SynPat * rhs:SynExpr * range:range * andBangs:(SequencePointInfoForBinding * bool * bool * SynPat * SynExpr * range) list * body:SynExpr // TODO Why is the range not the last arg anymore? Consider swapping that back?
=======
    | LetOrUseBang of bindSeqPoint: SequencePointInfoForBinding * isUse: bool * isFromSource: bool * SynPat * SynExpr * SynExpr * range: range
>>>>>>> e6309b0b

    /// F# syntax: match! expr with pat1 -> expr | ... | patN -> exprN
    | MatchBang of  matchSeqPoint: SequencePointInfoForBinding * expr: SynExpr * clauses: SynMatchClause list * range: range (* bool indicates if this is an exception match in a computation expression which throws unmatched exceptions *)

    /// F# syntax: do! expr
    /// Computation expressions only
    | DoBang of expr: SynExpr * range: range

    /// Only used in FSharp.Core
    | LibraryOnlyILAssembly of ILInstr array *  SynType list * SynExpr list * SynType list * range: range (* Embedded IL assembly code *)

    /// Only used in FSharp.Core
    | LibraryOnlyStaticOptimization of SynStaticOptimizationConstraint list * SynExpr * SynExpr * range: range

    /// Only used in FSharp.Core
    | LibraryOnlyUnionCaseFieldGet of expr: SynExpr * longId: LongIdent * int * range: range

    /// Only used in FSharp.Core
    | LibraryOnlyUnionCaseFieldSet of SynExpr * longId: LongIdent * int * SynExpr * range: range

    /// Inserted for error recovery
    | ArbitraryAfterError of debugStr: string * range: range

    /// Inserted for error recovery
    | FromParseError of expr: SynExpr * range: range

    /// Inserted for error recovery when there is "expr." and missing tokens or error recovery after the dot
    | DiscardAfterMissingQualificationAfterDot of SynExpr * range: range

    /// 'use x = fixed expr'
    | Fixed of expr: SynExpr * range: range

    /// Get the syntactic range of source code covered by this construct.
    member e.Range =
        match e with
        | SynExpr.Paren (_, leftParenRange, rightParenRange, r) ->
            match rightParenRange with
            | Some rightParenRange when leftParenRange.FileIndex <> rightParenRange.FileIndex -> leftParenRange
            | _ -> r
        | SynExpr.Quote (range=m)
        | SynExpr.Const (range=m)
        | SynExpr.Typed (range=m)
        | SynExpr.Tuple (range=m)
        | SynExpr.AnonRecd (range=m)
        | SynExpr.ArrayOrList (range=m)
        | SynExpr.Record (range=m)
        | SynExpr.New (range=m)
        | SynExpr.ObjExpr (range=m)
        | SynExpr.While (range=m)
        | SynExpr.For (range=m)
        | SynExpr.ForEach (range=m)
        | SynExpr.CompExpr (range=m)
        | SynExpr.ArrayOrListOfSeqExpr (range=m)
        | SynExpr.Lambda (range=m)
        | SynExpr.Match (range=m)
        | SynExpr.MatchLambda (range=m)
        | SynExpr.Do (range=m)
        | SynExpr.Assert (range=m)
        | SynExpr.App (range=m)
        | SynExpr.TypeApp (range=m)
        | SynExpr.LetOrUse (range=m)
        | SynExpr.TryWith (range=m)
        | SynExpr.TryFinally (range=m)
        | SynExpr.Sequential (range=m)
        | SynExpr.SequentialOrImplicitYield (range=m)
        | SynExpr.ArbitraryAfterError (range=m)
        | SynExpr.FromParseError (range=m)
        | SynExpr.DiscardAfterMissingQualificationAfterDot (range=m)
        | SynExpr.IfThenElse (range=m)
        | SynExpr.LongIdent (range=m)
        | SynExpr.LongIdentSet (range=m)
        | SynExpr.NamedIndexedPropertySet (range=m)
        | SynExpr.DotIndexedGet (range=m)
        | SynExpr.DotIndexedSet (range=m)
        | SynExpr.DotGet (range=m)
        | SynExpr.DotSet (range=m)
        | SynExpr.Set (range=m)
        | SynExpr.DotNamedIndexedPropertySet (range=m)
        | SynExpr.LibraryOnlyUnionCaseFieldGet (range=m)
        | SynExpr.LibraryOnlyUnionCaseFieldSet (range=m)
        | SynExpr.LibraryOnlyILAssembly (range=m)
        | SynExpr.LibraryOnlyStaticOptimization (range=m)
        | SynExpr.TypeTest (range=m)
        | SynExpr.Upcast (range=m)
        | SynExpr.AddressOf (range=m)
        | SynExpr.Downcast (range=m)
        | SynExpr.JoinIn (range=m)
        | SynExpr.InferredUpcast (range=m)
        | SynExpr.InferredDowncast (range=m)
        | SynExpr.Null (range=m)
        | SynExpr.Lazy (range=m)
        | SynExpr.TraitCall (range=m)
        | SynExpr.ImplicitZero (range=m)
        | SynExpr.YieldOrReturn (range=m)
        | SynExpr.YieldOrReturnFrom (range=m)
        | SynExpr.LetOrUseOrAndBang (range=m)
        | SynExpr.MatchBang (range=m)
        | SynExpr.DoBang (range=m)
        | SynExpr.Fixed (range=m) -> m
        | SynExpr.Ident id -> id.idRange

    /// range ignoring any (parse error) extra trailing dots
    member e.RangeSansAnyExtraDot =
        match e with
<<<<<<< HEAD
        | SynExpr.Paren (range=m)
        | SynExpr.Quote (range=m)
        | SynExpr.Const (range=m)
        | SynExpr.Typed (range=m)
        | SynExpr.Tuple (range=m)
        | SynExpr.ArrayOrList (range=m)
        | SynExpr.AnonRecd (range=m)
        | SynExpr.Record (range=m)
        | SynExpr.New (range=m)
        | SynExpr.ObjExpr (range=m)
        | SynExpr.While (range=m)
        | SynExpr.For (range=m)
        | SynExpr.ForEach (range=m)
        | SynExpr.CompExpr (range=m)
        | SynExpr.ArrayOrListOfSeqExpr (range=m)
        | SynExpr.Lambda (range=m)
        | SynExpr.Match (range=m)
        | SynExpr.MatchLambda (range=m)
        | SynExpr.Do (range=m)
        | SynExpr.Assert (range=m)
        | SynExpr.App (range=m)
        | SynExpr.TypeApp (range=m)
        | SynExpr.LetOrUse (range=m)
        | SynExpr.TryWith (range=m)
        | SynExpr.TryFinally (range=m)
        | SynExpr.Sequential (range=m)
        | SynExpr.ArbitraryAfterError (range=m)
        | SynExpr.FromParseError (range=m)
        | SynExpr.IfThenElse (range=m)
        | SynExpr.LongIdentSet (range=m)
        | SynExpr.NamedIndexedPropertySet (range=m)
        | SynExpr.DotIndexedGet (range=m)
        | SynExpr.DotIndexedSet (range=m)
        | SynExpr.DotSet (range=m)
        | SynExpr.Set (range=m)
        | SynExpr.DotNamedIndexedPropertySet (range=m)
        | SynExpr.LibraryOnlyUnionCaseFieldGet (range=m)
        | SynExpr.LibraryOnlyUnionCaseFieldSet (range=m)
        | SynExpr.LibraryOnlyILAssembly (range=m)
        | SynExpr.LibraryOnlyStaticOptimization (range=m)
        | SynExpr.TypeTest (range=m)
        | SynExpr.Upcast (range=m)
        | SynExpr.AddressOf (range=m)
        | SynExpr.Downcast (range=m)
        | SynExpr.JoinIn (range=m)
        | SynExpr.InferredUpcast (range=m)
        | SynExpr.InferredDowncast (range=m)
        | SynExpr.Null (range=m)
        | SynExpr.Lazy (range=m)
        | SynExpr.TraitCall (range=m)
        | SynExpr.ImplicitZero (range=m)
        | SynExpr.YieldOrReturn (range=m)
        | SynExpr.YieldOrReturnFrom (range=m)
        | SynExpr.LetOrUseOrAndBang (range=m)
        | SynExpr.MatchBang (range=m)
        | SynExpr.DoBang (range=m) -> m
=======
>>>>>>> e6309b0b
        | SynExpr.DotGet (expr, _, lidwd, m) -> if lidwd.ThereIsAnExtraDotAtTheEnd then unionRanges expr.Range lidwd.RangeSansAnyExtraDot else m
        | SynExpr.LongIdent (_, lidwd, _, _) -> lidwd.RangeSansAnyExtraDot
        | SynExpr.DiscardAfterMissingQualificationAfterDot (expr, _) -> expr.Range
        | _ -> e.Range

    /// Attempt to get the range of the first token or initial portion only - this is extremely ad-hoc, just a cheap way to improve a certain 'query custom operation' error range
    member e.RangeOfFirstPortion =
        match e with
<<<<<<< HEAD
        // haven't bothered making these cases better than just .Range
        | SynExpr.Quote (range=m)
        | SynExpr.Const (range=m)
        | SynExpr.Typed (range=m)
        | SynExpr.Tuple (range=m)
        | SynExpr.ArrayOrList (range=m)
        | SynExpr.AnonRecd (range=m)
        | SynExpr.Record (range=m)
        | SynExpr.New (range=m)
        | SynExpr.ObjExpr (range=m)
        | SynExpr.While (range=m)
        | SynExpr.For (range=m)
        | SynExpr.CompExpr (range=m)
        | SynExpr.ArrayOrListOfSeqExpr (range=m)
        | SynExpr.Lambda (range=m)
        | SynExpr.Match (range=m)
        | SynExpr.MatchLambda (range=m)
        | SynExpr.Do (range=m)
        | SynExpr.Assert (range=m)
        | SynExpr.TypeApp (range=m)
        | SynExpr.LetOrUse (range=m)
        | SynExpr.TryWith (range=m)
        | SynExpr.TryFinally (range=m)
        | SynExpr.ArbitraryAfterError (range=m)
        | SynExpr.FromParseError (range=m)
        | SynExpr.DiscardAfterMissingQualificationAfterDot (range=m)
        | SynExpr.IfThenElse (range=m)
        | SynExpr.LongIdent (range=m)
        | SynExpr.LongIdentSet (range=m)
        | SynExpr.NamedIndexedPropertySet (range=m)
        | SynExpr.DotIndexedGet (range=m)
        | SynExpr.DotIndexedSet (range=m)
        | SynExpr.DotGet (range=m)
        | SynExpr.DotSet (range=m)
        | SynExpr.Set (range=m)
        | SynExpr.DotNamedIndexedPropertySet (range=m)
        | SynExpr.LibraryOnlyUnionCaseFieldGet (range=m)
        | SynExpr.LibraryOnlyUnionCaseFieldSet (range=m)
        | SynExpr.LibraryOnlyILAssembly (range=m)
        | SynExpr.LibraryOnlyStaticOptimization (range=m)
        | SynExpr.TypeTest (range=m)
        | SynExpr.Upcast (range=m)
        | SynExpr.AddressOf (range=m)
        | SynExpr.Downcast (range=m)
        | SynExpr.JoinIn (range=m)
        | SynExpr.InferredUpcast (range=m)
        | SynExpr.InferredDowncast (range=m)
        | SynExpr.Null (range=m)
        | SynExpr.Lazy (range=m)
        | SynExpr.TraitCall (range=m)
        | SynExpr.ImplicitZero (range=m)
        | SynExpr.YieldOrReturn (range=m)
        | SynExpr.YieldOrReturnFrom (range=m)
        | SynExpr.LetOrUseOrAndBang (range=m)
        | SynExpr.MatchBang (range=m)
        | SynExpr.DoBang (range=m)  -> m
=======
>>>>>>> e6309b0b
        // these are better than just .Range, and also commonly applicable inside queries
        | SynExpr.Paren (_, m, _, _) -> m
        | SynExpr.Sequential (_, _, e1, _, _)
        | SynExpr.SequentialOrImplicitYield (_, e1, _, _, _)
        | SynExpr.App (_, _, e1, _, _) ->
            e1.RangeOfFirstPortion
        | SynExpr.ForEach (_, _, _, pat, _, _, r) ->
            let start = r.Start
            let e = (pat.Range: range).Start
            mkRange r.FileName start e
        | _ -> e.Range

and
    [<NoEquality; NoComparison; RequireQualifiedAccess>]
    SynIndexerArg =

    | Two of SynExpr * SynExpr

    | One of SynExpr

    member x.Range = match x with Two (e1, e2) -> unionRanges e1.Range e2.Range | One e -> e.Range

    member x.Exprs = match x with Two (e1, e2) -> [e1;e2] | One e -> [e]

and
    [<NoEquality; NoComparison; RequireQualifiedAccess>]
    SynSimplePat =

    /// Id (ident, altNameRefCell, isCompilerGenerated, isThisVar, isOptArg, range)
    ///
    /// Indicates a simple pattern variable.
    ///
    ///   altNameRefCell
    ///     Normally 'None' except for some compiler-generated variables in desugaring pattern matching.
    ///     Pattern processing sets this reference for hidden variable introduced by desugaring pattern matching in arguments.
    ///     The info indicates an alternative (compiler generated) identifier to be used because the name of the identifier is already bound.
    ///     See Product Studio FSharp 1.0, bug 6389.
    ///
    ///   isCompilerGenerated: true if a compiler generated name
    ///   isThisVar: true if 'this' variable in member
    ///   isOptArg: true if a '?' is in front of the name
    | Id of  ident: Ident * altNameRefCell: SynSimplePatAlternativeIdInfo ref option * isCompilerGenerated: bool * isThisVar: bool *  isOptArg: bool * range: range

    | Typed of  SynSimplePat * SynType * range: range

    | Attrib of  SynSimplePat * SynAttributes * range: range

and SynSimplePatAlternativeIdInfo =

    /// We have not decided to use an alternative name in tha pattern and related expression
    | Undecided of Ident

    /// We have decided to use an alternative name in tha pattern and related expression
    | Decided of Ident

and
    [<NoEquality; NoComparison>]
    SynStaticOptimizationConstraint =

    | WhenTyparTyconEqualsTycon of SynTypar *  SynType * range: range

    | WhenTyparIsStruct of SynTypar * range: range

and
    [<NoEquality; NoComparison;RequireQualifiedAccess>]
    /// Represents a simple set of variable bindings a, (a, b) or (a: Type, b: Type) at a lambda,
    /// function definition or other binding point, after the elimination of pattern matching
    /// from the construct, e.g. after changing a "function pat1 -> rule1 | ..." to a
    /// "fun v -> match v with ..."
    SynSimplePats =

    | SimplePats of SynSimplePat list * range: range

    | Typed of  SynSimplePats * SynType * range: range

and SynConstructorArgs =
    | Pats of SynPat list
    | NamePatPairs of (Ident * SynPat) list * range: range
and
    [<NoEquality; NoComparison;RequireQualifiedAccess>]
    SynPat =

    | Const of SynConst * range: range

    | Wild of range: range

    | Named of SynPat * Ident *  isSelfIdentifier: bool (* true if 'this' variable *)  * accessibility: SynAccess option * range: range

    | Typed of SynPat * SynType * range: range

    | Attrib of SynPat * SynAttributes * range: range

    | Or of SynPat * SynPat * range: range

    | Ands of SynPat list * range: range

    | LongIdent of
        longDotId: LongIdentWithDots *
        Ident option * // holds additional ident for tooling
        SynValTyparDecls option * // usually None: temporary used to parse "f<'a> x = x"*)
        SynConstructorArgs *
        accessibility: SynAccess option *
        range: range

    | Tuple of isStruct: bool * SynPat list * range: range

    | Paren of SynPat * range: range

    | ArrayOrList of bool * SynPat list * range: range

    | Record of ((LongIdent * Ident) * SynPat) list * range: range

    /// 'null'
    | Null of range: range

    /// '?id' -- for optional argument names
    | OptionalVal of Ident * range: range

    /// ':? type '
    | IsInst of SynType * range: range

    /// &lt;@ expr @&gt;, used for active pattern arguments
    | QuoteExpr of SynExpr * range: range

    /// Deprecated character range: ranges
    | DeprecatedCharRange of char * char * range: range

    /// Used internally in the type checker
    | InstanceMember of  Ident * Ident * (* holds additional ident for tooling *) Ident option * accessibility: SynAccess option * range: range (* adhoc overloaded method/property *)

    /// A pattern arising from a parse error
    | FromParseError of SynPat * range: range

    member p.Range =
      match p with
      | SynPat.Const (range=m)
      | SynPat.Wild (range=m)
      | SynPat.Named (range=m)
      | SynPat.Or (range=m)
      | SynPat.Ands (range=m)
      | SynPat.LongIdent (range=m)
      | SynPat.ArrayOrList (range=m)
      | SynPat.Tuple (range=m)
      | SynPat.Typed (range=m)
      | SynPat.Attrib (range=m)
      | SynPat.Record (range=m)
      | SynPat.DeprecatedCharRange (range=m)
      | SynPat.Null (range=m)
      | SynPat.IsInst (range=m)
      | SynPat.QuoteExpr (range=m)
      | SynPat.InstanceMember (range=m)
      | SynPat.OptionalVal (range=m)
      | SynPat.Paren (range=m)
      | SynPat.FromParseError (range=m) -> m

and
    [<NoEquality; NoComparison>]
    SynInterfaceImpl =
    | InterfaceImpl of SynType * SynBinding list * range: range

and
    [<NoEquality; NoComparison>]
    SynMatchClause =
    | Clause of SynPat * whenExpr: SynExpr option * SynExpr * range: range * SequencePointInfoForTarget

    member this.RangeOfGuardAndRhs =
        match this with
        | Clause(_, eo, e, _, _) ->
            match eo with
            | None -> e.Range
            | Some x -> unionRanges e.Range x.Range

    member this.Range =
        match this with
        | Clause(_, eo, e, m, _) ->
            match eo with
            | None -> unionRanges e.Range m
            | Some x -> unionRanges (unionRanges e.Range m) x.Range

and
    /// List of attributes enclosed in [< ... >].
    SynAttributeList =
    { Attributes: SynAttribute list
      Range: range }

and SynAttributes = SynAttributeList list

and
    [<NoEquality; NoComparison; RequireQualifiedAccess>]
    SynAttribute =
    { TypeName: LongIdentWithDots

      ArgExpr: SynExpr

      /// Target specifier, e.g. "assembly", "module", etc.
      Target: Ident option

      /// Is this attribute being applied to a property getter or setter?
      AppliesToGetterAndSetter: bool

      Range: range }

and
    [<NoEquality; NoComparison>]
    SynValData =
    | SynValData of MemberFlags option * SynValInfo * Ident option

and
    [<NoEquality; NoComparison>]
    SynBinding =
    | Binding of
        accessibility: SynAccess option *
        kind: SynBindingKind *
        mustInline: bool *
        isMutable: bool *
        attrs: SynAttributes *
        xmlDoc: PreXmlDoc *
        valData: SynValData *
        headPat: SynPat *
        returnInfo: SynBindingReturnInfo option *
        expr: SynExpr  *
        range: range *
        seqPoint: SequencePointInfoForBinding

    // no member just named "Range", as that would be confusing:
    //  - for everything else, the 'range' member that appears last/second-to-last is the 'full range' of the whole tree construct
    //  - but for Binding, the 'range' is only the range of the left-hand-side, the right-hand-side range is in the SynExpr
    //  - so we use explicit names to avoid confusion
    member x.RangeOfBindingSansRhs = let (Binding(range=m)) = x in m

    member x.RangeOfBindingAndRhs = let (Binding(expr=e; range=m)) = x in unionRanges e.Range m

    member x.RangeOfHeadPat = let (Binding(headPat=headPat)) = x in headPat.Range

and
    [<NoEquality; NoComparison>]
    SynBindingReturnInfo =
    | SynBindingReturnInfo of typeName: SynType * range: range * attributes: SynAttributes


and
    [<NoComparison>]
    MemberFlags =
    { IsInstance: bool
      IsDispatchSlot: bool
      IsOverrideOrExplicitImpl: bool
      IsFinal: bool
      MemberKind: MemberKind }

/// Note the member kind is actually computed partially by a syntax tree transformation in tc.fs
and
    [<StructuralEquality; NoComparison; RequireQualifiedAccess>]
    MemberKind =

    | ClassConstructor

    | Constructor

    | Member

    | PropertyGet

    | PropertySet

    /// An artificial member kind used prior to the point where a get/set property is split into two distinct members.
    | PropertyGetSet

and
    [<NoEquality; NoComparison; RequireQualifiedAccess>]
    /// The untyped, unchecked syntax tree for a member signature, used in signature files, abstract member declarations
    /// and member constraints.
    SynMemberSig =

    | Member of SynValSig * MemberFlags * range: range

    | Interface of typeName: SynType * range: range

    | Inherit of typeName: SynType * range: range

    | ValField of SynField * range: range

    | NestedType of SynTypeDefnSig * range: range

and SynMemberSigs = SynMemberSig list

and
    [<NoEquality; NoComparison>]
    SynTypeDefnKind =
    | TyconUnspecified
    | TyconClass
    | TyconInterface
    | TyconStruct
    | TyconRecord
    | TyconUnion
    | TyconAbbrev
    | TyconHiddenRepr
    | TyconAugmentation
    | TyconILAssemblyCode
    | TyconDelegate of SynType * SynValInfo

and
    [<NoEquality; NoComparison; RequireQualifiedAccess>]
    /// The untyped, unchecked syntax tree for the core of a simple type definition, in either signature
    /// or implementation.
    SynTypeDefnSimpleRepr =

    /// A union type definition, type X = A | B
    | Union of accessibility: SynAccess option * unionCases: SynUnionCases * range: range

    /// An enum type definition, type X = A = 1 | B = 2
    | Enum of SynEnumCases * range: range

    /// A record type definition, type X = { A: int; B: int }
    | Record of accessibility: SynAccess option * recordFields: SynFields * range: range

    /// An object oriented type definition. This is not a parse-tree form, but represents the core
    /// type representation which the type checker splits out from the "ObjectModel" cases of type definitions.
    | General of SynTypeDefnKind * (SynType * range * Ident option) list * (SynValSig * MemberFlags) list * SynField list  * bool * bool * SynSimplePats option * range: range

    /// A type defined by using an IL assembly representation. Only used in FSharp.Core.
    ///
    /// F# syntax: "type X = (# "..."#)
    | LibraryOnlyILAssembly of ILType * range: range

    /// A type abbreviation, "type X = A.B.C"
    | TypeAbbrev of ParserDetail * SynType * range: range

    /// An abstract definition, "type X"
    | None of range: range

    /// An exception definition, "exception E = ..."
    | Exception of SynExceptionDefnRepr

    member this.Range =
        match this with
        | Union (range=m)
        | Enum (range=m)
        | Record (range=m)
        | General (range=m)
        | LibraryOnlyILAssembly (range=m)
        | TypeAbbrev (range=m)
        | None (range=m) -> m
        | Exception t -> t.Range

and SynEnumCases = SynEnumCase list

and
    [<NoEquality; NoComparison>]
    SynEnumCase =

    /// The untyped, unchecked syntax tree for one case in an enum definition.
    | EnumCase of attrs: SynAttributes * ident: Ident * SynConst * PreXmlDoc * range: range

    member this.Range =
        match this with
        | EnumCase (range=m) -> m

and SynUnionCases = SynUnionCase list

and
    [<NoEquality; NoComparison>]
    SynUnionCase =

    /// The untyped, unchecked syntax tree for one case in a union definition.
    | UnionCase of SynAttributes * ident: Ident * SynUnionCaseType * PreXmlDoc * accessibility: SynAccess option * range: range

    member this.Range =
        match this with
        | UnionCase (range=m) -> m

and
    [<NoEquality; NoComparison>]
    /// The untyped, unchecked syntax tree for the right-hand-side of union definition, excluding members,
    /// in either a signature or implementation.
    SynUnionCaseType =

    /// Normal style declaration
    | UnionCaseFields of cases: SynField list

    /// Full type spec given by 'UnionCase: ty1 * tyN -> rty'. Only used in FSharp.Core, otherwise a warning.
    | UnionCaseFullType of (SynType * SynValInfo)

and
    [<NoEquality; NoComparison; RequireQualifiedAccess>]
    /// The untyped, unchecked syntax tree for the right-hand-side of a type definition in a signature.
    /// Note: in practice, using a discriminated union to make a distinction between
    /// "simple" types and "object oriented" types is not particularly useful.
    SynTypeDefnSigRepr =

    /// Indicates the right right-hand-side is a class, struct, interface or other object-model type
    | ObjectModel of SynTypeDefnKind * memberSigs: SynMemberSigs * range: range

    /// Indicates the right right-hand-side is a record, union or other simple type.
    | Simple of SynTypeDefnSimpleRepr * range: range

    | Exception of SynExceptionDefnRepr

    member this.Range =
        match this with
        | ObjectModel (range=m)
        | Simple (range=m) -> m
        | Exception e -> e.Range

and
    [<NoEquality; NoComparison>]
    /// The untyped, unchecked syntax tree for a type definition in a signature
    SynTypeDefnSig =

    /// The information for a type definition in a signature
    | TypeDefnSig of SynComponentInfo * SynTypeDefnSigRepr * SynMemberSigs * range: range

and SynFields = SynField list

and
    [<NoEquality; NoComparison>]
    /// The untyped, unchecked syntax tree for a field declaration in a record or class
    SynField =
    | Field of attrs: SynAttributes * isStatic: bool * Ident option * SynType * isMutable: bool * xmlDoc: PreXmlDoc * accessibility: SynAccess option * range: range

and
    [<NoEquality; NoComparison>]
    /// The untyped, unchecked syntax tree associated with the name of a type definition or module
    /// in signature or implementation.
    ///
    /// This includes the name, attributes, type parameters, constraints, documentation and accessibility
    /// for a type definition or module. For modules, entries such as the type parameters are
    /// always empty.
    SynComponentInfo =
    | ComponentInfo of attribs: SynAttributes * typeParams: SynTyparDecl list * constraints: SynTypeConstraint list * longId: LongIdent * xmlDoc: PreXmlDoc * preferPostfix: bool * accessibility: SynAccess option * range: range

    member this.Range =
        match this with
        | ComponentInfo (range=m) -> m

and
    [<NoEquality; NoComparison>]
    SynValSig =
    | ValSpfn of
        synAttributes: SynAttributes *
        ident: Ident *
        explicitValDecls: SynValTyparDecls *
        synType: SynType *
        arity: SynValInfo *
        isInline: bool *
        isMutable: bool *
        xmlDoc: PreXmlDoc *
        accessibility: SynAccess option *
        synExpr: SynExpr option *
        range: range

    member x.RangeOfId  = let (ValSpfn(ident=id)) = x in id.idRange

    member x.SynInfo = let (ValSpfn(arity=v)) = x in v

    member x.SynType = let (ValSpfn(synType=ty)) = x in ty

/// The argument names and other metadata for a member or function
and
    [<NoEquality; NoComparison>]
    SynValInfo =

    /// SynValInfo(curriedArgInfos, returnInfo)
    | SynValInfo of SynArgInfo list list * SynArgInfo

    member x.ArgInfos = (let (SynValInfo(args, _)) = x in args)

/// The argument names and other metadata for a parameter for a member or function
and
    [<NoEquality; NoComparison>]
    SynArgInfo =

    | SynArgInfo of SynAttributes * optional: bool *  Ident option

/// The names and other metadata for the type parameters for a member or function
and
    [<NoEquality; NoComparison>]
    SynValTyparDecls =

    | SynValTyparDecls of SynTyparDecl list * bool * constraints: SynTypeConstraint list

/// 'exception E = ... '
and [<NoEquality; NoComparison>]
    SynExceptionDefnRepr =

    | SynExceptionDefnRepr of SynAttributes * SynUnionCase * longId: LongIdent option * xmlDoc: PreXmlDoc * accessiblity: SynAccess option * range: range

    member this.Range = match this with SynExceptionDefnRepr (range=m) -> m

/// 'exception E = ... with ...'
and
    [<NoEquality; NoComparison>]
    SynExceptionDefn =

    | SynExceptionDefn of SynExceptionDefnRepr * SynMemberDefns * range: range

    member this.Range =
        match this with
        | SynExceptionDefn (range=m) -> m

and
    [<NoEquality; NoComparison; RequireQualifiedAccess>]
    SynTypeDefnRepr =

    | ObjectModel of SynTypeDefnKind * SynMemberDefns * range: range

    | Simple of SynTypeDefnSimpleRepr * range: range

    | Exception of SynExceptionDefnRepr

    member this.Range =
        match this with
        | ObjectModel (range=m)
        | Simple (range=m) -> m
        | Exception t -> t.Range

and
    [<NoEquality; NoComparison>]
    SynTypeDefn =
    | TypeDefn of SynComponentInfo * SynTypeDefnRepr * members: SynMemberDefns * range: range
    member this.Range =
        match this with
        | TypeDefn (range=m) -> m

and
    [<NoEquality; NoComparison; RequireQualifiedAccess>]
    SynMemberDefn =

    | Open of longId: LongIdent * range: range

    | Member of memberDefn: SynBinding * range: range

    /// implicit ctor args as a defn line, 'as' specification
    | ImplicitCtor of accessiblity: SynAccess option * attributes: SynAttributes * ctorArgs: SynSimplePats * selfIdentifier: Ident option * range: range

    /// inherit <typ>(args...) as base
    | ImplicitInherit of inheritType: SynType * inheritArgs: SynExpr * inheritAlias: Ident option * range: range

    /// LetBindings(bindingList, isStatic, isRecursive, wholeRange)
    ///
    /// localDefns
    | LetBindings of SynBinding list * isStatic: bool * isRecursive: bool * range: range

    | AbstractSlot of SynValSig * MemberFlags * range: range

    | Interface of SynType * SynMemberDefns option  * range: range

    | Inherit of SynType  * Ident option * range: range

    | ValField of SynField  * range: range

    /// A feature that is not implemented
    | NestedType of typeDefn: SynTypeDefn * accessibility: SynAccess option * range: range

    /// SynMemberDefn.AutoProperty (attribs, isStatic, id, tyOpt, propKind, memberFlags, xmlDoc, access, synExpr, mGetSet, mWholeAutoProp).
    ///
    /// F# syntax: 'member val X = expr'
    | AutoProperty of
          attribs: SynAttributes *
          isStatic: bool *
          ident: Ident *
          typeOpt: SynType option *
          propKind: MemberKind *
          memberFlags:(MemberKind -> MemberFlags) *
          xmlDoc: PreXmlDoc *
          accessiblity: SynAccess option *
          synExpr: SynExpr *
          getSetRange: range option *
          range: range

    member d.Range =
        match d with
        | SynMemberDefn.Member (range=m)
        | SynMemberDefn.Interface (range=m)
        | SynMemberDefn.Open (range=m)
        | SynMemberDefn.LetBindings (range=m)
        | SynMemberDefn.ImplicitCtor (range=m)
        | SynMemberDefn.ImplicitInherit (range=m)
        | SynMemberDefn.AbstractSlot (range=m)
        | SynMemberDefn.Inherit (range=m)
        | SynMemberDefn.ValField (range=m)
        | SynMemberDefn.AutoProperty (range=m)
        | SynMemberDefn.NestedType (range=m) -> m

and SynMemberDefns = SynMemberDefn list

and
    [<NoEquality; NoComparison;RequireQualifiedAccess>]
    SynModuleDecl =
    | ModuleAbbrev of ident: Ident * longId: LongIdent * range: range
    | NestedModule of SynComponentInfo * isRecursive: bool * SynModuleDecls * bool * range: range
    | Let of isRecursive: bool * SynBinding list * range: range
    | DoExpr of SequencePointInfoForBinding * SynExpr * range: range
    | Types of SynTypeDefn list * range: range
    | Exception of SynExceptionDefn * range: range
    | Open of longDotId: LongIdentWithDots * range: range
    | Attributes of SynAttributes * range: range
    | HashDirective of ParsedHashDirective * range: range
    | NamespaceFragment of SynModuleOrNamespace
    member d.Range =
        match d with
        | SynModuleDecl.ModuleAbbrev (range=m)
        | SynModuleDecl.NestedModule (range=m)
        | SynModuleDecl.Let (range=m)
        | SynModuleDecl.DoExpr (range=m)
        | SynModuleDecl.Types (range=m)
        | SynModuleDecl.Exception (range=m)
        | SynModuleDecl.Open (range=m)
        | SynModuleDecl.HashDirective (range=m)
        | SynModuleDecl.NamespaceFragment (SynModuleOrNamespace (range=m))
        | SynModuleDecl.Attributes (range=m) -> m

and SynModuleDecls = SynModuleDecl list

and
    [<NoEquality; NoComparison>]
    SynExceptionSig =
    | SynExceptionSig of SynExceptionDefnRepr * SynMemberSigs * range: range

and
    [<NoEquality; NoComparison; RequireQualifiedAccess>]
    SynModuleSigDecl =
    | ModuleAbbrev of ident: Ident * longId: LongIdent * range: range
    | NestedModule of SynComponentInfo * isRecursive: bool * SynModuleSigDecls * range: range
    | Val of SynValSig * range: range
    | Types of SynTypeDefnSig list * range: range
    | Exception of SynExceptionSig * range: range
    | Open of longId: LongIdent * range: range
    | HashDirective of ParsedHashDirective * range: range
    | NamespaceFragment of SynModuleOrNamespaceSig

    member d.Range =
        match d with
        | SynModuleSigDecl.ModuleAbbrev (range=m)
        | SynModuleSigDecl.NestedModule (range=m)
        | SynModuleSigDecl.Val (range=m)
        | SynModuleSigDecl.Types (range=m)
        | SynModuleSigDecl.Exception (range=m)
        | SynModuleSigDecl.Open (range=m)
        | SynModuleSigDecl.NamespaceFragment (SynModuleOrNamespaceSig(range=m))
        | SynModuleSigDecl.HashDirective (range=m) -> m

and SynModuleSigDecls = SynModuleSigDecl list

and
    [<Struct>]
    SynModuleOrNamespaceKind =
        | NamedModule
        | AnonModule
        | DeclaredNamespace
        | GlobalNamespace

        member x.IsModule =
            match x with
            | NamedModule | AnonModule -> true
            | _ -> false

and
    [<NoEquality; NoComparison>]
    SynModuleOrNamespace =
    | SynModuleOrNamespace of longId: LongIdent * isRecursive: bool * kind: SynModuleOrNamespaceKind * decls: SynModuleDecls * xmlDoc: PreXmlDoc * attribs: SynAttributes * accessibility: SynAccess option * range: range
    member this.Range =
        match this with
        | SynModuleOrNamespace (range=m) -> m

and
    [<NoEquality; NoComparison>]
    SynModuleOrNamespaceSig =
    | SynModuleOrNamespaceSig of longId: LongIdent * isRecursive: bool * kind: SynModuleOrNamespaceKind * SynModuleSigDecls * xmlDoc: PreXmlDoc * attribs: SynAttributes * accessibility: SynAccess option * range: range

and [<NoEquality; NoComparison>]
    ParsedHashDirective =
    | ParsedHashDirective of string * string list * range: range

[<NoEquality; NoComparison; RequireQualifiedAccess>]
type ParsedImplFileFragment =
    | AnonModule of SynModuleDecls * range: range
    | NamedModule of SynModuleOrNamespace
    | NamespaceFragment of longId: LongIdent * bool * SynModuleOrNamespaceKind * SynModuleDecls * xmlDoc: PreXmlDoc * SynAttributes * range: range

[<NoEquality; NoComparison; RequireQualifiedAccess>]
type ParsedSigFileFragment =
    | AnonModule of SynModuleSigDecls * range: range
    | NamedModule of SynModuleOrNamespaceSig
    | NamespaceFragment of longId: LongIdent * bool * SynModuleOrNamespaceKind * SynModuleSigDecls * xmlDoc: PreXmlDoc * SynAttributes * range: range

[<NoEquality; NoComparison>]
type ParsedFsiInteraction =
    | IDefns of SynModuleDecl list * range: range
    | IHash of ParsedHashDirective * range: range

[<NoEquality; NoComparison>]
type ParsedImplFile =
    | ParsedImplFile of hashDirectives: ParsedHashDirective list * ParsedImplFileFragment list

[<NoEquality; NoComparison>]
type ParsedSigFile =
    | ParsedSigFile of hashDirectives: ParsedHashDirective list * ParsedSigFileFragment list

//----------------------------------------------------------------------
// AST and parsing utilities.
//----------------------------------------------------------------------

let ident (s, r) = new Ident(s, r)
let textOfId (id: Ident) = id.idText
let pathOfLid lid = List.map textOfId lid
let arrPathOfLid lid = Array.ofList (pathOfLid lid)
let textOfPath path = String.concat "." path
let textOfLid lid = textOfPath (pathOfLid lid)

let rangeOfLid (lid: Ident list) =
    match lid with
    | [] -> failwith "rangeOfLid"
    | [id] -> id.idRange
    | h :: t -> unionRanges h.idRange (List.last t).idRange

[<RequireQualifiedAccess>]
type ScopedPragma =
   | WarningOff of range: range * int
   // Note: this type may be extended in the future with optimization on/off switches etc.

// These are the results of parsing + folding in the implicit file name
/// ImplFile (modname, isScript, qualName, hashDirectives, modules, isLastCompiland)

/// QualifiedNameOfFile acts to fully-qualify module specifications and implementations,
/// most importantly the ones that simply contribute fragments to a namespace (i.e. the ParsedSigFileFragment.NamespaceFragment case)
/// There may be multiple such fragments in a single assembly.  There may thus also
/// be multiple matching pairs of these in an assembly, all contributing types to the same
/// namespace.
[<NoEquality; NoComparison>]
type QualifiedNameOfFile =
    | QualifiedNameOfFile of Ident
    member x.Text = (let (QualifiedNameOfFile t) = x in t.idText)
    member x.Id = (let (QualifiedNameOfFile t) = x in t)
    member x.Range = (let (QualifiedNameOfFile t) = x in t.idRange)

[<NoEquality; NoComparison>]
type ParsedImplFileInput =
    | ParsedImplFileInput of
        fileName: string *
        isScript: bool *
        qualifiedNameOfFile: QualifiedNameOfFile *
        scopedPragmas: ScopedPragma list *
        hashDirectives: ParsedHashDirective list *
        modules: SynModuleOrNamespace list *
        isLastCompiland: (bool * bool)

[<NoEquality; NoComparison>]
type ParsedSigFileInput =
    | ParsedSigFileInput of
        fileName: string *
        qualifiedNameOfFile: QualifiedNameOfFile *
        scopedPragmas: ScopedPragma list *
        hashDirectives: ParsedHashDirective list *
        modules: SynModuleOrNamespaceSig list

[<NoEquality; NoComparison; RequireQualifiedAccess>]
type ParsedInput =
    | ImplFile of ParsedImplFileInput
    | SigFile of ParsedSigFileInput

    member inp.Range =
        match inp with
        | ParsedInput.ImplFile (ParsedImplFileInput (modules=SynModuleOrNamespace(range=m) :: _))
        | ParsedInput.SigFile (ParsedSigFileInput (modules=SynModuleOrNamespaceSig(range=m) :: _)) -> m
        | ParsedInput.ImplFile (ParsedImplFileInput (fileName=filename))
        | ParsedInput.SigFile (ParsedSigFileInput (fileName=filename)) ->
#if DEBUG
            assert("" = "compiler expects ParsedInput.ImplFile and ParsedInput.SigFile to have at least one fragment, 4488")
#endif
            rangeN filename 0 (* There are no implementations, e.g. due to errors, so return a default range for the file *)


//----------------------------------------------------------------------
// Construct syntactic AST nodes
//-----------------------------------------------------------------------

// REVIEW: get rid of this global state
type SynArgNameGenerator() =
    let mutable count = 0
    let generatedArgNamePrefix = "_arg"

    member __.New() : string = count <- count + 1; generatedArgNamePrefix + string count
    member __.Reset() = count <- 0

//----------------------------------------------------------------------
// Construct syntactic AST nodes
//-----------------------------------------------------------------------


let mkSynId m s = Ident(s, m)
let pathToSynLid m p = List.map (mkSynId m) p
let mkSynIdGet m n = SynExpr.Ident (mkSynId m n)
let mkSynLidGet m path n =
    let lid = pathToSynLid m path @ [mkSynId m n]
    let dots = List.replicate (lid.Length - 1) m
    SynExpr.LongIdent (false, LongIdentWithDots(lid, dots), None, m)
let mkSynIdGetWithAlt m id altInfo =
    match altInfo with
    | None -> SynExpr.Ident id
    | _ -> SynExpr.LongIdent (false, LongIdentWithDots([id], []), altInfo, m)

let mkSynSimplePatVar isOpt id = SynSimplePat.Id (id, None, false, false, isOpt, id.idRange)
let mkSynCompGenSimplePatVar id = SynSimplePat.Id (id, None, true, false, false, id.idRange)

/// Match a long identifier, including the case for single identifiers which gets a more optimized node in the syntax tree.
let (|LongOrSingleIdent|_|) inp =
    match inp with
    | SynExpr.LongIdent (isOpt, lidwd, altId, _m) -> Some (isOpt, lidwd, altId, lidwd.RangeSansAnyExtraDot)
    | SynExpr.Ident id -> Some (false, LongIdentWithDots([id], []), None, id.idRange)
    | _ -> None

let (|SingleIdent|_|) inp =
    match inp with
    | SynExpr.LongIdent (false, LongIdentWithDots([id], _), None, _) -> Some id
    | SynExpr.Ident id -> Some id
    | _ -> None

/// This affects placement of sequence points
let rec IsControlFlowExpression e =
    match e with
    | SynExpr.ObjExpr _
    | SynExpr.Lambda _
    | SynExpr.LetOrUse _
    | SynExpr.Sequential _
    // Treat "ident { ... }" as a control flow expression
    | SynExpr.App (_, _, SynExpr.Ident _, SynExpr.CompExpr _, _)
    | SynExpr.IfThenElse _
    | SynExpr.LetOrUseOrAndBang _
    | SynExpr.Match _
    | SynExpr.TryWith _
    | SynExpr.TryFinally _
    | SynExpr.For _
    | SynExpr.ForEach _
    | SynExpr.While _ -> true
    | SynExpr.Typed (e, _, _) -> IsControlFlowExpression e
    | _ -> false

let mkAnonField (ty: SynType) = Field([], false, None, ty, false, PreXmlDoc.Empty, None, ty.Range)
let mkNamedField (ident, ty: SynType) = Field([], false, Some ident, ty, false, PreXmlDoc.Empty, None, ty.Range)

let mkSynPatVar vis (id: Ident) = SynPat.Named (SynPat.Wild id.idRange, id, false, vis, id.idRange)
let mkSynThisPatVar (id: Ident) = SynPat.Named (SynPat.Wild id.idRange, id, true, None, id.idRange)
let mkSynPatMaybeVar lidwd vis m =  SynPat.LongIdent (lidwd, None, None, SynConstructorArgs.Pats [], vis, m)

/// Extract the argument for patterns corresponding to the declaration of 'new ... = ...'
let (|SynPatForConstructorDecl|_|) x =
    match x with
    | SynPat.LongIdent (LongIdentWithDots([_], _), _, _, SynConstructorArgs.Pats [arg], _, _) -> Some arg
    | _ -> None

/// Recognize the '()' in 'new()'
let (|SynPatForNullaryArgs|_|) x =
    match x with
    | SynPat.Paren(SynPat.Const(SynConst.Unit, _), _) -> Some()
    | _ -> None

let (|SynExprErrorSkip|) (p: SynExpr) =
    match p with
    | SynExpr.FromParseError (p, _) -> p
    | _ -> p

let (|SynExprParen|_|) (e: SynExpr) =
    match e with
    | SynExpr.Paren (SynExprErrorSkip e, a, b, c) -> Some (e, a, b, c)
    | _ -> None

let (|SynPatErrorSkip|) (p: SynPat) =
    match p with
    | SynPat.FromParseError(p, _) -> p
    | _ -> p

/// Push non-simple parts of a patten match over onto the r.h.s. of a lambda.
/// Return a simple pattern and a function to build a match on the r.h.s. if the pattern is complex
let rec SimplePatOfPat (synArgNameGenerator: SynArgNameGenerator) p =
    match p with
    | SynPat.Typed(p', ty, m) ->
        let p2, laterf = SimplePatOfPat synArgNameGenerator p'
        SynSimplePat.Typed(p2, ty, m),
        laterf
    | SynPat.Attrib(p', attribs, m) ->
        let p2, laterf = SimplePatOfPat synArgNameGenerator p'
        SynSimplePat.Attrib(p2, attribs, m),
        laterf
    | SynPat.Named (SynPat.Wild _, v, thisv, _, m) ->
        SynSimplePat.Id (v, None, false, thisv, false, m),
        None
    | SynPat.OptionalVal (v, m) ->
        SynSimplePat.Id (v, None, false, false, true, m),
        None
    | SynPat.Paren (p, _) -> SimplePatOfPat synArgNameGenerator p
    | SynPat.FromParseError (p, _) -> SimplePatOfPat synArgNameGenerator p
    | _ ->
        let m = p.Range
        let isCompGen, altNameRefCell, id, item =
            match p with
            | SynPat.LongIdent(LongIdentWithDots([id], _), _, None, SynConstructorArgs.Pats [], None, _) ->
                // The pattern is 'V' or some other capitalized identifier.
                // It may be a real variable, in which case we want to maintain its name.
                // But it may also be a nullary union case or some other identifier.
                // In this case, we want to use an alternate compiler generated name for the hidden variable.
                let altNameRefCell = Some (ref (Undecided (mkSynId m (synArgNameGenerator.New()))))
                let item = mkSynIdGetWithAlt m id altNameRefCell
                false, altNameRefCell, id, item
            | _ ->
                let nm = synArgNameGenerator.New()
                let id = mkSynId m nm
                let item = mkSynIdGet m nm
                true, None, id, item
        SynSimplePat.Id (id, altNameRefCell, isCompGen, false, false, id.idRange),
        Some (fun e ->
                let clause = Clause(p, None, e, m, SuppressSequencePointAtTarget)
                SynExpr.Match (NoSequencePointAtInvisibleBinding, item, [clause], clause.Range))

let appFunOpt funOpt x = match funOpt with None -> x | Some f -> f x
let composeFunOpt funOpt1 funOpt2 = match funOpt2 with None -> funOpt1 | Some f -> Some (fun x -> appFunOpt funOpt1 (f x))
let rec SimplePatsOfPat synArgNameGenerator p =
    match p with
    | SynPat.FromParseError (p, _) -> SimplePatsOfPat synArgNameGenerator p
    | SynPat.Typed(p', ty, m) ->
        let p2, laterf = SimplePatsOfPat synArgNameGenerator p'
        SynSimplePats.Typed(p2, ty, m),
        laterf
//    | SynPat.Paren (p, m) -> SimplePatsOfPat synArgNameGenerator p
    | SynPat.Tuple (false, ps, m)
    | SynPat.Paren(SynPat.Tuple (false, ps, m), _) ->
        let ps2, laterf =
          List.foldBack
            (fun (p', rhsf) (ps', rhsf') ->
              p':: ps',
              (composeFunOpt rhsf rhsf'))
            (List.map (SimplePatOfPat synArgNameGenerator) ps)
            ([], None)
        SynSimplePats.SimplePats (ps2, m),
        laterf
    | SynPat.Paren(SynPat.Const (SynConst.Unit, m), _)
    | SynPat.Const (SynConst.Unit, m) ->
        SynSimplePats.SimplePats ([], m),
        None
    | _ ->
        let m = p.Range
        let sp, laterf = SimplePatOfPat synArgNameGenerator p
        SynSimplePats.SimplePats ([sp], m), laterf

let PushPatternToExpr synArgNameGenerator isMember pat (rhs: SynExpr) =
    let nowpats, laterf = SimplePatsOfPat synArgNameGenerator pat
    nowpats, SynExpr.Lambda (isMember, false, nowpats, appFunOpt laterf rhs, rhs.Range)

let private isSimplePattern pat =
    let _nowpats, laterf = SimplePatsOfPat (SynArgNameGenerator()) pat
    Option.isNone laterf

/// "fun (UnionCase x) (UnionCase y) -> body"
///       ==>
///   "fun tmp1 tmp2 ->
///        let (UnionCase x) = tmp1 in
///        let (UnionCase y) = tmp2 in
///        body"
let PushCurriedPatternsToExpr synArgNameGenerator wholem isMember pats rhs =
    // Two phases
    // First phase: Fold back, from right to left, pushing patterns into r.h.s. expr
    let spatsl, rhs =
        (pats, ([], rhs))
           ||> List.foldBack (fun arg (spatsl, body) ->
              let spats, bodyf = SimplePatsOfPat synArgNameGenerator arg
              // accumulate the body. This builds "let (UnionCase y) = tmp2 in body"
              let body = appFunOpt bodyf body
              // accumulate the patterns
              let spatsl = spats :: spatsl
              (spatsl, body))
    // Second phase: build lambdas. Mark subsequent ones with "true" indicating they are part of an iterated sequence of lambdas
    let expr =
        match spatsl with
        | [] -> rhs
        | h :: t ->
            let expr = List.foldBack (fun spats e -> SynExpr.Lambda (isMember, true, spats, e, wholem)) t rhs
            let expr = SynExpr.Lambda (isMember, false, h, expr, wholem)
            expr
    spatsl, expr

let internal internalParseAssemblyCodeInstructions s isFeatureSupported m =
#if NO_INLINE_IL_PARSER
    ignore s
    ignore isFeatureSupported

    errorR(Error((193, "Inline IL not valid in a hosted environment"), m))
    [| |]
#else
    try
        FSharp.Compiler.AbstractIL.Internal.AsciiParser.ilInstrs
           FSharp.Compiler.AbstractIL.Internal.AsciiLexer.token
           (UnicodeLexing.StringAsLexbuf(isFeatureSupported, s))
    with _ ->
      errorR(Error(FSComp.SR.astParseEmbeddedILError(), m)); [||]
#endif

let ParseAssemblyCodeInstructions s m =
    // Public API can not answer the isFeatureSupported questions, so here we support everything
    let isFeatureSupported (_featureId:LanguageFeature) = true
    internalParseAssemblyCodeInstructions s isFeatureSupported m

let internal internalParseAssemblyCodeType s isFeatureSupported m =
    ignore s
    ignore isFeatureSupported

#if NO_INLINE_IL_PARSER
    errorR(Error((193, "Inline IL not valid in a hosted environment"), m))
    IL.EcmaMscorlibILGlobals.typ_Object
#else
    let isFeatureSupported (_featureId:LanguageFeature) = true
    try
        FSharp.Compiler.AbstractIL.Internal.AsciiParser.ilType
           FSharp.Compiler.AbstractIL.Internal.AsciiLexer.token
           (UnicodeLexing.StringAsLexbuf(isFeatureSupported, s))
    with RecoverableParseError ->
      errorR(Error(FSComp.SR.astParseEmbeddedILTypeError(), m));
      IL.EcmaMscorlibILGlobals.typ_Object
#endif

/// Helper for parsing the inline IL fragments.
let ParseAssemblyCodeType s m =
    // Public API can not answer the isFeatureSupported questions, so here we support everything
    let isFeatureSupported (_featureId:LanguageFeature) = true
    internalParseAssemblyCodeType s isFeatureSupported m

//------------------------------------------------------------------------
// AST constructors
//------------------------------------------------------------------------

let opNameParenGet  = CompileOpName parenGet
let opNameQMark = CompileOpName qmark
let mkSynOperator opm oper = mkSynIdGet opm (CompileOpName oper)

let mkSynInfix opm (l: SynExpr) oper (r: SynExpr) =
    let firstTwoRange = unionRanges l.Range opm
    let wholeRange = unionRanges l.Range r.Range
    SynExpr.App (ExprAtomicFlag.NonAtomic, false, SynExpr.App (ExprAtomicFlag.NonAtomic, true, mkSynOperator opm oper, l, firstTwoRange), r, wholeRange)

let mkSynBifix m oper x1 x2 =
    SynExpr.App (ExprAtomicFlag.NonAtomic, false, SynExpr.App (ExprAtomicFlag.NonAtomic, true, mkSynOperator m oper, x1, m), x2, m)

let mkSynTrifix  m oper x1 x2 x3 =
    SynExpr.App (ExprAtomicFlag.NonAtomic, false, SynExpr.App (ExprAtomicFlag.NonAtomic, false, SynExpr.App (ExprAtomicFlag.NonAtomic, true, mkSynOperator m oper, x1, m), x2, m), x3, m)

let mkSynPrefixPrim opm m oper x =
    SynExpr.App (ExprAtomicFlag.NonAtomic, false, mkSynOperator opm oper, x, m)

let mkSynPrefix opm m oper x =
    if oper = "~&" then
        SynExpr.AddressOf (true, x, opm, m)
    elif oper = "~&&" then
        SynExpr.AddressOf (false, x, opm, m)
    else
        mkSynPrefixPrim opm m oper x

let mkSynCaseName m n = [mkSynId m (CompileOpName n)]

let mkSynApp1 f x1 m = SynExpr.App (ExprAtomicFlag.NonAtomic, false, f, x1, m)
let mkSynApp2 f x1 x2 m = mkSynApp1 (mkSynApp1 f x1 m) x2 m
let mkSynApp3 f x1 x2 x3 m = mkSynApp1 (mkSynApp2 f x1 x2 m) x3 m
let mkSynApp4 f x1 x2 x3 x4 m = mkSynApp1 (mkSynApp3 f x1 x2 x3 m) x4 m
let mkSynApp5 f x1 x2 x3 x4 x5 m = mkSynApp1 (mkSynApp4 f x1 x2 x3 x4 m) x5 m
let mkSynDotParenSet  m a b c = mkSynTrifix m parenSet a b c
let mkSynDotBrackGet  m mDot a b   = SynExpr.DotIndexedGet (a, [SynIndexerArg.One b], mDot, m)
let mkSynQMarkSet m a b c = mkSynTrifix m qmarkSet a b c
let mkSynDotBrackSliceGet  m mDot arr sliceArg = SynExpr.DotIndexedGet (arr, [sliceArg], mDot, m)

let mkSynDotBrackSeqSliceGet  m mDot arr (argslist: list<SynIndexerArg>) =
    let notsliced=[ for arg in argslist do
                       match arg with
                       | SynIndexerArg.One x -> yield x
                       | _ -> () ]
    if notsliced.Length = argslist.Length then
        SynExpr.DotIndexedGet (arr, [SynIndexerArg.One (SynExpr.Tuple (false, notsliced, [], unionRanges (List.head notsliced).Range (List.last notsliced).Range))], mDot, m)
    else
        SynExpr.DotIndexedGet (arr, argslist, mDot, m)

let mkSynDotParenGet lhsm dotm a b   =
    match b with
    | SynExpr.Tuple (false, [_;_], _, _)   -> errorR(Deprecated(FSComp.SR.astDeprecatedIndexerNotation(), lhsm)) ; SynExpr.Const (SynConst.Unit, lhsm)
    | SynExpr.Tuple (false, [_;_;_], _, _) -> errorR(Deprecated(FSComp.SR.astDeprecatedIndexerNotation(), lhsm)) ; SynExpr.Const (SynConst.Unit, lhsm)
    | _ -> mkSynInfix dotm a parenGet b

let mkSynUnit m = SynExpr.Const (SynConst.Unit, m)
let mkSynUnitPat m = SynPat.Const(SynConst.Unit, m)
let mkSynDelay m e = SynExpr.Lambda (false, false, SynSimplePats.SimplePats ([mkSynCompGenSimplePatVar (mkSynId m "unitVar")], m), e, m)

let mkSynAssign (l: SynExpr) (r: SynExpr) =
    let m = unionRanges l.Range r.Range
    match l with
    //| SynExpr.Paren (l2, m2)  -> mkSynAssign m l2 r
    | LongOrSingleIdent(false, v, None, _)  -> SynExpr.LongIdentSet (v, r, m)
    | SynExpr.DotGet (e, _, v, _)  -> SynExpr.DotSet (e, v, r, m)
    | SynExpr.DotIndexedGet (e1, e2, mDot, mLeft)  -> SynExpr.DotIndexedSet (e1, e2, r, mLeft, mDot, m)
    | SynExpr.LibraryOnlyUnionCaseFieldGet (x, y, z, _) -> SynExpr.LibraryOnlyUnionCaseFieldSet (x, y, z, r, m)
    | SynExpr.App (_, _, SynExpr.App (_, _, SingleIdent nm, a, _), b, _) when nm.idText = opNameQMark ->
        mkSynQMarkSet m a b r
    | SynExpr.App (_, _, SynExpr.App (_, _, SingleIdent nm, a, _), b, _) when nm.idText = opNameParenGet ->
        mkSynDotParenSet m a b r
    | SynExpr.App (_, _, SynExpr.LongIdent (false, v, None, _), x, _)  -> SynExpr.NamedIndexedPropertySet (v, x, r, m)
    | SynExpr.App (_, _, SynExpr.DotGet (e, _, v, _), x, _)  -> SynExpr.DotNamedIndexedPropertySet (e, v, x, r, m)
    | l  -> SynExpr.Set (l, r, m)
    //|   _ -> errorR(Error(FSComp.SR.astInvalidExprLeftHandOfAssignment(), m));  l  // return just the LHS, so the typechecker can see it and capture expression typings that may be useful for dot lookups

let rec mkSynDot dotm m l r =
    match l with
    | SynExpr.LongIdent (isOpt, LongIdentWithDots(lid, dots), None, _) ->
        SynExpr.LongIdent (isOpt, LongIdentWithDots(lid@[r], dots@[dotm]), None, m) // REVIEW: MEMORY PERFORMANCE: This list operation is memory intensive (we create a lot of these list nodes) - an ImmutableArray would be better here
    | SynExpr.Ident id ->
        SynExpr.LongIdent (false, LongIdentWithDots([id;r], [dotm]), None, m)
    | SynExpr.DotGet (e, dm, LongIdentWithDots(lid, dots), _) ->
        SynExpr.DotGet (e, dm, LongIdentWithDots(lid@[r], dots@[dotm]), m)// REVIEW: MEMORY PERFORMANCE: This is memory intensive (we create a lot of these list nodes) - an ImmutableArray would be better here
    | expr ->
        SynExpr.DotGet (expr, dotm, LongIdentWithDots([r], []), m)

let rec mkSynDotMissing dotm m l =
    match l with
    | SynExpr.LongIdent (isOpt, LongIdentWithDots(lid, dots), None, _) ->
        SynExpr.LongIdent (isOpt, LongIdentWithDots(lid, dots@[dotm]), None, m) // REVIEW: MEMORY PERFORMANCE: This list operation is memory intensive (we create a lot of these list nodes) - an ImmutableArray would be better here
    | SynExpr.Ident id ->
        SynExpr.LongIdent (false, LongIdentWithDots([id], [dotm]), None, m)
    | SynExpr.DotGet (e, dm, LongIdentWithDots(lid, dots), _) ->
        SynExpr.DotGet (e, dm, LongIdentWithDots(lid, dots@[dotm]), m)// REVIEW: MEMORY PERFORMANCE: This is memory intensive (we create a lot of these list nodes) - an ImmutableArray would be better here
    | expr ->
        SynExpr.DiscardAfterMissingQualificationAfterDot (expr, m)

let mkSynFunMatchLambdas synArgNameGenerator isMember wholem ps e =
    let _, e =  PushCurriedPatternsToExpr synArgNameGenerator wholem isMember ps e
    e


// error recovery - the contract is that these expressions can only be produced if an error has already been reported
// (as a result, future checking may choose not to report errors involving these, to prevent noisy cascade errors)
let arbExpr(debugStr, range: range) = SynExpr.ArbitraryAfterError (debugStr, range.MakeSynthetic())
type SynExpr with
    member this.IsArbExprAndThusAlreadyReportedError =
        match this with
        | SynExpr.ArbitraryAfterError _ -> true
        | _ -> false

/// The syntactic elements associated with the "return" of a function or method. Some of this is
/// mostly dummy information to make the return element look like an argument,
/// the important thing is that (a) you can give a return type for the function or method, and
/// (b) you can associate .NET attributes to return of a function or method and these get stored in .NET metadata.
type SynReturnInfo = SynReturnInfo of (SynType * SynArgInfo) * range: range


let mkAttributeList attrs range =
    [{ Attributes = attrs
       Range = range }]

let ConcatAttributesLists (attrsLists: SynAttributeList list) =
    attrsLists
    |> List.map (fun x -> x.Attributes)
    |> List.concat

let (|Attributes|) synAttributes =
    ConcatAttributesLists synAttributes

/// Operations related to the syntactic analysis of arguments of value, function and member definitions and signatures.
///
/// Function and member definitions have strongly syntactically constrained arities.  We infer
/// the arity from the syntax.
///
/// For example, we record the arity for:
/// StaticProperty --> [1]               -- for unit arg
/// this.InstanceProperty --> [1;1]        -- for unit arg
/// StaticMethod(args) --> map InferSynArgInfoFromSimplePat args
/// this.InstanceMethod() --> 1 :: map InferSynArgInfoFromSimplePat args
/// this.InstanceProperty with get(argpat) --> 1 :: [InferSynArgInfoFromSimplePat argpat]
/// StaticProperty with get(argpat) --> [InferSynArgInfoFromSimplePat argpat]
/// this.InstanceProperty with get() --> 1 :: [InferSynArgInfoFromSimplePat argpat]
/// StaticProperty with get() --> [InferSynArgInfoFromSimplePat argpat]
///
/// this.InstanceProperty with set(argpat)(v) --> 1 :: [InferSynArgInfoFromSimplePat argpat; 1]
/// StaticProperty with set(argpat)(v) --> [InferSynArgInfoFromSimplePat argpat; 1]
/// this.InstanceProperty with set(v) --> 1 :: [1]
/// StaticProperty with set(v) --> [1]
module SynInfo =
    /// The argument information for an argument without a name
    let unnamedTopArg1 = SynArgInfo([], false, None)

    /// The argument information for a curried argument without a name
    let unnamedTopArg = [unnamedTopArg1]

    /// The argument information for a '()' argument
    let unitArgData = unnamedTopArg

    /// The 'argument' information for a return value where no attributes are given for the return value (the normal case)
    let unnamedRetVal = SynArgInfo([], false, None)

    /// The 'argument' information for the 'this'/'self' parameter in the cases where it is not given explicitly
    let selfMetadata = unnamedTopArg

    /// Determine if a syntactic information represents a member without arguments (which is implicitly a property getter)
    let HasNoArgs (SynValInfo(args, _)) = isNil args

    /// Check if one particular argument is an optional argument. Used when adjusting the
    /// types of optional arguments for function and member signatures.
    let IsOptionalArg (SynArgInfo(_, isOpt, _)) = isOpt

    /// Check if there are any optional arguments in the syntactic argument information. Used when adjusting the
    /// types of optional arguments for function and member signatures.
    let HasOptionalArgs (SynValInfo(args, _)) = List.exists (List.exists IsOptionalArg) args

    /// Add a parameter entry to the syntactic value information to represent the '()' argument to a property getter. This is
    /// used for the implicit '()' argument in property getter signature specifications.
    let IncorporateEmptyTupledArgForPropertyGetter (SynValInfo(args, retInfo)) = SynValInfo([] :: args, retInfo)

    /// Add a parameter entry to the syntactic value information to represent the 'this' argument. This is
    /// used for the implicit 'this' argument in member signature specifications.
    let IncorporateSelfArg (SynValInfo(args, retInfo)) = SynValInfo(selfMetadata :: args, retInfo)

    /// Add a parameter entry to the syntactic value information to represent the value argument for a property setter. This is
    /// used for the implicit value argument in property setter signature specifications.
    let IncorporateSetterArg (SynValInfo(args, retInfo)) =
         let args =
             match args with
             | [] -> [unnamedTopArg]
             | [arg] -> [arg@[unnamedTopArg1]]
             | _ -> failwith "invalid setter type"
         SynValInfo(args, retInfo)

    /// Get the argument counts for each curried argument group. Used in some adhoc places in tc.fs.
    let AritiesOfArgs (SynValInfo(args, _)) = List.map List.length args

    /// Get the argument attributes from the syntactic information for an argument.
    let AttribsOfArgData (SynArgInfo(Attributes attribs, _, _)) = attribs

    /// Infer the syntactic argument info for a single argument from a simple pattern.
    let rec InferSynArgInfoFromSimplePat attribs p =
        match p with
        | SynSimplePat.Id(nm, _, isCompGen, _, isOpt, _) ->
           SynArgInfo(attribs, isOpt, (if isCompGen then None else Some nm))
        | SynSimplePat.Typed(a, _, _) -> InferSynArgInfoFromSimplePat attribs a
        | SynSimplePat.Attrib(a, attribs2, _) -> InferSynArgInfoFromSimplePat (attribs @ attribs2) a

    /// Infer the syntactic argument info for one or more arguments one or more simple patterns.
    let rec InferSynArgInfoFromSimplePats x =
        match x with
        | SynSimplePats.SimplePats(ps, _) -> List.map (InferSynArgInfoFromSimplePat []) ps
        | SynSimplePats.Typed(ps, _, _) -> InferSynArgInfoFromSimplePats ps

    /// Infer the syntactic argument info for one or more arguments a pattern.
    let InferSynArgInfoFromPat p =
        // It is ok to use a fresh SynArgNameGenerator here, because compiler generated names are filtered from SynArgInfo, see InferSynArgInfoFromSimplePat above
        let sp, _ = SimplePatsOfPat (SynArgNameGenerator()) p
        InferSynArgInfoFromSimplePats sp

    /// Make sure only a solitary unit argument has unit elimination
    let AdjustArgsForUnitElimination infosForArgs =
        match infosForArgs with
        | [[]] -> infosForArgs
        | _ -> infosForArgs |> List.map (function [] -> unitArgData | x -> x)

    /// Transform a property declared using '[static] member P = expr' to a method taking a "unit" argument.
    /// This is similar to IncorporateEmptyTupledArgForPropertyGetter, but applies to member definitions
    /// rather than member signatures.
    let AdjustMemberArgs memFlags infosForArgs =
        match infosForArgs with
        | [] when memFlags=MemberKind.Member -> [] :: infosForArgs
        | _ -> infosForArgs

    /// For 'let' definitions, we infer syntactic argument information from the r.h.s. of a definition, if it
    /// is an immediate 'fun ... -> ...' or 'function ...' expression. This is noted in the F# language specification.
    /// This does not apply to member definitions.
    let InferLambdaArgs origRhsExpr =
        let rec loop e =
            match e with
            | SynExpr.Lambda (false, _, spats, rest, _) ->
                InferSynArgInfoFromSimplePats spats :: loop rest
            | _ -> []
        loop origRhsExpr

    let InferSynReturnData (retInfo: SynReturnInfo option) =
        match retInfo with
        | None -> unnamedRetVal
        | Some(SynReturnInfo((_, retInfo), _)) -> retInfo

    let private emptySynValInfo = SynValInfo([], unnamedRetVal)

    let emptySynValData = SynValData(None, emptySynValInfo, None)

    /// Infer the syntactic information for a 'let' or 'member' definition, based on the argument pattern,
    /// any declared return information (e.g. .NET attributes on the return element), and the r.h.s. expression
    /// in the case of 'let' definitions.
    let InferSynValData (memberFlagsOpt, pat, retInfo, origRhsExpr) =

        let infosForExplicitArgs =
            match pat with
            | Some(SynPat.LongIdent(_, _, _, SynConstructorArgs.Pats curriedArgs, _, _)) -> List.map InferSynArgInfoFromPat curriedArgs
            | _ -> []

        let explicitArgsAreSimple =
            match pat with
            | Some(SynPat.LongIdent(_, _, _, SynConstructorArgs.Pats curriedArgs, _, _)) -> List.forall isSimplePattern curriedArgs
            | _ -> true

        let retInfo = InferSynReturnData retInfo

        match memberFlagsOpt with
        | None ->
            let infosForLambdaArgs = InferLambdaArgs origRhsExpr
            let infosForArgs = infosForExplicitArgs @ (if explicitArgsAreSimple then infosForLambdaArgs else [])
            let infosForArgs = AdjustArgsForUnitElimination infosForArgs
            SynValData(None, SynValInfo(infosForArgs, retInfo), None)

        | Some memFlags  ->
            let infosForObjArgs =
                if memFlags.IsInstance then [ selfMetadata ] else []

            let infosForArgs = AdjustMemberArgs memFlags.MemberKind infosForExplicitArgs
            let infosForArgs = AdjustArgsForUnitElimination infosForArgs

            let argInfos = infosForObjArgs @ infosForArgs
            SynValData(Some memFlags, SynValInfo(argInfos, retInfo), None)



let mkSynBindingRhs staticOptimizations rhsExpr mRhs retInfo =
    let rhsExpr = List.foldBack (fun (c, e1) e2 -> SynExpr.LibraryOnlyStaticOptimization (c, e1, e2, mRhs)) staticOptimizations rhsExpr
    let rhsExpr, retTyOpt =
        match retInfo with
        | Some (SynReturnInfo((ty, SynArgInfo(rattribs, _, _)), tym)) -> SynExpr.Typed (rhsExpr, ty, rhsExpr.Range), Some(SynBindingReturnInfo(ty, tym, rattribs) )
        | None -> rhsExpr, None
    rhsExpr, retTyOpt

let mkSynBinding (xmlDoc, headPat) (vis, isInline, isMutable, mBind, spBind, retInfo, origRhsExpr, mRhs, staticOptimizations, attrs, memberFlagsOpt) =
    let info = SynInfo.InferSynValData (memberFlagsOpt, Some headPat, retInfo, origRhsExpr)
    let rhsExpr, retTyOpt = mkSynBindingRhs staticOptimizations origRhsExpr mRhs retInfo
    Binding (vis, NormalBinding, isInline, isMutable, attrs, xmlDoc, info, headPat, retTyOpt, rhsExpr, mBind, spBind)

let NonVirtualMemberFlags k = { MemberKind=k;                           IsInstance=true;  IsDispatchSlot=false; IsOverrideOrExplicitImpl=false; IsFinal=false }
let CtorMemberFlags =         { MemberKind=MemberKind.Constructor;      IsInstance=false; IsDispatchSlot=false; IsOverrideOrExplicitImpl=false; IsFinal=false }
let ClassCtorMemberFlags =    { MemberKind=MemberKind.ClassConstructor; IsInstance=false; IsDispatchSlot=false; IsOverrideOrExplicitImpl=false; IsFinal=false }
let OverrideMemberFlags k =   { MemberKind=k;                           IsInstance=true;  IsDispatchSlot=false; IsOverrideOrExplicitImpl=true;  IsFinal=false }
let AbstractMemberFlags k =   { MemberKind=k;                           IsInstance=true;  IsDispatchSlot=true;  IsOverrideOrExplicitImpl=false; IsFinal=false }
let StaticMemberFlags k =     { MemberKind=k;                           IsInstance=false; IsDispatchSlot=false; IsOverrideOrExplicitImpl=false; IsFinal=false }

let inferredTyparDecls = SynValTyparDecls([], true, [])
let noInferredTypars = SynValTyparDecls([], false, [])

//------------------------------------------------------------------------
// Lexer args: status of #if/#endif processing.
//------------------------------------------------------------------------

type LexerIfdefStackEntry = IfDefIf | IfDefElse
type LexerIfdefStackEntries = (LexerIfdefStackEntry * range) list
type LexerIfdefStack = LexerIfdefStackEntries ref

/// Specifies how the 'endline' function in the lexer should continue after
/// it reaches end of line or eof. The options are to continue with 'token' function
/// or to continue with 'skip' function.
type LexerEndlineContinuation =
    | Token of LexerIfdefStackEntries
    | Skip of LexerIfdefStackEntries * int * range: range
    member x.LexerIfdefStack =
      match x with
      | LexerEndlineContinuation.Token ifd
      | LexerEndlineContinuation.Skip(ifd, _, _) -> ifd

type LexerIfdefExpression =
    | IfdefAnd of LexerIfdefExpression*LexerIfdefExpression
    | IfdefOr of LexerIfdefExpression*LexerIfdefExpression
    | IfdefNot of LexerIfdefExpression
    | IfdefId of string

let rec LexerIfdefEval (lookup: string -> bool) = function
    | IfdefAnd (l, r)    -> (LexerIfdefEval lookup l) && (LexerIfdefEval lookup r)
    | IfdefOr (l, r)     -> (LexerIfdefEval lookup l) || (LexerIfdefEval lookup r)
    | IfdefNot e        -> not (LexerIfdefEval lookup e)
    | IfdefId id        -> lookup id

/// The parser defines a number of tokens for whitespace and
/// comments eliminated by the lexer.  These carry a specification of
/// a continuation for the lexer for continued processing after we've dealt with
/// the whitespace.
[<RequireQualifiedAccess>]
[<NoComparison; NoEquality>]
type LexerWhitespaceContinuation =
    | Token of ifdef: LexerIfdefStackEntries
    | IfDefSkip of ifdef: LexerIfdefStackEntries * int * range: range
    | String of ifdef: LexerIfdefStackEntries * range: range
    | VerbatimString of ifdef: LexerIfdefStackEntries * range: range
    | TripleQuoteString of ifdef: LexerIfdefStackEntries * range: range
    | Comment of ifdef: LexerIfdefStackEntries * int * range: range
    | SingleLineComment of ifdef: LexerIfdefStackEntries * int * range: range
    | StringInComment of ifdef: LexerIfdefStackEntries * int * range: range
    | VerbatimStringInComment of ifdef: LexerIfdefStackEntries * int * range: range
    | TripleQuoteStringInComment of ifdef: LexerIfdefStackEntries * int * range: range
    | MLOnly of ifdef: LexerIfdefStackEntries * range: range
    | EndLine of LexerEndlineContinuation

    member x.LexerIfdefStack =
        match x with
        | LexCont.Token (ifdef=ifd)
        | LexCont.IfDefSkip (ifdef=ifd)
        | LexCont.String (ifdef=ifd)
        | LexCont.VerbatimString (ifdef=ifd)
        | LexCont.Comment (ifdef=ifd)
        | LexCont.SingleLineComment (ifdef=ifd)
        | LexCont.TripleQuoteString (ifdef=ifd)
        | LexCont.StringInComment (ifdef=ifd)
        | LexCont.VerbatimStringInComment (ifdef=ifd)
        | LexCont.TripleQuoteStringInComment (ifdef=ifd)
        | LexCont.MLOnly (ifdef=ifd) -> ifd
        | LexCont.EndLine endl -> endl.LexerIfdefStack

and LexCont = LexerWhitespaceContinuation

//------------------------------------------------------------------------
// Parser/Lexer state
//------------------------------------------------------------------------

/// The error raised by the parse_error_rich function, which is called by the parser engine
/// when a syntax error occurs. The first object is the ParseErrorContext which contains a dump of
/// information about the grammar at the point where the error occurred, e.g. what tokens
/// are valid to shift next at that point in the grammar. This information is processed in CompileOps.fs.
[<NoEquality; NoComparison>]
exception SyntaxError of obj (* ParseErrorContext<_> *) * range: range

/// Get an F# compiler position from a lexer position
let internal posOfLexPosition (p: Position) =
    mkPos p.Line p.Column

/// Get an F# compiler range from a lexer range
let internal mkSynRange (p1: Position) (p2: Position) =
    mkFileIndexRange p1.FileIndex (posOfLexPosition p1) (posOfLexPosition p2)

type LexBuffer<'Char> with
    member internal lexbuf.LexemeRange  = mkSynRange lexbuf.StartPos lexbuf.EndPos

/// Get the range corresponding to the result of a grammar rule while it is being reduced
let internal lhs (parseState: IParseState) =
    let p1 = parseState.ResultStartPosition
    let p2 = parseState.ResultEndPosition
    mkSynRange p1 p2

/// Get the range covering two of the r.h.s. symbols of a grammar rule while it is being reduced
let internal rhs2 (parseState: IParseState) i j =
    let p1 = parseState.InputStartPosition i
    let p2 = parseState.InputEndPosition j
    mkSynRange p1 p2

/// Get the range corresponding to one of the r.h.s. symbols of a grammar rule while it is being reduced
let internal rhs parseState i = rhs2 parseState i i

type IParseState with

    /// Get the generator used for compiler-generated argument names.
    member internal x.SynArgNameGenerator =
        let key = "SynArgNameGenerator"
        let bls = x.LexBuffer.BufferLocalStore
        let gen =
            match bls.TryGetValue key with
            | true, gen -> gen
            | _ ->
                let gen = box (SynArgNameGenerator())
                bls.[key] <- gen
                gen
        gen :?> SynArgNameGenerator

    /// Reset the generator used for compiler-generated argument names.
    member internal x.ResetSynArgNameGenerator() = x.SynArgNameGenerator.Reset()


/// XmlDoc F# lexer/parser state, held in the BufferLocalStore for the lexer.
/// This is the only use of the lexer BufferLocalStore in the codebase.
module LexbufLocalXmlDocStore =
    // The key into the BufferLocalStore used to hold the current accumulated XmlDoc lines
    let private xmlDocKey = "XmlDoc"

    let internal ClearXmlDoc (lexbuf: Lexbuf) =
        lexbuf.BufferLocalStore.[xmlDocKey] <- box (XmlDocCollector())

    /// Called from the lexer to save a single line of XML doc comment.
    let internal SaveXmlDocLine (lexbuf: Lexbuf, lineText, pos) =
        let collector =
            match lexbuf.BufferLocalStore.TryGetValue xmlDocKey with
            | true, collector -> collector
            | _ ->
                let collector = box (XmlDocCollector())
                lexbuf.BufferLocalStore.[xmlDocKey] <- collector
                collector
        let collector = unbox<XmlDocCollector>(collector)
        collector.AddXmlDocLine(lineText, pos)

    /// Called from the parser each time we parse a construct that marks the end of an XML doc comment range,
    /// e.g. a 'type' declaration. The markerRange is the range of the keyword that delimits the construct.
    let internal GrabXmlDocBeforeMarker (lexbuf: Lexbuf, markerRange: range)  =
        match lexbuf.BufferLocalStore.TryGetValue xmlDocKey with
        | true, collector ->
            let collector = unbox<XmlDocCollector>(collector)
            PreXmlDoc.CreateFromGrabPoint(collector, markerRange.End)
        | _ ->
            PreXmlDoc.Empty

let rec synExprContainsError inpExpr =
    let rec walkBind (Binding(_, _, _, _, _, _, _, _, _, synExpr, _, _)) = walkExpr synExpr
    and walkExprs es = es |> List.exists walkExpr
    and walkBinds es = es |> List.exists walkBind
    and walkMatchClauses cl = cl |> List.exists (fun (Clause(_, whenExpr, e, _, _)) -> walkExprOpt whenExpr || walkExpr e)
    and walkExprOpt eOpt = eOpt |> Option.exists walkExpr
    and walkExpr e =
          match e with
          | SynExpr.FromParseError _
          | SynExpr.DiscardAfterMissingQualificationAfterDot _
          | SynExpr.ArbitraryAfterError _ -> true
          | SynExpr.LongIdent _
          | SynExpr.Quote _
          | SynExpr.LibraryOnlyILAssembly _
          | SynExpr.LibraryOnlyStaticOptimization _
          | SynExpr.Null _
          | SynExpr.Ident _
          | SynExpr.ImplicitZero _
          | SynExpr.Const _ -> false

          | SynExpr.TypeTest (e, _, _)
          | SynExpr.Upcast (e, _, _)
          | SynExpr.AddressOf (_, e, _, _)
          | SynExpr.CompExpr (_, _, e, _)
          | SynExpr.ArrayOrListOfSeqExpr (_, e, _)
          | SynExpr.Typed (e, _, _)
          | SynExpr.FromParseError (e, _)
          | SynExpr.Do (e, _)
          | SynExpr.Assert (e, _)
          | SynExpr.DotGet (e, _, _, _)
          | SynExpr.LongIdentSet (_, e, _)
          | SynExpr.New (_, _, e, _)
          | SynExpr.TypeApp (e, _, _, _, _, _, _)
          | SynExpr.LibraryOnlyUnionCaseFieldGet (e, _, _, _)
          | SynExpr.Downcast (e, _, _)
          | SynExpr.InferredUpcast (e, _)
          | SynExpr.InferredDowncast (e, _)
          | SynExpr.Lazy (e, _)
          | SynExpr.TraitCall (_, _, e, _)
          | SynExpr.YieldOrReturn (_, e, _)
          | SynExpr.YieldOrReturnFrom (_, e, _)
          | SynExpr.DoBang (e, _)
          | SynExpr.Fixed (e, _)
          | SynExpr.Paren (e, _, _, _) ->
              walkExpr e

          | SynExpr.NamedIndexedPropertySet (_, e1, e2, _)
          | SynExpr.DotSet (e1, _, e2, _)
          | SynExpr.Set (e1, e2, _)
          | SynExpr.LibraryOnlyUnionCaseFieldSet (e1, _, _, e2, _)
          | SynExpr.JoinIn (e1, _, e2, _)
          | SynExpr.App (_, _, e1, e2, _) ->
              walkExpr e1 || walkExpr e2

          | SynExpr.ArrayOrList (_, es, _)
          | SynExpr.Tuple (_, es, _, _) ->
              walkExprs es

          | SynExpr.AnonRecd (_, origExpr, flds, _) ->
              (match origExpr with Some (e, _) -> walkExpr e | None -> false) ||
              walkExprs (List.map snd flds)

          | SynExpr.Record (_, origExpr, fs, _) ->
              (match origExpr with Some (e, _) -> walkExpr e | None -> false) ||
              let flds = fs |> List.choose (fun (_, v, _) -> v)
              walkExprs flds

          | SynExpr.ObjExpr (_, _, bs, is, _, _) ->
              walkBinds bs || walkBinds [ for (InterfaceImpl(_, bs, _)) in is do yield! bs  ]
          | SynExpr.ForEach (_, _, _, _, e1, e2, _)
          | SynExpr.While (_, e1, e2, _) ->
              walkExpr e1 || walkExpr e2
          | SynExpr.For (_, _, e1, _, e2, e3, _) ->
              walkExpr e1 || walkExpr e2 || walkExpr e3
          | SynExpr.MatchLambda (_, _, cl, _, _) ->
              walkMatchClauses cl
          | SynExpr.Lambda (_, _, _, e, _) ->
              walkExpr e
          | SynExpr.Match (_, e, cl, _) ->
              walkExpr e || walkMatchClauses cl
          | SynExpr.LetOrUse (_, _, bs, e, _) ->
              walkBinds bs || walkExpr e

          | SynExpr.TryWith (e, _, cl, _, _, _, _) ->
              walkExpr e  || walkMatchClauses cl

          | SynExpr.TryFinally (e1, e2, _, _, _) ->
              walkExpr e1 || walkExpr e2
          | SynExpr.Sequential (_, _, e1, e2, _) ->
              walkExpr e1 || walkExpr e2
          | SynExpr.SequentialOrImplicitYield (_, e1, e2, _, _) ->
              walkExpr e1 || walkExpr e2
          | SynExpr.IfThenElse (e1, e2, e3opt, _, _, _, _) ->
              walkExpr e1 || walkExpr e2 || walkExprOpt e3opt
          | SynExpr.DotIndexedGet (e1, es, _, _) ->
              walkExpr e1 || walkExprs [ for e in es do yield! e.Exprs ]

          | SynExpr.DotIndexedSet (e1, es, e2, _, _, _) ->
              walkExpr e1 || walkExprs [ for e in es do yield! e.Exprs ] || walkExpr e2
          | SynExpr.DotNamedIndexedPropertySet (e1, _, e2, e3, _) ->
              walkExpr e1 || walkExpr e2 || walkExpr e3

          | SynExpr.MatchBang (_, e, cl, _) ->
              walkExpr e || walkMatchClauses cl
          | SynExpr.LetOrUseOrAndBang  (rhs=e1;body=e2;andBangs=es) ->
              walkExpr e1 || walkExprs [ for (_,_,_,_,e,_) in es do yield e ] || walkExpr e2
    walkExpr inpExpr<|MERGE_RESOLUTION|>--- conflicted
+++ resolved
@@ -766,11 +766,7 @@
     /// Computation expressions only
     | YieldOrReturnFrom of (bool * bool) * expr: SynExpr * range: range
 
-<<<<<<< HEAD
-    /// SynExpr.LetOrUseAndBang(spBind, isUse, isFromSource, pat, rhsExpr, [(andBangSpBind, andBangIsUse, andBangIsFromSource, andBangPat, andBangRhsExpr, mAndBangExpr)], bodyExpr, mLetBangExpr).
-=======
-    /// SynExpr.LetOrUseBang (spBind, isUse, isFromSource, pat, rhsExpr, bodyExpr, mWholeExpr).
->>>>>>> e6309b0b
+    /// SynExpr.LetOrUseAndBang (spBind, isUse, isFromSource, pat, rhsExpr, mLetBangExpr, [(andBangSpBind, andBangIsUse, andBangIsFromSource, andBangPat, andBangRhsExpr, mAndBangExpr)], bodyExpr).
     ///
     /// F# syntax: let! pat = expr in expr
     /// F# syntax: use! pat = expr in expr
@@ -779,11 +775,7 @@
     /// F# syntax: let! pat = expr anduse! ... and! ... and! pat = expr in expr
     /// F# syntax: use! pat = expr and! ... anduse! ... and! pat = expr in expr
     /// Computation expressions only
-<<<<<<< HEAD
-    | LetOrUseOrAndBang of bindSeqPoint:SequencePointInfoForBinding * bool * bool * SynPat * rhs:SynExpr * range:range * andBangs:(SequencePointInfoForBinding * bool * bool * SynPat * SynExpr * range) list * body:SynExpr // TODO Why is the range not the last arg anymore? Consider swapping that back?
-=======
-    | LetOrUseBang of bindSeqPoint: SequencePointInfoForBinding * isUse: bool * isFromSource: bool * SynPat * SynExpr * SynExpr * range: range
->>>>>>> e6309b0b
+    | LetOrUseBang of bindSeqPoint: SequencePointInfoForBinding * isUse: bool * isFromSource: bool * SynPat * rhs:SynExpr * range:range * andBangs:(SequencePointInfoForBinding * bool * bool * SynPat * SynExpr * range) list * body:SynExpr
 
     /// F# syntax: match! expr with pat1 -> expr | ... | patN -> exprN
     | MatchBang of  matchSeqPoint: SequencePointInfoForBinding * expr: SynExpr * clauses: SynMatchClause list * range: range (* bool indicates if this is an exception match in a computation expression which throws unmatched exceptions *)
@@ -879,7 +871,7 @@
         | SynExpr.ImplicitZero (range=m)
         | SynExpr.YieldOrReturn (range=m)
         | SynExpr.YieldOrReturnFrom (range=m)
-        | SynExpr.LetOrUseOrAndBang (range=m)
+        | SynExpr.LetOrUseBang (range=m)
         | SynExpr.MatchBang (range=m)
         | SynExpr.DoBang (range=m)
         | SynExpr.Fixed (range=m) -> m
@@ -888,65 +880,6 @@
     /// range ignoring any (parse error) extra trailing dots
     member e.RangeSansAnyExtraDot =
         match e with
-<<<<<<< HEAD
-        | SynExpr.Paren (range=m)
-        | SynExpr.Quote (range=m)
-        | SynExpr.Const (range=m)
-        | SynExpr.Typed (range=m)
-        | SynExpr.Tuple (range=m)
-        | SynExpr.ArrayOrList (range=m)
-        | SynExpr.AnonRecd (range=m)
-        | SynExpr.Record (range=m)
-        | SynExpr.New (range=m)
-        | SynExpr.ObjExpr (range=m)
-        | SynExpr.While (range=m)
-        | SynExpr.For (range=m)
-        | SynExpr.ForEach (range=m)
-        | SynExpr.CompExpr (range=m)
-        | SynExpr.ArrayOrListOfSeqExpr (range=m)
-        | SynExpr.Lambda (range=m)
-        | SynExpr.Match (range=m)
-        | SynExpr.MatchLambda (range=m)
-        | SynExpr.Do (range=m)
-        | SynExpr.Assert (range=m)
-        | SynExpr.App (range=m)
-        | SynExpr.TypeApp (range=m)
-        | SynExpr.LetOrUse (range=m)
-        | SynExpr.TryWith (range=m)
-        | SynExpr.TryFinally (range=m)
-        | SynExpr.Sequential (range=m)
-        | SynExpr.ArbitraryAfterError (range=m)
-        | SynExpr.FromParseError (range=m)
-        | SynExpr.IfThenElse (range=m)
-        | SynExpr.LongIdentSet (range=m)
-        | SynExpr.NamedIndexedPropertySet (range=m)
-        | SynExpr.DotIndexedGet (range=m)
-        | SynExpr.DotIndexedSet (range=m)
-        | SynExpr.DotSet (range=m)
-        | SynExpr.Set (range=m)
-        | SynExpr.DotNamedIndexedPropertySet (range=m)
-        | SynExpr.LibraryOnlyUnionCaseFieldGet (range=m)
-        | SynExpr.LibraryOnlyUnionCaseFieldSet (range=m)
-        | SynExpr.LibraryOnlyILAssembly (range=m)
-        | SynExpr.LibraryOnlyStaticOptimization (range=m)
-        | SynExpr.TypeTest (range=m)
-        | SynExpr.Upcast (range=m)
-        | SynExpr.AddressOf (range=m)
-        | SynExpr.Downcast (range=m)
-        | SynExpr.JoinIn (range=m)
-        | SynExpr.InferredUpcast (range=m)
-        | SynExpr.InferredDowncast (range=m)
-        | SynExpr.Null (range=m)
-        | SynExpr.Lazy (range=m)
-        | SynExpr.TraitCall (range=m)
-        | SynExpr.ImplicitZero (range=m)
-        | SynExpr.YieldOrReturn (range=m)
-        | SynExpr.YieldOrReturnFrom (range=m)
-        | SynExpr.LetOrUseOrAndBang (range=m)
-        | SynExpr.MatchBang (range=m)
-        | SynExpr.DoBang (range=m) -> m
-=======
->>>>>>> e6309b0b
         | SynExpr.DotGet (expr, _, lidwd, m) -> if lidwd.ThereIsAnExtraDotAtTheEnd then unionRanges expr.Range lidwd.RangeSansAnyExtraDot else m
         | SynExpr.LongIdent (_, lidwd, _, _) -> lidwd.RangeSansAnyExtraDot
         | SynExpr.DiscardAfterMissingQualificationAfterDot (expr, _) -> expr.Range
@@ -955,65 +888,6 @@
     /// Attempt to get the range of the first token or initial portion only - this is extremely ad-hoc, just a cheap way to improve a certain 'query custom operation' error range
     member e.RangeOfFirstPortion =
         match e with
-<<<<<<< HEAD
-        // haven't bothered making these cases better than just .Range
-        | SynExpr.Quote (range=m)
-        | SynExpr.Const (range=m)
-        | SynExpr.Typed (range=m)
-        | SynExpr.Tuple (range=m)
-        | SynExpr.ArrayOrList (range=m)
-        | SynExpr.AnonRecd (range=m)
-        | SynExpr.Record (range=m)
-        | SynExpr.New (range=m)
-        | SynExpr.ObjExpr (range=m)
-        | SynExpr.While (range=m)
-        | SynExpr.For (range=m)
-        | SynExpr.CompExpr (range=m)
-        | SynExpr.ArrayOrListOfSeqExpr (range=m)
-        | SynExpr.Lambda (range=m)
-        | SynExpr.Match (range=m)
-        | SynExpr.MatchLambda (range=m)
-        | SynExpr.Do (range=m)
-        | SynExpr.Assert (range=m)
-        | SynExpr.TypeApp (range=m)
-        | SynExpr.LetOrUse (range=m)
-        | SynExpr.TryWith (range=m)
-        | SynExpr.TryFinally (range=m)
-        | SynExpr.ArbitraryAfterError (range=m)
-        | SynExpr.FromParseError (range=m)
-        | SynExpr.DiscardAfterMissingQualificationAfterDot (range=m)
-        | SynExpr.IfThenElse (range=m)
-        | SynExpr.LongIdent (range=m)
-        | SynExpr.LongIdentSet (range=m)
-        | SynExpr.NamedIndexedPropertySet (range=m)
-        | SynExpr.DotIndexedGet (range=m)
-        | SynExpr.DotIndexedSet (range=m)
-        | SynExpr.DotGet (range=m)
-        | SynExpr.DotSet (range=m)
-        | SynExpr.Set (range=m)
-        | SynExpr.DotNamedIndexedPropertySet (range=m)
-        | SynExpr.LibraryOnlyUnionCaseFieldGet (range=m)
-        | SynExpr.LibraryOnlyUnionCaseFieldSet (range=m)
-        | SynExpr.LibraryOnlyILAssembly (range=m)
-        | SynExpr.LibraryOnlyStaticOptimization (range=m)
-        | SynExpr.TypeTest (range=m)
-        | SynExpr.Upcast (range=m)
-        | SynExpr.AddressOf (range=m)
-        | SynExpr.Downcast (range=m)
-        | SynExpr.JoinIn (range=m)
-        | SynExpr.InferredUpcast (range=m)
-        | SynExpr.InferredDowncast (range=m)
-        | SynExpr.Null (range=m)
-        | SynExpr.Lazy (range=m)
-        | SynExpr.TraitCall (range=m)
-        | SynExpr.ImplicitZero (range=m)
-        | SynExpr.YieldOrReturn (range=m)
-        | SynExpr.YieldOrReturnFrom (range=m)
-        | SynExpr.LetOrUseOrAndBang (range=m)
-        | SynExpr.MatchBang (range=m)
-        | SynExpr.DoBang (range=m)  -> m
-=======
->>>>>>> e6309b0b
         // these are better than just .Range, and also commonly applicable inside queries
         | SynExpr.Paren (_, m, _, _) -> m
         | SynExpr.Sequential (_, _, e1, _, _)
@@ -1841,7 +1715,7 @@
     // Treat "ident { ... }" as a control flow expression
     | SynExpr.App (_, _, SynExpr.Ident _, SynExpr.CompExpr _, _)
     | SynExpr.IfThenElse _
-    | SynExpr.LetOrUseOrAndBang _
+    | SynExpr.LetOrUseBang _
     | SynExpr.Match _
     | SynExpr.TryWith _
     | SynExpr.TryFinally _
@@ -2614,6 +2488,6 @@
 
           | SynExpr.MatchBang (_, e, cl, _) ->
               walkExpr e || walkMatchClauses cl
-          | SynExpr.LetOrUseOrAndBang  (rhs=e1;body=e2;andBangs=es) ->
+          | SynExpr.LetOrUseBang  (rhs=e1;body=e2;andBangs=es) ->
               walkExpr e1 || walkExprs [ for (_,_,_,_,e,_) in es do yield e ] || walkExpr e2
     walkExpr inpExpr