--- conflicted
+++ resolved
@@ -484,16 +484,11 @@
     let tys1r = List.collect fst tyfringes  (* types for collapsed initial r args *)
     let tysrN = List.drop tyfringes.Length x1Ntys    (* types for remaining args *)
     let argtys = tys1r @ tysrN
-<<<<<<< HEAD
     let fCty  = mkLambdaTy g tps argtys rty                  
-    let transformedVal  = mkLocalVal f.Range (globalNng.FreshCompilerGeneratedName (f.LogicalName, f.Range)) fCty topValInfo
-=======
-    let fCty  = mkLambdaTy tps argtys rty
     let transformedVal =
         // Ensure that we have an g.CompilerGlobalState
         assert(g.CompilerGlobalState |> Option.isSome)
         mkLocalVal f.Range (g.CompilerGlobalState.Value.NiceNameGenerator.FreshCompilerGeneratedName (f.LogicalName, f.Range)) fCty topValInfo
->>>>>>> d7ebc4a1
     { transformCallPattern = callPattern
       transformedFormals      = transformedFormals
       transformedVal         = transformedVal }
