// Copyright (c) Microsoft Corporation.  All Rights Reserved.  See License.txt in the project root for license information.

/// Primary logic related to method overrides.
module internal FSharp.Compiler.MethodOverrides

open FSharp.Compiler 
open FSharp.Compiler.AbstractIL.Internal.Library 
open FSharp.Compiler.Ast
open FSharp.Compiler.ErrorLogger
open FSharp.Compiler.Lib
open FSharp.Compiler.Infos
open FSharp.Compiler.AccessibilityLogic
open FSharp.Compiler.NameResolution
open FSharp.Compiler.Range
open FSharp.Compiler.InfoReader
open FSharp.Compiler.Tast
open FSharp.Compiler.Tastops
open FSharp.Compiler.TcGlobals
open FSharp.Compiler.TypeRelations

//-------------------------------------------------------------------------
// Completeness of classes
//------------------------------------------------------------------------- 

type OverrideCanImplement = 
    | CanImplementAnyInterfaceSlot
    | CanImplementAnyClassHierarchySlot
    | CanImplementAnySlot
    | CanImplementNoSlots
    
/// The overall information about a method implementation in a class or object expression 
type OverrideInfo = 
    | Override of OverrideCanImplement * TyconRef * Ident * (Typars * TyparInst) * TType list list * TType option * bool * bool
    member x.CanImplement = let (Override(a, _, _, _, _, _, _, _)) = x in a
    member x.BoundingTyconRef = let (Override(_, ty, _, _, _, _, _, _)) = x in ty
    member x.LogicalName = let (Override(_, _, id, _, _, _, _, _)) = x in id.idText
    member x.Range = let (Override(_, _, id, _, _, _, _, _)) = x in id.idRange
    member x.IsFakeEventProperty = let (Override(_, _, _, _, _, _, b, _)) = x in b
    member x.ArgTypes = let (Override(_, _, _, _, b, _, _, _)) = x in b
    member x.ReturnType = let (Override(_, _, _, _, _, b, _, _)) = x in b
    member x.IsCompilerGenerated = let (Override(_, _, _, _, _, _, _, b)) = x in b

// If the bool is true then the slot is optional, i.e. is an interface slot
// which does not _have_ to be implemented, because an inherited implementation 
// is available.
type RequiredSlot = RequiredSlot of MethInfo * (* isOptional: *) bool 

type SlotImplSet = SlotImplSet of RequiredSlot list * NameMultiMap<RequiredSlot> * OverrideInfo list * PropInfo list

exception TypeIsImplicitlyAbstract of range
exception OverrideDoesntOverride of DisplayEnv * OverrideInfo * MethInfo option * TcGlobals * Import.ImportMap * range

module DispatchSlotChecking =

    /// Print the signature of an override to a buffer as part of an error message
    let PrintOverrideToBuffer denv os (Override(_, _, id, (mtps, memberToParentInst), argTys, retTy, _, _)) = 
       let denv = { denv with showTyparBinding = true }
       let retTy = (retTy  |> GetFSharpViewOfReturnType denv.g)
       let argInfos = 
           match argTys with 
           | [] -> [[(denv.g.unit_ty, ValReprInfo.unnamedTopArg1)]]
           | _ -> argTys |> List.mapSquared (fun ty -> (ty, ValReprInfo.unnamedTopArg1)) 
       Layout.bufferL os (NicePrint.prettyLayoutOfMemberSig denv (memberToParentInst, id.idText, mtps, argInfos, retTy))

    /// Print the signature of a MethInfo to a buffer as part of an error message
    let PrintMethInfoSigToBuffer g amap m denv os minfo =
        let denv = { denv with showTyparBinding = true }
        let (CompiledSig(argTys, retTy, fmtps, ttpinst)) = CompiledSigOfMeth g amap m minfo
        let retTy = (retTy  |> GetFSharpViewOfReturnType g)
        let argInfos = argTys |> List.mapSquared (fun ty -> (ty, ValReprInfo.unnamedTopArg1))
        let nm = minfo.LogicalName
        Layout.bufferL os (NicePrint.prettyLayoutOfMemberSig denv (ttpinst, nm, fmtps, argInfos, retTy))

    /// Format the signature of an override as a string as part of an error message
    let FormatOverride denv d = bufs (fun buf -> PrintOverrideToBuffer denv buf d)

    /// Format the signature of a MethInfo as a string as part of an error message
    let FormatMethInfoSig g amap m denv d = bufs (fun buf -> PrintMethInfoSigToBuffer g amap m denv buf d)

    /// Get the override info for an existing (inherited) method being used to implement a dispatch slot.
    let GetInheritedMemberOverrideInfo g amap m parentType (minfo: MethInfo) = 
        let nm = minfo.LogicalName
        let (CompiledSig (argTys, retTy, fmtps, ttpinst)) = CompiledSigOfMeth g amap m minfo

        let isFakeEventProperty = minfo.IsFSharpEventPropertyMethod
        Override(parentType, minfo.ApparentEnclosingTyconRef, mkSynId m nm, (fmtps, ttpinst), argTys, retTy, isFakeEventProperty, false)

    /// Get the override info for a value being used to implement a dispatch slot.
    let GetTypeMemberOverrideInfo g reqdTy (overrideBy: ValRef) = 
        let _, argInfos, retTy, _ = GetTypeOfMemberInMemberForm g overrideBy
        let nm = overrideBy.LogicalName

        let argTys = argInfos |> List.mapSquared fst
        
        let memberMethodTypars, memberToParentInst, argTys, retTy = 
            match PartitionValRefTypars g overrideBy with
            | Some(_, _, memberMethodTypars, memberToParentInst, _tinst) -> 
                let argTys = argTys |> List.mapSquared (instType memberToParentInst) 
                let retTy = retTy |> Option.map (instType memberToParentInst) 
                memberMethodTypars, memberToParentInst, argTys, retTy
            | None -> 
                error(Error(FSComp.SR.typrelMethodIsOverconstrained(), overrideBy.Range))
        let implKind = 
            if ValRefIsExplicitImpl g overrideBy then 
                
                let belongsToReqdTy = 
                    match overrideBy.MemberInfo.Value.ImplementedSlotSigs with
                    | [] -> false
                    | ss :: _ -> isInterfaceTy g ss.ImplementedType && typeEquiv g reqdTy ss.ImplementedType
                if belongsToReqdTy then 
                    CanImplementAnyInterfaceSlot
                else
                    CanImplementNoSlots
            else if overrideBy.IsDispatchSlotMember then 
                CanImplementNoSlots
                // abstract slots can only implement interface slots
                //CanImplementAnyInterfaceSlot  <<----- Change to this to enable implicit interface implementation
            
            else 
                CanImplementAnyClassHierarchySlot
                //CanImplementAnySlot  <<----- Change to this to enable implicit interface implementation

        let isFakeEventProperty = overrideBy.IsFSharpEventProperty(g)
        Override(implKind, overrideBy.MemberApparentEntity, mkSynId overrideBy.Range nm, (memberMethodTypars, memberToParentInst), argTys, retTy, isFakeEventProperty, overrideBy.IsCompilerGenerated)

    /// Get the override information for an object expression method being used to implement dispatch slots
    let GetObjectExprOverrideInfo g amap (implty, id: Ident, memberFlags, ty, arityInfo, bindingAttribs, rhsExpr) = 
        // Dissect the type
        let tps, argInfos, retTy, _ = GetMemberTypeInMemberForm g memberFlags arityInfo ty id.idRange
        let argTys = argInfos |> List.mapSquared fst
        // Dissect the implementation
        let _, ctorThisValOpt, baseValOpt, vsl, rhsExpr, _ = destTopLambda g amap arityInfo (rhsExpr, ty)
        assert ctorThisValOpt.IsNone

        // Drop 'this'
        match vsl with 
        | [thisv] :: vs -> 
            // Check for empty variable list from a () arg
            let vs = if vs.Length = 1 && argInfos.IsEmpty then [] else vs
            let implKind = 
                if isInterfaceTy g implty then 
                    CanImplementAnyInterfaceSlot 
                else 
                    CanImplementAnyClassHierarchySlot
                    //CanImplementAnySlot  <<----- Change to this to enable implicit interface implementation
            let isFakeEventProperty = CompileAsEvent g bindingAttribs
            let overrideByInfo = Override(implKind, tcrefOfAppTy g implty, id, (tps, []), argTys, retTy, isFakeEventProperty, false)
            overrideByInfo, (baseValOpt, thisv, vs, bindingAttribs, rhsExpr)
        | _ -> 
            error(InternalError("Unexpected shape for object expression override", id.idRange))
          
    /// Check if an override matches a dispatch slot by name
    let IsNameMatch (dispatchSlot: MethInfo) (overrideBy: OverrideInfo) = 
        (overrideBy.LogicalName = dispatchSlot.LogicalName)
          
    /// Check if an override matches a dispatch slot by name
    let IsImplMatch g (dispatchSlot: MethInfo) (overrideBy: OverrideInfo) = 
        // If the override is listed as only relevant to one type, and we're matching it against an abstract slot of an interface type,
        // then check that interface type is the right type.
        match overrideBy.CanImplement with 
        | CanImplementNoSlots -> false
        | CanImplementAnySlot -> true 
        | CanImplementAnyClassHierarchySlot -> not (isInterfaceTy g dispatchSlot.ApparentEnclosingType)
        | CanImplementAnyInterfaceSlot -> isInterfaceTy g dispatchSlot.ApparentEnclosingType

    /// Check if the kinds of type parameters match between a dispatch slot and an override.
    let IsTyparKindMatch (CompiledSig(_, _, fvmtps, _)) (Override(_, _, _, (mtps, _), _, _, _, _)) = 
        List.lengthsEqAndForall2 (fun (tp1: Typar) (tp2: Typar) -> tp1.Kind = tp2.Kind) mtps fvmtps
        
    /// Check if an override is a partial match for the requirements for a dispatch slot 
    let IsPartialMatch g (dispatchSlot: MethInfo) compiledSig (Override(_, _, _, (mtps, _), argTys, _retTy, _, _) as overrideBy) = 
        IsNameMatch dispatchSlot overrideBy &&
        let (CompiledSig (vargtys, _, fvmtps, _)) = compiledSig
        mtps.Length = fvmtps.Length &&
        IsTyparKindMatch compiledSig overrideBy && 
        argTys.Length = vargtys.Length &&
        IsImplMatch g dispatchSlot overrideBy  
          
    /// Compute the reverse of a type parameter renaming.
    let ReverseTyparRenaming g tinst = 
        tinst |> List.map (fun (tp, ty) -> (destTyparTy g ty, mkTyparTy tp))

    /// Compose two instantiations of type parameters.
    let ComposeTyparInsts inst1 inst2 = 
        inst1 |> List.map (map2Of2 (instType inst2)) 
     
    /// Check if an override exactly matches the requirements for a dispatch slot 
    let IsExactMatch g amap m dispatchSlot (Override(_, _, _, (mtps, mtpinst), argTys, retTy, _, _) as overrideBy) =
        let compiledSig = CompiledSigOfMeth g amap m dispatchSlot
        IsPartialMatch g dispatchSlot compiledSig overrideBy &&
        let (CompiledSig (vargtys, vrty, fvmtps, ttpinst)) = compiledSig

        // Compare the types. CompiledSigOfMeth, GetObjectExprOverrideInfo and GetTypeMemberOverrideInfo have already 
        // applied all relevant substitutions except the renamings from fvtmps <-> mtps 

        let aenv = TypeEquivEnv.FromEquivTypars fvmtps mtps 

        List.forall2 (List.lengthsEqAndForall2 (typeAEquiv g aenv)) vargtys argTys &&
        returnTypesAEquiv g aenv vrty retTy &&
        
        // Comparing the method typars and their constraints is much trickier since the substitutions have not been applied 
        // to the constraints of these babies. This is partly because constraints are directly attached to typars so it's 
        // difficult to apply substitutions to them unless we separate them off at some point, which we don't as yet.        
        //
        // Given   C<ctps>
        //         D<dtps>
        //         dispatchSlot :   C<ctys[dtps]>.M<fvmtps[ctps]>(...)
        //         overrideBy:  parent: D<dtys[dtps]>  value: !<ttps> <mtps[ttps]>(...) 
        //         
        //     where X[dtps] indicates that X may involve free type variables dtps
        //     
        //     we have 
        //         ttpinst maps  ctps --> ctys[dtps] 
        //         mtpinst maps  ttps --> dtps
        //       
        //     compare fvtmps[ctps] and mtps[ttps] by 
        //        fvtmps[ctps]  @ ttpinst     -- gives fvtmps[dtps]
        //        fvtmps[dtps] @ rev(mtpinst) -- gives fvtmps[ttps]
        //        
        //     Now fvtmps[ttps] and mtpinst[ttps] are comparable, i.e. have constraints w.r.t. the same set of type variables 
        //         
        // i.e.  Compose the substitutions ttpinst and rev(mtpinst) 
        
        let ttpinst = 
            // check we can reverse - in some error recovery situations we can't 
            if mtpinst |> List.exists (snd >> isTyparTy g >> not) then ttpinst 
            else ComposeTyparInsts ttpinst (ReverseTyparRenaming g mtpinst)

        // Compare under the composed substitutions 
        let aenv = TypeEquivEnv.FromTyparInst ttpinst 
        
        typarsAEquiv g aenv fvmtps mtps

    /// Check if an override implements a dispatch slot 
    let OverrideImplementsDispatchSlot g amap m dispatchSlot availPriorOverride =
        IsExactMatch g amap m dispatchSlot availPriorOverride &&
        // The override has to actually be in some subtype of the dispatch slot
        ExistsHeadTypeInEntireHierarchy g amap m (generalizedTyOfTyconRef g availPriorOverride.BoundingTyconRef) dispatchSlot.DeclaringTyconRef

    /// Check if a dispatch slot is already implemented
    let DispatchSlotIsAlreadyImplemented g amap m availPriorOverridesKeyed (dispatchSlot: MethInfo) =
        availPriorOverridesKeyed 
            |> NameMultiMap.find  dispatchSlot.LogicalName  
            |> List.exists (OverrideImplementsDispatchSlot g amap m dispatchSlot)


    /// Check all dispatch slots are implemented by some override.
    let CheckDispatchSlotsAreImplemented (denv, g, amap, m,
                                          nenv, sink: TcResultsSink,
                                          isOverallTyAbstract,
                                          reqdTy,
                                          dispatchSlots: RequiredSlot list,
                                          availPriorOverrides: OverrideInfo list,
                                          overrides: OverrideInfo list) = 

        let isReqdTyInterface = isInterfaceTy g reqdTy 
        let showMissingMethodsAndRaiseErrors = (isReqdTyInterface || not isOverallTyAbstract)
        
        let mutable res = true
        let fail exn =
            res <- false
            if showMissingMethodsAndRaiseErrors then
                errorR exn

        // Index the availPriorOverrides and overrides by name
        let availPriorOverridesKeyed = availPriorOverrides |> NameMultiMap.initBy (fun ov -> ov.LogicalName)
        let overridesKeyed = overrides |> NameMultiMap.initBy (fun ov -> ov.LogicalName)
        
        // we accumulate those to compose a more complete error message, see noimpl() bellow.
        let missingOverloadImplementation = ResizeArray()

        for (RequiredSlot(dispatchSlot, isOptional)) in dispatchSlots do
            let maybeResolvedSlot =
                NameMultiMap.find dispatchSlot.LogicalName overridesKeyed 
                |> List.filter (OverrideImplementsDispatchSlot g amap m dispatchSlot)

            match maybeResolvedSlot with
            | [ovd] -> 
                if not ovd.IsCompilerGenerated then 
                    let item = Item.MethodGroup(ovd.LogicalName, [dispatchSlot],None)
                    CallNameResolutionSink sink (ovd.Range, nenv, item,item, dispatchSlot.FormalMethodTyparInst, ItemOccurence.Implemented, denv,AccessorDomain.AccessibleFromSomewhere)
            | [] -> 
                if not isOptional &&
                   // Check that no available prior override implements this dispatch slot
                   not (DispatchSlotIsAlreadyImplemented g amap m availPriorOverridesKeyed dispatchSlot) 
                then 
                    // error reporting path
                    let compiledSig = CompiledSigOfMeth g amap m dispatchSlot
                    
                    let noimpl() = 
                        missingOverloadImplementation.Add((isReqdTyInterface, lazy NicePrint.stringOfMethInfo amap m denv dispatchSlot))
                    
                    match overrides |> List.filter (IsPartialMatch g dispatchSlot compiledSig) with 
                    | [] -> 
                        let possibleOverrides =
                            overrides
                            |> List.filter (fun overrideBy -> IsNameMatch dispatchSlot overrideBy && IsImplMatch g dispatchSlot overrideBy)

                        match possibleOverrides with 
                        | [] -> 
                            noimpl()
                        | [ Override(_, _, _, (mtps, _), argTys, _, _, _) as overrideBy ] ->
                            let moreThanOnePossibleDispatchSlot =
                                dispatchSlots
                                |> List.filter (fun (RequiredSlot(dispatchSlot, _)) -> IsNameMatch dispatchSlot overrideBy && IsImplMatch g dispatchSlot overrideBy)
                                |> isNilOrSingleton
                                |> not
                            
                            let (CompiledSig (vargtys, _, fvmtps, _)) = compiledSig

                            if moreThanOnePossibleDispatchSlot then
                                noimpl()

                            elif argTys.Length <> vargtys.Length then
                                fail(Error(FSComp.SR.typrelMemberDoesNotHaveCorrectNumberOfArguments(FormatOverride denv overrideBy, FormatMethInfoSig g amap m denv dispatchSlot), overrideBy.Range))
                            elif mtps.Length <> fvmtps.Length then
                                fail(Error(FSComp.SR.typrelMemberDoesNotHaveCorrectNumberOfTypeParameters(FormatOverride denv overrideBy, FormatMethInfoSig g amap m denv dispatchSlot), overrideBy.Range))
                            elif not (IsTyparKindMatch compiledSig overrideBy) then
                                fail(Error(FSComp.SR.typrelMemberDoesNotHaveCorrectKindsOfGenericParameters(FormatOverride denv overrideBy, FormatMethInfoSig g amap m denv dispatchSlot), overrideBy.Range))
                            else 
                                fail(Error(FSComp.SR.typrelMemberCannotImplement(FormatOverride denv overrideBy, NicePrint.stringOfMethInfo amap m denv dispatchSlot, FormatMethInfoSig g amap m denv dispatchSlot), overrideBy.Range))
                        | overrideBy :: _ -> 
                            errorR(Error(FSComp.SR.typrelOverloadNotFound(FormatMethInfoSig g amap m denv dispatchSlot, FormatMethInfoSig g amap m denv dispatchSlot), overrideBy.Range))

                    | [ overrideBy ] -> 
                        if dispatchSlots |> List.exists (fun (RequiredSlot(dispatchSlot, _)) -> OverrideImplementsDispatchSlot g amap m dispatchSlot overrideBy) then
                            noimpl()
                        else
                            // Error will be reported below in CheckOverridesAreAllUsedOnce 
                            ()
                    | _ -> 
                        fail(Error(FSComp.SR.typrelOverrideWasAmbiguous(FormatMethInfoSig g amap m denv dispatchSlot), m))
            | _ -> fail(Error(FSComp.SR.typrelMoreThenOneOverride(FormatMethInfoSig g amap m denv dispatchSlot), m))
        
        if missingOverloadImplementation.Count > 0 then
            // compose message listing missing override implementation
            let maxDisplayedOverrides = 10
            let shouldTruncate = missingOverloadImplementation.Count > maxDisplayedOverrides
            let messageWithInterfaceSuggestion = 
                // check any of the missing overrides has isReqdTyInterface flag set
                // in which case we use the message "with suggestion"
                missingOverloadImplementation 
                |> Seq.map fst 
                |> Seq.filter id 
                |> Seq.isEmpty
                |> not

            if missingOverloadImplementation.Count = 1 then
                // only one missing override, we have specific message for that
                let signature = (snd missingOverloadImplementation.[0]).Value
                if messageWithInterfaceSuggestion then 
                    fail(Error(FSComp.SR.typrelNoImplementationGivenWithSuggestion(signature), m))
                else
                    fail(Error(FSComp.SR.typrelNoImplementationGiven(signature), m))
            else
                let signatures = 
                    (missingOverloadImplementation 
                    |> Seq.truncate maxDisplayedOverrides 
                    |> Seq.map snd 
                    |> Seq.map (fun signature -> System.Environment.NewLine + "\t'" + signature.Value + "'")
                    |> String.concat "") + System.Environment.NewLine 
                
                // we have specific message if the list is truncated
                let messageFunction =
                    match shouldTruncate, messageWithInterfaceSuggestion with
                    | false, true  -> FSComp.SR.typrelNoImplementationGivenSeveralWithSuggestion
                    | false, false -> FSComp.SR.typrelNoImplementationGivenSeveral
                    | true , true  -> FSComp.SR.typrelNoImplementationGivenSeveralTruncatedWithSuggestion
                    | true , false -> FSComp.SR.typrelNoImplementationGivenSeveralTruncated
                fail(Error(messageFunction(signatures), m))

        res

    /// Check all implementations implement some dispatch slot.
    let CheckOverridesAreAllUsedOnce(denv, g, amap, isObjExpr, reqdTy,
                                     dispatchSlotsKeyed: NameMultiMap<RequiredSlot>,
                                     availPriorOverrides: OverrideInfo list,
                                     overrides: OverrideInfo list) = 
        let availPriorOverridesKeyed = availPriorOverrides |> NameMultiMap.initBy (fun ov -> ov.LogicalName)
        for overrideBy in overrides do 
          if not overrideBy.IsFakeEventProperty then
            let m = overrideBy.Range
            let relevantVirts = NameMultiMap.find overrideBy.LogicalName dispatchSlotsKeyed
            let relevantVirts = relevantVirts |> List.map (fun (RequiredSlot(dispatchSlot, _)) -> dispatchSlot)

            match relevantVirts |> List.filter (fun dispatchSlot -> OverrideImplementsDispatchSlot g amap m dispatchSlot overrideBy) with
            | [] -> 
                // This is all error reporting
                match relevantVirts |> List.filter (fun dispatchSlot -> IsPartialMatch g dispatchSlot (CompiledSigOfMeth g amap m dispatchSlot) overrideBy) with 
                | [dispatchSlot] -> 
                    errorR(OverrideDoesntOverride(denv, overrideBy, Some dispatchSlot, g, amap, m))
                | _ -> 
                    match relevantVirts |> List.filter (fun dispatchSlot -> IsNameMatch dispatchSlot overrideBy) with 
                    | [] -> errorR(OverrideDoesntOverride(denv, overrideBy, None, g, amap, m))
                    | [dispatchSlot] -> 
                        errorR(OverrideDoesntOverride(denv, overrideBy, Some dispatchSlot, g, amap, m))
                    | possibleDispatchSlots -> 
                       let details =
                            possibleDispatchSlots
                            |> List.map (fun dispatchSlot -> FormatMethInfoSig g amap m denv dispatchSlot)
                            |> Seq.map (sprintf "%s   %s" System.Environment.NewLine)
                            |> String.concat ""

                       errorR(Error(FSComp.SR.typrelMemberHasMultiplePossibleDispatchSlots(FormatOverride denv overrideBy, details), overrideBy.Range))


            | [dispatchSlot] -> 
                if dispatchSlot.IsFinal && (isObjExpr || not (typeEquiv g reqdTy dispatchSlot.ApparentEnclosingType)) then 
                    errorR(Error(FSComp.SR.typrelMethodIsSealed(NicePrint.stringOfMethInfo amap m denv dispatchSlot), m))
            | dispatchSlots -> 
                match dispatchSlots |> List.filter (fun dispatchSlot -> 
                              isInterfaceTy g dispatchSlot.ApparentEnclosingType || 
                              not (DispatchSlotIsAlreadyImplemented g amap m availPriorOverridesKeyed dispatchSlot)) with
                | h1 :: h2 :: _ -> 
                    errorR(Error(FSComp.SR.typrelOverrideImplementsMoreThenOneSlot((FormatOverride denv overrideBy), (NicePrint.stringOfMethInfo amap m denv h1), (NicePrint.stringOfMethInfo amap m denv h2)), m))
                | _ -> 
                    // dispatch slots are ordered from the derived classes to base
                    // so we can check the topmost dispatch slot if it is final
                    match dispatchSlots with
<<<<<<< HEAD
                    | meth::_ when meth.IsFinal -> errorR(Error(FSComp.SR.tcCannotOverrideSealedMethod((sprintf "%s::%s" (NicePrint.stringOfTy denv  meth.ApparentEnclosingType) meth.LogicalName)), m))
=======
                    | meth :: _ when meth.IsFinal -> errorR(Error(FSComp.SR.tcCannotOverrideSealedMethod((sprintf "%s::%s" (meth.ApparentEnclosingType.ToString()) (meth.LogicalName))), m))
>>>>>>> ccb913d3
                    | _ -> ()



    /// Get the slots of a type that can or must be implemented. This depends
    /// partly on the full set of interface types that are being implemented
    /// simultaneously, e.g.
    ///    { new C with  interface I2 = ... interface I3 = ... }
    /// allReqdTys = {C;I2;I3}
    ///
    /// allReqdTys can include one class/record/union type. 
    let GetSlotImplSets (infoReader: InfoReader) denv isObjExpr allReqdTys = 

        let g = infoReader.g
        let amap = infoReader.amap
        
        let availImpliedInterfaces : TType list = 
            [ for (reqdTy, m) in allReqdTys do
                if not (isInterfaceTy g reqdTy) then 
                    let baseTyOpt = if isObjExpr then Some reqdTy else GetSuperTypeOfType g amap m reqdTy 
                    match baseTyOpt with 
                    | None -> ()
                    | Some baseTy -> yield! AllInterfacesOfType g amap m AllowMultiIntfInstantiations.Yes baseTy  ]
                    
        // For each implemented type, get a list containing the transitive closure of
        // interface types implied by the type. This includes the implemented type itself if the implemented type
        // is an interface type.
        let intfSets = 
            allReqdTys |> List.mapi (fun i (reqdTy, m) -> 
                let interfaces = AllInterfacesOfType g amap m AllowMultiIntfInstantiations.Yes reqdTy 
                let impliedTys = (if isInterfaceTy g reqdTy then interfaces else reqdTy :: interfaces)
                (i, reqdTy, impliedTys, m))

        // For each implemented type, reduce its list of implied interfaces by subtracting out those implied 
        // by another implemented interface type.
        //
        // REVIEW: Note complexity O(ity*jty)
        let reqdTyInfos = 
            intfSets |> List.map (fun (i, reqdTy, impliedTys, m) -> 
                let reduced = 
                    (impliedTys, intfSets) ||> List.fold (fun acc (j, jty, impliedTys2, m) -> 
                         if i <> j && TypeFeasiblySubsumesType 0 g amap m jty CanCoerce reqdTy 
                         then ListSet.subtract (TypesFeasiblyEquiv 0 g amap m) acc impliedTys2
                         else acc ) 
                (i, reqdTy, m, reduced))

        // Check that, for each implemented type, at least one implemented type is implied. This is enough to capture
        // duplicates.
        for (_i, reqdTy, m, impliedTys) in reqdTyInfos do
            if isInterfaceTy g reqdTy && isNil impliedTys then 
                errorR(Error(FSComp.SR.typrelDuplicateInterface(), m))

        // Check that no interface type is implied twice
        //
        // Note complexity O(reqdTy*reqdTy)
        for (i, _reqdTy, reqdTyRange, impliedTys) in reqdTyInfos do
            for (j, _, _, impliedTys2) in reqdTyInfos do
                if i > j then  
                    let overlap = ListSet.intersect (TypesFeasiblyEquiv 0 g amap reqdTyRange) impliedTys impliedTys2
                    overlap |> List.iter (fun overlappingTy -> 
                        if not (isNil (GetImmediateIntrinsicMethInfosOfType (None, AccessibleFromSomewhere) g amap reqdTyRange overlappingTy |> List.filter (fun minfo -> minfo.IsVirtual))) then
                            errorR(Error(FSComp.SR.typrelNeedExplicitImplementation(NicePrint.minimalStringOfType denv (List.head overlap)), reqdTyRange)))

        // Get the SlotImplSet for each implemented type
        // This contains the list of required members and the list of available members
        [ for (_, reqdTy, reqdTyRange, impliedTys) in reqdTyInfos do

            // Build a set of the implied interface types, for quicker lookup, by nominal type
            let isImpliedInterfaceTable = 
                impliedTys 
                |> List.filter (isInterfaceTy g) 
                |> List.map (fun ty -> tcrefOfAppTy g ty, ()) 
                |> TyconRefMap.OfList 
            
            // Is a member an abstract slot of one of the implied interface types?
            let isImpliedInterfaceType ty =
                isAppTy g ty &&
                isImpliedInterfaceTable.ContainsKey (tcrefOfAppTy g ty) &&
                impliedTys |> List.exists (TypesFeasiblyEquiv 0 g amap reqdTyRange ty)

            //let isSlotImpl (minfo: MethInfo) = 
            //    not minfo.IsAbstract && minfo.IsVirtual 

            // Compute the abstract slots that require implementations
            let dispatchSlots = 
                [ if isInterfaceTy g reqdTy then 
                      for impliedTy in impliedTys  do
                          // Check if the interface has an inherited implementation
                          // If so, you do not have to implement all the methods - each
                          // specific method is "optionally" implemented.
                          let isOptional = 
                              ListSet.contains (typeEquiv g) impliedTy availImpliedInterfaces
                          for reqdSlot in GetImmediateIntrinsicMethInfosOfType (None, AccessibleFromSomewhere) g amap reqdTyRange impliedTy do
                              yield RequiredSlot(reqdSlot, isOptional)
                  else
                      
                      // In the normal case, the requirements for a class are precisely all the abstract slots up the whole hierarchy.
                      // So here we get and yield all of those.
                      for minfo in reqdTy |> GetIntrinsicMethInfosOfType infoReader None AccessibleFromSomewhere AllowMultiIntfInstantiations.Yes IgnoreOverrides reqdTyRange do
                         if minfo.IsDispatchSlot then
                             yield RequiredSlot(minfo, (*isOptional=*) not minfo.IsAbstract) ]
                
                
            // Compute the methods that are available to implement abstract slots from the base class
            //
            // This is used in CheckDispatchSlotsAreImplemented when we think a dispatch slot may not
            // have been implemented. 
            let availPriorOverrides : OverrideInfo list = 
                if isInterfaceTy g reqdTy then 
                    []
                else 
                    let reqdTy = 
                        let baseTyOpt = if isObjExpr then Some reqdTy else GetSuperTypeOfType g amap reqdTyRange reqdTy 
                        match baseTyOpt with 
                        | None -> reqdTy
                        | Some baseTy -> baseTy 
                    [ // Get any class hierarchy methods on this type 
                      //
                      // NOTE: What we have below is an over-approximation that will get too many methods 
                      // and not always correctly relate them to the slots they implement. For example,
                      // we may get an override from a base class and believe it implements a fresh, new abstract
                      // slot in a subclass. 
                      for minfos in infoReader.GetRawIntrinsicMethodSetsOfType(None, AccessibleFromSomewhere, AllowMultiIntfInstantiations.Yes, reqdTyRange, reqdTy) do
                        for minfo in minfos do
                          if not minfo.IsAbstract then 
                              yield GetInheritedMemberOverrideInfo g amap reqdTyRange CanImplementAnyClassHierarchySlot minfo   ]
                     
            // We also collect up the properties. This is used for abstract slot inference when overriding properties
            let isRelevantRequiredProperty (x: PropInfo) = 
                (x.IsVirtualProperty && not (isInterfaceTy g reqdTy)) ||
                isImpliedInterfaceType x.ApparentEnclosingType
                
            let reqdProperties = 
                GetIntrinsicPropInfosOfType infoReader None AccessibleFromSomewhere AllowMultiIntfInstantiations.Yes IgnoreOverrides reqdTyRange reqdTy 
                |> List.filter isRelevantRequiredProperty
                
            let dispatchSlotsKeyed = dispatchSlots |> NameMultiMap.initBy (fun (RequiredSlot(v, _)) -> v.LogicalName) 
            yield SlotImplSet(dispatchSlots, dispatchSlotsKeyed, availPriorOverrides, reqdProperties) ]


    /// Check that a type definition implements all its required interfaces after processing all declarations 
    /// within a file.
    let CheckImplementationRelationAtEndOfInferenceScope (infoReader : InfoReader, denv, nenv, sink, tycon: Tycon, isImplementation) =

        let g = infoReader.g
        let amap = infoReader.amap

        let tcaug = tycon.TypeContents        
        let interfaces = tycon.ImmediateInterfacesOfFSharpTycon |> List.map (fun (ity, _compgen, m) -> (ity, m))

        let overallTy = generalizedTyOfTyconRef g (mkLocalTyconRef tycon)

        let allReqdTys = (overallTy, tycon.Range) :: interfaces 

        // Get all the members that are immediately part of this type
        // Include the auto-generated members
        let allImmediateMembers = tycon.MembersOfFSharpTyconSorted @ tycon.AllGeneratedValues

        // Get all the members we have to implement, organized by each type we explicitly implement
        let slotImplSets = GetSlotImplSets infoReader denv false allReqdTys

        let allImpls = List.zip allReqdTys slotImplSets

        // Find the methods relevant to implementing the abstract slots listed under the reqdType being checked.
        let allImmediateMembersThatMightImplementDispatchSlots = 
            allImmediateMembers |> List.filter (fun overrideBy -> 
                overrideBy.IsInstanceMember   &&  // exclude static
                overrideBy.IsVirtualMember &&  // exclude non virtual (e.g. keep override/default). [4469]
                not overrideBy.IsDispatchSlotMember)

        let mustOverrideSomething reqdTy (overrideBy: ValRef) =
           let memberInfo = overrideBy.MemberInfo.Value
           not (overrideBy.IsFSharpEventProperty(g)) &&
           memberInfo.MemberFlags.IsOverrideOrExplicitImpl && 
    
           match memberInfo.ImplementedSlotSigs with 
           | [] -> 
                // Are we looking at the implementation of the class hierarchy? If so include all the override members
                not (isInterfaceTy g reqdTy)
           | ss -> 
                 ss |> List.forall (fun ss -> 
                     let ty = ss.ImplementedType
                     if isInterfaceTy g ty then 
                         // Is this a method impl listed under the reqdTy?
                         typeEquiv g ty reqdTy
                     else
                         not (isInterfaceTy g reqdTy) )
        

        // We check all the abstracts related to the class hierarchy and then check each interface implementation
        for ((reqdTy, m), slotImplSet) in allImpls do
            let (SlotImplSet(dispatchSlots, dispatchSlotsKeyed, availPriorOverrides, _)) = slotImplSet
            try 

                // Now extract the information about each overriding method relevant to this SlotImplSet
                let allImmediateMembersThatMightImplementDispatchSlots = 
                    allImmediateMembersThatMightImplementDispatchSlots
                    |> List.map (fun overrideBy -> overrideBy, GetTypeMemberOverrideInfo g reqdTy overrideBy)
                
                // Now check the implementation
                // We don't give missing method errors for abstract classes 
                
                if isImplementation && not (isInterfaceTy g overallTy) then 
                    let overrides = allImmediateMembersThatMightImplementDispatchSlots |> List.map snd 
                    let allCorrect = CheckDispatchSlotsAreImplemented (denv, g, amap, m, nenv, sink, tcaug.tcaug_abstract, reqdTy, dispatchSlots, availPriorOverrides, overrides)
                    
                    // Tell the user to mark the thing abstract if it was missing implementations
                    if not allCorrect && not tcaug.tcaug_abstract && not (isInterfaceTy g reqdTy) then 
                        errorR(TypeIsImplicitlyAbstract(m))
                    
                    let overridesToCheck = 
                        allImmediateMembersThatMightImplementDispatchSlots 
                           |> List.filter (fst >> mustOverrideSomething reqdTy)
                           |> List.map snd

                    CheckOverridesAreAllUsedOnce (denv, g, amap, false, reqdTy, dispatchSlotsKeyed, availPriorOverrides, overridesToCheck)

            with e -> errorRecovery e m

        // Now record the full slotsigs of the abstract members implemented by each override.
        // This is used to generate IL MethodImpls in the code generator.
        allImmediateMembersThatMightImplementDispatchSlots |> List.iter (fun overrideBy -> 

            let isFakeEventProperty = overrideBy.IsFSharpEventProperty(g)
            let overriden = 
                if isFakeEventProperty then 
                    let slotsigs = overrideBy.MemberInfo.Value.ImplementedSlotSigs 
                    slotsigs |> List.map (ReparentSlotSigToUseMethodTypars g overrideBy.Range overrideBy)
                else
                    [ for ((reqdTy, m), (SlotImplSet(_dispatchSlots, dispatchSlotsKeyed, _, _))) in allImpls do
                          let overrideByInfo = GetTypeMemberOverrideInfo g reqdTy overrideBy
                          let overridenForThisSlotImplSet = 
                              [ for (RequiredSlot(dispatchSlot, _)) in NameMultiMap.find overrideByInfo.LogicalName dispatchSlotsKeyed do 
                                    if OverrideImplementsDispatchSlot g amap m dispatchSlot overrideByInfo then 
                                        if tyconRefEq g overrideByInfo.BoundingTyconRef dispatchSlot.DeclaringTyconRef then 
                                             match dispatchSlot.ArbitraryValRef with 
                                             | Some virtMember -> 
                                                  if virtMember.MemberInfo.Value.IsImplemented then errorR(Error(FSComp.SR.tcDefaultImplementationAlreadyExists(), overrideByInfo.Range))
                                                  virtMember.MemberInfo.Value.IsImplemented <- true
                                             | None -> () // not an F# slot

                                        // Get the slotsig of the overridden method 
                                        let slotsig = dispatchSlot.GetSlotSig(amap, m)

                                        // The slotsig from the overridden method is in terms of the type parameters on the parent type of the overriding method,
                                        // Modify map the slotsig so it is in terms of the type parameters for the overriding method 
                                        let slotsig = ReparentSlotSigToUseMethodTypars g m overrideBy slotsig
                     
                                        // Record the slotsig via mutation
                                        yield slotsig ]
                          //if mustOverrideSomething reqdTy overrideBy then 
                          //    assert nonNil overridenForThisSlotImplSet
                          yield! overridenForThisSlotImplSet ]
                
            overrideBy.MemberInfo.Value.ImplementedSlotSigs <- overriden)



//-------------------------------------------------------------------------
// "Type Completion" inference and a few other checks at the end of the inference scope
//------------------------------------------------------------------------- 


/// "Type Completion" inference and a few other checks at the end of the inference scope
let FinalTypeDefinitionChecksAtEndOfInferenceScope (infoReader: InfoReader, nenv, sink, isImplementation, denv) (tycon: Tycon) =

    let g = infoReader.g
    let amap = infoReader.amap

    let tcaug = tycon.TypeContents
    tcaug.tcaug_closed <- true
  
    // Note you only have to explicitly implement 'System.IComparable' to customize structural comparison AND equality on F# types 
    if isImplementation &&
#if !NO_EXTENSIONTYPING
       not tycon.IsProvidedGeneratedTycon &&
#endif
       Option.isNone tycon.GeneratedCompareToValues &&
       tycon.HasInterface g g.mk_IComparable_ty && 
       not (tycon.HasOverride g "Equals" [g.obj_ty]) && 
       not tycon.IsFSharpInterfaceTycon
     then
        (* Warn when we're doing this for class types *)
        if AugmentWithHashCompare.TyconIsCandidateForAugmentationWithEquals g tycon then
            warning(Error(FSComp.SR.typrelTypeImplementsIComparableShouldOverrideObjectEquals(tycon.DisplayName), tycon.Range))
        else
            warning(Error(FSComp.SR.typrelTypeImplementsIComparableDefaultObjectEqualsProvided(tycon.DisplayName), tycon.Range))

    AugmentWithHashCompare.CheckAugmentationAttribs isImplementation g amap tycon
    // Check some conditions about generic comparison and hashing. We can only check this condition after we've done the augmentation 
    if isImplementation 
#if !NO_EXTENSIONTYPING
       && not tycon.IsProvidedGeneratedTycon  
#endif
       then
        let tcaug = tycon.TypeContents
        let m = tycon.Range
        let hasExplicitObjectGetHashCode = tycon.HasOverride g "GetHashCode" []
        let hasExplicitObjectEqualsOverride = tycon.HasOverride g "Equals" [g.obj_ty]

        if (Option.isSome tycon.GeneratedHashAndEqualsWithComparerValues) && 
           (hasExplicitObjectGetHashCode || hasExplicitObjectEqualsOverride) then 
            errorR(Error(FSComp.SR.typrelExplicitImplementationOfGetHashCodeOrEquals(tycon.DisplayName), m)) 

        if not hasExplicitObjectEqualsOverride && hasExplicitObjectGetHashCode then 
            warning(Error(FSComp.SR.typrelExplicitImplementationOfGetHashCode(tycon.DisplayName), m)) 

        if hasExplicitObjectEqualsOverride && not hasExplicitObjectGetHashCode then 
            warning(Error(FSComp.SR.typrelExplicitImplementationOfEquals(tycon.DisplayName), m)) 


        // remember these values to ensure we don't generate these methods during codegen 
        tcaug.SetHasObjectGetHashCode hasExplicitObjectGetHashCode

        if not tycon.IsHiddenReprTycon
           && not tycon.IsTypeAbbrev
           && not tycon.IsMeasureableReprTycon
           && not tycon.IsAsmReprTycon
           && not tycon.IsFSharpInterfaceTycon
           && not tycon.IsFSharpDelegateTycon then 

            DispatchSlotChecking.CheckImplementationRelationAtEndOfInferenceScope (infoReader, denv, nenv, sink, tycon, isImplementation) 
    
/// Get the methods relevant to determining if a uniquely-identified-override exists based on the syntactic information 
/// at the member signature prior to type inference. This is used to pre-assign type information if it does 
let GetAbstractMethInfosForSynMethodDecl(infoReader: InfoReader, ad, memberName: Ident, bindm, typToSearchForAbstractMembers, valSynData) =
    let minfos = 
        match typToSearchForAbstractMembers with 
        | _, Some(SlotImplSet(_, dispatchSlotsKeyed, _, _)) -> 
            NameMultiMap.find  memberName.idText dispatchSlotsKeyed |> List.map (fun (RequiredSlot(dispatchSlot, _)) -> dispatchSlot)
        | ty, None -> 
            GetIntrinsicMethInfosOfType infoReader (Some memberName.idText) ad AllowMultiIntfInstantiations.Yes IgnoreOverrides bindm ty
    let dispatchSlots = minfos |> List.filter (fun minfo -> minfo.IsDispatchSlot)
    let topValSynArities = SynInfo.AritiesOfArgs valSynData
    let topValSynArities = if List.isEmpty topValSynArities then topValSynArities else topValSynArities.Tail
    let dispatchSlotsArityMatch = dispatchSlots |> List.filter (fun minfo -> minfo.NumArgs = topValSynArities) 
    dispatchSlots, dispatchSlotsArityMatch 

/// Get the properties relevant to determining if a uniquely-identified-override exists based on the syntactic information 
/// at the member signature prior to type inference. This is used to pre-assign type information if it does 
let GetAbstractPropInfosForSynPropertyDecl(infoReader: InfoReader, ad, memberName: Ident, bindm, typToSearchForAbstractMembers, _k, _valSynData) = 
    let pinfos = 
        match typToSearchForAbstractMembers with 
        | _, Some(SlotImplSet(_, _, _, reqdProps)) -> 
            reqdProps |> List.filter (fun pinfo -> pinfo.PropertyName = memberName.idText) 
        | ty, None -> 
            GetIntrinsicPropInfosOfType infoReader (Some memberName.idText) ad AllowMultiIntfInstantiations.Yes IgnoreOverrides bindm ty
        
    let dispatchSlots = pinfos |> List.filter (fun pinfo -> pinfo.IsVirtualProperty)
    dispatchSlots
<|MERGE_RESOLUTION|>--- conflicted
+++ resolved
@@ -417,11 +417,7 @@
                     // dispatch slots are ordered from the derived classes to base
                     // so we can check the topmost dispatch slot if it is final
                     match dispatchSlots with
-<<<<<<< HEAD
                     | meth::_ when meth.IsFinal -> errorR(Error(FSComp.SR.tcCannotOverrideSealedMethod((sprintf "%s::%s" (NicePrint.stringOfTy denv  meth.ApparentEnclosingType) meth.LogicalName)), m))
-=======
-                    | meth :: _ when meth.IsFinal -> errorR(Error(FSComp.SR.tcCannotOverrideSealedMethod((sprintf "%s::%s" (meth.ApparentEnclosingType.ToString()) (meth.LogicalName))), m))
->>>>>>> ccb913d3
                     | _ -> ()
 
 
