// Copyright (c) Microsoft Corporation.  All Rights Reserved.  See License.txt in the project root for license information.


//-------------------------------------------------------------------------
// Incremental type inference constraint solving.  
//
// Primary constraints are:
//   - type equations        ty1 = ty2
//   - subtype inequations   ty1 :> ty2
//   - trait constraints     tyname: (static member op_Addition: 'a * 'b -> 'c)
//
// Plus some other constraints inherited from .NET generics.
// 
// The constraints are immediately processed into a normal form, in particular
//   - type equations on inference parameters: 'tp = ty
//   - type inequations on inference parameters: 'tp :> ty
//   - other constraints on inference paramaters
//
// The state of the inference engine is kept in imperative mutations to inference
// type variables.
//
// The use of the normal form allows the state of the inference engine to 
// be queried for type-directed name resolution, type-directed overload 
// resolution and when generating warning messages.
//
// The inference engine can be used in 'undo' mode to implement
// can-unify predicates used in method overload resolution and trait constraint
// satisfaction.
//
//------------------------------------------------------------------------- 


module internal FSharp.Compiler.ConstraintSolver

open Internal.Utilities.Collections

open FSharp.Compiler 
open FSharp.Compiler.AbstractIL 
open FSharp.Compiler.AbstractIL.Internal.Library
open FSharp.Compiler.Ast
open FSharp.Compiler.ErrorLogger
open FSharp.Compiler.Infos
open FSharp.Compiler.AccessibilityLogic
open FSharp.Compiler.AttributeChecking
open FSharp.Compiler.NameResolution
open FSharp.Compiler.Lib
open FSharp.Compiler.MethodCalls
open FSharp.Compiler.PrettyNaming
open FSharp.Compiler.Range
open FSharp.Compiler.Rational
open FSharp.Compiler.InfoReader
open FSharp.Compiler.Tast
open FSharp.Compiler.Tastops
open FSharp.Compiler.TcGlobals
open FSharp.Compiler.TypeRelations

//-------------------------------------------------------------------------
// Generate type variables and record them in within the scope of the
// compilation environment, which currently corresponds to the scope
// of the constraint resolution carried out by type checking.
//------------------------------------------------------------------------- 
   
let compgenId = mkSynId range0 unassignedTyparName

let NewCompGenTypar (kind, rigid, staticReq, dynamicReq, error) = 
    NewTypar(kind, rigid, Typar(compgenId, staticReq, true), error, dynamicReq, [], false, false) 
    
let AnonTyparId m = mkSynId m unassignedTyparName

let NewAnonTypar (kind, m, rigid, var, dyn) = 
    NewTypar (kind, rigid, Typar(AnonTyparId m, var, true), false, dyn, [], false, false)
    
let NewNamedInferenceMeasureVar (_m, rigid, var, id) = 
    NewTypar(TyparKind.Measure, rigid, Typar(id, var, false), false, TyparDynamicReq.No, [], false, false) 

let NewInferenceMeasurePar () = NewCompGenTypar (TyparKind.Measure, TyparRigidity.Flexible, NoStaticReq, TyparDynamicReq.No, false)

let NewErrorTypar () = NewCompGenTypar (TyparKind.Type, TyparRigidity.Flexible, NoStaticReq, TyparDynamicReq.No, true)

let NewErrorMeasureVar () = NewCompGenTypar (TyparKind.Measure, TyparRigidity.Flexible, NoStaticReq, TyparDynamicReq.No, true)

let NewInferenceType () = mkTyparTy (NewTypar (TyparKind.Type, TyparRigidity.Flexible, Typar(compgenId, NoStaticReq, true), false, TyparDynamicReq.No, [], false, false))

let NewErrorType () = mkTyparTy (NewErrorTypar ())

let NewErrorMeasure () = Measure.Var (NewErrorMeasureVar ())

let NewByRefKindInferenceType (g: TcGlobals) m = 
    let tp = NewTypar (TyparKind.Type, TyparRigidity.Flexible, Typar(compgenId, HeadTypeStaticReq, true), false, TyparDynamicReq.No, [], false, false)
    if g.byrefkind_InOut_tcr.CanDeref then
        tp.SetConstraints [TyparConstraint.DefaultsTo(10, TType_app(g.byrefkind_InOut_tcr, []), m)]
    mkTyparTy tp

let NewInferenceTypes l = l |> List.map (fun _ -> NewInferenceType ()) 

/// Freshen a trait for use at a particular location
type TraitFreshener = (TraitConstraintInfo -> TraitPossibleExtensionMemberSolutions * TraitAccessorDomain)

// QUERY: should 'rigid' ever really be 'true'? We set this when we know 
// we are going to have to generalize a typar, e.g. when implementing a 
// abstract generic method slot. But we later check the generalization 
// condition anyway, so we could get away with a non-rigid typar. This 
// would sort of be cleaner, though give errors later. 
let FreshenAndFixupTypars (traitFreshner: TraitFreshener option) m rigid fctps tinst tpsorig = 
    let copy_tyvar (tp: Typar) =  NewCompGenTypar (tp.Kind, rigid, tp.StaticReq, (if rigid=TyparRigidity.Rigid then TyparDynamicReq.Yes else TyparDynamicReq.No), false)
    let tps = tpsorig |> List.map copy_tyvar 
    let renaming, tinst = FixupNewTypars traitFreshner m fctps tinst tpsorig tps
    tps, renaming, tinst

<<<<<<< HEAD
let FreshenTypeInst traitFreshner m tpsorig = FreshenAndFixupTypars traitFreshner m TyparRigidity.Flexible [] [] tpsorig 
let FreshenMethInst traitFreshner m fctps tinst tpsorig = FreshenAndFixupTypars traitFreshner m TyparRigidity.Flexible fctps tinst tpsorig 
=======
let FreshenTypeInst m tpsorig = FreshenAndFixupTypars m TyparRigidity.Flexible [] [] tpsorig 

let FreshMethInst m fctps tinst tpsorig = FreshenAndFixupTypars m TyparRigidity.Flexible fctps tinst tpsorig 
>>>>>>> 68fd9c10

let FreshenTypars traitFreshner m tpsorig = 
    match tpsorig with 
    | [] -> []
    | _ -> 
        let _, _, tptys = FreshenTypeInst traitFreshner m tpsorig
        tptys

let FreshenMethInfo traitFreshner m (minfo: MethInfo) =
    let _, _, tptys = FreshenMethInst traitFreshner m (minfo.GetFormalTyparsOfDeclaringType m) minfo.DeclaringTypeInst minfo.FormalMethodTypars
    tptys


//-------------------------------------------------------------------------
// Unification of types: solve/record equality constraints
// Subsumption of types: solve/record subtyping constraints
//------------------------------------------------------------------------- 

[<RequireQualifiedAccess>] 
/// Information about the context of a type equation.
type ContextInfo =

    /// No context was given.
    | NoContext

    /// The type equation comes from an IF expression.
    | IfExpression of range

    /// The type equation comes from an omitted else branch.
    | OmittedElseBranch of range

    /// The type equation comes from a type check of the result of an else branch.
    | ElseBranchResult of range

    /// The type equation comes from the verification of record fields.
    | RecordFields

    /// The type equation comes from the verification of a tuple in record fields.
    | TupleInRecordFields

    /// The type equation comes from a list or array constructor
    | CollectionElement of bool * range

    /// The type equation comes from a return in a computation expression.

    | ReturnInComputationExpression

    /// The type equation comes from a yield in a computation expression.
    | YieldInComputationExpression

    /// The type equation comes from a runtime type test.
    | RuntimeTypeTest of bool

    /// The type equation comes from an downcast where a upcast could be used.
    | DowncastUsedInsteadOfUpcast of bool

    /// The type equation comes from a return type of a pattern match clause (not the first clause).
    | FollowingPatternMatchClause of range

    /// The type equation comes from a pattern match guard.
    | PatternMatchGuard of range

    /// The type equation comes from a sequence expression.
    | SequenceExpression of TType

exception ConstraintSolverTupleDiffLengths of displayEnv: DisplayEnv * TType list * TType list * range  * range

exception ConstraintSolverInfiniteTypes of displayEnv: DisplayEnv * contextInfo: ContextInfo * TType * TType * range * range

exception ConstraintSolverTypesNotInEqualityRelation of displayEnv: DisplayEnv * TType * TType * range * range * ContextInfo

exception ConstraintSolverTypesNotInSubsumptionRelation of displayEnv: DisplayEnv * TType * TType * range  * range 

exception ConstraintSolverMissingConstraint of displayEnv: DisplayEnv * Tast.Typar * Tast.TyparConstraint * range  * range 

exception ConstraintSolverError of string * range * range

exception ConstraintSolverRelatedInformation of string option * range * exn 

exception ErrorFromApplyingDefault of tcGlobals: TcGlobals * displayEnv: DisplayEnv * Tast.Typar * TType * exn * range

exception ErrorFromAddingTypeEquation of tcGlobals: TcGlobals * displayEnv: DisplayEnv * TType * TType * exn * range

exception ErrorsFromAddingSubsumptionConstraint of tcGlobals: TcGlobals * displayEnv: DisplayEnv * TType * TType * exn * ContextInfo * range

exception ErrorFromAddingConstraint of displayEnv: DisplayEnv * exn * range

exception PossibleOverload of displayEnv: DisplayEnv * string * exn * range

exception UnresolvedOverloading of displayEnv: DisplayEnv * exn list * string * range

exception UnresolvedConversionOperator of displayEnv: DisplayEnv * TType * TType * range

let GetPossibleOverloads  amap m denv (calledMethGroup: (CalledMeth<_> * exn) list) = 
    calledMethGroup |> List.map (fun (cmeth, e) ->
        PossibleOverload(denv, NicePrint.stringOfMethInfo amap m denv cmeth.Method, e, m))

type TcValF = (ValRef -> ValUseFlag -> TType list -> range -> Expr * TType)

type ConstraintSolverState = 
    { 
      g: TcGlobals

      amap: Import.ImportMap 

      InfoReader: InfoReader

      /// The function used to freshen values we encounter during trait constraint solving
      TcVal: TcValF

      /// This table stores all unsolved, ungeneralized trait constraints, indexed by free type variable.
      /// That is, there will be one entry in this table for each free type variable in 
      /// each outstanding, unsolved, ungeneralized trait constraint. Constraints are removed from the table and resolved 
      /// each time a solution to an index variable is found. 
      mutable ExtraCxs: HashMultiMap<Stamp, (TraitConstraintInfo * range)>
    }

    static member New(g, amap, infoReader, tcVal) = 
        { g = g 
          amap = amap 
          ExtraCxs = HashMultiMap(10, HashIdentity.Structural)
          InfoReader = infoReader
          TcVal = tcVal } 

type ConstraintSolverEnv = 
    { 
      SolverState: ConstraintSolverState

      eContextInfo: ContextInfo

      MatchingOnly: bool

      m: range

      EquivEnv: TypeEquivEnv
<<<<<<< HEAD
      DisplayEnv : DisplayEnv
=======

      DisplayEnv: DisplayEnv
>>>>>>> 68fd9c10
    }

    member csenv.InfoReader = csenv.SolverState.InfoReader

    member csenv.g = csenv.SolverState.g

    member csenv.amap = csenv.SolverState.amap
    
    override csenv.ToString() = "<ConstraintSolverEnv> @ " + csenv.m.ToString()

let MakeConstraintSolverEnv contextInfo css m denv = 
    { SolverState = css
      m = m
      eContextInfo = contextInfo
      // Indicates that when unifiying ty1 = ty2, only type variables in ty1 may be solved 
      MatchingOnly = false
      EquivEnv = TypeEquivEnv.Empty 
      DisplayEnv = denv }

/// Check whether a type variable occurs in the r.h.s. of a type, e.g. to catch
/// infinite equations such as 
///    'a = list<'a>
let rec occursCheck g un ty = 
    match stripTyEqns g ty with 
    | TType_ucase(_, l)
    | TType_app (_, l) 
    | TType_anon(_, l)
    | TType_tuple (_, l) -> List.exists (occursCheck g un) l
    | TType_fun (d, r) -> occursCheck g un d || occursCheck g un r
    | TType_var r   ->  typarEq un r 
    | TType_forall (_, tau) -> occursCheck g un tau
    | _ -> false 


//-------------------------------------------------------------------------
// Predicates on types
//------------------------------------------------------------------------- 

/// Some additional solutions are forced prior to generalization (permitWeakResolution=true).  These are, roughly speaking, rules
/// for binary-operand constraints arising from constructs such as "1.0 + x" where "x" is an unknown type. THe constraint here
/// involves two type parameters - one for the left, and one for the right.  The left is already known to be Double.
/// In this situation (and in the absence of other evidence prior to generalization), constraint solving forces an assumption that 
/// the right is also Double - this is "weak" because there is only weak evidence for it.
///
/// permitWeakResolution also applies to resolutions of multi-type-variable constraints via method overloads.  Method overloading gets applied even if
/// only one of the two type variables is known.
///
/// During code gen we run with permitWeakResolution on, but we only apply it where one of the argument types for the built-in constraint resolution is
/// a variable type.
type PermitWeakResolution = 
    | Yes of codegen: bool
    | No
    member x.Permit = match x with Yes _ -> true | No -> false

// Get measure of type, float<_> or float32<_> or decimal<_> but not float=float<1> or float32=float32<1> or decimal=decimal<1> 
let GetMeasureOfType g ty =
    match ty with 
    | AppTy g (tcref, [tyarg]) ->
        match stripTyEqns g tyarg with  
        | TType_measure ms when not (measureEquiv g ms Measure.One) -> Some (tcref, ms)
        | _ -> None
    | _ -> None

let rec isNativeIntegerTy g ty =
    typeEquivAux EraseMeasures g g.nativeint_ty ty || 
    typeEquivAux EraseMeasures g g.unativeint_ty ty ||
    (isEnumTy g ty && isNativeIntegerTy g (underlyingTypeOfEnumTy g ty))

let isSignedIntegerTy g ty =
    typeEquivAux EraseMeasures g g.sbyte_ty ty || 
    typeEquivAux EraseMeasures g g.int16_ty ty || 
    typeEquivAux EraseMeasures g g.int32_ty ty || 
    typeEquivAux EraseMeasures g g.nativeint_ty ty || 
    typeEquivAux EraseMeasures g g.int64_ty ty 

let isUnsignedIntegerTy g ty =
    typeEquivAux EraseMeasures g g.byte_ty ty || 
    typeEquivAux EraseMeasures g g.uint16_ty ty || 
    typeEquivAux EraseMeasures g g.uint32_ty ty || 
    typeEquivAux EraseMeasures g g.unativeint_ty ty || 
    typeEquivAux EraseMeasures g g.uint64_ty ty 

let rec IsIntegerOrIntegerEnumTy g ty =
    isSignedIntegerTy g ty || 
    isUnsignedIntegerTy g ty || 
    (isEnumTy g ty && IsIntegerOrIntegerEnumTy g (underlyingTypeOfEnumTy g ty))
    
let isIntegerTy g ty =
    isSignedIntegerTy g ty || 
    isUnsignedIntegerTy g ty 
    
let isStringTy g ty = typeEquiv g g.string_ty ty 

let isCharTy g ty = typeEquiv g g.char_ty ty 

let isBoolTy g ty = typeEquiv g g.bool_ty ty 

/// float or float32 or float<_> or float32<_> 
let isFpTy g ty =
    typeEquivAux EraseMeasures g g.float_ty ty || 
    typeEquivAux EraseMeasures g g.float32_ty ty 

/// decimal or decimal<_>
let isDecimalTy g ty = 
    typeEquivAux EraseMeasures g g.decimal_ty ty 

<<<<<<< HEAD
let IsNonDecimalNumericOrIntegralEnumType g ty = IsIntegerOrIntegerEnumTy g ty || isFpTy g ty
=======
let IsNonDecimalNumericOrIntegralEnumType g ty = isIntegerOrIntegerEnumTy g ty || isFpTy g ty
>>>>>>> 68fd9c10

let IsNumericOrIntegralEnumType g ty = IsNonDecimalNumericOrIntegralEnumType g ty || isDecimalTy g ty

let IsNonDecimalNumericType g ty = isIntegerTy g ty || isFpTy g ty

let IsNumericType g ty = IsNonDecimalNumericType g ty || isDecimalTy g ty

let IsRelationalType g ty = IsNumericType g ty || isStringTy g ty || isCharTy g ty || isBoolTy g ty

let IsCharOrStringType g ty = isCharTy g ty || isStringTy g ty

let IsAddSubModType nm g ty = IsNumericOrIntegralEnumType g ty || (nm = "op_Addition" && IsCharOrStringType g ty)

let IsBitwiseOpType g ty = IsIntegerOrIntegerEnumTy g ty || (isEnumTy g ty)

// For weak resolution, require a relevant primitive on one side
// For strong resolution
//    - if there are relevant methods require an exact primitive on the other side.
//    - if there are no relevant methods just require a non-variable type on the other side.
let IsBinaryOpArgTypePair p1 p2 permitWeakResolution minfos g ty1 ty2 = 
    p1 ty1 && 
    
    match permitWeakResolution with 
    // During regular inference we apply a builtin resolution if either there are no relevant methods to solve traits (and the type is nominal), or if
    // there are relevant methods we check that the type is precisely correct
    | PermitWeakResolution.No -> 
        if isNil minfos then 
            // compat path
            not (isTyparTy g ty2) 
        else
            // normal path
            p2 ty2

    // During regular canonicalization (weak resolution) we don't do any check on the other type at all - we 
    // ignore the possibility that method overloads may resolve the constraint
    | PermitWeakResolution.Yes false -> true
    
    // During codegen we only apply a builtin resolution if both the types are correct
    | PermitWeakResolution.Yes true -> p2 ty2
    
let IsSymmetricBinaryOpArgTypePair p permitWeakResolution minfos g ty1 ty2 = 
    IsBinaryOpArgTypePair p p permitWeakResolution minfos g ty1 ty2 ||
    IsBinaryOpArgTypePair p p permitWeakResolution minfos g ty2 ty1
    
/// Checks if the knowledge we have of the argument types is enough to commit to a path that simulates that a
/// type supports the op_Addition, op_Subtraction or op_Modulus static members
let IsAddSubModTypePair nm permitWeakResolution minfos g ty1 ty2 =
    IsSymmetricBinaryOpArgTypePair (IsAddSubModType nm g) permitWeakResolution minfos g ty1 ty2  

/// Checks if the knowledge we have of the argument types is enough to commit to a path that simulates that
/// a type supports the op_LessThan, op_LessThanOrEqual, op_GreaterThan, op_GreaterThanOrEqual, op_Equality or op_Inequality static members
let IsRelationalOpArgTypePair permitWeakResolution minfos g ty1 ty2 =
    IsSymmetricBinaryOpArgTypePair (IsRelationalType g) permitWeakResolution minfos g ty1 ty2  

/// Checks if the knowledge we have of the argument types is enough to commit to a path that simulates that
/// a type supports the op_BitwiseAnd, op_BitwiseOr or op_ExclusiveOr static members
let IsBitwiseOpArgTypePair permitWeakResolution minfos g ty1 ty2 =
    IsSymmetricBinaryOpArgTypePair (IsBitwiseOpType g) permitWeakResolution minfos g ty1 ty2  

let IsMulDivTypeArgPairOneWay permitWeakResolution minfos g ty1 ty2 =
    IsBinaryOpArgTypePair 
        (IsNumericOrIntegralEnumType g) 
        // This next condition checks that either 
        //   - Neither type contributes any methods OR
        //   - We have the special case "decimal<_> * decimal". In this case we have some 
        //     possibly-relevant methods from "decimal" but we ignore them in this case.
        (fun ty2 -> IsNumericOrIntegralEnumType g ty2 || (Option.isSome (GetMeasureOfType g ty1) && isDecimalTy g ty2))
        permitWeakResolution 
        minfos 
        g 
        ty1 ty2  

let IsMulDivTypeArgPair permitWeakResolution minfos g ty1 ty2 =
    IsMulDivTypeArgPairOneWay permitWeakResolution minfos g ty1 ty2 || 
    IsMulDivTypeArgPairOneWay permitWeakResolution minfos g ty2 ty1

/// Checks if the knowledge we have of the argument types is enough to commit to a path that simulates that
/// a type supports the get_Sign instance member
let IsSignType g ty =
    isSignedIntegerTy g ty || isFpTy g ty || isDecimalTy g ty

type TraitConstraintSolution = 
    | TTraitUnsolved
    | TTraitBuiltIn
    | TTraitSolved of MethInfo * TypeInst
    | TTraitSolvedRecdProp of RecdFieldInfo * bool
    | TTraitSolvedAnonRecdProp of AnonRecdTypeInfo * TypeInst * int 

let BakedInTraitConstraintNames =
    [ "op_Division" ; "op_Multiply"; "op_Addition" 
      "op_Equality" ; "op_Inequality"; "op_GreaterThan" ; "op_LessThan"; "op_LessThanOrEqual"; "op_GreaterThanOrEqual"
      "op_Subtraction"; "op_Modulus"
      "get_Zero"; "get_One"
      "DivideByInt";"get_Item"; "set_Item"
      "op_BitwiseAnd"; "op_BitwiseOr"; "op_ExclusiveOr"; "op_LeftShift"
      "op_RightShift"; "op_UnaryPlus"; "op_UnaryNegation"; "get_Sign"; "op_LogicalNot"
      "op_OnesComplement"; "Abs"; "Sqrt"; "Sin"; "Cos"; "Tan"
      "Sinh";  "Cosh"; "Tanh"; "Atan"; "Acos"; "Asin"; "Exp"; "Ceiling"; "Floor"; "Round"; "Log10"; "Log"; "Sqrt"
      "Truncate"; "op_Explicit"
      "Pow"; "Atan2" ]
    |> set
    
//-------------------------------------------------------------------------
// Run the constraint solver with undo (used during method overload resolution)

type Trace = 
    { mutable actions: ((unit -> unit) * (unit -> unit)) list }
    
    static member New () =  { actions = [] }

    member t.Undo () = List.iter (fun (_, a) -> a ()) t.actions
    member t.Push f undo = t.actions <- (f, undo) :: t.actions

type OptionalTrace = 
    | NoTrace
    | WithTrace of Trace

    member x.HasTrace = match x with NoTrace -> false | WithTrace _ -> true

    member t.Exec f undo = 
        match t with        
        | WithTrace trace -> trace.Push f undo; f()
        | NoTrace -> f()

    member t.AddFromReplay source =
        source.actions |> List.rev |>
            match t with        
            | WithTrace trace -> List.iter (fun (action, undo) -> trace.Push action undo; action())
            | NoTrace         -> List.iter (fun (action, _   ) -> action())

    member t.CollectThenUndoOrCommit predicate f =
        let newTrace = Trace.New()
        let res = f newTrace
        match predicate res, t with
        | false, _           -> newTrace.Undo()
        | true, WithTrace t -> t.actions <- newTrace.actions @ t.actions
        | true, NoTrace     -> ()
        res

let CollectThenUndo f = 
    let trace = Trace.New()
    let res = f trace
    trace.Undo()
    res

let FilterEachThenUndo f meths = 
    meths 
    |> List.choose (fun calledMeth -> 
        let trace = Trace.New()        
        let res = f trace calledMeth
        trace.Undo()
        match CheckNoErrorsAndGetWarnings res with 
        | None -> None 
        | Some warns -> Some (calledMeth, warns, trace))

let ShowAccessDomain ad =
    match ad with 
    | AccessibleFromEverywhere -> "public" 
    | AccessibleFrom(_, _) -> "accessible"
    | AccessibleFromSomeFSharpCode -> "public, protected or internal" 
    | AccessibleFromSomewhere -> ""

//-------------------------------------------------------------------------
// Solve

exception NonRigidTypar of displayEnv: DisplayEnv * string option * range * TType * TType * range

exception LocallyAbortOperationThatFailsToResolveOverload

exception LocallyAbortOperationThatLosesAbbrevs 

let localAbortD = ErrorD LocallyAbortOperationThatLosesAbbrevs

/// Return true if we would rather unify this variable v1 := v2 than vice versa
let PreferUnifyTypar (v1: Typar) (v2: Typar) =
    match v1.Rigidity, v2.Rigidity with 
    // Rigid > all
    | TyparRigidity.Rigid, _ -> false
    // Prefer to unify away WillBeRigid in favour of Rigid
    | TyparRigidity.WillBeRigid, TyparRigidity.Rigid -> true
    | TyparRigidity.WillBeRigid, TyparRigidity.WillBeRigid -> true
    | TyparRigidity.WillBeRigid, TyparRigidity.WarnIfNotRigid -> false
    | TyparRigidity.WillBeRigid, TyparRigidity.Anon -> false
    | TyparRigidity.WillBeRigid, TyparRigidity.Flexible -> false
    // Prefer to unify away WarnIfNotRigid in favour of Rigid
    | TyparRigidity.WarnIfNotRigid, TyparRigidity.Rigid -> true
    | TyparRigidity.WarnIfNotRigid, TyparRigidity.WillBeRigid -> true
    | TyparRigidity.WarnIfNotRigid, TyparRigidity.WarnIfNotRigid -> true
    | TyparRigidity.WarnIfNotRigid, TyparRigidity.Anon -> false
    | TyparRigidity.WarnIfNotRigid, TyparRigidity.Flexible -> false
    // Prefer to unify away anonymous variables in favour of Rigid, WarnIfNotRigid 
    | TyparRigidity.Anon, TyparRigidity.Rigid -> true
    | TyparRigidity.Anon, TyparRigidity.WillBeRigid -> true
    | TyparRigidity.Anon, TyparRigidity.WarnIfNotRigid -> true
    | TyparRigidity.Anon, TyparRigidity.Anon -> true
    | TyparRigidity.Anon, TyparRigidity.Flexible -> false
    // Prefer to unify away Flexible in favour of Rigid, WarnIfNotRigid or Anon
    | TyparRigidity.Flexible, TyparRigidity.Rigid -> true
    | TyparRigidity.Flexible, TyparRigidity.WillBeRigid -> true
    | TyparRigidity.Flexible, TyparRigidity.WarnIfNotRigid -> true
    | TyparRigidity.Flexible, TyparRigidity.Anon -> true
    | TyparRigidity.Flexible, TyparRigidity.Flexible -> 

      // Prefer to unify away compiler generated type vars
      match v1.IsCompilerGenerated, v2.IsCompilerGenerated with
      | true, false -> true
      | false, true -> false
      | _ -> 
         // Prefer to unify away non-error vars - gives better error recovery since we keep
         // error vars lying around, and can avoid giving errors about illegal polymorphism 
         // if they occur 
         match v1.IsFromError, v2.IsFromError with
         | true, false -> false
         | _ -> true

/// Reorder a list of (variable, exponent) pairs so that a variable that is Preferred
/// is at the head of the list, if possible
let FindPreferredTypar vs =
    let rec find vs = 
        match vs with
        | [] -> vs
        | (v: Typar, e) :: vs ->
            match find vs with
            | [] -> [(v, e)]
            | (v', e') :: vs' -> 
                if PreferUnifyTypar v v'
                then (v, e) :: vs
                else (v', e') :: (v, e) :: vs'
    find vs
  
let SubstMeasure (r: Typar) ms = 
    if r.Rigidity = TyparRigidity.Rigid then error(InternalError("SubstMeasure: rigid", r.Range))
    if r.Kind = TyparKind.Type then error(InternalError("SubstMeasure: kind=type", r.Range))

    match r.typar_solution with
    | None -> r.typar_solution <- Some (TType_measure ms)
    | Some _ -> error(InternalError("already solved", r.Range))

let rec TransactStaticReq (csenv: ConstraintSolverEnv) (trace: OptionalTrace) (tpr: Typar) req = 
    let m = csenv.m
    if tpr.Rigidity.ErrorIfUnified && tpr.StaticReq <> req then 
        ErrorD(ConstraintSolverError(FSComp.SR.csTypeCannotBeResolvedAtCompileTime(tpr.Name), m, m)) 
    else
        let orig = tpr.StaticReq
        trace.Exec (fun () -> tpr.SetStaticReq req) (fun () -> tpr.SetStaticReq orig)
        CompleteD

and SolveTypStaticReqTypar (csenv: ConstraintSolverEnv) trace req (tpr: Typar) =
    let orig = tpr.StaticReq
    let req2 = JoinTyparStaticReq req orig
    if orig <> req2 then TransactStaticReq csenv trace tpr req2 else CompleteD

and SolveTypStaticReq (csenv: ConstraintSolverEnv) trace req ty =
    match req with 
    | NoStaticReq -> CompleteD
    | HeadTypeStaticReq -> 
        // requires that a type constructor be known at compile time 
        match stripTyparEqns ty with
        | TType_measure ms ->
            let vs = ListMeasureVarOccsWithNonZeroExponents ms
            trackErrors {
                for (tpr, _) in vs do 
                    return! SolveTypStaticReqTypar csenv trace req tpr
            }
        | _ -> 
            match tryAnyParTy csenv.g ty with
            | ValueSome tpr -> SolveTypStaticReqTypar csenv trace req tpr
            | ValueNone -> CompleteD
      
let TransactDynamicReq (trace: OptionalTrace) (tpr: Typar) req = 
    let orig = tpr.DynamicReq
    trace.Exec (fun () -> tpr.SetDynamicReq req) (fun () -> tpr.SetDynamicReq orig)
    CompleteD

let SolveTypDynamicReq (csenv: ConstraintSolverEnv) trace req ty =
    match req with 
    | TyparDynamicReq.No -> CompleteD
    | TyparDynamicReq.Yes -> 
        match tryAnyParTy csenv.g ty with
        | ValueSome tpr when tpr.DynamicReq <> TyparDynamicReq.Yes ->
            TransactDynamicReq trace tpr TyparDynamicReq.Yes
        | _ -> CompleteD

let TransactIsCompatFlex (trace: OptionalTrace) (tpr: Typar) req = 
    let orig = tpr.IsCompatFlex
    trace.Exec (fun () -> tpr.SetIsCompatFlex req) (fun () -> tpr.SetIsCompatFlex orig)
    CompleteD

let SolveTypIsCompatFlex (csenv: ConstraintSolverEnv) trace req ty =
    if req then 
        match tryAnyParTy csenv.g ty with
        | ValueSome tpr when not tpr.IsCompatFlex -> TransactIsCompatFlex trace tpr req
        | _ -> CompleteD
    else
        CompleteD

let SubstMeasureWarnIfRigid (csenv: ConstraintSolverEnv) trace (v: Typar) ms = trackErrors {
    if v.Rigidity.WarnIfUnified && not (isAnyParTy csenv.g (TType_measure ms)) then         
        // NOTE: we grab the name eagerly to make sure the type variable prints as a type variable 
        let tpnmOpt = if v.IsCompilerGenerated then None else Some v.Name
        do! SolveTypStaticReq csenv trace v.StaticReq (TType_measure ms)
        SubstMeasure v ms
        return! WarnD(NonRigidTypar(csenv.DisplayEnv, tpnmOpt, v.Range, TType_measure (Measure.Var v), TType_measure ms, csenv.m))
    else 
        // Propagate static requirements from 'tp' to 'ty'
        do! SolveTypStaticReq csenv trace v.StaticReq (TType_measure ms)
        SubstMeasure v ms
        if v.Rigidity = TyparRigidity.Anon && measureEquiv csenv.g ms Measure.One then 
            return! WarnD(Error(FSComp.SR.csCodeLessGeneric(), v.Range))
        else 
            ()
  }

/// Imperatively unify the unit-of-measure expression ms against 1.
/// There are three cases
/// - ms is (equivalent to) 1
/// - ms contains no non-rigid unit variables, and so cannot be unified with 1
/// - ms has the form v^e * ms' for some non-rigid variable v, non-zero exponent e, and measure expression ms'
///   the most general unifier is then simply v := ms' ^ -(1/e)
let UnifyMeasureWithOne (csenv: ConstraintSolverEnv) trace ms = 
    // Gather the rigid and non-rigid unit variables in this measure expression together with their exponents
    let rigidVars, nonRigidVars = 
        ListMeasureVarOccsWithNonZeroExponents ms
        |> List.partition (fun (v, _) -> v.Rigidity = TyparRigidity.Rigid) 

    // If there is at least one non-rigid variable v with exponent e, then we can unify 
    match FindPreferredTypar nonRigidVars with
    | (v, e) :: vs ->
        let unexpandedCons = ListMeasureConOccsWithNonZeroExponents csenv.g false ms
        let newms = ProdMeasures (List.map (fun (c, e') -> Measure.RationalPower (Measure.Con c, NegRational (DivRational e' e))) unexpandedCons 
                                @ List.map (fun (v, e') -> Measure.RationalPower (Measure.Var v, NegRational (DivRational e' e))) (vs @ rigidVars))

        SubstMeasureWarnIfRigid csenv trace v newms

    // Otherwise we require ms to be 1
    | [] -> if measureEquiv csenv.g ms Measure.One then CompleteD else localAbortD
    
/// Imperatively unify unit-of-measure expression ms1 against ms2
let UnifyMeasures (csenv: ConstraintSolverEnv) trace ms1 ms2 = 
    UnifyMeasureWithOne csenv trace (Measure.Prod(ms1, Measure.Inv ms2))

/// Simplify a unit-of-measure expression ms that forms part of a type scheme. 
/// We make substitutions for vars, which are the (remaining) bound variables
///   in the scheme that we wish to simplify. 
let SimplifyMeasure g vars ms =
    let rec simp vars = 
        match FindPreferredTypar (List.filter (fun (_, e) -> SignRational e<>0) (List.map (fun v -> (v, MeasureVarExponent v ms)) vars)) with
        | [] -> 
          (vars, None)

        | (v, e) :: vs -> 
          let newvar = if v.IsCompilerGenerated then NewAnonTypar (TyparKind.Measure, v.Range, TyparRigidity.Flexible, v.StaticReq, v.DynamicReq)
                                                else NewNamedInferenceMeasureVar (v.Range, TyparRigidity.Flexible, v.StaticReq, v.Id)
          let remainingvars = ListSet.remove typarEq v vars
          let newvarExpr = if SignRational e < 0 then Measure.Inv (Measure.Var newvar) else Measure.Var newvar
          let newms = (ProdMeasures (List.map (fun (c, e') -> Measure.RationalPower (Measure.Con c, NegRational (DivRational e' e))) (ListMeasureConOccsWithNonZeroExponents g false ms)
                                   @ List.map (fun (v', e') -> if typarEq v v' then newvarExpr else Measure.RationalPower (Measure.Var v', NegRational (DivRational e' e))) (ListMeasureVarOccsWithNonZeroExponents ms)))
          SubstMeasure v newms
          match vs with 
          | [] -> (remainingvars, Some newvar) 
          | _ -> simp (newvar :: remainingvars)
    simp vars

// Normalize a type ty that forms part of a unit-of-measure-polymorphic type scheme. 
//  Generalizable are the unit-of-measure variables that remain to be simplified. Generalized
// is a list of unit-of-measure variables that have already been generalized. 
let rec SimplifyMeasuresInType g resultFirst ((generalizable, generalized) as param) ty =
    match stripTyparEqns ty with 
    | TType_ucase(_, l)
    | TType_app (_, l) 
    | TType_anon (_,l)
    | TType_tuple (_, l) -> SimplifyMeasuresInTypes g param l

    | TType_fun (d, r) -> if resultFirst then SimplifyMeasuresInTypes g param [r;d] else SimplifyMeasuresInTypes g param [d;r]        
    | TType_var _   -> param
    | TType_forall (_, tau) -> SimplifyMeasuresInType g resultFirst param tau
    | TType_measure unt -> 
        let generalizable', newlygeneralized = SimplifyMeasure g generalizable unt   
        match newlygeneralized with
        | None -> (generalizable', generalized)
        | Some v -> (generalizable', v :: generalized)

and SimplifyMeasuresInTypes g param tys = 
    match tys with
    | [] -> param
    | ty :: tys -> 
        let param' = SimplifyMeasuresInType g false param ty 
        SimplifyMeasuresInTypes g param' tys

let SimplifyMeasuresInConstraint g param c =
    match c with
    | TyparConstraint.DefaultsTo (_, ty, _) 
    | TyparConstraint.CoercesTo(ty, _) -> SimplifyMeasuresInType g false param ty
    | TyparConstraint.SimpleChoice (tys, _) -> SimplifyMeasuresInTypes g param tys
    | TyparConstraint.IsDelegate (ty1, ty2, _) -> SimplifyMeasuresInTypes g param [ty1;ty2]
    | _ -> param

let rec SimplifyMeasuresInConstraints g param cs = 
    match cs with
    | [] -> param
    | c :: cs ->
        let param' = SimplifyMeasuresInConstraint g param c
        SimplifyMeasuresInConstraints g param' cs

let rec GetMeasureVarGcdInType v ty =
    match stripTyparEqns ty with 
    | TType_ucase(_, l)
    | TType_app (_, l) 
    | TType_anon (_,l)
    | TType_tuple (_, l) -> GetMeasureVarGcdInTypes v l

    | TType_fun (d, r) -> GcdRational (GetMeasureVarGcdInType v d) (GetMeasureVarGcdInType v r)
    | TType_var _   -> ZeroRational
    | TType_forall (_, tau) -> GetMeasureVarGcdInType v tau
    | TType_measure unt -> MeasureVarExponent v unt

and GetMeasureVarGcdInTypes v tys =
    match tys with
    | [] -> ZeroRational
    | ty :: tys -> GcdRational (GetMeasureVarGcdInType v ty) (GetMeasureVarGcdInTypes v tys)
  
// Normalize the exponents on generalizable variables in a type
// by dividing them by their "rational gcd". For example, the type
// float<'u^(2/3)> -> float<'u^(4/3)> would be normalized to produce
// float<'u> -> float<'u^2> by dividing the exponents by 2/3.
let NormalizeExponentsInTypeScheme uvars ty =
  uvars |> List.map (fun v ->
    let expGcd = AbsRational (GetMeasureVarGcdInType v ty)
    if expGcd = OneRational || expGcd = ZeroRational then
        v 
    else
        let v' = NewAnonTypar (TyparKind.Measure, v.Range, TyparRigidity.Flexible, v.StaticReq, v.DynamicReq)
        SubstMeasure v (Measure.RationalPower (Measure.Var v', DivRational OneRational expGcd))
        v')
    
// We normalize unit-of-measure-polymorphic type schemes. There  
// are three reasons for doing this:
//   (1) to present concise and consistent type schemes to the programmer
//   (2) so that we can compute equivalence of type schemes in signature matching
//   (3) in order to produce a list of type parameters ordered as they appear in the (normalized) scheme.
//
// Representing the normal form as a matrix, with a row for each variable or base unit, 
// and a column for each unit-of-measure expression in the "skeleton" of the type. 
// Entries for generalizable variables are integers; other rows may contain non-integer exponents.
//  
// ( 0...0  a1  as1    b1  bs1    c1  cs1    ...)
// ( 0...0  0   0...0  b2  bs2    c2  cs2    ...)
// ( 0...0  0   0...0  0   0...0  c3  cs3    ...)
//...
// ( 0...0  0   0...0  0   0...0  0   0...0  ...)
//
// The normal form is unique; what's more, it can be used to force a variable ordering 
// because the first occurrence of a variable in a type is in a unit-of-measure expression with no 
// other "new" variables (a1, b2, c3, above). 
//
// The corner entries a1, b2, c3 are all positive. Entries lying above them (b1, c1, c2, etc) are
// non-negative and smaller than the corresponding corner entry. Entries as1, bs1, bs2, etc are arbitrary.
//
// Essentially this is the *reduced row echelon* matrix from linear algebra, with adjustment to ensure that
// exponents are integers where possible (in the reduced row echelon form, a1, b2, etc. would be 1, possibly
// forcing other entries to be non-integers).
let SimplifyMeasuresInTypeScheme g resultFirst (generalizable: Typar list) ty constraints =
    // Only bother if we're generalizing over at least one unit-of-measure variable 
    let uvars, vars = 
        generalizable
        |> List.partition (fun v -> v.Kind = TyparKind.Measure && v.Rigidity <> TyparRigidity.Rigid) 
 
    match uvars with
    | [] -> generalizable
    | _ :: _ ->
    let (_, generalized) = SimplifyMeasuresInType g resultFirst (SimplifyMeasuresInConstraints g (uvars, []) constraints) ty
    let generalized' = NormalizeExponentsInTypeScheme generalized ty 
    vars @ List.rev generalized'

let freshMeasure () = Measure.Var (NewInferenceMeasurePar ())

let CheckWarnIfRigid (csenv: ConstraintSolverEnv) ty1 (r: Typar) ty =
    let g = csenv.g
    let denv = csenv.DisplayEnv
    if not r.Rigidity.WarnIfUnified then CompleteD else
    let needsWarning =
        match tryAnyParTy g ty with
        | ValueNone -> true
        | ValueSome tp2 ->
            not tp2.IsCompilerGenerated &&
                (r.IsCompilerGenerated ||
                 // exclude this warning for two identically named user-specified type parameters, e.g. from different mutually recursive functions or types
                 r.DisplayName <> tp2.DisplayName)

    if needsWarning then
        // NOTE: we grab the name eagerly to make sure the type variable prints as a type variable 
        let tpnmOpt = if r.IsCompilerGenerated then None else Some r.Name 
        WarnD(NonRigidTypar(denv, tpnmOpt, r.Range, ty1, ty, csenv.m)) 
    else 
        CompleteD

/// Add the constraint "ty1 = ty" to the constraint problem, where ty1 is a type variable. 
/// Propagate all effects of adding this constraint, e.g. to solve other variables 
let rec SolveTyparEqualsType (csenv: ConstraintSolverEnv) ndeep m2 (trace: OptionalTrace) ty1 ty = trackErrors {
    let m = csenv.m
    do! DepthCheck ndeep m
    match ty1 with 
    | TType_var r | TType_measure (Measure.Var r) ->
      // The types may still be equivalent due to abbreviations, which we are trying not to eliminate 
      if typeEquiv csenv.g ty1 ty then () else
      // The famous 'occursCheck' check to catch "infinite types" like 'a = list<'a> - see also https://github.com/Microsoft/visualfsharp/issues/1170
      if occursCheck csenv.g r ty then return! ErrorD (ConstraintSolverInfiniteTypes(csenv.DisplayEnv, csenv.eContextInfo, ty1, ty, m, m2)) else
      // Note: warn _and_ continue! 
      do! CheckWarnIfRigid csenv ty1 r ty
      // Record the solution before we solve the constraints, since 
      // We may need to make use of the equation when solving the constraints. 
      // Record a entry in the undo trace if one is provided 
      trace.Exec (fun () -> r.typar_solution <- Some ty) (fun () -> r.typar_solution <- None)
      
      // Only solve constraints if this is not an error var 
      if r.IsFromError then () else

      // Check to see if this type variable is relevant to any trait constraints. 
      // If so, re-solve the relevant constraints. 
      if csenv.SolverState.ExtraCxs.ContainsKey r.Stamp then 
          do! RepeatWhileD ndeep (fun ndeep -> SolveRelevantMemberConstraintsForTypar csenv ndeep PermitWeakResolution.No trace r)

      // Re-solve the other constraints associated with this type variable 
      return! solveTypMeetsTyparConstraints csenv ndeep m2 trace ty r

    | _ -> failwith "SolveTyparEqualsType"
  }

/// Apply the constraints on 'typar' to the type 'ty'
and solveTypMeetsTyparConstraints (csenv: ConstraintSolverEnv) ndeep m2 trace ty (r: Typar) = trackErrors {
    let g = csenv.g

    // Propagate compat flex requirements from 'tp' to 'ty'
    do! SolveTypIsCompatFlex csenv trace r.IsCompatFlex ty

    // Propagate dynamic requirements from 'tp' to 'ty'
    do! SolveTypDynamicReq csenv trace r.DynamicReq ty

    // Propagate static requirements from 'tp' to 'ty' 
    do! SolveTypStaticReq csenv trace r.StaticReq ty
    
    // Solve constraints on 'tp' w.r.t. 'ty' 
    for e in r.Constraints do
      do!
      match e with
      | TyparConstraint.DefaultsTo (priority, dty, m) -> 
          if typeEquiv g ty dty then 
              CompleteD
          else
              match tryDestTyparTy g ty with
              | ValueNone -> CompleteD
              | ValueSome destTypar ->
                  AddConstraint csenv ndeep m2 trace destTypar (TyparConstraint.DefaultsTo(priority, dty, m))
          
      | TyparConstraint.SupportsNull m2                -> SolveTypeSupportsNull               csenv ndeep m2 trace ty
      | TyparConstraint.IsEnum(underlying, m2)         -> SolveTypeIsEnum                     csenv ndeep m2 trace ty underlying
      | TyparConstraint.SupportsComparison(m2)         -> SolveTypeSupportsComparison         csenv ndeep m2 trace ty
      | TyparConstraint.SupportsEquality(m2)           -> SolveTypeSupportsEquality           csenv ndeep m2 trace ty
      | TyparConstraint.IsDelegate(aty, bty, m2)       -> SolveTypeIsDelegate                 csenv ndeep m2 trace ty aty bty
      | TyparConstraint.IsNonNullableStruct m2         -> SolveTypeIsNonNullableValueType     csenv ndeep m2 trace ty
      | TyparConstraint.IsUnmanaged m2                 -> SolveTypeIsUnmanaged                csenv ndeep m2 trace ty
      | TyparConstraint.IsReferenceType m2             -> SolveTypeIsReferenceType            csenv ndeep m2 trace ty
      | TyparConstraint.RequiresDefaultConstructor m2  -> SolveTypeRequiresDefaultConstructor csenv ndeep m2 trace ty
      | TyparConstraint.SimpleChoice(tys, m2)          -> SolveTypeChoice                     csenv ndeep m2 trace ty tys
      | TyparConstraint.CoercesTo(ty2, m2)             -> SolveTypeSubsumesTypeKeepAbbrevs    csenv ndeep m2 trace None ty2 ty
      | TyparConstraint.MayResolveMember(traitInfo, m2) -> 
          SolveMemberConstraint csenv false PermitWeakResolution.No ndeep m2 trace traitInfo |> OperationResult.ignore
  }

        
and SolveAnonInfoEqualsAnonInfo (csenv: ConstraintSolverEnv) m2 (anonInfo1: AnonRecdTypeInfo) (anonInfo2: AnonRecdTypeInfo) = 
    if evalTupInfoIsStruct anonInfo1.TupInfo <> evalTupInfoIsStruct anonInfo2.TupInfo then ErrorD (ConstraintSolverError(FSComp.SR.tcTupleStructMismatch(), csenv.m,m2)) else
    (match anonInfo1.Assembly, anonInfo2.Assembly with 
        | ccu1, ccu2 -> if not (ccuEq ccu1 ccu2) then ErrorD (ConstraintSolverError(FSComp.SR.tcAnonRecdCcuMismatch(ccu1.AssemblyName, ccu2.AssemblyName), csenv.m,m2)) else ResultD ()
        ) ++ (fun () -> 
    if not (anonInfo1.SortedNames = anonInfo2.SortedNames) then 
        let namesText1 = sprintf "%A" (Array.toList anonInfo1.SortedNames)
        let namesText2 = sprintf "%A" (Array.toList anonInfo2.SortedNames)
        ErrorD (ConstraintSolverError(FSComp.SR.tcAnonRecdFieldNameMismatch(namesText1, namesText2), csenv.m,m2)) 
    else 
        ResultD ())

/// Add the constraint "ty1 = ty2" to the constraint problem. 
/// Propagate all effects of adding this constraint, e.g. to solve type variables 
and SolveTypeEqualsType (csenv: ConstraintSolverEnv) ndeep m2 (trace: OptionalTrace) (cxsln:(TraitConstraintInfo * TraitConstraintSln) option) ty1 ty2 = 
    let ndeep = ndeep + 1
    let aenv = csenv.EquivEnv
    let g = csenv.g

    match cxsln with
    | Some (traitInfo, traitSln) when traitInfo.Solution.IsNone -> 
        // If this is an overload resolution at this point it's safe to assume the candidate member being evaluated solves this member constraint.
        TransactMemberConstraintSolution traitInfo trace traitSln
    | _ -> ()

    if ty1 === ty2 then CompleteD else

    let canShortcut = not trace.HasTrace
    let sty1 = stripTyEqnsA csenv.g canShortcut ty1
    let sty2 = stripTyEqnsA csenv.g canShortcut ty2

    match sty1, sty2 with 
    // type vars inside forall-types may be alpha-equivalent 
    | TType_var tp1, TType_var tp2 when typarEq tp1 tp2 || (match aenv.EquivTypars.TryFind tp1 with | Some v when typeEquiv g v ty2 -> true | _ -> false) -> CompleteD

    | TType_var tp1, TType_var tp2 when PreferUnifyTypar tp1 tp2 -> SolveTyparEqualsType csenv ndeep m2 trace sty1 ty2
    | TType_var tp1, TType_var tp2 when not csenv.MatchingOnly && PreferUnifyTypar tp2 tp1 -> SolveTyparEqualsType csenv ndeep m2 trace sty2 ty1

    | TType_var r, _ when (r.Rigidity <> TyparRigidity.Rigid) -> SolveTyparEqualsType csenv ndeep m2 trace sty1 ty2
    | _, TType_var r when (r.Rigidity <> TyparRigidity.Rigid) && not csenv.MatchingOnly -> SolveTyparEqualsType csenv ndeep m2 trace sty2 ty1

    // Catch float<_>=float<1>, float32<_>=float32<1> and decimal<_>=decimal<1> 
    | (_, TType_app (tc2, [ms])) when (tc2.IsMeasureableReprTycon && typeEquiv csenv.g sty1 (reduceTyconRefMeasureableOrProvided csenv.g tc2 [ms]))
        -> SolveTypeEqualsType csenv ndeep m2 trace None ms (TType_measure Measure.One)
    | (TType_app (tc2, [ms]), _) when (tc2.IsMeasureableReprTycon && typeEquiv csenv.g sty2 (reduceTyconRefMeasureableOrProvided csenv.g tc2 [ms]))
        -> SolveTypeEqualsType csenv ndeep m2 trace None ms (TType_measure Measure.One)

    | TType_app (tc1, l1), TType_app (tc2, l2) when tyconRefEq g tc1 tc2  -> SolveTypeEqualsTypeEqns csenv ndeep m2 trace None l1 l2
    | TType_app (_, _), TType_app (_, _)   ->  localAbortD
    | TType_tuple (tupInfo1, l1), TType_tuple (tupInfo2, l2)      -> 
        if evalTupInfoIsStruct tupInfo1 <> evalTupInfoIsStruct tupInfo2 then ErrorD (ConstraintSolverError(FSComp.SR.tcTupleStructMismatch(), csenv.m, m2)) else
        SolveTypeEqualsTypeEqns csenv ndeep m2 trace None l1 l2
    | TType_anon (anonInfo1, l1),TType_anon (anonInfo2, l2)      -> 
        SolveAnonInfoEqualsAnonInfo csenv m2 anonInfo1 anonInfo2 ++ (fun () -> 
        SolveTypeEqualsTypeEqns csenv ndeep m2 trace None l1 l2)
    | TType_fun (d1, r1), TType_fun (d2, r2)   -> SolveFunTypeEqn csenv ndeep m2 trace None d1 d2 r1 r2
    | TType_measure ms1, TType_measure ms2   -> UnifyMeasures csenv trace ms1 ms2
    | TType_forall(tps1, rty1), TType_forall(tps2, rty2) -> 
        if tps1.Length <> tps2.Length then localAbortD else
        let aenv = aenv.BindEquivTypars tps1 tps2 
        let csenv = {csenv with EquivEnv = aenv }
        if not (typarsAEquiv g aenv tps1 tps2) then localAbortD else
        SolveTypeEqualsTypeKeepAbbrevs csenv ndeep m2 trace rty1 rty2 

    | TType_ucase (uc1, l1), TType_ucase (uc2, l2) when g.unionCaseRefEq uc1 uc2  -> SolveTypeEqualsTypeEqns csenv ndeep m2 trace None l1 l2
    | _  -> localAbortD


and SolveTypeEqualsTypeKeepAbbrevs csenv ndeep m2 trace ty1 ty2 = SolveTypeEqualsTypeKeepAbbrevsWithCxsln csenv ndeep m2 trace None ty1 ty2

and private SolveTypeEqualsTypeKeepAbbrevsWithCxsln csenv ndeep m2 trace cxsln ty1 ty2 = 
   // Back out of expansions of type abbreviations to give improved error messages. 
   // Note: any "normalization" of equations on type variables must respect the trace parameter
   TryD (fun () -> SolveTypeEqualsType csenv ndeep m2 trace cxsln ty1 ty2)
        (function LocallyAbortOperationThatLosesAbbrevs -> ErrorD(ConstraintSolverTypesNotInEqualityRelation(csenv.DisplayEnv, ty1, ty2, csenv.m, m2, csenv.eContextInfo))
                | err -> ErrorD err)

and SolveTypeEqualsTypeEqns csenv ndeep m2 trace cxsln origl1 origl2 = 
   match origl1, origl2 with 
   | [], [] -> CompleteD 
   | _ -> 
       // We unwind Iterate2D by hand here for performance reasons.
       let rec loop l1 l2 = 
           match l1, l2 with 
           | [], [] -> CompleteD 
           | h1 :: t1, h2 :: t2 -> 
               SolveTypeEqualsTypeKeepAbbrevsWithCxsln csenv ndeep m2 trace cxsln h1 h2 ++ (fun () -> loop t1 t2) 
           | _ -> 
               ErrorD(ConstraintSolverTupleDiffLengths(csenv.DisplayEnv, origl1, origl2, csenv.m, m2)) 
       loop origl1 origl2

and SolveFunTypeEqn csenv ndeep m2 trace cxsln d1 d2 r1 r2 = trackErrors {
    do! SolveTypeEqualsTypeKeepAbbrevsWithCxsln csenv ndeep m2 trace cxsln d1 d2
    return! SolveTypeEqualsTypeKeepAbbrevsWithCxsln csenv ndeep m2 trace cxsln r1 r2
  }

// ty1: expected
// ty2: actual
//
// "ty2 casts to ty1"
// "a value of type ty2 can be used where a value of type ty1 is expected"
and SolveTypeSubsumesType (csenv: ConstraintSolverEnv) ndeep m2 (trace: OptionalTrace) cxsln ty1 ty2 = 
    // 'a :> obj ---> <solved> 
    let ndeep = ndeep + 1
    let g = csenv.g
    if isObjTy g ty1 then CompleteD else 
    let canShortcut = not trace.HasTrace
    let sty1 = stripTyEqnsA csenv.g canShortcut ty1
    let sty2 = stripTyEqnsA csenv.g canShortcut ty2

    let amap = csenv.amap
    let aenv = csenv.EquivEnv
    let denv = csenv.DisplayEnv

    match sty1, sty2 with 
    | TType_var tp1, _ ->
        match aenv.EquivTypars.TryFind tp1 with
        | Some v -> SolveTypeSubsumesType csenv ndeep m2 trace cxsln v ty2
        | _ ->
        match sty2 with
        | TType_var r2 when typarEq tp1 r2 -> CompleteD
        | TType_var r when not csenv.MatchingOnly -> SolveTyparSubtypeOfType csenv ndeep m2 trace r ty1
        | _ ->  SolveTypeEqualsTypeKeepAbbrevsWithCxsln csenv ndeep m2 trace cxsln ty1 ty2

    | _, TType_var r when not csenv.MatchingOnly -> SolveTyparSubtypeOfType csenv ndeep m2 trace r ty1

    | TType_tuple (tupInfo1, l1), TType_tuple (tupInfo2, l2)      -> 
        if evalTupInfoIsStruct tupInfo1 <> evalTupInfoIsStruct tupInfo2 then ErrorD (ConstraintSolverError(FSComp.SR.tcTupleStructMismatch(), csenv.m, m2)) else
        SolveTypeEqualsTypeEqns csenv ndeep m2 trace cxsln l1 l2 (* nb. can unify since no variance *)

    | TType_anon (anonInfo1, l1), TType_anon (anonInfo2, l2)      -> 
        SolveAnonInfoEqualsAnonInfo csenv m2 anonInfo1 anonInfo2 ++ (fun () -> 
        SolveTypeEqualsTypeEqns csenv ndeep m2 trace cxsln l1 l2) (* nb. can unify since no variance *)

    | TType_fun (d1, r1), TType_fun (d2, r2)   -> SolveFunTypeEqn csenv ndeep m2 trace cxsln d1 d2 r1 r2 (* nb. can unify since no variance *)

    | TType_measure ms1, TType_measure ms2    -> UnifyMeasures csenv trace ms1 ms2

    // Enforce the identities float=float<1>, float32=float32<1> and decimal=decimal<1> 
    | (_, TType_app (tc2, [ms])) when (tc2.IsMeasureableReprTycon && typeEquiv csenv.g sty1 (reduceTyconRefMeasureableOrProvided csenv.g tc2 [ms]))
        -> SolveTypeEqualsTypeKeepAbbrevsWithCxsln csenv ndeep m2 trace cxsln ms (TType_measure Measure.One)

    | (TType_app (tc2, [ms]), _) when (tc2.IsMeasureableReprTycon && typeEquiv csenv.g sty2 (reduceTyconRefMeasureableOrProvided csenv.g tc2 [ms]))
        -> SolveTypeEqualsTypeKeepAbbrevsWithCxsln csenv ndeep m2 trace cxsln ms (TType_measure Measure.One)

    // Special subsumption rule for byref tags
    | TType_app (tc1, l1), TType_app (tc2, l2) when tyconRefEq g tc1 tc2  && g.byref2_tcr.CanDeref && tyconRefEq g g.byref2_tcr tc1 ->
        match l1, l2 with 
        | [ h1; tag1 ], [ h2; tag2 ] -> trackErrors {
            do! SolveTypeEqualsType csenv ndeep m2 trace None h1 h2
            match stripTyEqnsA csenv.g canShortcut tag1, stripTyEqnsA csenv.g canShortcut tag2 with 
            | TType_app(tagc1, []), TType_app(tagc2, []) 
                when (tyconRefEq g tagc2 g.byrefkind_InOut_tcr && 
                      (tyconRefEq g tagc1 g.byrefkind_In_tcr || tyconRefEq g tagc1 g.byrefkind_Out_tcr) ) -> ()
            | _ -> return! SolveTypeEqualsType csenv ndeep m2 trace cxsln tag1 tag2
           }
        | _ -> SolveTypeEqualsTypeEqns csenv ndeep m2 trace cxsln l1 l2

    | TType_app (tc1, l1), TType_app (tc2, l2) when tyconRefEq g tc1 tc2  -> 
        SolveTypeEqualsTypeEqns csenv ndeep m2 trace cxsln l1 l2

    | TType_ucase (uc1, l1), TType_ucase (uc2, l2) when g.unionCaseRefEq uc1 uc2  -> 
        SolveTypeEqualsTypeEqns csenv ndeep m2 trace cxsln l1 l2

    | _ ->  
        // By now we know the type is not a variable type 

        // C :> obj ---> <solved> 
        if isObjTy g ty1 then CompleteD else
        
        let m = csenv.m

        // 'a[] :> IList<'b>   ---> 'a = 'b  
        // 'a[] :> ICollection<'b>   ---> 'a = 'b  
        // 'a[] :> IEnumerable<'b>   ---> 'a = 'b  
        // 'a[] :> IReadOnlyList<'b>   ---> 'a = 'b  
        // 'a[] :> IReadOnlyCollection<'b>   ---> 'a = 'b  
        // Note we don't support co-variance on array types nor 
        // the special .NET conversions for these types 
        match ty1 with
        | AppTy g (tcr1, tinst) when
            isArray1DTy g ty2 &&
                (tyconRefEq g tcr1 g.tcref_System_Collections_Generic_IList || 
                 tyconRefEq g tcr1 g.tcref_System_Collections_Generic_ICollection || 
                 tyconRefEq g tcr1 g.tcref_System_Collections_Generic_IReadOnlyList || 
                 tyconRefEq g tcr1 g.tcref_System_Collections_Generic_IReadOnlyCollection || 
                 tyconRefEq g tcr1 g.tcref_System_Collections_Generic_IEnumerable) ->
            match tinst with 
            | [ty1arg] -> 
                let ty2arg = destArrayTy g ty2
                SolveTypeEqualsTypeKeepAbbrevsWithCxsln csenv ndeep m2 trace cxsln ty1arg ty2arg
            | _ -> error(InternalError("destArrayTy", m))

        | _ ->
            // D<inst> :> Head<_> --> C<inst'> :> Head<_> for the 
            // first interface or super-class C supported by D which 
            // may feasibly convert to Head. 
            match FindUniqueFeasibleSupertype g amap m ty1 ty2 with 
            | None -> ErrorD(ConstraintSolverTypesNotInSubsumptionRelation(denv, ty1, ty2, m, m2))
            | Some t -> SolveTypeSubsumesType csenv ndeep m2 trace cxsln ty1 t

and SolveTypeSubsumesTypeKeepAbbrevs csenv ndeep m2 trace cxsln ty1 ty2 = 
   let denv = csenv.DisplayEnv
   TryD (fun () -> SolveTypeSubsumesType csenv ndeep m2 trace cxsln ty1 ty2)
        (function LocallyAbortOperationThatLosesAbbrevs -> ErrorD(ConstraintSolverTypesNotInSubsumptionRelation(denv, ty1, ty2, csenv.m, m2))
                | err -> ErrorD err)

//-------------------------------------------------------------------------
// Solve and record non-equality constraints
//------------------------------------------------------------------------- 

and SolveTyparSubtypeOfType (csenv: ConstraintSolverEnv) ndeep m2 trace tp ty1 = 
    let g = csenv.g
    if isObjTy g ty1 then CompleteD
    elif typeEquiv g ty1 (mkTyparTy tp) then CompleteD
    elif isSealedTy g ty1 then 
        SolveTypeEqualsTypeKeepAbbrevs csenv ndeep m2 trace (mkTyparTy tp) ty1
    else
        AddConstraint csenv ndeep m2 trace tp (TyparConstraint.CoercesTo(ty1, csenv.m))

and DepthCheck ndeep m = 
  if ndeep > 300 then error(Error(FSComp.SR.csTypeInferenceMaxDepth(), m)) else CompleteD

// If this is a type that's parameterized on a unit-of-measure (expected to be numeric), unify its measure with 1
and SolveDimensionlessNumericType (csenv: ConstraintSolverEnv) ndeep m2 trace ty =
    match GetMeasureOfType csenv.g ty with
    | Some (tcref, _) -> 
        SolveTypeEqualsTypeKeepAbbrevs csenv ndeep m2 trace ty (mkAppTy tcref [TType_measure Measure.One])
    | None ->
        CompleteD

/// Attempt to solve a statically resolved member constraint.
///
/// 1. We do a bunch of fakery to pretend that primitive types have certain members. 
///    We pretend int and other types support a number of operators.  In the actual IL for mscorlib they 
///    don't. The type-directed static optimization rules in the library code that makes use of this 
///    will deal with the problem. 
///
/// 2. Some additional solutions are forced prior to generalization (permitWeakResolution= Yes or YesDuringCodeGen). See above
and SolveMemberConstraint (csenv: ConstraintSolverEnv) ignoreUnresolvedOverload (permitWeakResolution: PermitWeakResolution) ndeep m2 trace traitInfo : OperationResult<bool> = trackErrors {
    let (TTrait(tys, nm, memFlags, traitObjAndArgTys, rty, sln, extSlns, traitAD)) = traitInfo
    // Do not re-solve if already solved
    if sln.Value.IsSome then return true else
    let g = csenv.g
    let m = csenv.m
    let amap = csenv.amap
    let aenv = csenv.EquivEnv
    let denv = csenv.DisplayEnv
    let ndeep = ndeep + 1
    do! DepthCheck ndeep m

    // Remove duplicates from the set of types in the support 
    let tys = ListSet.setify (typeAEquiv g aenv) tys

    // Rebuild the trait info after removing duplicates 
    let traitInfo = TTrait(tys, nm, memFlags, traitObjAndArgTys, rty, sln, extSlns, traitAD)
    let rty = GetFSharpViewOfReturnType g rty    
    let traitAD = match traitAD with None -> AccessibilityLogic.AccessibleFromEverywhere | Some ad -> (ad :?> AccessorDomain)
    
    // Assert the object type if the constraint is for an instance member    
    if memFlags.IsInstance then 
        match tys, traitObjAndArgTys with 
        | [ty], (h :: _) -> do! SolveTypeEqualsTypeKeepAbbrevs csenv ndeep m2 trace h ty 
        | _ -> do! ErrorD (ConstraintSolverError(FSComp.SR.csExpectedArguments(), m, m2))

    // Trait calls are only supported on pseudo type (variables) 
    for e in tys do
        do! SolveTypStaticReq csenv trace HeadTypeStaticReq e
    
    let argtys = if memFlags.IsInstance then List.tail traitObjAndArgTys else traitObjAndArgTys 
    let minfos = GetRelevantMethodsForTrait csenv permitWeakResolution nm traitInfo
        
    let! res = 
     trackErrors {
      match tys, memFlags.IsInstance, nm, argtys with 
      | _, false, ("op_Division" | "op_Multiply"), [argty1;argty2]
          when 
               IsMulDivTypeArgPair permitWeakResolution minfos g argty1 argty2 ->
                   
          match GetMeasureOfType g argty1 with
          | Some (tcref, ms1) -> 
            let ms2 = freshMeasure ()
            do! SolveTypeEqualsTypeKeepAbbrevs csenv ndeep m2 trace argty2 (mkAppTy tcref [TType_measure ms2])
            do! SolveTypeEqualsTypeKeepAbbrevs csenv ndeep m2 trace rty (mkAppTy tcref [TType_measure (Measure.Prod(ms1, if nm = "op_Multiply" then ms2 else Measure.Inv ms2))])
            return TTraitBuiltIn

          | _ ->

            match GetMeasureOfType g argty2 with
            | Some (tcref, ms2) -> 
              let ms1 = freshMeasure ()
              do! SolveTypeEqualsTypeKeepAbbrevs csenv ndeep m2 trace argty1 (mkAppTy tcref [TType_measure ms1]) 
              do! SolveTypeEqualsTypeKeepAbbrevs csenv ndeep m2 trace rty (mkAppTy tcref [TType_measure (Measure.Prod(ms1, if nm = "op_Multiply" then ms2 else Measure.Inv ms2))])
              return TTraitBuiltIn

            | _ -> 

              do! SolveTypeEqualsTypeKeepAbbrevs csenv ndeep m2 trace argty2 argty1
              do! SolveTypeEqualsTypeKeepAbbrevs csenv ndeep m2 trace rty argty1
              return TTraitBuiltIn

      | _, false, ("op_Addition" | "op_Subtraction" | "op_Modulus"), [argty1;argty2] 
          when  IsAddSubModTypePair nm permitWeakResolution minfos g argty1 argty2 -> 

          do! SolveTypeEqualsTypeKeepAbbrevs csenv ndeep m2 trace argty2 argty1
          do! SolveTypeEqualsTypeKeepAbbrevs csenv ndeep m2 trace rty argty1
          return TTraitBuiltIn

      | _, false, ("op_LessThan" | "op_LessThanOrEqual" | "op_GreaterThan" | "op_GreaterThanOrEqual" | "op_Equality" | "op_Inequality" ), [argty1;argty2] 
          when IsRelationalOpArgTypePair permitWeakResolution minfos g argty1 argty2 ->

          do! SolveTypeEqualsTypeKeepAbbrevs csenv ndeep m2 trace argty2 argty1 
          do! SolveTypeEqualsTypeKeepAbbrevs csenv ndeep m2 trace rty g.bool_ty
          return TTraitBuiltIn

      // We pretend for uniformity that the numeric types have a static property called Zero and One 
      // As with constants, only zero is polymorphic in its units
      | [ty], false, "get_Zero", [] 
          when IsNumericType g ty -> 
          do! SolveTypeEqualsTypeKeepAbbrevs csenv ndeep m2 trace rty ty
          return TTraitBuiltIn

      | [ty], false, "get_One", [] 
          when IsNumericType g ty || isCharTy g ty -> 
          do! SolveDimensionlessNumericType csenv ndeep m2 trace ty 
          do! SolveTypeEqualsTypeKeepAbbrevs csenv ndeep m2 trace rty ty
          return TTraitBuiltIn

      | _, false, "DivideByInt", [argty1;argty2] 
          when isFpTy g argty1 || isDecimalTy g argty1 -> 
          do! SolveTypeEqualsTypeKeepAbbrevs csenv ndeep m2 trace argty2 g.int_ty 
          do! SolveTypeEqualsTypeKeepAbbrevs csenv ndeep m2 trace rty argty1
          return TTraitBuiltIn

      // We pretend for uniformity that the 'string' and 'array' types have an indexer property called 'Item' 
      | [ty], true, "get_Item", [argty1] 
          when isStringTy g ty -> 

          do! SolveTypeEqualsTypeKeepAbbrevs csenv ndeep m2 trace argty1 g.int_ty 
          do! SolveTypeEqualsTypeKeepAbbrevs csenv ndeep m2 trace rty g.char_ty
          return TTraitBuiltIn

      | [ty], true, "get_Item", argtys
          when isArrayTy g ty -> 

          if rankOfArrayTy g ty <> argtys.Length then do! ErrorD(ConstraintSolverError(FSComp.SR.csIndexArgumentMismatch((rankOfArrayTy g ty), argtys.Length), m, m2))
          for argty in argtys do
              do! SolveTypeEqualsTypeKeepAbbrevs csenv ndeep m2 trace argty g.int_ty
          let ety = destArrayTy g ty
          do! SolveTypeEqualsTypeKeepAbbrevs csenv ndeep m2 trace rty ety
          return TTraitBuiltIn

      | [ty], true, "set_Item", argtys
          when isArrayTy g ty -> 
          
          if rankOfArrayTy g ty <> argtys.Length - 1 then do! ErrorD(ConstraintSolverError(FSComp.SR.csIndexArgumentMismatch((rankOfArrayTy g ty), (argtys.Length - 1)), m, m2))
          let argtys, ety = List.frontAndBack argtys
          for argty in argtys do
              do! SolveTypeEqualsTypeKeepAbbrevs csenv ndeep m2 trace argty g.int_ty
          let etys = destArrayTy g ty
          do! SolveTypeEqualsTypeKeepAbbrevs csenv ndeep m2 trace ety etys
          return TTraitBuiltIn

      | _, false, ("op_BitwiseAnd" | "op_BitwiseOr" | "op_ExclusiveOr"), [argty1;argty2] 
          when IsBitwiseOpArgTypePair permitWeakResolution minfos g argty1 argty2 -> 

          do! SolveTypeEqualsTypeKeepAbbrevs csenv ndeep m2 trace argty2 argty1
          do! SolveTypeEqualsTypeKeepAbbrevs csenv ndeep m2 trace rty argty1
          do! SolveDimensionlessNumericType csenv ndeep m2 trace argty1
          return TTraitBuiltIn

      | _, false, ("op_LeftShift" | "op_RightShift"), [argty1;argty2] 
          when IsIntegerOrIntegerEnumTy g argty1  -> 

          do! SolveTypeEqualsTypeKeepAbbrevs csenv ndeep m2 trace argty2 g.int_ty
          do! SolveTypeEqualsTypeKeepAbbrevs csenv ndeep m2 trace rty argty1
          do! SolveDimensionlessNumericType csenv ndeep m2 trace argty1
          return TTraitBuiltIn

      | _, false, "op_UnaryPlus", [argty] 
          when IsNumericOrIntegralEnumType g argty -> 

          do! SolveTypeEqualsTypeKeepAbbrevs csenv ndeep m2 trace rty argty
          return TTraitBuiltIn

      | _, false, "op_UnaryNegation", [argty] 
          when isSignedIntegerTy g argty || isFpTy g argty || isDecimalTy g argty -> 

          do! SolveTypeEqualsTypeKeepAbbrevs csenv ndeep m2 trace rty argty
          return TTraitBuiltIn

      | _, true, "get_Sign", [] 
          when (let argty = tys.Head in isSignedIntegerTy g argty || isFpTy g argty || isDecimalTy g argty) -> 

          do! SolveTypeEqualsTypeKeepAbbrevs csenv ndeep m2 trace rty g.int32_ty
          return TTraitBuiltIn

      | _, false, ("op_LogicalNot" | "op_OnesComplement"), [argty] 
          when IsIntegerOrIntegerEnumTy g argty  -> 

          do! SolveTypeEqualsTypeKeepAbbrevs csenv ndeep m2 trace rty argty
          do! SolveDimensionlessNumericType csenv ndeep m2 trace argty
          return TTraitBuiltIn

      | _, false, "Abs", [argty] 
          when isSignedIntegerTy g argty || isFpTy g argty || isDecimalTy g argty -> 

          do! SolveTypeEqualsTypeKeepAbbrevs csenv ndeep m2 trace rty argty
          return TTraitBuiltIn

      | _, false, "Sqrt", [argty1] 
          when isFpTy g argty1 ->
          match GetMeasureOfType g argty1 with
            | Some (tcref, _) -> 
              let ms1 = freshMeasure () 
              do! SolveTypeEqualsTypeKeepAbbrevs csenv ndeep m2 trace argty1 (mkAppTy tcref [TType_measure (Measure.Prod (ms1, ms1))])
              do! SolveTypeEqualsTypeKeepAbbrevs csenv ndeep m2 trace rty (mkAppTy tcref [TType_measure ms1])
              return TTraitBuiltIn
            | None -> 
              do! SolveTypeEqualsTypeKeepAbbrevs csenv ndeep m2 trace rty argty1
              return TTraitBuiltIn

      | _, false, ("Sin" | "Cos" | "Tan" | "Sinh" | "Cosh" | "Tanh" | "Atan" | "Acos" | "Asin" | "Exp" | "Ceiling" | "Floor" | "Round" | "Truncate" | "Log10" | "Log" | "Sqrt"), [argty] 
          when isFpTy g argty -> 

          do! SolveDimensionlessNumericType csenv ndeep m2 trace argty
          do! SolveTypeEqualsTypeKeepAbbrevs csenv ndeep m2 trace rty argty
          return TTraitBuiltIn

      // Simulate solutions to op_Implicit and op_Explicit
      | _, false, "op_Explicit", [argty] 
          when (// The input type. 
                (IsNonDecimalNumericOrIntegralEnumType g argty || isStringTy g argty || isCharTy g argty) &&
                // The output type
                (IsNonDecimalNumericOrIntegralEnumType g rty || isCharTy g rty) && 
                // Exclusion: IntPtr and UIntPtr do not support .Parse() from string 
                not (isStringTy g argty && isNativeIntegerTy g rty) &&
                // Exclusion: No conversion from char to decimal
                not (isCharTy g argty && isDecimalTy g rty)) -> 

          return TTraitBuiltIn


      | _, false, "op_Explicit", [argty] 
          when (// The input type. 
                (IsNumericOrIntegralEnumType g argty || isStringTy g argty) &&
                // The output type
                (isDecimalTy g rty)) -> 

          return TTraitBuiltIn

      | _, false, "Pow", [argty1; argty2] 
          when isFpTy g argty1 -> 
          
          do! SolveDimensionlessNumericType csenv ndeep m2 trace argty1
          do! SolveTypeEqualsTypeKeepAbbrevs csenv ndeep m2 trace argty2 argty1
          do! SolveTypeEqualsTypeKeepAbbrevs csenv ndeep m2 trace rty argty1 
          return TTraitBuiltIn

      | _, false, "Atan2", [argty1; argty2] 
          when isFpTy g argty1 -> 

          do! SolveTypeEqualsTypeKeepAbbrevs csenv ndeep m2 trace argty2 argty1
          match GetMeasureOfType g argty1 with
          | None -> do! SolveTypeEqualsTypeKeepAbbrevs csenv ndeep m2 trace rty argty1
          | Some (tcref, _) -> do! SolveTypeEqualsTypeKeepAbbrevs csenv ndeep m2 trace rty (mkAppTy tcref [TType_measure Measure.One])
          return TTraitBuiltIn

      | _ -> 
          // OK, this is not solved by a built-in constraint.
          // Now look for real solutions

          // First look for a solution by a record property
          let recdPropSearch = 
              let isGetProp = nm.StartsWithOrdinal("get_") 
              let isSetProp = nm.StartsWithOrdinal("set_") 
              if argtys.IsEmpty && isGetProp || isSetProp then 
                  let propName = nm.[4..]
                  let props = 
                    tys |> List.choose (fun ty -> 
                        match TryFindIntrinsicNamedItemOfType csenv.InfoReader (propName, traitAD) FindMemberFlag.IgnoreOverrides m ty with
                        | Some (RecdFieldItem rfinfo) 
                              when (isGetProp || rfinfo.RecdField.IsMutable) && 
                                   (rfinfo.IsStatic = not memFlags.IsInstance) && 
                                   IsRecdFieldAccessible amap m traitAD rfinfo.RecdFieldRef &&
                                   not rfinfo.LiteralValue.IsSome && 
                                   not rfinfo.RecdField.IsCompilerGenerated -> 
                            Some (rfinfo, isSetProp)
                        | _ -> None)
                  match props with 
                  | [ prop ] -> Some prop
                  | _ -> None
              else
                  None

          let anonRecdPropSearch = 
              let isGetProp = nm.StartsWith "get_" 
              if isGetProp && memFlags.IsInstance  then 
                  let propName = nm.[4..]
                  let props = 
                    tys |> List.choose (fun ty -> 
                        match NameResolution.TryFindAnonRecdFieldOfType g ty propName with
                        | Some (NameResolution.Item.AnonRecdField(anonInfo, tinst, i, _)) -> Some (anonInfo, tinst, i)
                        | _ -> None)
                  match props with 
                  | [ prop ] -> Some prop
                  | _ -> None
              else
                  None

          // Now check if there are no feasible solutions at all
          match minfos, recdPropSearch, anonRecdPropSearch with 
          | [], None, None when MemberConstraintIsReadyForStrongResolution csenv traitInfo ->
              if tys |> List.exists (isFunTy g) then 
                  return! ErrorD (ConstraintSolverError(FSComp.SR.csExpectTypeWithOperatorButGivenFunction(DecompileOpName nm), m, m2)) 
              elif tys |> List.exists (isAnyTupleTy g) then 
                  return! ErrorD (ConstraintSolverError(FSComp.SR.csExpectTypeWithOperatorButGivenTuple(DecompileOpName nm), m, m2)) 
              else
                  match nm, argtys with 
                  | "op_Explicit", [argty] -> return! ErrorD (ConstraintSolverError(FSComp.SR.csTypeDoesNotSupportConversion((NicePrint.prettyStringOfTy denv argty), (NicePrint.prettyStringOfTy denv rty)), m, m2))
                  | _ -> 
                      let tyString = 
                         match tys with 
                         | [ty] -> NicePrint.minimalStringOfType denv ty
                         | _ -> tys |> List.map (NicePrint.minimalStringOfType denv) |> String.concat ", "
                      let opName = DecompileOpName nm
                      let err = 
                          match opName with 
                          | "?>="  | "?>"  | "?<="  | "?<"  | "?="  | "?<>" 
                          | ">=?"  | ">?"  | "<=?"  | "<?"  | "=?"  | "<>?" 
                          | "?>=?" | "?>?" | "?<=?" | "?<?" | "?=?" | "?<>?" ->
                             if tys.Length = 1 then FSComp.SR.csTypeDoesNotSupportOperatorNullable(tyString, opName)
                             else FSComp.SR.csTypesDoNotSupportOperatorNullable(tyString, opName)
                          | _ -> 
                             if tys.Length = 1 then FSComp.SR.csTypeDoesNotSupportOperator(tyString, opName)
                             else FSComp.SR.csTypesDoNotSupportOperator(tyString, opName)
                      return! ErrorD(ConstraintSolverError(err, m, m2))

          | _ -> 
              let dummyExpr = mkUnit g m
              let calledMethGroup = 
                  minfos 
                    // curried members may not be used to satisfy constraints
                    |> List.choose (fun minfo ->
                          if minfo.IsCurried then None else
                          let callerArgs = argtys |> List.map (fun argty -> CallerArg(argty, m, false, dummyExpr))
                          let minst = FreshenMethInfo None m minfo
                          let callerObjTys = if memFlags.IsInstance then [ List.head traitObjAndArgTys  ] else []
                          Some(CalledMeth<Expr>(csenv.InfoReader, None, false, FreshenMethInfo None, m, traitAD, minfo, minst, minst, None, callerObjTys, [(callerArgs, [])], false, false, None)))
              
              let methOverloadResult, errors = 
                  trace.CollectThenUndoOrCommit (fun (a, _) -> Option.isSome a) (fun trace -> 
                      ResolveOverloading csenv (WithTrace trace) nm ndeep (Some traitInfo) (0, 0) traitAD calledMethGroup false (Some rty))

              match anonRecdPropSearch, recdPropSearch, methOverloadResult with 
              | Some (anonInfo, tinst, i), None, None -> 
                  // OK, the constraint is solved by a record property. Assert that the return types match.
                  let rty2 = List.item i tinst
                  do! SolveTypeEqualsTypeKeepAbbrevs csenv ndeep m2 trace rty rty2
                  return TTraitSolvedAnonRecdProp(anonInfo, tinst, i)

              | None, Some (rfinfo, isSetProp), None -> 
                  // OK, the constraint is solved by a record property. Assert that the return types match.
                  let rty2 = if isSetProp then g.unit_ty else rfinfo.FieldType
                  do! SolveTypeEqualsTypeKeepAbbrevs csenv ndeep m2 trace rty rty2
                  return TTraitSolvedRecdProp(rfinfo, isSetProp)

              | None, None, Some (calledMeth: CalledMeth<_>) -> 
                  // OK, the constraint is solved.
                  let minfo = calledMeth.Method

                  do! errors
                  let isInstance = minfo.IsInstance
                  if isInstance <> memFlags.IsInstance then 
                      return!
                          if isInstance then
                              ErrorD(ConstraintSolverError(FSComp.SR.csMethodFoundButIsNotStatic((NicePrint.minimalStringOfType denv minfo.ApparentEnclosingType), (DecompileOpName nm), nm), m, m2 ))
                          else
                              ErrorD(ConstraintSolverError(FSComp.SR.csMethodFoundButIsStatic((NicePrint.minimalStringOfType denv minfo.ApparentEnclosingType), (DecompileOpName nm), nm), m, m2 ))
                  else 
                      do! CheckMethInfoAttributes g m None minfo
                      return TTraitSolved (minfo, calledMeth.CalledTyArgs)
                          
              | _ -> 
                  let support = GetSupportOfMemberConstraint csenv traitInfo
                  let frees = GetFreeTyparsOfMemberConstraint csenv traitInfo

                  // If there's nothing left to learn then raise the errors.
                  // Note: we should likely call MemberConstraintIsReadyForResolution here when permitWeakResolution=false but for stability
                  // reasons we use the more restrictive isNil frees.
                  if (permitWeakResolution.Permit && MemberConstraintIsReadyForWeakResolution csenv traitInfo) || isNil frees then 
                      do! errors  
                  // Otherwise re-record the trait waiting for canonicalization 
                  else
                      do! AddMemberConstraint csenv ndeep m2 trace traitInfo support frees

                  match errors with
                  | ErrorResult (_, UnresolvedOverloading _) when not ignoreUnresolvedOverload && (not (nm = "op_Explicit" || nm = "op_Implicit")) ->
                      return! ErrorD LocallyAbortOperationThatFailsToResolveOverload
                  | _ -> 
                      return TTraitUnsolved
     }
    return! RecordMemberConstraintSolution csenv.SolverState m trace traitInfo res
  }

/// Record the solution to a member constraint in the mutable reference cell attached to 
/// each member constraint.
and RecordMemberConstraintSolution css m trace traitInfo res =
    match res with 
    | TTraitUnsolved -> 
        ResultD false

    | TTraitSolved (minfo, minst) -> 
        let sln = MemberConstraintSolutionOfMethInfo css m minfo minst
        TransactMemberConstraintSolution traitInfo trace sln
        ResultD true

    | TTraitBuiltIn -> 
        TransactMemberConstraintSolution traitInfo trace BuiltInSln
        ResultD true

    | TTraitSolvedRecdProp (rfinfo, isSet) -> 
        let sln = FSRecdFieldSln(rfinfo.TypeInst,rfinfo.RecdFieldRef,isSet)
        TransactMemberConstraintSolution traitInfo trace sln
        ResultD true

    | TTraitSolvedAnonRecdProp (anonInfo, tinst, i) -> 
        let sln = FSAnonRecdFieldSln(anonInfo, tinst, i)
        TransactMemberConstraintSolution traitInfo trace sln
        ResultD true

/// Convert a MethInfo into the data we save in the TAST
and MemberConstraintSolutionOfMethInfo css m minfo minst = 
#if !NO_EXTENSIONTYPING
#else
    // to prevent unused parameter warning
    ignore css
#endif
    match minfo with 
    | ILMeth(_, ilMeth, _) ->
       let mref = IL.mkRefToILMethod (ilMeth.DeclaringTyconRef.CompiledRepresentationForNamedType, ilMeth.RawMetadata)
       let iltref = ilMeth.ILExtensionMethodDeclaringTyconRef |> Option.map (fun tcref -> tcref.CompiledRepresentationForNamedType)
       ILMethSln(ilMeth.ApparentEnclosingType, iltref, mref, minst)
    | FSMeth(_, ty, vref, _) ->  
       FSMethSln(ty, vref, minst)
    | MethInfo.DefaultStructCtor _ -> 
       error(InternalError("the default struct constructor was the unexpected solution to a trait constraint", m))

#if !NO_EXTENSIONTYPING
    | ProvidedMeth(amap, mi, _, m) -> 
        let g = amap.g
        let minst = []   // GENERIC TYPE PROVIDERS: for generics, we would have an minst here
        let allArgVars, allArgs = minfo.GetParamTypes(amap, m, minst) |> List.concat |> List.mapi (fun i ty -> mkLocal m ("arg"+string i) ty) |> List.unzip
        let objArgVars, objArgs = (if minfo.IsInstance then [mkLocal m "this" minfo.ApparentEnclosingType] else []) |> List.unzip
        let callMethInfoOpt, callExpr, callExprTy = ProvidedMethodCalls.BuildInvokerExpressionForProvidedMethodCall css.TcVal (g, amap, mi, objArgs, NeverMutates, false, ValUseFlag.NormalValUse, allArgs, m) 
        let closedExprSln = ClosedExprSln (mkLambdas m [] (objArgVars@allArgVars) (callExpr, callExprTy) )
        // If the call is a simple call to an IL method with all the arguments in the natural order, then revert to use ILMethSln.
        // This is important for calls to operators on generated provided types. There is an (unchecked) condition
        // that generative providers do not re=order arguments or insert any more information into operator calls.
        match callMethInfoOpt, callExpr with 
        | Some methInfo, Expr.Op (TOp.ILCall (_useCallVirt, _isProtected, _, _isNewObj, NormalValUse, _isProp, _noTailCall, ilMethRef, _actualTypeInst, actualMethInst, _ilReturnTys), [], args, m)
             when (args, (objArgVars@allArgVars)) ||> List.lengthsEqAndForall2 (fun a b -> match a with Expr.Val (v, _, _) -> valEq v.Deref b | _ -> false) ->
                let declaringType = Import.ImportProvidedType amap m (methInfo.PApply((fun x -> x.DeclaringType), m))
                if isILAppTy g declaringType then 
                    let extOpt = None  // EXTENSION METHODS FROM TYPE PROVIDERS: for extension methods coming from the type providers we would have something here.
                    ILMethSln(declaringType, extOpt, ilMethRef, actualMethInst)
                else
                    closedExprSln
        | _ -> 
                closedExprSln

#endif

/// Write into the reference cell stored in the TAST and add to the undo trace if necessary
and TransactMemberConstraintSolution traitInfo (trace: OptionalTrace) sln  =
    let prev = traitInfo.Solution 
    trace.Exec (fun () -> traitInfo.Solution <- Some sln) (fun () -> traitInfo.Solution <- prev)

and GetRelevantExtensionMethodsForTrait m (amap: Import.ImportMap) (traitInfo: TraitConstraintInfo) =

    // TODO: check the use of 'allPairs' - not all these extensions apply to each type variable.
    (traitInfo.SupportTypes, traitInfo.PossibleExtensionSolutions) 
    ||> List.allPairs 
    |> List.choose (fun (traitSupportTy,extMem) -> 
        match (extMem :?> ExtensionMember) with 
        | FSExtMem (vref, pri) -> Some (FSMeth(amap.g, traitSupportTy, vref, Some pri) )
        | ILExtMem (actualParent, minfo, pri) -> TrySelectExtensionMethInfoOfILExtMem m amap traitSupportTy (actualParent, minfo, pri))

/// Only consider overload resolution if canonicalizing or all the types are now nominal. 
/// That is, don't perform resolution if more nominal information may influence the set of available overloads 
and GetRelevantMethodsForTrait (csenv: ConstraintSolverEnv) (permitWeakResolution: PermitWeakResolution) nm (TTrait(tys, _, memFlags, argtys, rty, soln, extSlns, ad) as traitInfo) : MethInfo list =
    let results = 
        if permitWeakResolution.Permit || MemberConstraintSupportIsReadyForDeterminingOverloads csenv traitInfo then
            let m = csenv.m
            let minfos = 
                match memFlags.MemberKind with
                | MemberKind.Constructor ->
                    tys |> List.map (GetIntrinsicConstructorInfosOfType csenv.SolverState.InfoReader m)
                | _ ->
                    tys |> List.map (GetIntrinsicMethInfosOfType csenv.SolverState.InfoReader (Some nm) AccessibleFromSomeFSharpCode AllowMultiIntfInstantiations.Yes IgnoreOverrides m)

            // Merge the sets so we don't get the same minfo from each side 
            // We merge based on whether minfos use identical metadata or not. 
            let minfos = List.reduce (ListSet.unionFavourLeft MethInfo.MethInfosUseIdenticalDefinitions) minfos
            
            // Get the extension method that may be relevant to solving the constraint as MethInfo objects.
            // Extension members are not used when canonicalizing prior to generalization (permitWeakResolution=true)
            let extMInfos = 
                if MemberConstraintSupportIsReadyForDeterminingOverloads csenv traitInfo then 
                    GetRelevantExtensionMethodsForTrait csenv.m csenv.amap traitInfo
                else []

            let extMInfos = extMInfos |> ListSet.setify MethInfo.MethInfosUseIdenticalDefinitions 

            let minfos = minfos @ extMInfos

            /// Check that the available members aren't hiding a member from the parent (depth 1 only)
            let relevantMinfos = minfos |> List.filter(fun minfo -> not minfo.IsDispatchSlot && not minfo.IsVirtual && minfo.IsInstance)
            minfos
            |> List.filter(fun minfo1 ->
                not(minfo1.IsDispatchSlot && 
                    relevantMinfos
                    |> List.exists (fun minfo2 -> MethInfosEquivByNameAndSig EraseAll true csenv.g csenv.amap m minfo2 minfo1)))
        else 
            []

    // The trait name "op_Explicit" also covers "op_Implicit", so look for that one too.
    if nm = "op_Explicit" then 
        results @ GetRelevantMethodsForTrait csenv permitWeakResolution "op_Implicit" (TTrait(tys, "op_Implicit", memFlags, argtys, rty, soln, extSlns, ad))
    else
        results


/// The nominal support of the member constraint 
and GetSupportOfMemberConstraint (csenv: ConstraintSolverEnv) (TTrait(tys, _, _, _, _, _, _, _)) =
    tys |> List.choose (tryAnyParTyOption csenv.g)
    
/// Check if the support is fully solved.  
and SupportOfMemberConstraintIsFullySolved (csenv: ConstraintSolverEnv) (TTrait(tys, _, _, _, _, _, _, _)) =
    tys |> List.forall (isAnyParTy csenv.g >> not)

// This may be relevant to future bug fixes, see https://github.com/Microsoft/visualfsharp/issues/3814
// /// Check if some part of the support is solved.  
// and SupportOfMemberConstraintIsPartiallySolved (csenv: ConstraintSolverEnv) (TTrait(tys, _, _, _, _, _)) =
//     tys |> List.exists (isAnyParTy csenv.g >> not)
    
/// Get all the unsolved typars (statically resolved or not) relevant to the member constraint
and GetFreeTyparsOfMemberConstraint (csenv: ConstraintSolverEnv) (TTrait(tys, _, _, argtys, rty, _, _, _)) =
    freeInTypesLeftToRightSkippingConstraints csenv.g (tys@argtys@ Option.toList rty)

and MemberConstraintIsReadyForWeakResolution csenv traitInfo =
   SupportOfMemberConstraintIsFullySolved csenv traitInfo

and MemberConstraintIsReadyForStrongResolution csenv traitInfo =
   SupportOfMemberConstraintIsFullySolved csenv traitInfo

and MemberConstraintSupportIsReadyForDeterminingOverloads csenv traitInfo =
   SupportOfMemberConstraintIsFullySolved csenv traitInfo

/// Re-solve the global constraints involving any of the given type variables. 
/// Trait constraints can't always be solved using the pessimistic rules. We only canonicalize 
/// them forcefully (permitWeakResolution=true) prior to generalization. 
and SolveRelevantMemberConstraints (csenv: ConstraintSolverEnv) ndeep permitWeakResolution trace tps =
    RepeatWhileD ndeep
        (fun ndeep -> 
            tps 
            |> AtLeastOneD (fun tp -> 
                /// Normalize the typar 
                let ty = mkTyparTy tp
                match tryAnyParTy csenv.g ty with
                | ValueSome tp ->
                    SolveRelevantMemberConstraintsForTypar csenv ndeep permitWeakResolution trace tp
                | ValueNone -> 
                    ResultD false)) 

and GetTraitFreshner (ad: AccessorDomain) (nenv: NameResolutionEnv) (traitInfo: TraitConstraintInfo) =
    let slns = 
        NameMultiMap.find traitInfo.MemberName nenv.eExtensionMembersByName
        |> List.map (fun extMem -> (extMem :> TraitPossibleExtensionMemberSolution))
    slns, (ad :> TraitAccessorDomain)

and SolveRelevantMemberConstraintsForTypar (csenv:ConstraintSolverEnv) ndeep (permitWeakResolution: PermitWeakResolution) (trace:OptionalTrace) tp =
    let cxst = csenv.SolverState.ExtraCxs
    let tpn = tp.Stamp
    let cxs = cxst.FindAll tpn
    if isNil cxs then ResultD false else
    
    trace.Exec (fun () -> cxs |> List.iter (fun _ -> cxst.Remove tpn)) (fun () -> cxs |> List.iter (fun cx -> cxst.Add(tpn, cx)))
    assert (isNil (cxst.FindAll tpn)) 

    cxs 
    |> AtLeastOneD (fun (traitInfo, m2) -> 
        let csenv = { csenv with m = m2 }
        SolveMemberConstraint csenv true permitWeakResolution (ndeep+1) m2 trace traitInfo)

and CanonicalizeRelevantMemberConstraints (csenv: ConstraintSolverEnv) ndeep trace tps =
    SolveRelevantMemberConstraints csenv ndeep (PermitWeakResolution.Yes false) trace tps
  
and AddMemberConstraint (csenv: ConstraintSolverEnv) ndeep m2 (trace: OptionalTrace) traitInfo support (frees: Typar list) =
    let g = csenv.g
    let aenv = csenv.EquivEnv
    let cxst = csenv.SolverState.ExtraCxs

    // Write the constraint into the global table. That is, 
    // associate the constraint with each type variable in the free variables of the constraint.
    // This will mean the constraint gets resolved whenever one of these free variables gets solved.
    frees 
    |> List.iter (fun tp -> 
        let tpn = tp.Stamp

        let cxs = cxst.FindAll tpn

        // check the constraint is not already listed for this type variable
        if not (cxs |> List.exists (fun (traitInfo2, _valRefs) -> traitsAEquiv g aenv traitInfo traitInfo2)) then 
            trace.Exec (fun () -> csenv.SolverState.ExtraCxs.Add (tpn, (traitInfo, m2))) (fun () -> csenv.SolverState.ExtraCxs.Remove tpn)
    )

    // Associate the constraint with each type variable in the support, so if the type variable
    // gets generalized then this constraint is attached at the binding site.
    trackErrors {
        for tp in support do
            do! AddConstraint csenv ndeep m2 trace tp (TyparConstraint.MayResolveMember(traitInfo, m2))
    }

    
/// Record a constraint on an inference type variable. 
and AddConstraint (csenv: ConstraintSolverEnv) ndeep m2 trace tp newConstraint  =
    let g = csenv.g
    let aenv = csenv.EquivEnv
    let amap = csenv.amap
    let denv = csenv.DisplayEnv
    let m = csenv.m

    // Type variable sets may not have two trait constraints with the same name, nor
    // be constrained by different instantiations of the same interface type.
    //
    // This results in limitations on generic code, especially "inline" code, which 
    // may require type annotations. See FSharp 1.0 bug 6477.
    let consistent tpc1 tpc2 =
        match tpc1, tpc2 with           
        | (TyparConstraint.MayResolveMember(TTrait(tys1, nm1, memFlags1, argtys1, rty1, _, _, _), _), 
           TyparConstraint.MayResolveMember(TTrait(tys2, nm2, memFlags2, argtys2, rty2, _, _, _), _))  
              when (memFlags1 = memFlags2 &&
                    nm1 = nm2 &&
                    // Multiple op_Explicit and op_Implicit constraints can exist for the same type variable.
                    // See FSharp 1.0 bug 6477.
                    not (nm1 = "op_Explicit" || nm1 = "op_Implicit") &&
                    argtys1.Length = argtys2.Length &&
                    List.lengthsEqAndForall2 (typeEquiv g) tys1 tys2) -> 

                  let rty1 = GetFSharpViewOfReturnType g rty1
                  let rty2 = GetFSharpViewOfReturnType g rty2
                  trackErrors {
                      do! Iterate2D (SolveTypeEqualsTypeKeepAbbrevs csenv ndeep m2 trace) argtys1 argtys2
                      do! SolveTypeEqualsTypeKeepAbbrevs csenv ndeep m2 trace rty1 rty2
                      ()
                  }
          
        | (TyparConstraint.CoercesTo(ty1, _), 
           TyparConstraint.CoercesTo(ty2, _)) ->
              // Record at most one subtype constraint for each head type. 
              // That is, we forbid constraints by both I<string> and I<int>. 
              // This works because the types on the r.h.s. of subtype 
              // constraints are head-types and so any further inferences are equational. 
              let collect ty = 
                  let res = ref [] 
                  IterateEntireHierarchyOfType (fun x -> res := x :: !res) g amap m AllowMultiIntfInstantiations.No ty
                  List.rev !res
              let parents1 = collect ty1
              let parents2 = collect ty2
              trackErrors {
                  for ty1Parent in parents1 do
                      for ty2Parent in parents2 do
                          do! if not (HaveSameHeadType g ty1Parent ty2Parent) then CompleteD else
                              SolveTypeEqualsTypeKeepAbbrevs csenv ndeep m2 trace ty1Parent ty2Parent
              }

        | (TyparConstraint.IsEnum (u1, _), 
           TyparConstraint.IsEnum (u2, m2)) ->   
            SolveTypeEqualsTypeKeepAbbrevs csenv ndeep m2 trace u1 u2
            
        | (TyparConstraint.IsDelegate (aty1, bty1, _), 
           TyparConstraint.IsDelegate (aty2, bty2, m2)) -> trackErrors {
            do! SolveTypeEqualsTypeKeepAbbrevs csenv ndeep m2 trace aty1 aty2
            return! SolveTypeEqualsTypeKeepAbbrevs csenv ndeep m2 trace bty1 bty2
          }

        | TyparConstraint.SupportsComparison _, TyparConstraint.IsDelegate _  
        | TyparConstraint.IsDelegate _, TyparConstraint.SupportsComparison _
        | TyparConstraint.IsNonNullableStruct _, TyparConstraint.IsReferenceType _     
        | TyparConstraint.IsReferenceType _, TyparConstraint.IsNonNullableStruct _   ->
            ErrorD (Error(FSComp.SR.csStructConstraintInconsistent(), m))


        | TyparConstraint.SupportsComparison _, TyparConstraint.SupportsComparison _  
        | TyparConstraint.SupportsEquality _, TyparConstraint.SupportsEquality _  
        | TyparConstraint.SupportsNull _, TyparConstraint.SupportsNull _  
        | TyparConstraint.IsNonNullableStruct _, TyparConstraint.IsNonNullableStruct _     
        | TyparConstraint.IsUnmanaged _, TyparConstraint.IsUnmanaged _
        | TyparConstraint.IsReferenceType _, TyparConstraint.IsReferenceType _ 
        | TyparConstraint.RequiresDefaultConstructor _, TyparConstraint.RequiresDefaultConstructor _ 
        | TyparConstraint.SimpleChoice (_, _), TyparConstraint.SimpleChoice (_, _) -> 
            CompleteD
            
        | _ -> CompleteD

    // See when one constraint implies implies another. 
    // 'a :> ty1  implies 'a :> 'ty2 if the head type name of ty2 (say T2) occursCheck anywhere in the hierarchy of ty1 
    // If it does occur, e.g. at instantiation T2<inst2>, then the check above will have enforced that 
    // T2<inst2> = ty2 
    let implies tpc1 tpc2 = 
        match tpc1, tpc2 with           
        | TyparConstraint.MayResolveMember(trait1, _), 
          TyparConstraint.MayResolveMember(trait2, _) -> 
            traitsAEquiv g aenv trait1 trait2

        | TyparConstraint.CoercesTo(ty1, _), TyparConstraint.CoercesTo(ty2, _) -> 
            ExistsSameHeadTypeInHierarchy g amap m ty1 ty2

        | TyparConstraint.IsEnum(u1, _), TyparConstraint.IsEnum(u2, _) -> typeEquiv g u1 u2

        | TyparConstraint.IsDelegate(aty1, bty1, _), TyparConstraint.IsDelegate(aty2, bty2, _) -> 
            typeEquiv g aty1 aty2 && typeEquiv g bty1 bty2 

        | TyparConstraint.SupportsComparison _, TyparConstraint.SupportsComparison _
        | TyparConstraint.SupportsEquality _, TyparConstraint.SupportsEquality _
        // comparison implies equality
        | TyparConstraint.SupportsComparison _, TyparConstraint.SupportsEquality _
        | TyparConstraint.SupportsNull _, TyparConstraint.SupportsNull _
        | TyparConstraint.IsNonNullableStruct _, TyparConstraint.IsNonNullableStruct _
        | TyparConstraint.IsUnmanaged _, TyparConstraint.IsUnmanaged _
        | TyparConstraint.IsReferenceType _, TyparConstraint.IsReferenceType _
        | TyparConstraint.RequiresDefaultConstructor _, TyparConstraint.RequiresDefaultConstructor _ -> true
        | TyparConstraint.SimpleChoice (tys1, _), TyparConstraint.SimpleChoice (tys2, _) -> ListSet.isSubsetOf (typeEquiv g) tys1 tys2
        | TyparConstraint.DefaultsTo (priority1, dty1, _), TyparConstraint.DefaultsTo (priority2, dty2, _) -> 
             (priority1 = priority2) && typeEquiv g dty1 dty2
        | _ -> false
        
    
    // First ensure constraint conforms with existing constraints 
    // NOTE: QUADRATIC 
    let existingConstraints = tp.Constraints

    let allCxs = newConstraint :: List.rev existingConstraints
    trackErrors {
        let rec enforceMutualConsistency i cxs = 
            match cxs with 
            | [] ->  CompleteD
            | cx :: rest -> 
                trackErrors {
                    do! IterateIdxD (fun j cx2 -> if i = j then CompleteD else consistent cx cx2) allCxs 
                    return! enforceMutualConsistency (i+1) rest
                }
        do! enforceMutualConsistency 0 allCxs
    
        let impliedByExistingConstraints = existingConstraints |> List.exists (fun tpc2 -> implies tpc2 newConstraint)
    
        if impliedByExistingConstraints then ()
        // "Default" constraints propagate softly and can be omitted from explicit declarations of type parameters
        elif (match tp.Rigidity, newConstraint with 
              | (TyparRigidity.Rigid | TyparRigidity.WillBeRigid), TyparConstraint.DefaultsTo _ -> true
              | _ -> false) then 
            ()
        elif tp.Rigidity = TyparRigidity.Rigid then
            return! ErrorD (ConstraintSolverMissingConstraint(denv, tp, newConstraint, m, m2)) 
        else
            // It is important that we give a warning if a constraint is missing from a 
            // will-be-made-rigid type variable. This is because the existence of these warnings
            // is relevant to the overload resolution rules (see 'candidateWarnCount' in the overload resolution
            // implementation).
            if tp.Rigidity.WarnIfMissingConstraint then
                do! WarnD (ConstraintSolverMissingConstraint(denv, tp, newConstraint, m, m2))

            let newConstraints = 
                  // Eliminate any constraints where one constraint implies another 
                  // Keep constraints in the left-to-right form according to the order they are asserted. 
                  // NOTE: QUADRATIC 
                  let rec eliminateRedundant cxs acc = 
                      match cxs with 
                      | [] -> acc
                      | cx :: rest -> 
                          let acc = 
                              if List.exists (fun cx2 -> implies cx2 cx) acc then acc
                              else (cx :: acc)
                          eliminateRedundant rest acc
                  
                  eliminateRedundant allCxs []

            // Write the constraint into the type variable 
            // Record a entry in the undo trace if one is provided 
            let orig = tp.Constraints
            trace.Exec (fun () -> tp.SetConstraints newConstraints) (fun () -> tp.SetConstraints orig)
            ()
    }


and SolveTypeSupportsNull (csenv: ConstraintSolverEnv) ndeep m2 trace ty =
    let g = csenv.g
    let m = csenv.m
    let denv = csenv.DisplayEnv
    match tryDestTyparTy g ty with
    | ValueSome destTypar ->
        AddConstraint csenv ndeep m2 trace destTypar (TyparConstraint.SupportsNull m)
    | ValueNone ->
        if TypeSatisfiesNullConstraint g m ty then CompleteD else 
        match ty with 
        | NullableTy g _ ->
            ErrorD (ConstraintSolverError(FSComp.SR.csNullableTypeDoesNotHaveNull(NicePrint.minimalStringOfType denv ty), m, m2))
        | _ -> 
            ErrorD (ConstraintSolverError(FSComp.SR.csTypeDoesNotHaveNull(NicePrint.minimalStringOfType denv ty), m, m2))

and SolveTypeSupportsComparison (csenv: ConstraintSolverEnv) ndeep m2 trace ty =
    let g = csenv.g
    let m = csenv.m
    let amap = csenv.amap
    let denv = csenv.DisplayEnv
    match tryDestTyparTy g ty with
    | ValueSome destTypar ->
        AddConstraint csenv ndeep m2 trace destTypar (TyparConstraint.SupportsComparison m)
    | ValueNone ->
        // Check it isn't ruled out by the user
        match tryDestAppTy g ty with 
        | ValueSome tcref when HasFSharpAttribute g g.attrib_NoComparisonAttribute tcref.Attribs ->
            ErrorD (ConstraintSolverError(FSComp.SR.csTypeDoesNotSupportComparison1(NicePrint.minimalStringOfType denv ty), m, m2))
        | _ ->
            match ty with 
            | SpecialComparableHeadType g tinst -> 
                tinst |> IterateD (SolveTypeSupportsComparison (csenv: ConstraintSolverEnv) ndeep m2 trace)
            | _ -> 
               // Check the basic requirement - IComparable or IStructuralComparable or assumed
               if ExistsSameHeadTypeInHierarchy g amap m2 ty g.mk_IComparable_ty  ||
                  ExistsSameHeadTypeInHierarchy g amap m2 ty g.mk_IStructuralComparable_ty
               then 
                   // The type is comparable because it implements IComparable
                    match ty with
                    | AppTy g (tcref, tinst) ->
                        // Check the (possibly inferred) structural dependencies
                        (tinst, tcref.TyparsNoRange) ||> Iterate2D (fun ty tp -> 
                            if tp.ComparisonConditionalOn then 
                                SolveTypeSupportsComparison (csenv: ConstraintSolverEnv) ndeep m2 trace ty 
                            else 
                                CompleteD) 
                    | _ ->
                        CompleteD

               // Give a good error for structural types excluded from the comparison relation because of their fields
               elif (isAppTy g ty && 
                     let tcref = tcrefOfAppTy g ty 
                     AugmentWithHashCompare.TyconIsCandidateForAugmentationWithCompare g tcref.Deref && 
                     Option.isNone tcref.GeneratedCompareToWithComparerValues) then
 
                   ErrorD (ConstraintSolverError(FSComp.SR.csTypeDoesNotSupportComparison3(NicePrint.minimalStringOfType denv ty), m, m2))

               else 
                   ErrorD (ConstraintSolverError(FSComp.SR.csTypeDoesNotSupportComparison2(NicePrint.minimalStringOfType denv ty), m, m2))

and SolveTypeSupportsEquality (csenv: ConstraintSolverEnv) ndeep m2 trace ty =
    let g = csenv.g
    let m = csenv.m
    let denv = csenv.DisplayEnv
    match tryDestTyparTy g ty with
    | ValueSome destTypar ->
        AddConstraint csenv ndeep m2 trace destTypar (TyparConstraint.SupportsEquality m)
    | _ ->
        match tryDestAppTy g ty with 
        | ValueSome tcref when HasFSharpAttribute g g.attrib_NoEqualityAttribute tcref.Attribs ->
            ErrorD (ConstraintSolverError(FSComp.SR.csTypeDoesNotSupportEquality1(NicePrint.minimalStringOfType denv ty), m, m2))
        | _ ->
            match ty with 
            | SpecialEquatableHeadType g tinst -> 
                tinst |> IterateD (SolveTypeSupportsEquality (csenv: ConstraintSolverEnv) ndeep m2 trace)
            | SpecialNotEquatableHeadType g _ -> 
                ErrorD (ConstraintSolverError(FSComp.SR.csTypeDoesNotSupportEquality2(NicePrint.minimalStringOfType denv ty), m, m2))
            | _ -> 
               // The type is equatable because it has Object.Equals(...)
               match ty with
               | AppTy g (tcref, tinst) ->
                   // Give a good error for structural types excluded from the equality relation because of their fields
                   if AugmentWithHashCompare.TyconIsCandidateForAugmentationWithEquals g tcref.Deref && 
                       Option.isNone tcref.GeneratedHashAndEqualsWithComparerValues 
                   then
                       ErrorD (ConstraintSolverError(FSComp.SR.csTypeDoesNotSupportEquality3(NicePrint.minimalStringOfType denv ty), m, m2))
                   else
                       // Check the (possibly inferred) structural dependencies
                       (tinst, tcref.TyparsNoRange) ||> Iterate2D (fun ty tp -> 
                           if tp.EqualityConditionalOn then 
                               SolveTypeSupportsEquality (csenv: ConstraintSolverEnv) ndeep m2 trace ty 
                           else 
                               CompleteD) 
               | _ ->
                   CompleteD
           
and SolveTypeIsEnum (csenv: ConstraintSolverEnv) ndeep m2 trace ty underlying =
    trackErrors {
        let g = csenv.g
        let m = csenv.m
        let denv = csenv.DisplayEnv
        match tryDestTyparTy g ty with
        | ValueSome destTypar ->
            return! AddConstraint csenv ndeep m2 trace destTypar (TyparConstraint.IsEnum(underlying, m))
        | _ ->
            if isEnumTy g ty then 
                do! SolveTypeEqualsTypeKeepAbbrevs csenv ndeep m2 trace underlying (underlyingTypeOfEnumTy g ty) 
                return! CompleteD
            else 
                return! ErrorD (ConstraintSolverError(FSComp.SR.csTypeIsNotEnumType(NicePrint.minimalStringOfType denv ty), m, m2))
    }

and SolveTypeIsDelegate (csenv: ConstraintSolverEnv) ndeep m2 trace ty aty bty =
    trackErrors {
        let g = csenv.g
        let m = csenv.m
        let denv = csenv.DisplayEnv
        match tryDestTyparTy g ty with
        | ValueSome destTypar ->
            return! AddConstraint csenv ndeep m2 trace destTypar (TyparConstraint.IsDelegate(aty, bty, m))
        | _ ->
            if isDelegateTy g ty then 
                match TryDestStandardDelegateType csenv.InfoReader m AccessibleFromSomewhere ty with 
                | Some (tupledArgTy, rty) ->
                    do! SolveTypeEqualsTypeKeepAbbrevs csenv ndeep m2 trace aty tupledArgTy 
                    do! SolveTypeEqualsTypeKeepAbbrevs csenv ndeep m2 trace bty rty 
                | None ->
                    return! ErrorD (ConstraintSolverError(FSComp.SR.csTypeHasNonStandardDelegateType(NicePrint.minimalStringOfType denv ty), m, m2))
            else 
                return! ErrorD (ConstraintSolverError(FSComp.SR.csTypeIsNotDelegateType(NicePrint.minimalStringOfType denv ty), m, m2))
    }
    
and SolveTypeIsNonNullableValueType (csenv: ConstraintSolverEnv) ndeep m2 trace ty =
    trackErrors {
        let g = csenv.g
        let m = csenv.m
        let denv = csenv.DisplayEnv
        match tryDestTyparTy g ty with
        | ValueSome destTypar ->
            return! AddConstraint csenv ndeep m2 trace destTypar (TyparConstraint.IsNonNullableStruct m)
        | _ ->
            let underlyingTy = stripTyEqnsAndMeasureEqns g ty
            if isStructTy g underlyingTy then
                if isNullableTy g underlyingTy then
                    return! ErrorD (ConstraintSolverError(FSComp.SR.csTypeParameterCannotBeNullable(), m, m))
            else
                return! ErrorD (ConstraintSolverError(FSComp.SR.csGenericConstructRequiresStructType(NicePrint.minimalStringOfType denv ty), m, m2))
    }            

and SolveTypeIsUnmanaged (csenv: ConstraintSolverEnv) ndeep m2 trace ty =
    let g = csenv.g
    let m = csenv.m
    let denv = csenv.DisplayEnv
    match tryDestTyparTy g ty with
    | ValueSome destTypar ->
        AddConstraint csenv ndeep m2 trace destTypar (TyparConstraint.IsUnmanaged m)
    | _ ->
        if isUnmanagedTy g ty then
            CompleteD
        else
            ErrorD (ConstraintSolverError(FSComp.SR.csGenericConstructRequiresUnmanagedType(NicePrint.minimalStringOfType denv ty), m, m2))


and SolveTypeChoice (csenv: ConstraintSolverEnv) ndeep m2 trace ty tys =
    let g = csenv.g
    let m = csenv.m
    let denv = csenv.DisplayEnv
    match tryDestTyparTy g ty with
    | ValueSome destTypar ->
        AddConstraint csenv ndeep m2 trace destTypar (TyparConstraint.SimpleChoice(tys, m)) 
    | _ ->
        if List.exists (typeEquivAux Erasure.EraseMeasures g ty) tys then CompleteD
        else ErrorD (ConstraintSolverError(FSComp.SR.csTypeNotCompatibleBecauseOfPrintf((NicePrint.minimalStringOfType denv ty), (String.concat "," (List.map (NicePrint.prettyStringOfTy denv) tys))), m, m2))


and SolveTypeIsReferenceType (csenv: ConstraintSolverEnv) ndeep m2 trace ty =
    let g = csenv.g
    let m = csenv.m
    let denv = csenv.DisplayEnv
    match tryDestTyparTy g ty with
    | ValueSome destTypar ->
        AddConstraint csenv ndeep m2 trace destTypar (TyparConstraint.IsReferenceType m)
    | _ ->
        if isRefTy g ty then CompleteD
        else ErrorD (ConstraintSolverError(FSComp.SR.csGenericConstructRequiresReferenceSemantics(NicePrint.minimalStringOfType denv ty), m, m))

and SolveTypeRequiresDefaultConstructor (csenv: ConstraintSolverEnv) ndeep m2 trace origTy =
    let g = csenv.g
    let amap = csenv.amap
    let m = csenv.m
    let denv = csenv.DisplayEnv
    let ty = stripTyEqnsAndMeasureEqns g origTy
    match tryDestTyparTy g ty with
    | ValueSome destTypar ->
        AddConstraint csenv ndeep m2 trace destTypar (TyparConstraint.RequiresDefaultConstructor m)
    | _ ->
        if isStructTy g ty && TypeHasDefaultValue g m ty then 
            CompleteD
        else
            if GetIntrinsicConstructorInfosOfType csenv.InfoReader m ty 
               |> List.exists (fun x -> x.IsNullary && IsMethInfoAccessible amap m AccessibleFromEverywhere x)
            then 
                match tryDestAppTy g ty with
                | ValueSome tcref when HasFSharpAttribute g g.attrib_AbstractClassAttribute tcref.Attribs ->
                    ErrorD (ConstraintSolverError(FSComp.SR.csGenericConstructRequiresNonAbstract(NicePrint.minimalStringOfType denv origTy), m, m2))
                | _ ->
                    CompleteD
            else
                match tryDestAppTy g ty with
                | ValueSome tcref when
                    tcref.PreEstablishedHasDefaultConstructor || 
                    // F# 3.1 feature: records with CLIMutable attribute should satisfy 'default constructor' constraint
                    (tcref.IsRecordTycon && HasFSharpAttribute g g.attrib_CLIMutableAttribute tcref.Attribs) ->
                    CompleteD
                | _ -> 
                    ErrorD (ConstraintSolverError(FSComp.SR.csGenericConstructRequiresPublicDefaultConstructor(NicePrint.minimalStringOfType denv origTy), m, m2))

// Parameterized compatibility relation between member signatures.  The real work
// is done by "equateTypes" and "subsumeTypes" and "subsumeArg"
and CanMemberSigsMatchUpToCheck 
      (csenv: ConstraintSolverEnv) 
      permitOptArgs // are we allowed to supply optional and/or "param" arguments?
      alwaysCheckReturn // always check the return type?
      unifyTypes   // used to equate the formal method instantiation with the actual method instantiation for a generic method, and the return types
      subsumeTypes  // used to compare the "obj" type 
      (subsumeArg: CalledArg -> CallerArg<_> -> OperationResult<unit>)    // used to compare the arguments for compatibility
      reqdRetTyOpt 
      (calledMeth: CalledMeth<_>): ImperativeOperationResult =
        trackErrors {
            let g    = csenv.g
            let amap = csenv.amap
            let m    = csenv.m
    
            let minfo = calledMeth.Method
            let minst = calledMeth.CalledTyArgs
            let uminst = calledMeth.CallerTyArgs
            let callerObjArgTys = calledMeth.CallerObjArgTys
            let assignedItemSetters = calledMeth.AssignedItemSetters
            let unnamedCalledOptArgs = calledMeth.UnnamedCalledOptArgs
            let unnamedCalledOutArgs = calledMeth.UnnamedCalledOutArgs

            // First equate the method instantiation (if any) with the method type parameters 
            if minst.Length <> uminst.Length then 
                return! ErrorD(Error(FSComp.SR.csTypeInstantiationLengthMismatch(), m))
            else
                do! Iterate2D unifyTypes minst uminst
                if not (permitOptArgs || isNil unnamedCalledOptArgs) then 
                    return! ErrorD(Error(FSComp.SR.csOptionalArgumentNotPermittedHere(), m)) 
                else
                    let calledObjArgTys = calledMeth.CalledObjArgTys(m)
    
                    // Check all the argument types. 

                    if calledObjArgTys.Length <> callerObjArgTys.Length then 
                        if calledObjArgTys.Length <> 0 then
                            return! ErrorD(Error (FSComp.SR.csMemberIsNotStatic(minfo.LogicalName), m))
                        else
                            return! ErrorD(Error (FSComp.SR.csMemberIsNotInstance(minfo.LogicalName), m))
                    else
                        do! Iterate2D subsumeTypes calledObjArgTys callerObjArgTys
                for argSet in calledMeth.ArgSets do
                    if argSet.UnnamedCalledArgs.Length <> argSet.UnnamedCallerArgs.Length then 
                        return! ErrorD(Error(FSComp.SR.csArgumentLengthMismatch(), m))
                    else
                        do! Iterate2D subsumeArg argSet.UnnamedCalledArgs argSet.UnnamedCallerArgs
                match calledMeth.ParamArrayCalledArgOpt with
                | Some calledArg ->
                    if isArray1DTy g calledArg.CalledArgumentType then 
                        let paramArrayElemTy = destArrayTy g calledArg.CalledArgumentType
                        let reflArgInfo = calledArg.ReflArgInfo // propgate the reflected-arg info to each param array argument
                        match calledMeth.ParamArrayCallerArgs with
                        | Some args ->
                            for callerArg in args do
                                do! subsumeArg (CalledArg((0, 0), false, NotOptional, NoCallerInfo, false, false, None, reflArgInfo, paramArrayElemTy)) callerArg
                        | _ -> ()
                | _ -> ()
                for argSet in calledMeth.ArgSets do
                    for arg in argSet.AssignedNamedArgs do
                        do! subsumeArg arg.CalledArg arg.CallerArg
                for (AssignedItemSetter(_, item, caller)) in assignedItemSetters do
                    let name, calledArgTy = 
                        match item with
                        | AssignedPropSetter(_, pminfo, pminst) -> 
                            let calledArgTy = List.head (List.head (pminfo.GetParamTypes(amap, m, pminst)))
                            pminfo.LogicalName, calledArgTy

                        | AssignedILFieldSetter(finfo) ->
                            (* Get or set instance IL field *)
                            let calledArgTy = finfo.FieldType(amap, m)
                            finfo.FieldName, calledArgTy
                
                        | AssignedRecdFieldSetter(rfinfo) ->
                            let calledArgTy = rfinfo.FieldType
                            rfinfo.Name, calledArgTy
            
                    do! subsumeArg (CalledArg((-1, 0), false, NotOptional, NoCallerInfo, false, false, Some (mkSynId m name), ReflectedArgInfo.None, calledArgTy)) caller
                // - Always take the return type into account for
                //      -- op_Explicit, op_Implicit
                //      -- methods using tupling of unfilled out args
                // - Never take into account return type information for constructors 
                match reqdRetTyOpt with
                | Some _  when (minfo.IsConstructor || not alwaysCheckReturn && isNil unnamedCalledOutArgs) -> ()
                | Some reqdRetTy ->
                    let methodRetTy = calledMeth.CalledReturnTypeAfterOutArgTupling
                    return! unifyTypes reqdRetTy methodRetTy
                | _ -> ()
        }

// Assert a subtype constraint, and wrap an ErrorsFromAddingSubsumptionConstraint error around any failure 
// to allow us to report the outer types involved in the constraint 
//
// ty1: expected
// ty2: actual
//
// "ty2 casts to ty1"
// "a value of type ty2 can be used where a value of type ty1 is expected"
and private SolveTypeSubsumesTypeWithReport (csenv: ConstraintSolverEnv) ndeep m trace cxsln ty1 ty2 =
    TryD (fun () -> SolveTypeSubsumesTypeKeepAbbrevs csenv ndeep m trace cxsln ty1 ty2)
         (function
          | LocallyAbortOperationThatFailsToResolveOverload -> CompleteD
          | res ->
                match csenv.eContextInfo with
                | ContextInfo.RuntimeTypeTest isOperator ->
                    // test if we can cast other way around
                    match CollectThenUndo (fun newTrace -> SolveTypeSubsumesTypeKeepAbbrevs csenv ndeep m (OptionalTrace.WithTrace newTrace) cxsln ty2 ty1) with 
                    | OkResult _ -> ErrorD (ErrorsFromAddingSubsumptionConstraint(csenv.g, csenv.DisplayEnv, ty1, ty2, res, ContextInfo.DowncastUsedInsteadOfUpcast isOperator, m))
                    | _ -> ErrorD (ErrorsFromAddingSubsumptionConstraint(csenv.g, csenv.DisplayEnv, ty1, ty2, res, ContextInfo.NoContext, m))
                | _ -> ErrorD (ErrorsFromAddingSubsumptionConstraint(csenv.g, csenv.DisplayEnv, ty1, ty2, res, csenv.eContextInfo, m)))

// ty1: actual
// ty2: expected
and private SolveTypeEqualsTypeWithReport (csenv: ConstraintSolverEnv) ndeep  m trace cxsln actual expected = 
    TryD (fun () -> SolveTypeEqualsTypeKeepAbbrevsWithCxsln csenv ndeep m trace cxsln actual expected)
         (function
          | LocallyAbortOperationThatFailsToResolveOverload -> CompleteD
          | res -> ErrorD (ErrorFromAddingTypeEquation(csenv.g, csenv.DisplayEnv, actual, expected, res, m)))
  
and ArgsMustSubsumeOrConvert 
        (csenv: ConstraintSolverEnv)
        ndeep
        trace
        cxsln
        isConstraint
        (calledArg: CalledArg) 
        (callerArg: CallerArg<'T>)  = trackErrors {
        
    let g = csenv.g
    let m = callerArg.Range
    let calledArgTy = AdjustCalledArgType csenv.InfoReader isConstraint calledArg callerArg    
    do! SolveTypeSubsumesTypeWithReport csenv ndeep m trace cxsln calledArgTy callerArg.Type
    if calledArg.IsParamArray && isArray1DTy g calledArgTy && not (isArray1DTy g callerArg.Type) then 
        return! ErrorD(Error(FSComp.SR.csMethodExpectsParams(), m))
    else ()
  }

and MustUnify csenv ndeep trace cxsln ty1 ty2 = 
    SolveTypeEqualsTypeWithReport csenv ndeep csenv.m trace cxsln ty1 ty2

and MustUnifyInsideUndo csenv ndeep trace cxsln ty1 ty2 = 
    SolveTypeEqualsTypeWithReport csenv ndeep csenv.m (WithTrace trace) cxsln ty1 ty2

and ArgsMustSubsumeOrConvertInsideUndo (csenv: ConstraintSolverEnv) ndeep trace cxsln isConstraint calledArg (CallerArg(callerArgTy, m, _, _) as callerArg) = 
    let calledArgTy = AdjustCalledArgType csenv.InfoReader isConstraint calledArg callerArg
    SolveTypeSubsumesTypeWithReport csenv ndeep  m (WithTrace trace) cxsln calledArgTy callerArgTy 

and TypesMustSubsumeOrConvertInsideUndo (csenv: ConstraintSolverEnv) ndeep trace cxsln m calledArgTy callerArgTy = 
    SolveTypeSubsumesTypeWithReport csenv ndeep m trace cxsln calledArgTy callerArgTy 

and ArgsEquivInsideUndo (csenv: ConstraintSolverEnv) isConstraint calledArg (CallerArg(callerArgTy, m, _, _) as callerArg) = 
    let calledArgTy = AdjustCalledArgType csenv.InfoReader isConstraint calledArg callerArg
    if typeEquiv csenv.g calledArgTy callerArgTy then CompleteD else ErrorD(Error(FSComp.SR.csArgumentTypesDoNotMatch(), m))

and ReportNoCandidatesError (csenv: ConstraintSolverEnv) (nUnnamedCallerArgs, nNamedCallerArgs) methodName ad (calledMethGroup: CalledMeth<_> list) isSequential =

    let amap = csenv.amap
    let m    = csenv.m
    let denv = csenv.DisplayEnv

    match (calledMethGroup |> List.partition (CalledMeth.GetMethod >> IsMethInfoAccessible amap m ad)), 
          (calledMethGroup |> List.partition (fun cmeth -> cmeth.HasCorrectObjArgs(m))), 
          (calledMethGroup |> List.partition (fun cmeth -> cmeth.HasCorrectArity)), 
          (calledMethGroup |> List.partition (fun cmeth -> cmeth.HasCorrectGenericArity)), 
          (calledMethGroup |> List.partition (fun cmeth -> cmeth.AssignsAllNamedArgs)) with

    // No version accessible 
    | ([], others), _, _, _, _ ->  
        if isNil others then
            Error (FSComp.SR.csMemberIsNotAccessible(methodName, (ShowAccessDomain ad)), m)
        else
            Error (FSComp.SR.csMemberIsNotAccessible2(methodName, (ShowAccessDomain ad)), m)
    | _, ([], (cmeth :: _)), _, _, _ ->  
    
        // Check all the argument types.
        if cmeth.CalledObjArgTys(m).Length <> 0 then
            Error (FSComp.SR.csMethodIsNotAStaticMethod(methodName), m)
        else
            Error (FSComp.SR.csMethodIsNotAnInstanceMethod(methodName), m)

    // One method, incorrect name/arg assignment 
    | _, _, _, _, ([], [cmeth]) -> 
        let minfo = cmeth.Method
        let msgNum, msgText = FSComp.SR.csRequiredSignatureIs(NicePrint.stringOfMethInfo amap m denv minfo)
        match cmeth.UnassignedNamedArgs with 
        | CallerNamedArg(id, _) :: _ -> 
            if minfo.IsConstructor then
                let suggestFields (addToBuffer: string -> unit) =
                    for p in minfo.DeclaringTyconRef.AllInstanceFieldsAsList do
                        addToBuffer(p.Name.Replace("@", ""))

                ErrorWithSuggestions((msgNum, FSComp.SR.csCtorHasNoArgumentOrReturnProperty(methodName, id.idText, msgText)), id.idRange, id.idText, suggestFields)
            else
                Error((msgNum, FSComp.SR.csMemberHasNoArgumentOrReturnProperty(methodName, id.idText, msgText)), id.idRange)
        | [] -> Error((msgNum, msgText), m)

    // One method, incorrect number of arguments provided by the user
    | _, _, ([], [cmeth]), _, _ when not cmeth.HasCorrectArity ->  
        let minfo = cmeth.Method
        let nReqd = cmeth.TotalNumUnnamedCalledArgs
        let nActual = cmeth.TotalNumUnnamedCallerArgs
        let signature = NicePrint.stringOfMethInfo amap m denv minfo
        if nActual = nReqd then 
            let nreqdTyArgs = cmeth.NumCalledTyArgs
            let nactualTyArgs = cmeth.NumCallerTyArgs
            Error (FSComp.SR.csMemberSignatureMismatchArityType(methodName, nreqdTyArgs, nactualTyArgs, signature), m)
        else
            let nReqdNamed = cmeth.TotalNumAssignedNamedArgs

            if nReqdNamed = 0 && cmeth.NumAssignedProps = 0 then
                if minfo.IsConstructor then
                    let couldBeNameArgs =
                        cmeth.ArgSets
                        |> List.exists (fun argSet ->
                            argSet.UnnamedCallerArgs 
                            |> List.exists (fun c -> isSequential c.Expr))

                    if couldBeNameArgs then
                        Error (FSComp.SR.csCtorSignatureMismatchArityProp(methodName, nReqd, nActual, signature), m)
                    else
                        Error (FSComp.SR.csCtorSignatureMismatchArity(methodName, nReqd, nActual, signature), m)
                else
                    Error (FSComp.SR.csMemberSignatureMismatchArity(methodName, nReqd, nActual, signature), m)
            else
                if nReqd > nActual then
                    let diff = nReqd - nActual
                    let missingArgs = List.drop nReqd cmeth.AllUnnamedCalledArgs
                    match NamesOfCalledArgs missingArgs with 
                    | [] ->
                        if nActual = 0 then 
                            Error (FSComp.SR.csMemberSignatureMismatch(methodName, diff, signature), m)
                        else 
                            Error (FSComp.SR.csMemberSignatureMismatch2(methodName, diff, signature), m)
                    | names -> 
                        let str = String.concat ";" (pathOfLid names)
                        if nActual = 0 then 
                            Error (FSComp.SR.csMemberSignatureMismatch3(methodName, diff, signature, str), m)
                        else 
                            Error (FSComp.SR.csMemberSignatureMismatch4(methodName, diff, signature, str), m)
                else 
                    Error (FSComp.SR.csMemberSignatureMismatchArityNamed(methodName, (nReqd+nReqdNamed), nActual, nReqdNamed, signature), m)

    // One or more accessible, all the same arity, none correct 
    | ((cmeth :: cmeths2), _), _, _, _, _ when not cmeth.HasCorrectArity && cmeths2 |> List.forall (fun cmeth2 -> cmeth.TotalNumUnnamedCalledArgs = cmeth2.TotalNumUnnamedCalledArgs) -> 
        Error (FSComp.SR.csMemberNotAccessible(methodName, nUnnamedCallerArgs, methodName, cmeth.TotalNumUnnamedCalledArgs), m)
    // Many methods, all with incorrect number of generic arguments
    | _, _, _, ([], (cmeth :: _)), _ -> 
        let msg = FSComp.SR.csIncorrectGenericInstantiation((ShowAccessDomain ad), methodName, cmeth.NumCallerTyArgs)
        Error (msg, m)
    // Many methods of different arities, all incorrect 
    | _, _, ([], (cmeth :: _)), _, _ -> 
        let minfo = cmeth.Method
        Error (FSComp.SR.csMemberOverloadArityMismatch(methodName, cmeth.TotalNumUnnamedCallerArgs, (List.sum minfo.NumArgs)), m)
    | _ -> 
        let msg = 
            if nNamedCallerArgs = 0 then 
                FSComp.SR.csNoMemberTakesTheseArguments((ShowAccessDomain ad), methodName, nUnnamedCallerArgs)
            else 
                let s = calledMethGroup |> List.map (fun cmeth -> cmeth.UnassignedNamedArgs |> List.map (fun na -> na.Name)|> Set.ofList) |> Set.intersectMany
                if s.IsEmpty then 
                    FSComp.SR.csNoMemberTakesTheseArguments2((ShowAccessDomain ad), methodName, nUnnamedCallerArgs, nNamedCallerArgs)
                else 
                    let sample = s.MinimumElement
                    FSComp.SR.csNoMemberTakesTheseArguments3((ShowAccessDomain ad), methodName, nUnnamedCallerArgs, sample)
        Error (msg, m)
    |> ErrorD

and ReportNoCandidatesErrorExpr csenv callerArgCounts methodName ad calledMethGroup =
    let isSequential e = match e with | Expr.Sequential (_, _, _, _, _) -> true | _ -> false
    ReportNoCandidatesError csenv callerArgCounts methodName ad calledMethGroup isSequential

and ReportNoCandidatesErrorSynExpr csenv callerArgCounts methodName ad calledMethGroup =
    let isSequential e = match e with | SynExpr.Sequential (_, _, _, _, _) -> true | _ -> false
    ReportNoCandidatesError csenv callerArgCounts methodName ad calledMethGroup isSequential

// Resolve the overloading of a method 
// This is used after analyzing the types of arguments 
and ResolveOverloading 
         (csenv: ConstraintSolverEnv) 
         trace           // The undo trace, if any
         methodName      // The name of the method being called, for error reporting
         ndeep           // Depth of inference
         cx              // We're doing overload resolution as part of constraint solving, where special rules apply for op_Explicit and op_Implicit constraints.
         callerArgCounts // How many named/unnamed args id the caller provide? 
         ad              // The access domain of the caller, e.g. a module, type etc. 
         calledMethGroup // The set of methods being called 
         permitOptArgs   // Can we supply optional arguments?
         reqdRetTyOpt    // The expected return type, if known 
     =
    let g = csenv.g
    let amap = csenv.amap
    let m    = csenv.m
    let denv = csenv.DisplayEnv
    let isOpConversion = methodName = "op_Explicit" || methodName = "op_Implicit"
    // See what candidates we have based on name and arity 
    let candidates = calledMethGroup |> List.filter (fun cmeth -> cmeth.IsCandidate(m, ad))
    let calledMethOpt, errors, calledMethTrace = 

        match calledMethGroup, candidates with 
        | _, [calledMeth] when not isOpConversion -> 
            Some calledMeth, CompleteD, NoTrace

        | [], _ when not isOpConversion -> 
            None, ErrorD (Error (FSComp.SR.csMethodNotFound(methodName), m)), NoTrace

        | _, [] when not isOpConversion -> 
            None, ReportNoCandidatesErrorExpr csenv callerArgCounts methodName ad calledMethGroup, NoTrace
            
        | _, _ -> 

          // - Always take the return type into account for
          //      -- op_Explicit, op_Implicit
          //      -- candidate method sets that potentially use tupling of unfilled out args
          let alwaysCheckReturn = isOpConversion || candidates |> List.exists (fun cmeth -> cmeth.HasOutArgs)

          // Exact match rule.
          //
          // See what candidates we have based on current inferred type information 
          // and _exact_ matches of argument types. 
          match candidates |> FilterEachThenUndo (fun newTrace calledMeth -> 
                     let cxsln = Option.map (fun traitInfo -> (traitInfo, MemberConstraintSolutionOfMethInfo csenv.SolverState m calledMeth.Method calledMeth.CalledTyArgs)) cx
                     CanMemberSigsMatchUpToCheck 
                         csenv 
                         permitOptArgs 
                         alwaysCheckReturn
                         (MustUnifyInsideUndo csenv ndeep newTrace cxsln) 
                         (TypesMustSubsumeOrConvertInsideUndo csenv ndeep (WithTrace newTrace) cxsln m)
                         (ArgsEquivInsideUndo csenv cx.IsSome) 
                         reqdRetTyOpt 
                         calledMeth) with
          | [(calledMeth, warns, _)] ->
              Some calledMeth, OkResult (warns, ()), NoTrace // Can't re-play the trace since ArgsEquivInsideUndo was used

          | _ -> 
            // Now determine the applicable methods.
            // Subsumption on arguments is allowed.
            let applicable = candidates |> FilterEachThenUndo (fun newTrace candidate -> 
                               let cxsln = Option.map (fun traitInfo -> (traitInfo, MemberConstraintSolutionOfMethInfo csenv.SolverState m candidate.Method candidate.CalledTyArgs)) cx
                               CanMemberSigsMatchUpToCheck 
                                   csenv 
                                   permitOptArgs
                                   alwaysCheckReturn
                                   (MustUnifyInsideUndo csenv ndeep newTrace cxsln) 
                                   (TypesMustSubsumeOrConvertInsideUndo csenv ndeep (WithTrace newTrace) cxsln m)
                                   (ArgsMustSubsumeOrConvertInsideUndo csenv ndeep newTrace cxsln cx.IsSome) 
                                   reqdRetTyOpt 
                                   candidate)

            let failOverloading (msg: string) errors = 
                // Try to extract information to give better error for ambiguous op_Explicit and op_Implicit 
                let convOpData = 
                    if isOpConversion then 
                        match calledMethGroup, reqdRetTyOpt with 
                        | h :: _, Some rty -> 
                            Some (h.Method.ApparentEnclosingType, rty)
                        | _ -> None 
                    else
                        None

                match convOpData with 
                | Some (fromTy, toTy) -> 
                    UnresolvedConversionOperator (denv, fromTy, toTy, m)
                | None -> 
                    // Otherwise collect a list of possible overloads
                    let overloads = GetPossibleOverloads amap m denv errors
                    // if list of overloads is not empty - append line with "The available overloads are shown below..."
                    let msg = if isNil overloads then msg else sprintf "%s %s" msg (FSComp.SR.csSeeAvailableOverloads ())
                    UnresolvedOverloading (denv, overloads, msg, m)

            match applicable with 
            | [] ->
                // OK, we failed. Collect up the errors from overload resolution and the possible overloads
                let errors = 
                    candidates 
                    |> List.choose (fun calledMeth -> 
                            match CollectThenUndo (fun newTrace -> 
                                         let cxsln = Option.map (fun traitInfo -> (traitInfo, MemberConstraintSolutionOfMethInfo csenv.SolverState m calledMeth.Method calledMeth.CalledTyArgs)) cx
                                         CanMemberSigsMatchUpToCheck 
                                             csenv 
                                             permitOptArgs
                                             alwaysCheckReturn
                                             (MustUnifyInsideUndo csenv ndeep newTrace cxsln) 
                                             (TypesMustSubsumeOrConvertInsideUndo csenv ndeep (WithTrace newTrace) cxsln m)
                                             (ArgsMustSubsumeOrConvertInsideUndo csenv ndeep newTrace cxsln cx.IsSome) 
                                             reqdRetTyOpt 
                                             calledMeth) with 
                            | OkResult _ -> None
                            | ErrorResult(_, exn) -> Some (calledMeth, exn))

                None, ErrorD (failOverloading (FSComp.SR.csNoOverloadsFound methodName) errors), NoTrace

            | [(calledMeth, warns, t)] ->
                Some calledMeth, OkResult (warns, ()), WithTrace t

            | applicableMeths -> 
                
                /// Compare two things by the given predicate. 
                /// If the predicate returns true for x1 and false for x2, then x1 > x2
                /// If the predicate returns false for x1 and true for x2, then x1 < x2
                /// Otherwise x1 = x2
                
                // Note: Relies on 'compare' respecting true > false
                let compareCond (p: 'T -> 'T -> bool) x1 x2 = 
                    compare (p x1 x2) (p x2 x1)

                /// Compare types under the feasibly-subsumes ordering
                let compareTypes ty1 ty2 = 
                    (ty1, ty2) ||> compareCond (fun x1 x2 -> TypeFeasiblySubsumesType ndeep csenv.g csenv.amap m x2 CanCoerce x1) 
                    
                /// Compare arguments under the feasibly-subsumes ordering and the adhoc Func-is-better-than-other-delegates rule
                let compareArg (calledArg1: CalledArg) (calledArg2: CalledArg) =
                    let c = compareTypes calledArg1.CalledArgumentType calledArg2.CalledArgumentType
                    if c <> 0 then c else

                    let c = 
                        (calledArg1.CalledArgumentType, calledArg2.CalledArgumentType) ||> compareCond (fun ty1 ty2 -> 

                            // Func<_> is always considered better than any other delegate type
                            match tryDestAppTy csenv.g ty1 with 
                            | ValueSome tcref1 when 
                                tcref1.DisplayName = "Func" &&  
                                (match tcref1.PublicPath with Some p -> p.EnclosingPath = [| "System" |] | _ -> false) && 
                                isDelegateTy g ty1 &&
                                isDelegateTy g ty2 -> true

                            // T is always better than inref<T>
                            | _ when isInByrefTy csenv.g ty2 && typeEquiv csenv.g ty1 (destByrefTy csenv.g ty2) -> 
                                true

                            | _ -> false)
                                 
                    if c <> 0 then c else
                    0

                let better (candidate: CalledMeth<_>, candidateWarnings, _) (other: CalledMeth<_>, otherwarnings, _) =
                    let candidateWarnCount = List.length candidateWarnings
                    let otherWarnCount = List.length otherwarnings
                    // Prefer methods that don't give "this code is less generic" warnings
                    // Note: Relies on 'compare' respecting true > false
                    let c = compare (candidateWarnCount = 0) (otherWarnCount = 0)
                    if c <> 0 then c else
                    
                    // Prefer methods that don't use param array arg
                    // Note: Relies on 'compare' respecting true > false
                    let c =  compare (not candidate.UsesParamArrayConversion) (not other.UsesParamArrayConversion) 
                    if c <> 0 then c else

                    // Prefer methods with more precise param array arg type
                    let c = 
                        if candidate.UsesParamArrayConversion && other.UsesParamArrayConversion then
                            compareTypes candidate.ParamArrayElementType other.ParamArrayElementType
                        else
                            0
                    if c <> 0 then c else
                    
                    // Prefer methods that don't use out args
                    // Note: Relies on 'compare' respecting true > false
                    let c = compare (not candidate.HasOutArgs) (not other.HasOutArgs)
                    if c <> 0 then c else

                    // Prefer methods that don't use optional args
                    // Note: Relies on 'compare' respecting true > false
                    let c = compare (not candidate.HasOptArgs) (not other.HasOptArgs)
                    if c <> 0 then c else

                    // check regular args. The argument counts will only be different if one is using param args
                    let c = 
                        if candidate.TotalNumUnnamedCalledArgs = other.TotalNumUnnamedCalledArgs then
                           // For extension members, we also include the object argument type, if any in the comparison set
                           // This matches C#, where all extension members are treated and resolved as "static" methods calls
                           let cs = 
                               (if candidate.Method.IsExtensionMember && other.Method.IsExtensionMember then 
                                   let objArgTys1 = candidate.CalledObjArgTys(m) 
                                   let objArgTys2 = other.CalledObjArgTys(m) 
                                   if objArgTys1.Length = objArgTys2.Length then 
                                       List.map2 compareTypes objArgTys1 objArgTys2
                                   else
                                       []
                                else 
                                    []) @
                               ((candidate.AllUnnamedCalledArgs, other.AllUnnamedCalledArgs) ||> List.map2 compareArg) 
                           // "all args are at least as good, and one argument is actually better"
                           if cs |> List.forall (fun x -> x >= 0) && cs |> List.exists (fun x -> x > 0) then 
                               1
                           // "all args are at least as bad, and one argument is actually worse"
                           elif cs |> List.forall (fun x -> x <= 0) && cs |> List.exists (fun x -> x < 0) then 
                               -1
                           // "argument lists are incomparable"
                           else
                               0
                        else
                            0
                    if c <> 0 then c else

                    // prefer non-extension methods 
                    let c = compare (not candidate.Method.IsExtensionMember) (not other.Method.IsExtensionMember)
                    if c <> 0 then c else

                    // between extension methods, prefer most recently opened
                    let c = 
                        if candidate.Method.IsExtensionMember && other.Method.IsExtensionMember then 
                            compare candidate.Method.ExtensionMemberPriority other.Method.ExtensionMemberPriority 
                        else 
                            0
                    if c <> 0 then c else


                    // Prefer non-generic methods 
                    // Note: Relies on 'compare' respecting true > false
                    let c = compare candidate.CalledTyArgs.IsEmpty other.CalledTyArgs.IsEmpty
                    if c <> 0 then c else
                    
                    0
                    

                let bestMethods =
                    let indexedApplicableMeths = applicableMeths |> List.indexed
                    indexedApplicableMeths |> List.choose (fun (i, candidate) -> 
                        if indexedApplicableMeths |> List.forall (fun (j, other) -> 
                             i = j ||
                             let res = better candidate other
                             //eprintfn "\n-------\nCandidate: %s\nOther: %s\nResult: %d\n" (NicePrint.stringOfMethInfo amap m denv (fst candidate).Method) (NicePrint.stringOfMethInfo amap m denv (fst other).Method) res
                             res > 0) then 
                           Some candidate
                        else 
                           None) 
                match bestMethods with 
                | [(calledMeth, warns, t)] -> Some calledMeth, OkResult (warns, ()), WithTrace t
                | bestMethods -> 
                    let methodNames =
                        let methods = 
                            // use the most precise set
                            // - if after filtering bestMethods still contains something - use it
                            // - otherwise use applicableMeths or initial set of candidate methods
                            match bestMethods with
                            | [] -> 
                                match applicableMeths with
                                | [] -> candidates
                                | m -> m |> List.map (fun (x, _, _) -> x)
                            | m -> m |> List.map (fun (x, _, _) -> x)

                        methods
                        |> List.map (fun cmeth -> NicePrint.stringOfMethInfo amap m denv cmeth.Method)
                        |> List.sort
                    let msg = FSComp.SR.csMethodIsOverloaded methodName
                    let msg = 
                        match methodNames with
                        | [] -> msg
                        | names -> sprintf "%s %s" msg (FSComp.SR.csCandidates (String.concat ", " names))
                    None, ErrorD (failOverloading msg []), NoTrace

    // If we've got a candidate solution: make the final checks - no undo here! 
    // Allow subsumption on arguments. Include the return type.
    // Unify return types.
    match calledMethOpt with 
    | Some calledMeth -> 
        calledMethOpt, 
        trackErrors {
                        do! errors
                        let cxsln = Option.map (fun traitInfo -> (traitInfo, MemberConstraintSolutionOfMethInfo csenv.SolverState m calledMeth.Method calledMeth.CalledTyArgs)) cx
                        match calledMethTrace with
                        | NoTrace ->
                           return!
                            // No trace available for CanMemberSigsMatchUpToCheck with ArgsMustSubsumeOrConvert
                            CanMemberSigsMatchUpToCheck 
                                 csenv 
                                 permitOptArgs
                                 true
                                 (MustUnify csenv ndeep trace cxsln) 
                                 (TypesMustSubsumeOrConvertInsideUndo csenv ndeep trace cxsln m)// REVIEW: this should not be an "InsideUndo" operation
                                 (ArgsMustSubsumeOrConvert csenv ndeep trace cxsln cx.IsSome) 
                                 reqdRetTyOpt 
                                 calledMeth
                        | WithTrace calledMethTrc ->

                            // Re-play existing trace
                            trace.AddFromReplay calledMethTrc

                            // Unify return type
                            match reqdRetTyOpt with 
                            | None -> () 
                            | Some _  when calledMeth.Method.IsConstructor -> ()
                            | Some reqdRetTy ->
                                let actualRetTy = calledMeth.CalledReturnTypeAfterOutArgTupling
                                if isByrefTy g reqdRetTy then 
                                    return! ErrorD(Error(FSComp.SR.tcByrefReturnImplicitlyDereferenced(), m))
                                else
                                    return! MustUnify csenv ndeep trace cxsln reqdRetTy actualRetTy
        }

    | None -> 
        None, errors        


/// This is used before analyzing the types of arguments in a single overload resolution
let UnifyUniqueOverloading 
         (csenv: ConstraintSolverEnv) 
         callerArgCounts 
         methodName 
         ad 
         (calledMethGroup: CalledMeth<SynExpr> list) 
         reqdRetTy    // The expected return type, if known 
   =
    let m = csenv.m
    // See what candidates we have based on name and arity 
    let candidates = calledMethGroup |> List.filter (fun cmeth -> cmeth.IsCandidate(m, ad)) 
    let ndeep = 0
    match calledMethGroup, candidates with 
    | _, [calledMeth] ->  trackErrors {
      do! 
        // Only one candidate found - we thus know the types we expect of arguments 
        CanMemberSigsMatchUpToCheck 
            csenv 
            true // permitOptArgs
            true // always check return type
            (MustUnify csenv ndeep NoTrace None) 
            (TypesMustSubsumeOrConvertInsideUndo csenv ndeep NoTrace None m)
            (ArgsMustSubsumeOrConvert csenv ndeep NoTrace None false) // UnifyUniqueOverloading is not called in case of trait call - pass isConstraint=false 
            (Some reqdRetTy)
            calledMeth
      return true
     }
        
    | [], _ -> 
        ErrorD (Error (FSComp.SR.csMethodNotFound(methodName), m))
    | _, [] -> trackErrors {
        do! ReportNoCandidatesErrorSynExpr csenv callerArgCounts methodName ad calledMethGroup 
        return false
      }
    | _ -> 
        ResultD false

let EliminateConstraintsForGeneralizedTypars csenv (trace: OptionalTrace) (generalizedTypars: Typars) =
    // Remove the global constraints where this type variable appears in the support of the constraint 
    generalizedTypars 
    |> List.iter (fun tp -> 
        let tpn = tp.Stamp
        let cxst = csenv.SolverState.ExtraCxs
        let cxs = cxst.FindAll tpn
        cxs |> List.iter (fun cx -> trace.Exec (fun () -> cxst.Remove tpn) (fun () -> (csenv.SolverState.ExtraCxs.Add (tpn, cx))))
    )


//-------------------------------------------------------------------------
// Main entry points to constraint solver (some backdoors are used for 
// some constructs)
//
// No error recovery here: we do that on a per-expression basis.
//------------------------------------------------------------------------- 

let AddCxTypeEqualsType contextInfo denv css m actual expected  = 
    SolveTypeEqualsTypeWithReport (MakeConstraintSolverEnv contextInfo css m denv) 0 m NoTrace None actual expected
    |> RaiseOperationResult

let UndoIfFailed f =
    let trace = Trace.New()
    let res = 
        try 
            f trace 
            |> CheckNoErrorsAndGetWarnings
        with e -> None
    match res with 
    | None -> 
        // Don't report warnings if we failed
        trace.Undo()
        false
    | Some warns -> 
        // Report warnings if we succeeded
        ReportWarnings warns
        true

let AddCxTypeEqualsTypeUndoIfFailed denv css m ty1 ty2 =
    UndoIfFailed (fun trace -> SolveTypeEqualsTypeKeepAbbrevs (MakeConstraintSolverEnv ContextInfo.NoContext css m denv) 0 m (WithTrace trace) ty1 ty2)

let AddCxTypeEqualsTypeMatchingOnlyUndoIfFailed denv css m ty1 ty2 =
    let csenv = { MakeConstraintSolverEnv ContextInfo.NoContext css m denv with MatchingOnly = true }
    UndoIfFailed (fun trace -> SolveTypeEqualsTypeKeepAbbrevs csenv 0 m (WithTrace trace) ty1 ty2)

let AddCxTypeMustSubsumeTypeUndoIfFailed denv css m ty1 ty2 = 
    UndoIfFailed (fun trace -> SolveTypeSubsumesTypeKeepAbbrevs (MakeConstraintSolverEnv ContextInfo.NoContext css m denv) 0 m (WithTrace trace) None ty1 ty2)

let AddCxTypeMustSubsumeTypeMatchingOnlyUndoIfFailed denv css m ty1 ty2 = 
    let csenv = MakeConstraintSolverEnv ContextInfo.NoContext css m denv
    let csenv = { csenv with MatchingOnly = true }
    UndoIfFailed (fun trace -> SolveTypeSubsumesTypeKeepAbbrevs csenv 0 m (WithTrace trace) None ty1 ty2)

let AddCxTypeMustSubsumeType contextInfo denv css m trace ty1 ty2 = 
    SolveTypeSubsumesTypeWithReport (MakeConstraintSolverEnv contextInfo css m denv) 0 m trace None ty1 ty2
    |> RaiseOperationResult

let AddCxMethodConstraint denv css m trace traitInfo  =
    TryD (fun () ->
            trackErrors {
                do! 
                    SolveMemberConstraint (MakeConstraintSolverEnv ContextInfo.NoContext css m denv) true PermitWeakResolution.No 0 m trace traitInfo
                    |> OperationResult.ignore
            })
         (fun res -> ErrorD (ErrorFromAddingConstraint(denv, res, m)))
    |> RaiseOperationResult

let AddCxTypeMustSupportNull denv css m trace ty =
    TryD (fun () -> SolveTypeSupportsNull (MakeConstraintSolverEnv ContextInfo.NoContext css m denv) 0 m trace ty)
         (fun res -> ErrorD (ErrorFromAddingConstraint(denv, res, m)))
    |> RaiseOperationResult

let AddCxTypeMustSupportComparison denv css m trace ty =
    TryD (fun () -> SolveTypeSupportsComparison (MakeConstraintSolverEnv ContextInfo.NoContext css m denv) 0 m trace ty)
         (fun res -> ErrorD (ErrorFromAddingConstraint(denv, res, m)))
    |> RaiseOperationResult

let AddCxTypeMustSupportEquality denv css m trace ty =
    TryD (fun () -> SolveTypeSupportsEquality (MakeConstraintSolverEnv ContextInfo.NoContext css m denv) 0 m trace ty)
         (fun res -> ErrorD (ErrorFromAddingConstraint(denv, res, m)))
    |> RaiseOperationResult

let AddCxTypeMustSupportDefaultCtor denv css m trace ty =
    TryD (fun () -> SolveTypeRequiresDefaultConstructor (MakeConstraintSolverEnv ContextInfo.NoContext css m denv) 0 m trace ty)
         (fun res -> ErrorD (ErrorFromAddingConstraint(denv, res, m)))
    |> RaiseOperationResult

let AddCxTypeIsReferenceType denv css m trace ty =
    TryD (fun () -> SolveTypeIsReferenceType (MakeConstraintSolverEnv ContextInfo.NoContext css m denv) 0 m trace ty)
         (fun res -> ErrorD (ErrorFromAddingConstraint(denv, res, m)))
    |> RaiseOperationResult

let AddCxTypeIsValueType denv css m trace ty =
    TryD (fun () -> SolveTypeIsNonNullableValueType (MakeConstraintSolverEnv ContextInfo.NoContext css m denv) 0 m trace ty)
         (fun res -> ErrorD (ErrorFromAddingConstraint(denv, res, m)))
    |> RaiseOperationResult
    
let AddCxTypeIsUnmanaged denv css m trace ty =
    TryD (fun () -> SolveTypeIsUnmanaged (MakeConstraintSolverEnv ContextInfo.NoContext css m denv) 0 m trace ty)
         (fun res -> ErrorD (ErrorFromAddingConstraint(denv, res, m)))
    |> RaiseOperationResult

let AddCxTypeIsEnum denv css m trace ty underlying =
    TryD (fun () -> SolveTypeIsEnum (MakeConstraintSolverEnv ContextInfo.NoContext css m denv) 0 m trace ty underlying)
         (fun res -> ErrorD (ErrorFromAddingConstraint(denv, res, m)))
    |> RaiseOperationResult

let AddCxTypeIsDelegate denv css m trace ty aty bty =
    TryD (fun () -> SolveTypeIsDelegate (MakeConstraintSolverEnv ContextInfo.NoContext css m denv) 0 m trace ty aty bty)
         (fun res -> ErrorD (ErrorFromAddingConstraint(denv, res, m)))
    |> RaiseOperationResult

let CodegenWitnessThatTypeSupportsTraitConstraint tcVal g amap m (traitInfo: TraitConstraintInfo) argExprs = trackErrors {
    let css = 
        { g = g
          amap = amap
          TcVal = tcVal
          ExtraCxs = HashMultiMap(10, HashIdentity.Structural)
          InfoReader = new InfoReader(g, amap) }

    let csenv = MakeConstraintSolverEnv ContextInfo.NoContext css m (DisplayEnv.Empty g)
    let! _res = SolveMemberConstraint csenv true (PermitWeakResolution.Yes true) 0 m NoTrace traitInfo
    let sln = 
              match traitInfo.Solution with 
              | None -> Choice5Of5()
              | Some sln ->

                  // Given the solution information, reconstruct the MethInfo for the solution
                  match sln with 
                  | ILMethSln(apparentTy, extOpt, mref, minst) ->

                       let metadataTy = convertToTypeWithMetadataIfPossible g apparentTy

                       // Find the actual type containing the solution
                       let actualTyconRef = 
                           match extOpt with 
                           | None -> tcrefOfAppTy g metadataTy
                           | Some ilActualTypeRef -> Import.ImportILTypeRef amap m ilActualTypeRef 

                       let mdef = IL.resolveILMethodRef actualTyconRef.ILTyconRawMetadata mref

                       let ilMethInfo =
                           match extOpt with 
                           | None -> MethInfo.CreateILMeth(amap, m, apparentTy, mdef)
                           | Some _ -> MethInfo.CreateILExtensionMeth(amap, m, apparentTy, actualTyconRef, None, mdef)

                       Choice1Of5 (ilMethInfo, minst)

                  | FSMethSln(ty, vref, minst) ->
                       Choice1Of5  (FSMeth(g, ty, vref, None), minst)

                  | FSRecdFieldSln(tinst, rfref, isSetProp) ->
                       Choice2Of5  (tinst, rfref, isSetProp)

                  | FSAnonRecdFieldSln(anonInfo, tinst, i) -> 
                       Choice3Of5  (anonInfo, tinst, i)

                  | BuiltInSln -> 
                       Choice5Of5 ()

                  | ClosedExprSln expr -> 
                       Choice4Of5 expr
    return!
        match sln with
        | Choice1Of5(minfo, methArgTys) -> 
            let argExprs = 
                // FIX for #421894 - typechecker assumes that coercion can be applied for the trait calls arguments but codegen doesn't emit coercion operations
                // result - generation of non-verifyable code
                // fix - apply coercion for the arguments (excluding 'receiver' argument in instance calls)

                // flatten list of argument types (looks like trait calls with curried arguments are not supported so we can just convert argument list in straighforward way)
                let argTypes =
                    minfo.GetParamTypes(amap, m, methArgTys) 
                    |> List.concat 

                // do not apply coercion to the 'receiver' argument
                let receiverArgOpt, argExprs = 
                    if minfo.IsInstance then
                        match argExprs with
                        | h :: t -> Some h, t
                        | argExprs -> None, argExprs
                    else None, argExprs

                let convertedArgs = (argExprs, argTypes) ||> List.map2 (fun expr expectedTy -> mkCoerceIfNeeded g expectedTy (tyOfExpr g expr) expr)
                match receiverArgOpt with
                | Some r -> r :: convertedArgs
                | None -> convertedArgs

            // Fix bug 1281: If we resolve to an instance method on a struct and we haven't yet taken 
            // the address of the object then go do that 
            if minfo.IsStruct && minfo.IsInstance && (match argExprs with [] -> false | h :: _ -> not (isByrefTy g (tyOfExpr g h))) then 
                let h, t = List.headAndTail argExprs
                let wrap, h', _readonly, _writeonly = mkExprAddrOfExpr g true false PossiblyMutates h None m 
                ResultD (Some (wrap (Expr.Op (TOp.TraitCall (traitInfo), [], (h' :: t), m))))
            else        
                ResultD (Some (MakeMethInfoCall amap m minfo methArgTys argExprs ))

        | Choice2Of5 (tinst, rfref, isSet) -> 
            let res = 
                match isSet, rfref.RecdField.IsStatic, argExprs.Length with 
                | true, true, 1 -> 
                        Some (mkStaticRecdFieldSet (rfref, tinst, argExprs.[0], m))
                | true, false, 2 -> 
                        // If we resolve to an instance field on a struct and we haven't yet taken 
                        // the address of the object then go do that 
                        if rfref.Tycon.IsStructOrEnumTycon && not (isByrefTy g (tyOfExpr g argExprs.[0])) then 
                            let h = List.head argExprs
                            let wrap, h', _readonly, _writeonly = mkExprAddrOfExpr g true false DefinitelyMutates h None m 
                            Some (wrap (mkRecdFieldSetViaExprAddr (h', rfref, tinst, argExprs.[1], m)))
                        else        
                            Some (mkRecdFieldSetViaExprAddr (argExprs.[0], rfref, tinst, argExprs.[1], m))
                | false, true, 0 -> 
                        Some (mkStaticRecdFieldGet (rfref, tinst, m))
                | false, false, 1 -> 
                        if rfref.Tycon.IsStructOrEnumTycon && isByrefTy g (tyOfExpr g argExprs.[0]) then 
                            Some (mkRecdFieldGetViaExprAddr (argExprs.[0], rfref, tinst, m))
                        else 
                            Some (mkRecdFieldGet g (argExprs.[0], rfref, tinst, m))
                | _ -> None 
            ResultD res
        | Choice3Of5 (anonInfo, tinst, i) -> 
            let res = 
                let tupInfo = anonInfo.TupInfo
                if evalTupInfoIsStruct tupInfo && isByrefTy g (tyOfExpr g argExprs.[0]) then 
                    Some (mkAnonRecdFieldGetViaExprAddr (anonInfo, argExprs.[0], tinst, i, m))
                else 
                    Some (mkAnonRecdFieldGet g (anonInfo, argExprs.[0], tinst, i, m))
            ResultD res

        | Choice4Of5 expr -> ResultD (Some (MakeApplicationAndBetaReduce g (expr, tyOfExpr g expr, [], argExprs, m)))

        | Choice5Of5 () -> ResultD None
  }


let ChooseTyparSolutionAndSolve css denv tp =
    let g = css.g
    let amap = css.amap
    let max, m = ChooseTyparSolutionAndRange g amap tp 
    let csenv = MakeConstraintSolverEnv ContextInfo.NoContext css m denv
    TryD (fun () -> SolveTyparEqualsType csenv 0 m NoTrace (mkTyparTy tp) max)
         (fun err -> ErrorD(ErrorFromApplyingDefault(g, denv, tp, max, err, m)))
    |> RaiseOperationResult


let CheckDeclaredTypars denv css m typars1 typars2 = 
    TryD (fun () -> 
            CollectThenUndo (fun trace -> 
               SolveTypeEqualsTypeEqns (MakeConstraintSolverEnv ContextInfo.NoContext css m denv) 0 m (WithTrace trace) None 
                   (List.map mkTyparTy typars1) 
                   (List.map mkTyparTy typars2)))
         (fun res -> ErrorD (ErrorFromAddingConstraint(denv, res, m)))
    |> RaiseOperationResult

/// An approximation used during name resolution for intellisense to eliminate extension members which will not
/// apply to a particular object argument. This is given as the isApplicableMeth argument to the partial name resolution
/// functions in nameres.fs.
let IsApplicableMethApprox g amap m (minfo: MethInfo) availObjTy = 
    // Prepare an instance of a constraint solver
    // If it's an instance method, then try to match the object argument against the required object argument
    if minfo.IsExtensionMember then 
        let css = 
            { g = g
              amap = amap
              TcVal = (fun _ -> failwith "should not be called")
              ExtraCxs = HashMultiMap(10, HashIdentity.Structural)
              InfoReader = new InfoReader(g, amap) }
        let csenv = MakeConstraintSolverEnv ContextInfo.NoContext css m (DisplayEnv.Empty g)
        let minst = FreshenMethInfo None m minfo
        match minfo.GetObjArgTypes(amap, m, minst) with
        | [reqdObjTy] -> 
            let reqdObjTy = if isByrefTy g reqdObjTy then destByrefTy g reqdObjTy else reqdObjTy // This is to support byref extension methods.
            TryD (fun () -> SolveTypeSubsumesType csenv 0 m NoTrace None reqdObjTy availObjTy ++ (fun () -> ResultD true))
                 (fun _err -> ResultD false)
            |> CommitOperationResult
        | _ -> true
    else
        true
<|MERGE_RESOLUTION|>--- conflicted
+++ resolved
@@ -107,14 +107,11 @@
     let renaming, tinst = FixupNewTypars traitFreshner m fctps tinst tpsorig tps
     tps, renaming, tinst
 
-<<<<<<< HEAD
-let FreshenTypeInst traitFreshner m tpsorig = FreshenAndFixupTypars traitFreshner m TyparRigidity.Flexible [] [] tpsorig 
-let FreshenMethInst traitFreshner m fctps tinst tpsorig = FreshenAndFixupTypars traitFreshner m TyparRigidity.Flexible fctps tinst tpsorig 
-=======
-let FreshenTypeInst m tpsorig = FreshenAndFixupTypars m TyparRigidity.Flexible [] [] tpsorig 
-
-let FreshMethInst m fctps tinst tpsorig = FreshenAndFixupTypars m TyparRigidity.Flexible fctps tinst tpsorig 
->>>>>>> 68fd9c10
+let FreshenTypeInst traitFreshner m tpsorig =
+    FreshenAndFixupTypars traitFreshner m TyparRigidity.Flexible [] [] tpsorig 
+
+let FreshMethInst traitFreshner m fctps tinst tpsorig =
+    FreshenAndFixupTypars traitFreshner m TyparRigidity.Flexible fctps tinst tpsorig 
 
 let FreshenTypars traitFreshner m tpsorig = 
     match tpsorig with 
@@ -250,12 +247,7 @@
       m: range
 
       EquivEnv: TypeEquivEnv
-<<<<<<< HEAD
-      DisplayEnv : DisplayEnv
-=======
-
       DisplayEnv: DisplayEnv
->>>>>>> 68fd9c10
     }
 
     member csenv.InfoReader = csenv.SolverState.InfoReader
@@ -362,11 +354,7 @@
 let isDecimalTy g ty = 
     typeEquivAux EraseMeasures g g.decimal_ty ty 
 
-<<<<<<< HEAD
 let IsNonDecimalNumericOrIntegralEnumType g ty = IsIntegerOrIntegerEnumTy g ty || isFpTy g ty
-=======
-let IsNonDecimalNumericOrIntegralEnumType g ty = isIntegerOrIntegerEnumTy g ty || isFpTy g ty
->>>>>>> 68fd9c10
 
 let IsNumericOrIntegralEnumType g ty = IsNonDecimalNumericOrIntegralEnumType g ty || isDecimalTy g ty
 
