--- conflicted
+++ resolved
@@ -108,13 +108,8 @@
         <note />
       </trans-unit>
       <trans-unit id="followingPatternMatchClauseHasWrongType">
-<<<<<<< HEAD
         <source>All branches of a pattern match expression must return values of the same type as the first branch, which here is '{0}'. This branch returns a value of type '{1}'.</source>
-        <target state="needs-review-translation">模式比對運算式的所有分支，都必須傳回相同類型的值。第一個分支傳回了類型 '{0}' 的值，但此分支卻傳回了類型 '{1}' 的值。</target>
-=======
-        <source>All branches of a pattern match expression must return values of the same type. The first branch returned a value of type '{0}', but this branch returned a value of type '{1}'.</source>
-        <target state="translated">符合運算式的所有模式分支都必須傳回相同類型的值。第一個分支傳回了類型 '{0}' 的值，但此分支卻傳回類型 '{1}' 的值。</target>
->>>>>>> 6e26c5ba
+        <target state="needs-review-translation">符合運算式的所有模式分支都必須傳回相同類型的值。第一個分支傳回了類型 '{0}' 的值，但此分支卻傳回類型 '{1}' 的值。</target>
         <note />
       </trans-unit>
       <trans-unit id="patternMatchGuardIsNotBool">
