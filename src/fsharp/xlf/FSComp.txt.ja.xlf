﻿<?xml version="1.0" encoding="utf-8"?>
<xliff xmlns="urn:oasis:names:tc:xliff:document:1.2" xmlns:xsi="http://www.w3.org/2001/XMLSchema-instance" version="1.2" xsi:schemaLocation="urn:oasis:names:tc:xliff:document:1.2 xliff-core-1.2-transitional.xsd">
  <file datatype="xml" source-language="en" target-language="ja" original="../FSComp.resx">
    <body>
      <trans-unit id="undefinedNameNamespace">
        <source>The namespace '{0}' is not defined.</source>
        <target state="translated">名前空間 '{0}' が定義されていません。</target>
        <note />
      </trans-unit>
      <trans-unit id="undefinedNameNamespaceOrModule">
        <source>The namespace or module '{0}' is not defined.</source>
        <target state="translated">名前空間またはモジュール '{0}' が定義されていません。</target>
        <note />
      </trans-unit>
      <trans-unit id="undefinedNameFieldConstructorOrMember">
        <source>The field, constructor or member '{0}' is not defined.</source>
        <target state="translated">フィールド、コンストラクター、またはメンバー '{0}' が定義されていません。</target>
        <note />
      </trans-unit>
      <trans-unit id="undefinedNameValueConstructorNamespaceOrType">
        <source>The value, constructor, namespace or type '{0}' is not defined.</source>
        <target state="translated">値、コンストラクター、名前空間、または型 '{0}' が定義されていません。</target>
        <note />
      </trans-unit>
      <trans-unit id="undefinedNameValueOfConstructor">
        <source>The value or constructor '{0}' is not defined.</source>
        <target state="translated">値またはコンストラクター '{0}' が定義されていません。</target>
        <note />
      </trans-unit>
      <trans-unit id="undefinedNameValueNamespaceTypeOrModule">
        <source>The value, namespace, type or module '{0}' is not defined.</source>
        <target state="translated">値、名前空間、型、またはモジュール '{0}' が定義されていません。</target>
        <note />
      </trans-unit>
      <trans-unit id="undefinedNameConstructorModuleOrNamespace">
        <source>The constructor, module or namespace '{0}' is not defined.</source>
        <target state="translated">コンストラクター、モジュール、または名前空間 '{0}' が定義されていません。</target>
        <note />
      </trans-unit>
      <trans-unit id="undefinedNameType">
        <source>The type '{0}' is not defined.</source>
        <target state="translated">型 '{0}' が定義されていません。</target>
        <note />
      </trans-unit>
      <trans-unit id="undefinedNameTypeIn">
        <source>The type '{0}' is not defined in '{1}'.</source>
        <target state="translated">{1}' で型 '{0}' が定義されていません。</target>
        <note />
      </trans-unit>
      <trans-unit id="undefinedNameRecordLabelOrNamespace">
        <source>The record label or namespace '{0}' is not defined.</source>
        <target state="translated">レコード ラベルまたは名前空間 '{0}' が定義されていません。</target>
        <note />
      </trans-unit>
      <trans-unit id="undefinedNameRecordLabel">
        <source>The record label '{0}' is not defined.</source>
        <target state="translated">レコード ラベル '{0}' が定義されていません。</target>
        <note />
      </trans-unit>
      <trans-unit id="undefinedNameSuggestionsIntro">
        <source>Maybe you want one of the following:</source>
        <target state="translated">次のいずれかの可能性はありませんか:</target>
        <note />
      </trans-unit>
      <trans-unit id="undefinedNameTypeParameter">
        <source>The type parameter {0} is not defined.</source>
        <target state="translated">型パラメーター {0} が定義されていません。</target>
        <note />
      </trans-unit>
      <trans-unit id="undefinedNamePatternDiscriminator">
        <source>The pattern discriminator '{0}' is not defined.</source>
        <target state="translated">パターン識別子 '{0}' が定義されていません。</target>
        <note />
      </trans-unit>
      <trans-unit id="replaceWithSuggestion">
        <source>Replace with '{0}'</source>
        <target state="translated">'{0}' で置換</target>
        <note />
      </trans-unit>
      <trans-unit id="addIndexerDot">
        <source>Add . for indexer access.</source>
        <target state="translated">インデクサーにアクセスするには . を追加します。</target>
        <note />
      </trans-unit>
      <trans-unit id="listElementHasWrongType">
        <source>All elements of a list must be of the same type as the first element, which here is '{0}'. This element has type '{1}'.</source>
        <target state="needs-review-translation">リスト コンストラクター式のすべての要素は同じ型である必要があります。この式に必要な型は '{0}' ですが、ここでは型 '{1}' になっています。</target>
        <note />
      </trans-unit>
      <trans-unit id="arrayElementHasWrongType">
        <source>All elements of an array must be of the same type as the first element, which here is '{0}'. This element has type '{1}'.</source>
        <target state="needs-review-translation">配列コンストラクター式の要素はすべて同じ型である必要があります。この式に必要な型は '{0}' ですが、ここでは型 '{1}' になっています。</target>
        <note />
      </trans-unit>
      <trans-unit id="missingElseBranch">
        <source>This 'if' expression is missing an 'else' branch. Because 'if' is an expression, and not a statement, add an 'else' branch which also returns a value of type '{0}'.</source>
        <target state="needs-review-translation">'if' 式に 'else' ブランチがありません。'then' ブランチは型 '{0}' です。'if' はステートメントではなく式であるため、同じ型の値を返す 'else' ブランチを追加してください。</target>
        <note />
      </trans-unit>
      <trans-unit id="ifExpression">
        <source>The 'if' expression needs to have type '{0}' to satisfy context type requirements. It currently has type '{1}'.</source>
        <target state="translated">コンテキストの型要件を満たすためには、'if' 式の型は '{0}' である必要があります。現在の型は '{1}' です。</target>
        <note />
      </trans-unit>
      <trans-unit id="elseBranchHasWrongType">
        <source>All branches of an 'if' expression must return values of the same type as the first branch, which here is '{0}'. This branch returns a value of type '{1}'.</source>
        <target state="needs-review-translation">if' 式のすべてのブランチは同じ型である必要があります。この式に必要な型は '{0}' ですが、ここでは型 '{1}' になっています。</target>
        <note />
      </trans-unit>
      <trans-unit id="followingPatternMatchClauseHasWrongType">
<<<<<<< HEAD
        <source>All branches of a pattern match expression must return values of the same type as the first branch, which here is '{0}'. This branch returns a value of type '{1}'.</source>
=======
        <source>All branches of a pattern match expression must return values of the same type. The first branch returned a value of type '{0}', but this branch returned a value of type '{1}'.</source>
>>>>>>> c55dd2c3
        <target state="translated">パターン マッチ式のすべてのブランチは、同じ型の値を返す必要があります。最初のブランチが返した値の型は '{0}' ですが、このブランチが返した値の型は '{1}' です。</target>
        <note />
      </trans-unit>
      <trans-unit id="patternMatchGuardIsNotBool">
        <source>A pattern match guard must be of type 'bool', but this 'when' expression is of type '{0}'.</source>
        <target state="translated">パターン マッチ ガードは型 'bool' である必要がありますが、この 'when' 式は型 '{0}' です。</target>
        <note />
      </trans-unit>
      <trans-unit id="commaInsteadOfSemicolonInRecord">
        <source>A ';' is used to separate field values in records. Consider replacing ',' with ';'.</source>
        <target state="translated">';' は、レコード内でフィールド値を区切るために使われます。',' を ';' で置き換えることを検討してください。</target>
        <note />
      </trans-unit>
      <trans-unit id="derefInsteadOfNot">
        <source>The '!' operator is used to dereference a ref cell. Consider using 'not expr' here.</source>
        <target state="translated">'!' 演算子は ref セルの逆参照に使用されます。ここに 'not expr' を使用することをご検討ください。</target>
        <note />
      </trans-unit>
      <trans-unit id="buildUnexpectedTypeArgs">
        <source>The non-generic type '{0}' does not expect any type arguments, but here is given {1} type argument(s)</source>
        <target state="translated">非ジェネリック型 '{0}' に型引数は使用できませんが、{1} 個の型引数があります</target>
        <note />
      </trans-unit>
      <trans-unit id="returnUsedInsteadOfReturnBang">
        <source>Consider using 'return!' instead of 'return'.</source>
        <target state="translated">'return' の代わりに 'return!' を使うことを検討してください。</target>
        <note />
      </trans-unit>
      <trans-unit id="yieldUsedInsteadOfYieldBang">
        <source>Consider using 'yield!' instead of 'yield'.</source>
        <target state="translated">'yield' の代わりに 'yield!' を使うことを検討してください。</target>
        <note />
      </trans-unit>
      <trans-unit id="tupleRequiredInAbstractMethod">
        <source>\nA tuple type is required for one or more arguments. Consider wrapping the given arguments in additional parentheses or review the definition of the interface.</source>
        <target state="translated">\n1 つ以上の引数についてタプル型を指定する必要があります。指定した引数を追加のかっこ内にラップすることを検討するか、インターフェイスの定義を確認してください。</target>
        <note />
      </trans-unit>
      <trans-unit id="buildInvalidWarningNumber">
        <source>Invalid warning number '{0}'</source>
        <target state="translated">警告番号 '{0}' が無効です</target>
        <note />
      </trans-unit>
      <trans-unit id="buildInvalidVersionString">
        <source>Invalid version string '{0}'</source>
        <target state="translated">バージョン文字列 '{0}' が無効です</target>
        <note />
      </trans-unit>
      <trans-unit id="buildInvalidVersionFile">
        <source>Invalid version file '{0}'</source>
        <target state="translated">バージョン ファイル '{0}' が無効です</target>
        <note />
      </trans-unit>
      <trans-unit id="buildProductName">
        <source>Microsoft (R) F# Compiler version {0}</source>
        <target state="translated">Microsoft (R) F# Compiler バージョン {0}</target>
        <note />
      </trans-unit>
      <trans-unit id="buildProductNameCommunity">
        <source>F# Compiler for F# {0}</source>
        <target state="translated">F# {0} の F# コンパイラ</target>
        <note />
      </trans-unit>
      <trans-unit id="buildProblemWithFilename">
        <source>Problem with filename '{0}': {1}</source>
        <target state="translated">ファイル名 '{0}' に問題があります: {1}</target>
        <note />
      </trans-unit>
      <trans-unit id="buildNoInputsSpecified">
        <source>No inputs specified</source>
        <target state="translated">入力が指定されていません</target>
        <note />
      </trans-unit>
      <trans-unit id="buildPdbRequiresDebug">
        <source>The '--pdb' option requires the '--debug' option to be used</source>
        <target state="translated">'--pdb' オプションでは '--debug' オプションを使用する必要があります</target>
        <note />
      </trans-unit>
      <trans-unit id="buildInvalidSearchDirectory">
        <source>The search directory '{0}' is invalid</source>
        <target state="translated">検索ディレクトリ '{0}' が無効です</target>
        <note />
      </trans-unit>
      <trans-unit id="buildSearchDirectoryNotFound">
        <source>The search directory '{0}' could not be found</source>
        <target state="translated">検索ディレクトリ '{0}' が見つかりませんでした</target>
        <note />
      </trans-unit>
      <trans-unit id="buildInvalidFilename">
        <source>'{0}' is not a valid filename</source>
        <target state="translated">'{0}' は有効なファイル名ではありません</target>
        <note />
      </trans-unit>
      <trans-unit id="buildInvalidAssemblyName">
        <source>'{0}' is not a valid assembly name</source>
        <target state="translated">'{0}' は有効なアセンブリ名ではありません</target>
        <note />
      </trans-unit>
      <trans-unit id="buildInvalidPrivacy">
        <source>Unrecognized privacy setting '{0}' for managed resource, valid options are 'public' and 'private'</source>
        <target state="translated">マネージド リソースの認識されないプライバシー設定 '{0}'。有効なオプションは 'public' および 'private' です。</target>
        <note />
      </trans-unit>
      <trans-unit id="buildMultipleReferencesNotAllowed">
        <source>Multiple references to '{0}.dll' are not permitted</source>
        <target state="translated">'{0}.dll' に対する複数の参照は許可されていません</target>
        <note />
      </trans-unit>
      <trans-unit id="buildCouldNotReadVersionInfoFromMscorlib">
        <source>Could not read version from mscorlib.dll</source>
        <target state="translated">mscorlib.dll からバージョンを読み取ることができませんでした</target>
        <note />
      </trans-unit>
      <trans-unit id="buildCannotReadAssembly">
        <source>Unable to read assembly '{0}'</source>
        <target state="translated">アセンブリ '{0}' を読み取れません</target>
        <note />
      </trans-unit>
      <trans-unit id="buildAssemblyResolutionFailed">
        <source>Assembly resolution failure at or near this location</source>
        <target state="translated">この場所またはこの場所付近でアセンブリ解決エラーが発生しました</target>
        <note />
      </trans-unit>
      <trans-unit id="buildImplicitModuleIsNotLegalIdentifier">
        <source>The declarations in this file will be placed in an implicit module '{0}' based on the file name '{1}'. However this is not a valid F# identifier, so the contents will not be accessible from other files. Consider renaming the file or adding a 'module' or 'namespace' declaration at the top of the file.</source>
        <target state="translated">このファイルの宣言は、ファイル名 '{1}' に基づいて、暗黙的なモジュール '{0}' に配置されます。ただし、これは有効な F# 識別子ではないため、その内容には他のファイルからアクセスできません。ファイル名を変更するか、ファイルの一番上に 'module' または 'namespace' の宣言を追加してください。</target>
        <note />
      </trans-unit>
      <trans-unit id="buildMultiFileRequiresNamespaceOrModule">
        <source>Files in libraries or multiple-file applications must begin with a namespace or module declaration, e.g. 'namespace SomeNamespace.SubNamespace' or 'module SomeNamespace.SomeModule'. Only the last source file of an application may omit such a declaration.</source>
        <target state="translated">ライブラリまたは複数ファイル アプリケーション内のファイルは、名前空間またはモジュールの宣言から開始する必要があります (例: 'namespace SomeNamespace.SubNamespace' or 'module SomeNamespace.SomeModule'。アプリケーションの最後のソース ファイルのみ、このような宣言を省略できます。</target>
        <note />
      </trans-unit>
      <trans-unit id="noEqualSignAfterModule">
        <source>Files in libraries or multiple-file applications must begin with a namespace or module declaration. When using a module declaration at the start of a file the '=' sign is not allowed. If this is a top-level module, consider removing the = to resolve this error.</source>
        <target state="translated">ライブラリ内のファイル、または複数ファイル アプリケーション内のファイルでは、先頭に名前空間宣言またはモジュール宣言を置く必要があります。ファイルの先頭にモジュール宣言を置く場合、'=' 記号は指定できません。これが最上位レベルのモジュールである場合は、このエラーを解決するために = を削除することを検討してください。</target>
        <note />
      </trans-unit>
      <trans-unit id="buildMultipleToplevelModules">
        <source>This file contains multiple declarations of the form 'module SomeNamespace.SomeModule'. Only one declaration of this form is permitted in a file. Change your file to use an initial namespace declaration and/or use 'module ModuleName = ...' to define your modules.</source>
        <target state="translated">このファイルには、'module SomeNamespace.SomeModule' という形式の宣言が複数含まれます。1 ファイル内で指定できるこの形式の宣言は 1 つのみです。最初の名前空間宣言を使用するようにファイルを変更するか、'module ModuleName = ...' を使用してモジュールを定義してください。</target>
        <note />
      </trans-unit>
      <trans-unit id="buildOptionRequiresParameter">
        <source>Option requires parameter: {0}</source>
        <target state="translated">オプションにパラメーターが必要です: {0}</target>
        <note />
      </trans-unit>
      <trans-unit id="buildCouldNotFindSourceFile">
        <source>Source file '{0}' could not be found</source>
        <target state="translated">ソース ファイル '{0}' が見つかりませんでした</target>
        <note />
      </trans-unit>
      <trans-unit id="buildInvalidSourceFileExtension">
        <source>The file extension of '{0}' is not recognized. Source files must have extension .fs, .fsi, .fsx, .fsscript, .ml or .mli.</source>
        <target state="translated">'{0}' のファイル拡張子は認識されません。ソース ファイルの拡張子は .fs、.fsi、.fsx、.fsscript、.ml、または .mli にする必要があります。</target>
        <note />
      </trans-unit>
      <trans-unit id="buildCouldNotResolveAssembly">
        <source>Could not resolve assembly '{0}'</source>
        <target state="translated">アセンブリ '{0}' を解決できませんでした</target>
        <note />
      </trans-unit>
      <trans-unit id="buildCouldNotResolveAssemblyRequiredByFile">
        <source>Could not resolve assembly '{0}' required by '{1}'</source>
        <target state="translated">{1}' に必要なアセンブリ '{0}' を解決できませんでした</target>
        <note />
      </trans-unit>
      <trans-unit id="buildErrorOpeningBinaryFile">
        <source>Error opening binary file '{0}': {1}</source>
        <target state="translated">バイナリ ファイル '{0}' を開くときにエラーが発生しました: {1}</target>
        <note />
      </trans-unit>
      <trans-unit id="buildDifferentVersionMustRecompile">
        <source>The F#-compiled DLL '{0}' needs to be recompiled to be used with this version of F#</source>
        <target state="translated">F# でコンパイルされたこの DLL '{0}' は、このバージョンの F# で使用するために再コンパイルする必要があります</target>
        <note />
      </trans-unit>
      <trans-unit id="buildInvalidHashIDirective">
        <source>Invalid directive. Expected '#I \"&lt;path&gt;\"'.</source>
        <target state="translated">ディレクティブが無効です。'#I \"&lt;path&gt;\"' という形式で指定する必要があります。</target>
        <note />
      </trans-unit>
      <trans-unit id="buildInvalidHashrDirective">
        <source>Invalid directive. Expected '#r \"&lt;file-or-assembly&gt;\"'.</source>
        <target state="translated">ディレクティブが無効です。'#r \"&lt;file-or-assembly&gt;\"' という形式で指定する必要があります。</target>
        <note />
      </trans-unit>
      <trans-unit id="buildInvalidHashloadDirective">
        <source>Invalid directive. Expected '#load \"&lt;file&gt;\" ... \"&lt;file&gt;\"'.</source>
        <target state="translated">ディレクティブが無効です。'#load \"&lt;file&gt;\" ... \"&lt;file&gt;\"' という形式で指定する必要があります。</target>
        <note />
      </trans-unit>
      <trans-unit id="buildInvalidHashtimeDirective">
        <source>Invalid directive. Expected '#time', '#time \"on\"' or '#time \"off\"'.</source>
        <target state="translated">ディレクティブが無効です。'#time'、'#time \"on\"'、または '#time \"off\"' という形式で指定する必要があります。</target>
        <note />
      </trans-unit>
      <trans-unit id="buildDirectivesInModulesAreIgnored">
        <source>Directives inside modules are ignored</source>
        <target state="translated">モジュール内のディレクティブは無視されます</target>
        <note />
      </trans-unit>
      <trans-unit id="buildSignatureAlreadySpecified">
        <source>A signature for the file or module '{0}' has already been specified</source>
        <target state="translated">ファイルまたはモジュール '{0}' のシグネチャは指定済みです</target>
        <note />
      </trans-unit>
      <trans-unit id="buildImplementationAlreadyGivenDetail">
        <source>An implementation of file or module '{0}' has already been given. Compilation order is significant in F# because of type inference. You may need to adjust the order of your files to place the signature file before the implementation. In Visual Studio files are type-checked in the order they appear in the project file, which can be edited manually or adjusted using the solution explorer.</source>
        <target state="translated">ファイルまたはモジュール '{0}' の実装は指定済みです。型推論があるため、F# ではコンパイルの順序が重要です。必要に応じて、実装の前にシグネチャ ファイルを配置するよう、ファイルの順序を調整します。Visual Studio では、プロジェクト ファイル内の出現順にファイルが型チェックされます。プロジェクト ファイルは、手動で編集するか、ソリューション エクスプローラーを使用して調整することができます。</target>
        <note />
      </trans-unit>
      <trans-unit id="buildImplementationAlreadyGiven">
        <source>An implementation of the file or module '{0}' has already been given</source>
        <target state="translated">ファイルまたはモジュール '{0}' の実装は指定済みです</target>
        <note />
      </trans-unit>
      <trans-unit id="buildSignatureWithoutImplementation">
        <source>The signature file '{0}' does not have a corresponding implementation file. If an implementation file exists then check the 'module' and 'namespace' declarations in the signature and implementation files match.</source>
        <target state="translated">シグネチャ ファイル '{0}' に対応する実装ファイルがありません。実装ファイルが存在する場合、シグネチャ ファイルおよび実装ファイル内の 'module' 宣言や 'namespace' 宣言が一致することを確認してください。</target>
        <note />
      </trans-unit>
      <trans-unit id="buildArgInvalidInt">
        <source>'{0}' is not a valid integer argument</source>
        <target state="translated">'{0}' は有効な整数引数ではありません</target>
        <note />
      </trans-unit>
      <trans-unit id="buildArgInvalidFloat">
        <source>'{0}' is not a valid floating point argument</source>
        <target state="translated">'{0}' は有効な浮動小数点引数ではありません</target>
        <note />
      </trans-unit>
      <trans-unit id="buildUnrecognizedOption">
        <source>Unrecognized option: '{0}'</source>
        <target state="translated">認識されないオプション:'{0}'</target>
        <note />
      </trans-unit>
      <trans-unit id="buildInvalidModuleOrNamespaceName">
        <source>Invalid module or namespace name</source>
        <target state="translated">モジュール名または名前空間名が無効です</target>
        <note />
      </trans-unit>
      <trans-unit id="pickleErrorReadingWritingMetadata">
        <source>Error reading/writing metadata for the F# compiled DLL '{0}'. Was the DLL compiled with an earlier version of the F# compiler? (error: '{1}').</source>
        <target state="translated">F# でコンパイルした DLL '{0}' のメタデータの読み取り/書き込み中にエラーが発生しました。旧バージョンの F# コンパイラでコンパイルした DLL ですか? (エラー: '{1}')</target>
        <note />
      </trans-unit>
      <trans-unit id="tastTypeOrModuleNotConcrete">
        <source>The type/module '{0}' is not a concrete module or type</source>
        <target state="translated">型/モジュール '{0}' は具象モジュールまたは具象型ではありません</target>
        <note />
      </trans-unit>
      <trans-unit id="tastTypeHasAssemblyCodeRepresentation">
        <source>The type '{0}' has an inline assembly code representation</source>
        <target state="translated">型 '{0}' にはインライン アセンブラー コード表現があります</target>
        <note />
      </trans-unit>
      <trans-unit id="tastNamespaceAndModuleWithSameNameInAssembly">
        <source>A namespace and a module named '{0}' both occur in two parts of this assembly</source>
        <target state="translated">'{0}' という名前空間とモジュールの両方がこのアセンブリの 2 か所で発生しています</target>
        <note />
      </trans-unit>
      <trans-unit id="tastTwoModulesWithSameNameInAssembly">
        <source>Two modules named '{0}' occur in two parts of this assembly</source>
        <target state="translated">'{0}' という 2 つのモジュールがこのアセンブリの 2 か所で使用されています</target>
        <note />
      </trans-unit>
      <trans-unit id="tastDuplicateTypeDefinitionInAssembly">
        <source>Two type definitions named '{0}' occur in namespace '{1}' in two parts of this assembly</source>
        <target state="translated">{0}' という 2 つの型の定義が、このアセンブリの 2 か所の名前空間 '{1}' で発生しています</target>
        <note />
      </trans-unit>
      <trans-unit id="tastConflictingModuleAndTypeDefinitionInAssembly">
        <source>A module and a type definition named '{0}' occur in namespace '{1}' in two parts of this assembly</source>
        <target state="translated">{0}' というモジュールおよび型の定義が、このアセンブリの 2 か所の名前空間 '{1}' で発生しています</target>
        <note />
      </trans-unit>
      <trans-unit id="tastInvalidMemberSignature">
        <source>Invalid member signature encountered because of an earlier error</source>
        <target state="translated">前に発生しているエラーのために、メンバーのシグネチャが無効です</target>
        <note />
      </trans-unit>
      <trans-unit id="tastValueDoesNotHaveSetterType">
        <source>This value does not have a valid property setter type</source>
        <target state="translated">この値には、有効なプロパティの set アクセス操作子の型がありません</target>
        <note />
      </trans-unit>
      <trans-unit id="tastInvalidFormForPropertyGetter">
        <source>Invalid form for a property getter. At least one '()' argument is required when using the explicit syntax.</source>
        <target state="translated">プロパティのゲッターの形式が無効です。明示的な構文を使用する場合、少なくとも 1 つの '()' 引数が必要です。</target>
        <note />
      </trans-unit>
      <trans-unit id="tastInvalidFormForPropertySetter">
        <source>Invalid form for a property setter. At least one argument is required.</source>
        <target state="translated">プロパティの set アクセス操作子の形式が無効です。少なくとも 1 つの引数が必要です。</target>
        <note />
      </trans-unit>
      <trans-unit id="tastUnexpectedByRef">
        <source>Unexpected use of a byref-typed variable</source>
        <target state="translated">byref 型変数の予期しない使用方法です:</target>
        <note />
      </trans-unit>
      <trans-unit id="tastInvalidMutationOfConstant">
        <source>Invalid mutation of a constant expression. Consider copying the expression to a mutable local, e.g. 'let mutable x = ...'.</source>
        <target state="translated">定数式の変更は無効です。変更可能なローカルに式をコピーしてください (たとえば、'let mutable x = ...')。</target>
        <note />
      </trans-unit>
      <trans-unit id="tastValueHasBeenCopied">
        <source>The value has been copied to ensure the original is not mutated by this operation or because the copy is implicit when returning a struct from a member and another member is then accessed</source>
        <target state="translated">この操作で元の値が変更されないように、値はコピーされました</target>
        <note />
      </trans-unit>
      <trans-unit id="tastRecursiveValuesMayNotBeInConstructionOfTuple">
        <source>Recursively defined values cannot appear directly as part of the construction of a tuple value within a recursive binding</source>
        <target state="translated">再帰的に定義された値は、再帰的な束縛内にあるタプル値の構造の一部として直接使用することはできません。</target>
        <note />
      </trans-unit>
      <trans-unit id="tastRecursiveValuesMayNotAppearInConstructionOfType">
        <source>Recursive values cannot appear directly as a construction of the type '{0}' within a recursive binding. This feature has been removed from the F# language. Consider using a record instead.</source>
        <target state="translated">再帰的な値は、再帰的な束縛内の型 '{0}' の構造として直接使用することはできません。この機能は F# 言語から削除されました。代わりにレコードを使用してください。</target>
        <note />
      </trans-unit>
      <trans-unit id="tastRecursiveValuesMayNotBeAssignedToNonMutableField">
        <source>Recursive values cannot be directly assigned to the non-mutable field '{0}' of the type '{1}' within a recursive binding. Consider using a mutable field instead.</source>
        <target state="translated">再帰的な値は、再帰的な束縛内の型 '{1}' の変更可能ではないフィールド '{0}' に直接割り当てることはできません。代わりに変更可能なフィールドを使用してください。</target>
        <note />
      </trans-unit>
      <trans-unit id="tastUnexpectedDecodeOfAutoOpenAttribute">
        <source>Unexpected decode of AutoOpenAttribute</source>
        <target state="translated">AutoOpenAttribute の予期しないデコードです:</target>
        <note />
      </trans-unit>
      <trans-unit id="tastUnexpectedDecodeOfInternalsVisibleToAttribute">
        <source>Unexpected decode of InternalsVisibleToAttribute</source>
        <target state="translated">InternalsVisibleToAttribute の予期しないデコードです:</target>
        <note />
      </trans-unit>
      <trans-unit id="tastUnexpectedDecodeOfInterfaceDataVersionAttribute">
        <source>Unexpected decode of InterfaceDataVersionAttribute</source>
        <target state="translated">InterfaceDataVersionAttribute の予期しないデコードです:</target>
        <note />
      </trans-unit>
      <trans-unit id="tastActivePatternsLimitedToSeven">
        <source>Active patterns cannot return more than 7 possibilities</source>
        <target state="translated">アクティブ パターンが返すことができる結果は 7 個以下です</target>
        <note />
      </trans-unit>
      <trans-unit id="tastNotAConstantExpression">
        <source>This is not a valid constant expression or custom attribute value</source>
        <target state="translated">これは有効な定数式でもカスタム属性値でもありません</target>
        <note />
      </trans-unit>
      <trans-unit id="ValueNotContainedMutabilityAttributesDiffer">
        <source>Module '{0}' contains\n    {1}    \nbut its signature specifies\n    {2}    \nThe mutability attributes differ</source>
        <target state="translated">モジュール '{0}' には\n    {1}    \nが含まれますが、シグネチャには\n    {2}    \nを指定しています。変更可能属性が異なります。</target>
        <note />
      </trans-unit>
      <trans-unit id="ValueNotContainedMutabilityNamesDiffer">
        <source>Module '{0}' contains\n    {1}    \nbut its signature specifies\n    {2}    \nThe names differ</source>
        <target state="translated">モジュール '{0}' には\n    {1}    \nが含まれますが、シグネチャには\n    {2}    \nを指定しています。名前が異なります。</target>
        <note />
      </trans-unit>
      <trans-unit id="ValueNotContainedMutabilityCompiledNamesDiffer">
        <source>Module '{0}' contains\n    {1}    \nbut its signature specifies\n    {2}    \nThe compiled names differ</source>
        <target state="translated">モジュール '{0}' には\n    {1}    \nが含まれていますが、シグネチャには\n    {2}    \nが指定されています。コンパイル名が異なります。</target>
        <note />
      </trans-unit>
      <trans-unit id="ValueNotContainedMutabilityDisplayNamesDiffer">
        <source>Module '{0}' contains\n    {1}    \nbut its signature specifies\n    {2}    \nThe display names differ</source>
        <target state="translated">モジュール '{0}' には\n    {1}    \nが含まれていますが、シグネチャには\n    {2}    \nが指定されています。表示名が異なります。</target>
        <note />
      </trans-unit>
      <trans-unit id="ValueNotContainedMutabilityAccessibilityMore">
        <source>Module '{0}' contains\n    {1}    \nbut its signature specifies\n    {2}    \nThe accessibility specified in the signature is more than that specified in the implementation</source>
        <target state="translated">モジュール '{0}' には\n    {1}    \nが含まれますが、シグネチャでは\n    {2}    \nを指定しています。シグネチャに指定されたアクセシビリティの方が、実装よりも高い設定です。</target>
        <note />
      </trans-unit>
      <trans-unit id="ValueNotContainedMutabilityInlineFlagsDiffer">
        <source>Module '{0}' contains\n    {1}    \nbut its signature specifies\n    {2}    \nThe inline flags differ</source>
        <target state="translated">モジュール '{0}' には\n    {1}    \nが含まれますが、シグネチャには\n    {2}    \nを指定しています。インライン フラグが異なります。</target>
        <note />
      </trans-unit>
      <trans-unit id="ValueNotContainedMutabilityLiteralConstantValuesDiffer">
        <source>Module '{0}' contains\n    {1}    \nbut its signature specifies\n    {2}    \nThe literal constant values and/or attributes differ</source>
        <target state="translated">モジュール '{0}' には\n    {1}    \nが含まれますが、シグネチャには\n    {2}    \nを指定しています。リテラル定数値、属性、またはその両方が異なります。</target>
        <note />
      </trans-unit>
      <trans-unit id="ValueNotContainedMutabilityOneIsTypeFunction">
        <source>Module '{0}' contains\n    {1}    \nbut its signature specifies\n    {2}    \nOne is a type function and the other is not. The signature requires explicit type parameters if they are present in the implementation.</source>
        <target state="translated">モジュール '{0}' には\n    {1}    \nが含まれますが、シグネチャには\n    {2}    \nを指定しています。一方は型関数ですが、もう一方は違います。型パラメーターが実装にある場合、シグネチャには明示的な型パラメーターが必要です。</target>
        <note />
      </trans-unit>
      <trans-unit id="ValueNotContainedMutabilityParameterCountsDiffer">
        <source>Module '{0}' contains\n    {1}    \nbut its signature specifies\n    {2}    \nThe respective type parameter counts differ</source>
        <target state="translated">モジュール '{0}' には\n    {1}    \nが含まれますが、シグネチャには\n    {2}    \nを指定しています。それぞれの型パラメーター数が異なります。</target>
        <note />
      </trans-unit>
      <trans-unit id="ValueNotContainedMutabilityTypesDiffer">
        <source>Module '{0}' contains\n    {1}    \nbut its signature specifies\n    {2}    \nThe types differ</source>
        <target state="translated">モジュール '{0}' には\n    {1}    \nが含まれますが、シグネチャには\n    {2}    \nを指定しています。型が異なります。</target>
        <note />
      </trans-unit>
      <trans-unit id="ValueNotContainedMutabilityExtensionsDiffer">
        <source>Module '{0}' contains\n    {1}    \nbut its signature specifies\n    {2}    \nOne is an extension member and the other is not</source>
        <target state="translated">モジュール '{0}' には\n    {1}    \nが含まれますが、シグネチャには\n    {2}    \nを指定しています。一方は拡張メンバーですが、もう一方は違います。</target>
        <note />
      </trans-unit>
      <trans-unit id="ValueNotContainedMutabilityArityNotInferred">
        <source>Module '{0}' contains\n    {1}    \nbut its signature specifies\n    {2}    \nAn arity was not inferred for this value</source>
        <target state="translated">モジュール '{0}' には\n    {1}    \nが含まれますが、シグネチャには\n    {2}    \nを指定しています。この値の項数は推論されませんでした。</target>
        <note />
      </trans-unit>
      <trans-unit id="ValueNotContainedMutabilityGenericParametersDiffer">
        <source>Module '{0}' contains\n    {1}    \nbut its signature specifies\n    {2}    \nThe number of generic parameters in the signature and implementation differ (the signature declares {3} but the implementation declares {4}</source>
        <target state="translated">モジュール '{0}' には\n    {1}    \nが含まれますが、シグネチャには\n    {2}    \nを指定しています。シグネチャと実装のジェネリック パラメーター数が異なります (シグネチャは {3} 個を宣言しましたが、実装は {4} 個です)。</target>
        <note />
      </trans-unit>
      <trans-unit id="ValueNotContainedMutabilityGenericParametersAreDifferentKinds">
        <source>Module '{0}' contains\n    {1}    \nbut its signature specifies\n    {2}    \nThe generic parameters in the signature and implementation have different kinds. Perhaps there is a missing [&lt;Measure&gt;] attribute.</source>
        <target state="translated">モジュール '{0}' には\n    {1}    \nが含まれますが、シグネチャには\n    {2}    \nを指定しています。シグネチャと実装のジェネリック パラメーターは種類が異なります。[&lt;Measure&gt;] 属性を指定していない可能性があります。</target>
        <note />
      </trans-unit>
      <trans-unit id="ValueNotContainedMutabilityAritiesDiffer">
        <source>Module '{0}' contains\n    {1}    \nbut its signature specifies\n    {2}    \nThe arities in the signature and implementation differ. The signature specifies that '{3}' is function definition or lambda expression accepting at least {4} argument(s), but the implementation is a computed function value. To declare that a computed function value is a permitted implementation simply parenthesize its type in the signature, e.g.\n\tval {5}: int -&gt; (int -&gt; int)\ninstead of\n\tval {6}: int -&gt; int -&gt; int.</source>
        <target state="translated">モジュール '{0}' には\n    {1}    \nが含まれますが、シグネチャでは\n    {2}    \nを指定しています。シグネチャと実装の項数が異なります。シグネチャは、'{3}' が {4} 個以上の引数を受け入れる関数定義またはラムダ式であると指定していますが、実装は計算された関数値です。計算された関数値が許可された実装であることを宣言するには、シグネチャの型をかっこで囲んでください。たとえば、\n\tval {6}: int -&gt; int -&gt; int\nではなく、次のように指定します。\n\tval {5}: int -&gt; (int -&gt; int)</target>
        <note />
      </trans-unit>
      <trans-unit id="ValueNotContainedMutabilityDotNetNamesDiffer">
        <source>Module '{0}' contains\n    {1}    \nbut its signature specifies\n    {2}    \nThe CLI member names differ</source>
        <target state="translated">モジュール '{0}' には\n    {1}    \nが含まれますが、シグネチャには\n    {2}    \nを指定しています。CLI メンバー名が異なります。</target>
        <note />
      </trans-unit>
      <trans-unit id="ValueNotContainedMutabilityStaticsDiffer">
        <source>Module '{0}' contains\n    {1}    \nbut its signature specifies\n    {2}    \nOne is static and the other isn't</source>
        <target state="translated">モジュール '{0}' には\n    {1}    \nが含まれますが、シグネチャには\n    {2}    \nを指定しています。一方は静的ですが、もう一方は違います。</target>
        <note />
      </trans-unit>
      <trans-unit id="ValueNotContainedMutabilityVirtualsDiffer">
        <source>Module '{0}' contains\n    {1}    \nbut its signature specifies\n    {2}    \nOne is virtual and the other isn't</source>
        <target state="translated">モジュール '{0}' には\n    {1}    \nが含まれますが、シグネチャには\n    {2}    \nを指定しています。一方は仮想ですが、もう一方は違います。</target>
        <note />
      </trans-unit>
      <trans-unit id="ValueNotContainedMutabilityAbstractsDiffer">
        <source>Module '{0}' contains\n    {1}    \nbut its signature specifies\n    {2}    \nOne is abstract and the other isn't</source>
        <target state="translated">モジュール '{0}' には\n    {1}    \nが含まれますが、シグネチャには\n    {2}    \nを指定しています。一方は抽象ですが、もう一方は違います。</target>
        <note />
      </trans-unit>
      <trans-unit id="ValueNotContainedMutabilityFinalsDiffer">
        <source>Module '{0}' contains\n    {1}    \nbut its signature specifies\n    {2}    \nOne is final and the other isn't</source>
        <target state="translated">モジュール '{0}' には\n    {1}    \nが含まれますが、シグネチャには\n    {2}    \nを指定しています。一方は final ですが、もう一方は違います。</target>
        <note />
      </trans-unit>
      <trans-unit id="ValueNotContainedMutabilityOverridesDiffer">
        <source>Module '{0}' contains\n    {1}    \nbut its signature specifies\n    {2}    \nOne is marked as an override and the other isn't</source>
        <target state="translated">モジュール '{0}' には\n    {1}    \nが含まれますが、シグネチャには\n    {2}    \nを指定しています。一方はオーバーライドとマークされていますが、もう一方は違います。</target>
        <note />
      </trans-unit>
      <trans-unit id="ValueNotContainedMutabilityOneIsConstructor">
        <source>Module '{0}' contains\n    {1}    \nbut its signature specifies\n    {2}    \nOne is a constructor/property and the other is not</source>
        <target state="translated">モジュール '{0}' には\n    {1}    \nが含まれますが、シグネチャには\n    {2}    \nを指定しています。一方はコンストラクター/プロパティですが、もう一方は違います。</target>
        <note />
      </trans-unit>
      <trans-unit id="ValueNotContainedMutabilityStaticButInstance">
        <source>Module '{0}' contains\n    {1}    \nbut its signature specifies\n    {2}    \nThe compiled representation of this method is as a static member but the signature indicates its compiled representation is as an instance member</source>
        <target state="translated">モジュール '{0}' には\n    {1}    \nが含まれますが、シグネチャには\n    {2}    \nを指定しています。このメソッドのコンパイル済み表現は静的メンバーとして指定されていますが、シグネチャが示すコンパイル済み表現はインスタンス メンバーです。</target>
        <note />
      </trans-unit>
      <trans-unit id="ValueNotContainedMutabilityInstanceButStatic">
        <source>Module '{0}' contains\n    {1}    \nbut its signature specifies\n    {2}    \nThe compiled representation of this method is as an instance member, but the signature indicates its compiled representation is as a static member</source>
        <target state="translated">モジュール '{0}' には\n    {1}    \nが含まれますが、シグネチャには\n    {2}    \nを指定しています。このメソッドのコンパイル済み表現はインスタンス メンバーとして指定されていますが、シグネチャが示すコンパイル済み表現は静的メンバーです。</target>
        <note />
      </trans-unit>
      <trans-unit id="DefinitionsInSigAndImplNotCompatibleNamesDiffer">
        <source>The {0} definitions in the signature and implementation are not compatible because the names differ. The type is called '{1}' in the signature file but '{2}' in implementation.</source>
        <target state="translated">シグネチャおよび実装内の {0} 定義は、名前が異なるため、互換性がありません。この型はシグネチャ ファイルでは '{1}' という名前ですが、実装では '{2}' という名前です。</target>
        <note />
      </trans-unit>
      <trans-unit id="DefinitionsInSigAndImplNotCompatibleParameterCountsDiffer">
        <source>The {0} definitions for type '{1}' in the signature and implementation are not compatible because the respective type parameter counts differ</source>
        <target state="translated">型パラメーターの数が異なるため、シグネチャおよび実装内の型 '{1}' の {0} 定義は互換性がありません</target>
        <note />
      </trans-unit>
      <trans-unit id="DefinitionsInSigAndImplNotCompatibleAccessibilityDiffer">
        <source>The {0} definitions for type '{1}' in the signature and implementation are not compatible because the accessibility specified in the signature is more than that specified in the implementation</source>
        <target state="translated">シグネチャに指定されたアクセシビリティが実装の指定よりも高いため、シグネチャおよび実装内の型 '{1}' の {0} 定義は互換性がありません</target>
        <note />
      </trans-unit>
      <trans-unit id="DefinitionsInSigAndImplNotCompatibleMissingInterface">
        <source>The {0} definitions for type '{1}' in the signature and implementation are not compatible because the signature requires that the type supports the interface {2} but the interface has not been implemented</source>
        <target state="translated">シグネチャでは型がインターフェイス {2} をサポートする必要がありますが、インターフェイスが実装されていないため、シグネチャおよび実装内の型 '{1}' の {0} 定義は互換性がありません</target>
        <note />
      </trans-unit>
      <trans-unit id="DefinitionsInSigAndImplNotCompatibleImplementationSaysNull">
        <source>The {0} definitions for type '{1}' in the signature and implementation are not compatible because the implementation says this type may use nulls as a representation but the signature does not</source>
        <target state="translated">実装では表現としてこの型に null を使用できると指定していますが、シグネチャは指定していないため、シグネチャおよび実装内の型 '{1}' の {0} 定義は互換性がありません</target>
        <note />
      </trans-unit>
      <trans-unit id="DefinitionsInSigAndImplNotCompatibleImplementationSaysNull2">
        <source>The {0} definitions for type '{1}' in the signature and implementation are not compatible because the implementation says this type may use nulls as an extra value but the signature does not</source>
        <target state="translated">実装では特別な値としてこの型に null を使用できると指定していますが、シグネチャは指定していないため、シグネチャおよび実装内の型 '{1}' の {0} 定義は互換性がありません</target>
        <note />
      </trans-unit>
      <trans-unit id="DefinitionsInSigAndImplNotCompatibleSignatureSaysNull">
        <source>The {0} definitions for type '{1}' in the signature and implementation are not compatible because the signature says this type may use nulls as a representation but the implementation does not</source>
        <target state="translated">シグネチャでは表現としてこの型に null を使用できると指定していますが、実装では指定していないため、シグネチャおよび実装内の型 '{1}' の {0} 定義は互換性がありません</target>
        <note />
      </trans-unit>
      <trans-unit id="DefinitionsInSigAndImplNotCompatibleSignatureSaysNull2">
        <source>The {0} definitions for type '{1}' in the signature and implementation are not compatible because the signature says this type may use nulls as an extra value but the implementation does not</source>
        <target state="translated">シグネチャでは特別な値としてこの型に null を使用できると指定していますが、実装は指定していないため、シグネチャおよび実装内の型 '{1}' の {0} 定義は互換性がありません</target>
        <note />
      </trans-unit>
      <trans-unit id="DefinitionsInSigAndImplNotCompatibleImplementationSealed">
        <source>The {0} definitions for type '{1}' in the signature and implementation are not compatible because the implementation type is sealed but the signature implies it is not. Consider adding the [&lt;Sealed&gt;] attribute to the signature.</source>
        <target state="translated">実装の型はシールドですが、シグネチャではシールドではないと考えられるため、シグネチャおよび実装内の型 '{1}' の {0} 定義は互換性がありません。シグネチャに [&lt;Sealed&gt;] 属性を追加してください。</target>
        <note />
      </trans-unit>
      <trans-unit id="DefinitionsInSigAndImplNotCompatibleImplementationIsNotSealed">
        <source>The {0} definitions for type '{1}' in the signature and implementation are not compatible because the implementation type is not sealed but signature implies it is. Consider adding the [&lt;Sealed&gt;] attribute to the implementation.</source>
        <target state="translated">実装の型はシールドですが、シグネチャではシールドではないと考えられるため、シグネチャおよび実装内の型 '{1}' の {0} 定義は互換性がありません。実装に [&lt;Sealed&gt;] 属性を追加してください。</target>
        <note />
      </trans-unit>
      <trans-unit id="DefinitionsInSigAndImplNotCompatibleImplementationIsAbstract">
        <source>The {0} definitions for type '{1}' in the signature and implementation are not compatible because the implementation is an abstract class but the signature is not. Consider adding the [&lt;AbstractClass&gt;] attribute to the signature.</source>
        <target state="translated">実装は抽象クラスですが、シグネチャは抽象クラスではないため、シグネチャおよび実装内の型 '{1}' の {0} 定義は互換性がありません。シグネチャに [&lt;AbstractClass&gt;] 属性を追加してください。</target>
        <note />
      </trans-unit>
      <trans-unit id="DefinitionsInSigAndImplNotCompatibleSignatureIsAbstract">
        <source>The {0} definitions for type '{1}' in the signature and implementation are not compatible because the signature is an abstract class but the implementation is not. Consider adding the [&lt;AbstractClass&gt;] attribute to the implementation.</source>
        <target state="translated">シグネチャは抽象クラスですが、実装は抽象クラスではないため、シグネチャおよび実装内の型 '{1}' の {0} 定義は互換性がありません。実装に [&lt;AbstractClass&gt;] 属性を追加してください。</target>
        <note />
      </trans-unit>
      <trans-unit id="DefinitionsInSigAndImplNotCompatibleTypesHaveDifferentBaseTypes">
        <source>The {0} definitions for type '{1}' in the signature and implementation are not compatible because the types have different base types</source>
        <target state="translated">型の基本型が異なるため、シグネチャおよび実装内の型 '{1}' の {0} 定義は互換性がありません</target>
        <note />
      </trans-unit>
      <trans-unit id="DefinitionsInSigAndImplNotCompatibleNumbersDiffer">
        <source>The {0} definitions for type '{1}' in the signature and implementation are not compatible because the number of {2}s differ</source>
        <target state="translated">{2} の数が異なるため、シグネチャおよび実装内の型 '{1}' の {0} 定義は互換性がありません</target>
        <note />
      </trans-unit>
      <trans-unit id="DefinitionsInSigAndImplNotCompatibleSignatureDefinesButImplDoesNot">
        <source>The {0} definitions for type '{1}' in the signature and implementation are not compatible because the signature defines the {2} '{3}' but the implementation does not (or does, but not in the same order)</source>
        <target state="translated">シグネチャでは {2} '{3}' を定義していますが、実装では定義していないため (または定義していても同じ順序ではないため)、シグネチャおよび実装内の型 '{1}' の {0} 定義は互換性がありません</target>
        <note />
      </trans-unit>
      <trans-unit id="DefinitionsInSigAndImplNotCompatibleImplDefinesButSignatureDoesNot">
        <source>The {0} definitions for type '{1}' in the signature and implementation are not compatible because the implementation defines the {2} '{3}' but the signature does not (or does, but not in the same order)</source>
        <target state="translated">実装では {2} '{3}' を定義していますが、シグネチャでは定義していないため (または定義していても同じ順序ではないため)、シグネチャおよび実装内の型 '{1}' の {0} 定義は互換性がありません</target>
        <note />
      </trans-unit>
      <trans-unit id="DefinitionsInSigAndImplNotCompatibleImplDefinesStruct">
        <source>The {0} definitions for type '{1}' in the signature and implementation are not compatible because the implementation defines a struct but the signature defines a type with a hidden representation</source>
        <target state="translated">実装では構造体を定義していますが、シグネチャでは隠ぺいされた表現で型を定義しているため、シグネチャおよび実装内の型 '{1}' の {0} 定義は互換性がありません</target>
        <note />
      </trans-unit>
      <trans-unit id="DefinitionsInSigAndImplNotCompatibleDotNetTypeRepresentationIsHidden">
        <source>The {0} definitions for type '{1}' in the signature and implementation are not compatible because a CLI type representation is being hidden by a signature</source>
        <target state="translated">CLI の型表現がシグネチャによって隠ぺいされているため、シグネチャおよび実装内の型 '{1}' の {0} 定義は互換性がありません</target>
        <note />
      </trans-unit>
      <trans-unit id="DefinitionsInSigAndImplNotCompatibleTypeIsHidden">
        <source>The {0} definitions for type '{1}' in the signature and implementation are not compatible because a type representation is being hidden by a signature</source>
        <target state="translated">型表現がシグネチャによって隠ぺいされているため、シグネチャおよび実装内の型 '{1}' の {0} 定義は互換性がありません</target>
        <note />
      </trans-unit>
      <trans-unit id="DefinitionsInSigAndImplNotCompatibleTypeIsDifferentKind">
        <source>The {0} definitions for type '{1}' in the signature and implementation are not compatible because the types are of different kinds</source>
        <target state="translated">型の種類が異なるため、シグネチャおよび実装内の型 '{1}' の {0} 定義は互換性がありません</target>
        <note />
      </trans-unit>
      <trans-unit id="DefinitionsInSigAndImplNotCompatibleILDiffer">
        <source>The {0} definitions for type '{1}' in the signature and implementation are not compatible because the IL representations differ</source>
        <target state="translated">IL 表現が異なるため、シグネチャおよび実装内の型 '{1}' の {0} 定義は互換性がありません</target>
        <note />
      </trans-unit>
      <trans-unit id="DefinitionsInSigAndImplNotCompatibleRepresentationsDiffer">
        <source>The {0} definitions for type '{1}' in the signature and implementation are not compatible because the representations differ</source>
        <target state="translated">シグネチャおよび実装内の型 '{1}' の {0} 定義は、表現が異なるため、互換性がありません</target>
        <note />
      </trans-unit>
      <trans-unit id="DefinitionsInSigAndImplNotCompatibleFieldWasPresent">
        <source>The {0} definitions for type '{1}' in the signature and implementation are not compatible because the field {2} was present in the implementation but not in the signature</source>
        <target state="translated">フィールド {2} が実装にはありますがシグネチャにはないため、シグネチャおよび実装内の型 '{1}' の {0} 定義は互換性がありません</target>
        <note />
      </trans-unit>
      <trans-unit id="DefinitionsInSigAndImplNotCompatibleFieldOrderDiffer">
        <source>The {0} definitions for type '{1}' in the signature and implementation are not compatible because the order of the fields is different in the signature and implementation</source>
        <target state="translated">フィールドの順序がシグネチャと実装とで異なるため、シグネチャおよび実装内の型 '{1}' の {0} 定義は互換性がありません</target>
        <note />
      </trans-unit>
      <trans-unit id="DefinitionsInSigAndImplNotCompatibleFieldRequiredButNotSpecified">
        <source>The {0} definitions for type '{1}' in the signature and implementation are not compatible because the field {2} was required by the signature but was not specified by the implementation</source>
        <target state="translated">シグネチャにはフィールド {2} が必要ですが、実装では指定されていないため、シグネチャおよび実装内の型 '{1}' の {0} 定義は互換性がありません</target>
        <note />
      </trans-unit>
      <trans-unit id="DefinitionsInSigAndImplNotCompatibleFieldIsInImplButNotSig">
        <source>The {0} definitions for type '{1}' in the signature and implementation are not compatible because the field '{2}' was present in the implementation but not in the signature. Struct types must now reveal their fields in the signature for the type, though the fields may still be labelled 'private' or 'internal'.</source>
        <target state="translated">フィールド '{2}' が実装にはありますがシグネチャにはないため、シグネチャおよび実装内の型 '{1}' の {0} 定義は互換性がありません。この型のシグネチャでは、構造体型のフィールドを公開する必要があります。ただし、フィールドのラベルは 'private' または 'internal' のままにすることもできます。</target>
        <note />
      </trans-unit>
      <trans-unit id="DefinitionsInSigAndImplNotCompatibleAbstractMemberMissingInImpl">
        <source>The {0} definitions for type '{1}' in the signature and implementation are not compatible because the abstract member '{2}' was required by the signature but was not specified by the implementation</source>
        <target state="translated">シグネチャには抽象メンバー '{2}' が必要ですが、実装では指定されていないため、シグネチャおよび実装内の型 '{1}' の {0} 定義は互換性がありません</target>
        <note />
      </trans-unit>
      <trans-unit id="DefinitionsInSigAndImplNotCompatibleAbstractMemberMissingInSig">
        <source>The {0} definitions for type '{1}' in the signature and implementation are not compatible because the abstract member '{2}' was present in the implementation but not in the signature</source>
        <target state="translated">抽象メンバー '{2}' が実装にはありますがシグネチャにはないため、シグネチャおよび実装内の型 '{1}' の {0} 定義は互換性がありません</target>
        <note />
      </trans-unit>
      <trans-unit id="DefinitionsInSigAndImplNotCompatibleSignatureDeclaresDiffer">
        <source>The {0} definitions for type '{1}' in the signature and implementation are not compatible because the signature declares a {2} while the implementation declares a {3}</source>
        <target state="translated">シグネチャは {2} を宣言していますが、実装では {3} を宣言しているため、シグネチャおよび実装内の型 '{1}' の {0} 定義は互換性がありません</target>
        <note />
      </trans-unit>
      <trans-unit id="DefinitionsInSigAndImplNotCompatibleAbbreviationsDiffer">
        <source>The {0} definitions for type '{1}' in the signature and implementation are not compatible because the abbreviations differ: {2} versus {3}</source>
        <target state="translated">シグネチャおよび実装内の型 '{1}' の {0} 定義は、省略形が異なるため ({2} と {3})、互換性がありません</target>
        <note />
      </trans-unit>
      <trans-unit id="DefinitionsInSigAndImplNotCompatibleAbbreviationHiddenBySig">
        <source>The {0} definitions for type '{1}' in the signature and implementation are not compatible because an abbreviation is being hidden by a signature. The abbreviation must be visible to other CLI languages. Consider making the abbreviation visible in the signature.</source>
        <target state="translated">省略形がシグネチャによって隠ぺいされているため、シグネチャおよび実装の型 '{1}' の {0} 定義に互換性がありません。省略形は他の CLI 言語から参照できるようにする必要があります。シグネチャ内の省略形を参照できるようにしてください。</target>
        <note />
      </trans-unit>
      <trans-unit id="DefinitionsInSigAndImplNotCompatibleSigHasAbbreviation">
        <source>The {0} definitions for type '{1}' in the signature and implementation are not compatible because the signature has an abbreviation while the implementation does not</source>
        <target state="translated">シグネチャには省略形がありますが、実装にはないため、シグネチャおよび実装内の型 '{1}' の {0} 定義は互換性がありません</target>
        <note />
      </trans-unit>
      <trans-unit id="ModuleContainsConstructorButNamesDiffer">
        <source>The module contains the constructor\n    {0}    \nbut its signature specifies\n    {1}    \nThe names differ</source>
        <target state="translated">モジュールにはコンストラクター\n    {0}    \nが含まれますが、シグネチャでは\n    {1}    \nを指定しています。名前が異なります。</target>
        <note />
      </trans-unit>
      <trans-unit id="ModuleContainsConstructorButDataFieldsDiffer">
        <source>The module contains the constructor\n    {0}    \nbut its signature specifies\n    {1}    \nThe respective number of data fields differ</source>
        <target state="translated">モジュールにはコンストラクター\n    {0}    \nが含まれますが、シグネチャでは\n    {1}    \nを指定しています。データ フィールドの数が異なります。</target>
        <note />
      </trans-unit>
      <trans-unit id="ModuleContainsConstructorButTypesOfFieldsDiffer">
        <source>The module contains the constructor\n    {0}    \nbut its signature specifies\n    {1}    \nThe types of the fields differ</source>
        <target state="translated">モジュールにはコンストラクター\n    {0}    \nが含まれますが、シグネチャでは\n    {1}    \nを指定しています。フィールドの型が異なります。</target>
        <note />
      </trans-unit>
      <trans-unit id="ModuleContainsConstructorButAccessibilityDiffers">
        <source>The module contains the constructor\n    {0}    \nbut its signature specifies\n    {1}    \nthe accessibility specified in the signature is more than that specified in the implementation</source>
        <target state="translated">モジュールにはコンストラクター\n    {0}    \nが含まれますが、シグネチャでは\n    {1}    \nを指定しています。シグネチャに指定されたアクセシビリティの方が、実装よりも高い設定です。</target>
        <note />
      </trans-unit>
      <trans-unit id="FieldNotContainedNamesDiffer">
        <source>The module contains the field\n    {0}    \nbut its signature specifies\n    {1}    \nThe names differ</source>
        <target state="translated">モジュールにはフィールド\n    {0}    \nが含まれますが、シグネチャでは\n    {1}    \nを指定しています。名前が異なります。</target>
        <note />
      </trans-unit>
      <trans-unit id="FieldNotContainedAccessibilitiesDiffer">
        <source>The module contains the field\n    {0}    \nbut its signature specifies\n    {1}    \nthe accessibility specified in the signature is more than that specified in the implementation</source>
        <target state="translated">モジュールにはフィールド\n    {0}    \nが含まれますが、シグネチャでは\n    {1}    \nを指定しています。シグネチャに指定されたアクセシビリティの方が、実装よりも高い設定です。</target>
        <note />
      </trans-unit>
      <trans-unit id="FieldNotContainedStaticsDiffer">
        <source>The module contains the field\n    {0}    \nbut its signature specifies\n    {1}    \nThe 'static' modifiers differ</source>
        <target state="translated">モジュールにはフィールド\n    {0}    \nが含まれますが、シグネチャでは\n    {1}    \nを指定しています。'static' 修飾子が異なります。</target>
        <note />
      </trans-unit>
      <trans-unit id="FieldNotContainedMutablesDiffer">
        <source>The module contains the field\n    {0}    \nbut its signature specifies\n    {1}    \nThe 'mutable' modifiers differ</source>
        <target state="translated">モジュールにはフィールド\n    {0}    \nが含まれますが、シグネチャでは\n    {1}    \nを指定しています。'mutable' 修飾子が異なります。</target>
        <note />
      </trans-unit>
      <trans-unit id="FieldNotContainedLiteralsDiffer">
        <source>The module contains the field\n    {0}    \nbut its signature specifies\n    {1}    \nThe 'literal' modifiers differ</source>
        <target state="translated">モジュールにはフィールド\n    {0}    \nが含まれますが、シグネチャでは\n    {1}    \nを指定しています。'literal' 修飾子が異なります。</target>
        <note />
      </trans-unit>
      <trans-unit id="FieldNotContainedTypesDiffer">
        <source>The module contains the field\n    {0}    \nbut its signature specifies\n    {1}    \nThe types differ</source>
        <target state="translated">モジュールにはフィールド\n    {0}    \nが含まれますが、シグネチャでは\n    {1}    \nを指定しています。型が異なります。</target>
        <note />
      </trans-unit>
      <trans-unit id="typrelCannotResolveImplicitGenericInstantiation">
        <source>The implicit instantiation of a generic construct at or near this point could not be resolved because it could resolve to multiple unrelated types, e.g. '{0}' and '{1}'. Consider using type annotations to resolve the ambiguity</source>
        <target state="translated">この場所またはその付近にあるジェネリック コンストラクトの暗黙的なインスタンス化を解決できませんでした。これは、関連性のない複数の型に解決される可能性があるためです (たとえば、'{0}' と '{1}')。あいまいさを解決するために、型の注釈を使用してください。</target>
        <note />
      </trans-unit>
      <trans-unit id="typrelCannotResolveAmbiguityInPrintf">
        <source>Could not resolve the ambiguity inherent in the use of a 'printf'-style format string</source>
        <target state="translated">'printf' 形式の書式指定文字列の使用に関して、あいまいな継承を解決できませんでした</target>
        <note />
      </trans-unit>
      <trans-unit id="typrelCannotResolveAmbiguityInEnum">
        <source>Could not resolve the ambiguity in the use of a generic construct with an 'enum' constraint at or near this position</source>
        <target state="translated">この位置、またはこの位置付近にある 'enum' 制約を含むジェネリック コンストラクトの使用に関して、あいまいさを解決できませんでした</target>
        <note />
      </trans-unit>
      <trans-unit id="typrelCannotResolveAmbiguityInDelegate">
        <source>Could not resolve the ambiguity in the use of a generic construct with a 'delegate' constraint at or near this position</source>
        <target state="translated">この位置、またはこの位置付近にある 'delegate' 制約を含むジェネリック コンストラクトの使用に関して、あいまいさを解決できませんでした</target>
        <note />
      </trans-unit>
      <trans-unit id="typrelInvalidValue">
        <source>Invalid value</source>
        <target state="translated">無効な値</target>
        <note />
      </trans-unit>
      <trans-unit id="typrelSigImplNotCompatibleParamCountsDiffer">
        <source>The signature and implementation are not compatible because the respective type parameter counts differ</source>
        <target state="translated">それぞれの型パラメーターの数が異なるため、シグネチャおよび実装は互換性がありません</target>
        <note />
      </trans-unit>
      <trans-unit id="typrelSigImplNotCompatibleCompileTimeRequirementsDiffer">
        <source>The signature and implementation are not compatible because the type parameter in the class/signature has a different compile-time requirement to the one in the member/implementation</source>
        <target state="translated">クラス/シグネチャの型パラメーターには、メンバー/実装の型パラメーターとは異なるコンパイル時の要件があるため、シグネチャと実装には互換性がありません</target>
        <note />
      </trans-unit>
      <trans-unit id="typrelSigImplNotCompatibleConstraintsDiffer">
        <source>The signature and implementation are not compatible because the declaration of the type parameter '{0}' requires a constraint of the form {1}</source>
        <target state="translated">型パラメーター '{0}' の宣言には形式 {1} の制約が必要なため、シグネチャと実装には互換性がありません</target>
        <note />
      </trans-unit>
      <trans-unit id="typrelSigImplNotCompatibleConstraintsDifferRemove">
        <source>The signature and implementation are not compatible because the type parameter '{0}' has a constraint of the form {1} but the implementation does not. Either remove this constraint from the signature or add it to the implementation.</source>
        <target state="translated">型パラメーター '{0}' には形式 {1} の制約がありますが、実装にはないため、シグネチャと実装には互換性がありません。シグネチャからこの制約を削除するか、実装に制約を追加してください。</target>
        <note />
      </trans-unit>
      <trans-unit id="typrelTypeImplementsIComparableShouldOverrideObjectEquals">
        <source>The type '{0}' implements 'System.IComparable'. Consider also adding an explicit override for 'Object.Equals'</source>
        <target state="translated">型 '{0}' は 'System.IComparable' を実装しています。'Object.Equals' の明示的なオーバーライドも追加してください。</target>
        <note />
      </trans-unit>
      <trans-unit id="typrelTypeImplementsIComparableDefaultObjectEqualsProvided">
        <source>The type '{0}' implements 'System.IComparable' explicitly but provides no corresponding override for 'Object.Equals'. An implementation of 'Object.Equals' has been automatically provided, implemented via 'System.IComparable'. Consider implementing the override 'Object.Equals' explicitly</source>
        <target state="translated">型 '{0}' は 'System.IComparable' を明示的に実装していますが、'Object.Equals' に対応するオーバーライドを提供していません。'Object.Equals' の実装は自動的に提供され、'System.IComparable' を介して実装されます。明示的にオーバーライド 'Object.Equals' を実装してください。</target>
        <note />
      </trans-unit>
      <trans-unit id="typrelExplicitImplementationOfGetHashCodeOrEquals">
        <source>The struct, record or union type '{0}' has an explicit implementation of 'Object.GetHashCode' or 'Object.Equals'. You must apply the 'CustomEquality' attribute to the type</source>
        <target state="translated">構造体型、レコード型、または共用体型 '{0}' には 'Object.GetHashCode' または 'Object.Equals' の明示的な実装があります。この型には 'CustomEquality' 属性を適用してください。</target>
        <note />
      </trans-unit>
      <trans-unit id="typrelExplicitImplementationOfGetHashCode">
        <source>The struct, record or union type '{0}' has an explicit implementation of 'Object.GetHashCode'. Consider implementing a matching override for 'Object.Equals(obj)'</source>
        <target state="translated">構造体型、レコード型、または共用体型 '{0}' には 'Object.GetHashCode' の明示的な実装があります。'Object.Equals(obj)' に対応するオーバーライドを実装してください。</target>
        <note />
      </trans-unit>
      <trans-unit id="typrelExplicitImplementationOfEquals">
        <source>The struct, record or union type '{0}' has an explicit implementation of 'Object.Equals'. Consider implementing a matching override for 'Object.GetHashCode()'</source>
        <target state="translated">構造体型、レコード型、または共用体型 '{0}' には 'Object.Equals' の明示的な実装があります。'Object.GetHashCode()' に対応するオーバーライドを実装してください。</target>
        <note />
      </trans-unit>
      <trans-unit id="ExceptionDefsNotCompatibleHiddenBySignature">
        <source>The exception definitions are not compatible because a CLI exception mapping is being hidden by a signature. The exception mapping must be visible to other modules. The module contains the exception definition\n    {0}    \nbut its signature specifies\n\t{1}</source>
        <target state="translated">CLI の例外のマッピングがシグネチャによって隠ぺいされているため、例外の定義に互換性がありません。例外のマッピングは他のモジュールから参照できるようにする必要があります。モジュールには例外の定義\n    {0}    \nが含まれますが、シグネチャでは\n\t{1}\nを指定しています。</target>
        <note />
      </trans-unit>
      <trans-unit id="ExceptionDefsNotCompatibleDotNetRepresentationsDiffer">
        <source>The exception definitions are not compatible because the CLI representations differ. The module contains the exception definition\n    {0}    \nbut its signature specifies\n\t{1}</source>
        <target state="translated">CLI 表現が異なるため、例外の定義に互換性がありません。モジュールには例外の定義\n    {0}    \nが含まれますが、シグネチャでは\n\t{1}\nを指定しています。</target>
        <note />
      </trans-unit>
      <trans-unit id="ExceptionDefsNotCompatibleAbbreviationHiddenBySignature">
        <source>The exception definitions are not compatible because the exception abbreviation is being hidden by the signature. The abbreviation must be visible to other CLI languages. Consider making the abbreviation visible in the signature. The module contains the exception definition\n    {0}    \nbut its signature specifies\n\t{1}.</source>
        <target state="translated">例外の省略形がシグネチャによって隠ぺいされているため、例外の定義に互換性がありません。省略形は他の CLI 言語から参照できるようにする必要があります。シグネチャ内の省略形を参照できるようにしてください。モジュールには例外の定義\n    {0}    \nがありますが、シグネチャでは\n\t{1}\nを指定しています。</target>
        <note />
      </trans-unit>
      <trans-unit id="ExceptionDefsNotCompatibleSignaturesDiffer">
        <source>The exception definitions are not compatible because the exception abbreviations in the signature and implementation differ. The module contains the exception definition\n    {0}    \nbut its signature specifies\n\t{1}.</source>
        <target state="translated">例外の省略形がシグネチャと実装とで異なるため、例外の定義に互換性がありません。モジュールには例外の定義\n    {0}    \nが含まれますが、シグネチャでは\n\t{1}\nを指定しています。</target>
        <note />
      </trans-unit>
      <trans-unit id="ExceptionDefsNotCompatibleExceptionDeclarationsDiffer">
        <source>The exception definitions are not compatible because the exception declarations differ. The module contains the exception definition\n    {0}    \nbut its signature specifies\n\t{1}.</source>
        <target state="translated">例外の宣言が異なるため、例外の定義に互換性がありません。モジュールには例外の定義\n    {0}    \nが含まれますが、シグネチャでは\n\t{1}\nを指定しています。</target>
        <note />
      </trans-unit>
      <trans-unit id="ExceptionDefsNotCompatibleFieldInSigButNotImpl">
        <source>The exception definitions are not compatible because the field '{0}' was required by the signature but was not specified by the implementation. The module contains the exception definition\n    {1}    \nbut its signature specifies\n\t{2}.</source>
        <target state="translated">シグネチャにはフィールド '{0}' が必要ですが、実装では指定されなかったため、例外の定義に互換性がありません。モジュールには例外の定義\n    {1}    \nが含まれますが、シグネチャでは\n\t{2}\nを指定しています。</target>
        <note />
      </trans-unit>
      <trans-unit id="ExceptionDefsNotCompatibleFieldInImplButNotSig">
        <source>The exception definitions are not compatible because the field '{0}' was present in the implementation but not in the signature. The module contains the exception definition\n    {1}    \nbut its signature specifies\n\t{2}.</source>
        <target state="translated">実装にはフィールド '{0}' がありますが、シグネチャにはないため、例外の定義に互換性がありません。モジュールには例外の定義\n    {1}    \nが含まれますが、シグネチャでは\n\t{2}\nを指定しています。</target>
        <note />
      </trans-unit>
      <trans-unit id="ExceptionDefsNotCompatibleFieldOrderDiffers">
        <source>The exception definitions are not compatible because the order of the fields is different in the signature and implementation. The module contains the exception definition\n    {0}    \nbut its signature specifies\n\t{1}.</source>
        <target state="translated">フィールドの順序がシグネチャと実装とで異なるため、例外の定義に互換性がありません。モジュールには例外の定義\n    {0}    \nが含まれますが、シグネチャでは\n\t{1}\nを指定しています。</target>
        <note />
      </trans-unit>
      <trans-unit id="typrelModuleNamespaceAttributesDifferInSigAndImpl">
        <source>The namespace or module attributes differ between signature and implementation</source>
        <target state="translated">名前空間属性またはモジュール属性が、シグネチャと実装とで異なります</target>
        <note />
      </trans-unit>
      <trans-unit id="typrelMethodIsOverconstrained">
        <source>This method is over-constrained in its type parameters</source>
        <target state="translated">型パラメーターのこのメソッドは、制約過多です</target>
        <note />
      </trans-unit>
      <trans-unit id="typrelOverloadNotFound">
        <source>No implementations of '{0}' had the correct number of arguments and type parameters. The required signature is '{1}'.</source>
        <target state="translated">正しい数の引数と型パラメーターが指定された '{0}' の実装がありません。必要なシグネチャは '{1}' です。</target>
        <note />
      </trans-unit>
      <trans-unit id="typrelOverrideWasAmbiguous">
        <source>The override for '{0}' was ambiguous</source>
        <target state="translated">'{0}' のオーバーライドがあいまいでした</target>
        <note />
      </trans-unit>
      <trans-unit id="typrelMoreThenOneOverride">
        <source>More than one override implements '{0}'</source>
        <target state="translated">複数のオーバーライドが '{0}' を実装しています</target>
        <note />
      </trans-unit>
      <trans-unit id="typrelMethodIsSealed">
        <source>The method '{0}' is sealed and cannot be overridden</source>
        <target state="translated">メソッド '{0}' がシールドであるため、オーバーライドできません</target>
        <note />
      </trans-unit>
      <trans-unit id="typrelOverrideImplementsMoreThenOneSlot">
        <source>The override '{0}' implements more than one abstract slot, e.g. '{1}' and '{2}'</source>
        <target state="translated">オーバーライド '{0}' は複数の抽象スロットを実装しています (たとえば、'{1}' と '{2}')</target>
        <note />
      </trans-unit>
      <trans-unit id="typrelDuplicateInterface">
        <source>Duplicate or redundant interface</source>
        <target state="translated">インターフェイスが重複するか、冗長です</target>
        <note />
      </trans-unit>
      <trans-unit id="typrelNeedExplicitImplementation">
        <source>The interface '{0}' is included in multiple explicitly implemented interface types. Add an explicit implementation of this interface.</source>
        <target state="translated">複数の明示的に実装されたインターフェイス型に、インターフェイス '{0}' が含まれています。このインターフェイスの明示的な実装を追加してください。</target>
        <note />
      </trans-unit>
      <trans-unit id="typrelNamedArgumentHasBeenAssignedMoreThenOnce">
        <source>A named argument has been assigned more than one value</source>
        <target state="translated">名前付き引数に複数の値が割り当てられました</target>
        <note />
      </trans-unit>
      <trans-unit id="typrelNoImplementationGiven">
        <source>No implementation was given for '{0}'</source>
        <target state="translated">'{0}' に指定された実装がありませんでした</target>
        <note />
      </trans-unit>
      <trans-unit id="typrelNoImplementationGivenWithSuggestion">
        <source>No implementation was given for '{0}'. Note that all interface members must be implemented and listed under an appropriate 'interface' declaration, e.g. 'interface ... with member ...'.</source>
        <target state="translated">'{0}' に指定された実装がありませんでした。すべてのインターフェイス メンバーを実装し、適切な 'interface' 宣言で列挙してください (たとえば、'interface ... with member ...')。</target>
        <note />
      </trans-unit>
      <trans-unit id="typrelMemberDoesNotHaveCorrectNumberOfArguments">
        <source>The member '{0}' does not have the correct number of arguments. The required signature is '{1}'.</source>
        <target state="translated">メンバー '{0}' には引数の正しいメンバーがありません。必要なシグネチャは '{1}' です。</target>
        <note />
      </trans-unit>
      <trans-unit id="typrelMemberDoesNotHaveCorrectNumberOfTypeParameters">
        <source>The member '{0}' does not have the correct number of method type parameters. The required signature is '{1}'.</source>
        <target state="translated">メンバー '{0}' には正しい数のメソッド型パラメーターがありません。必要なシグネチャは '{1}' です。</target>
        <note />
      </trans-unit>
      <trans-unit id="typrelMemberDoesNotHaveCorrectKindsOfGenericParameters">
        <source>The member '{0}' does not have the correct kinds of generic parameters. The required signature is '{1}'.</source>
        <target state="translated">メンバー '{0}' には正しい種類のジェネリック パラメーターがありません。必要なシグネチャは '{1}' です。</target>
        <note />
      </trans-unit>
      <trans-unit id="typrelMemberCannotImplement">
        <source>The member '{0}' cannot be used to implement '{1}'. The required signature is '{2}'.</source>
        <target state="translated">{1}' を実装するためにメンバー '{0}' は使用できません。必要なシグネチャは '{2}' です。</target>
        <note />
      </trans-unit>
      <trans-unit id="astParseEmbeddedILError">
        <source>Error while parsing embedded IL</source>
        <target state="translated">埋め込まれた IL の解析中にエラーが発生しました</target>
        <note />
      </trans-unit>
      <trans-unit id="astParseEmbeddedILTypeError">
        <source>Error while parsing embedded IL type</source>
        <target state="translated">埋め込まれた IL 型の解析中にエラーが発生しました</target>
        <note />
      </trans-unit>
      <trans-unit id="astDeprecatedIndexerNotation">
        <source>This indexer notation has been removed from the F# language</source>
        <target state="translated">このインデクサー表記は F# 言語から削除されました</target>
        <note />
      </trans-unit>
      <trans-unit id="astInvalidExprLeftHandOfAssignment">
        <source>Invalid expression on left of assignment</source>
        <target state="translated">代入式の左辺が無効です</target>
        <note />
      </trans-unit>
      <trans-unit id="augNoRefEqualsOnStruct">
        <source>The 'ReferenceEquality' attribute cannot be used on structs. Consider using the 'StructuralEquality' attribute instead, or implement an override for 'System.Object.Equals(obj)'.</source>
        <target state="translated">構造体で 'ReferenceEquality' 属性は使用できません。代わりに 'StructuralEquality' 属性を使用するか、'System.Object.Equals(obj)' のオーバーライドを実装してください。</target>
        <note />
      </trans-unit>
      <trans-unit id="augInvalidAttrs">
        <source>This type uses an invalid mix of the attributes 'NoEquality', 'ReferenceEquality', 'StructuralEquality', 'NoComparison' and 'StructuralComparison'</source>
        <target state="translated">この型には、'NoEquality' 属性、'ReferenceEquality' 属性、'StructuralEquality' 属性、'NoComparison' 属性、および 'StructuralComparison' 属性の無効な組み合わせが使用されています</target>
        <note />
      </trans-unit>
      <trans-unit id="augNoEqualityNeedsNoComparison">
        <source>The 'NoEquality' attribute must be used in conjunction with the 'NoComparison' attribute</source>
        <target state="translated">'NoEquality' 属性は、'NoComparison' 属性と組み合わせて使用する必要があります</target>
        <note />
      </trans-unit>
      <trans-unit id="augStructCompNeedsStructEquality">
        <source>The 'StructuralComparison' attribute must be used in conjunction with the 'StructuralEquality' attribute</source>
        <target state="translated">'StructuralComparison' 属性は、'StructuralEquality' 属性と組み合わせて使用する必要があります</target>
        <note />
      </trans-unit>
      <trans-unit id="augStructEqNeedsNoCompOrStructComp">
        <source>The 'StructuralEquality' attribute must be used in conjunction with the 'NoComparison' or 'StructuralComparison' attributes</source>
        <target state="translated">'StructuralEquality' 属性は、'NoComparison' 属性または 'StructuralComparison' 属性と組み合わせて使用する必要があります</target>
        <note />
      </trans-unit>
      <trans-unit id="augTypeCantHaveRefEqAndStructAttrs">
        <source>A type cannot have both the 'ReferenceEquality' and 'StructuralEquality' or 'StructuralComparison' attributes</source>
        <target state="translated">1 つの型に 'ReferenceEquality' 属性および 'StructuralEquality' 属性、または 'ReferenceEquality' 属性および 'StructuralComparison' 属性を同時に使用することはできません</target>
        <note />
      </trans-unit>
      <trans-unit id="augOnlyCertainTypesCanHaveAttrs">
        <source>Only record, union, exception and struct types may be augmented with the 'ReferenceEquality', 'StructuralEquality' and 'StructuralComparison' attributes</source>
        <target state="translated">'ReferenceEquality' 属性、'StructuralEquality' 属性、および 'StructuralComparison' 属性を使用して拡張できるのは、レコード型、共用体型、例外型、および構造体型のみです</target>
        <note />
      </trans-unit>
      <trans-unit id="augRefEqCantHaveObjEquals">
        <source>A type with attribute 'ReferenceEquality' cannot have an explicit implementation of 'Object.Equals(obj)', 'System.IEquatable&lt;_&gt;' or 'System.Collections.IStructuralEquatable'</source>
        <target state="translated">'ReferenceEquality' 属性を持つ型には、'Object.Equals(obj)'、'System.IEquatable&lt;_&gt;'、または 'System.Collections.IStructuralEquatable' を明示的に実装することはできません</target>
        <note />
      </trans-unit>
      <trans-unit id="augCustomEqNeedsObjEquals">
        <source>A type with attribute 'CustomEquality' must have an explicit implementation of at least one of 'Object.Equals(obj)', 'System.IEquatable&lt;_&gt;' or 'System.Collections.IStructuralEquatable'</source>
        <target state="translated">'CustomEquality' 属性を持つ型には、’Object.Equals(obj)’、'System.IEquatable&lt;_&gt;' または 'System.Collections.IStructuralEquatable' の少なくとも 1 つの明示的な実装が必要です</target>
        <note />
      </trans-unit>
      <trans-unit id="augCustomCompareNeedsIComp">
        <source>A type with attribute 'CustomComparison' must have an explicit implementation of at least one of 'System.IComparable' or 'System.Collections.IStructuralComparable'</source>
        <target state="translated">'CustomComparison' 属性を持つ型には、'System.IComparable' または 'System.Collections.IStructuralComparable' の少なくとも 1 つの明示的な実装が必要です</target>
        <note />
      </trans-unit>
      <trans-unit id="augNoEqNeedsNoObjEquals">
        <source>A type with attribute 'NoEquality' should not usually have an explicit implementation of 'Object.Equals(obj)'. Disable this warning if this is intentional for interoperability purposes</source>
        <target state="translated">通常、'NoEquality' 属性を持つ型には、'Object.Equals(obj)' を明示的に実装しません。相互運用性のために意図的に実装した場合、この警告は無効にしてください。</target>
        <note />
      </trans-unit>
      <trans-unit id="augNoCompCantImpIComp">
        <source>A type with attribute 'NoComparison' should not usually have an explicit implementation of 'System.IComparable', 'System.IComparable&lt;_&gt;' or 'System.Collections.IStructuralComparable'. Disable this warning if this is intentional for interoperability purposes</source>
        <target state="translated">通常、'NoComparison' 属性を持つ型には、'System.IComparable'、'System.IComparable&lt;_&gt;'、または 'System.Collections.IStructuralComparable' を明示的に実装しません。相互運用性のために意図的に実装した場合、この警告は無効にしてください。</target>
        <note />
      </trans-unit>
      <trans-unit id="augCustomEqNeedsNoCompOrCustomComp">
        <source>The 'CustomEquality' attribute must be used in conjunction with the 'NoComparison' or 'CustomComparison' attributes</source>
        <target state="translated">'CustomEquality' 属性は、'NoComparison' 属性または 'CustomComparison' 属性と組み合わせて使用する必要があります</target>
        <note />
      </trans-unit>
      <trans-unit id="forPositionalSpecifiersNotPermitted">
        <source>Positional specifiers are not permitted in format strings</source>
        <target state="translated">位置指定子は書式指定文字列で許可されていません</target>
        <note />
      </trans-unit>
      <trans-unit id="forMissingFormatSpecifier">
        <source>Missing format specifier</source>
        <target state="translated">書式指定子がありません</target>
        <note />
      </trans-unit>
      <trans-unit id="forFlagSetTwice">
        <source>'{0}' flag set twice</source>
        <target state="translated">'{0}' フラグが 2 回設定されました</target>
        <note />
      </trans-unit>
      <trans-unit id="forPrefixFlagSpacePlusSetTwice">
        <source>Prefix flag (' ' or '+') set twice</source>
        <target state="translated">プレフィックスのフラグ (' ' または '+') が 2 回設定されました</target>
        <note />
      </trans-unit>
      <trans-unit id="forHashSpecifierIsInvalid">
        <source>The # formatting modifier is invalid in F#</source>
        <target state="translated"># 書式修飾子は F# では無効です</target>
        <note />
      </trans-unit>
      <trans-unit id="forBadPrecision">
        <source>Bad precision in format specifier</source>
        <target state="translated">書式指定子の精度に誤りがあります</target>
        <note />
      </trans-unit>
      <trans-unit id="forBadWidth">
        <source>Bad width in format specifier</source>
        <target state="translated">書式指定子の幅に誤りがあります</target>
        <note />
      </trans-unit>
      <trans-unit id="forDoesNotSupportZeroFlag">
        <source>'{0}' format does not support '0' flag</source>
        <target state="translated">'{0}' 形式は '0' フラグをサポートしていません</target>
        <note />
      </trans-unit>
      <trans-unit id="forPrecisionMissingAfterDot">
        <source>Precision missing after the '.'</source>
        <target state="translated">'.' の後に精度がありません</target>
        <note />
      </trans-unit>
      <trans-unit id="forFormatDoesntSupportPrecision">
        <source>'{0}' format does not support precision</source>
        <target state="translated">'{0}' 形式は精度をサポートしていません</target>
        <note />
      </trans-unit>
      <trans-unit id="forBadFormatSpecifier">
        <source>Bad format specifier (after l or L): Expected ld,li,lo,lu,lx or lX. In F# code you can use %d, %x, %o or %u instead, which are overloaded to work with all basic integer types.</source>
        <target state="translated">(l または L の後の) 書式指定子に誤りがあります。ld、li、lo、lu、lx、または lX を指定してください。F# コードでは、代わりに %d、%x、%o、または %u を使用できます。これらは、すべての基本的な整数型を扱うためにオーバーロードされます。</target>
        <note />
      </trans-unit>
      <trans-unit id="forLIsUnnecessary">
        <source>The 'l' or 'L' in this format specifier is unnecessary. In F# code you can use %d, %x, %o or %u instead, which are overloaded to work with all basic integer types.</source>
        <target state="translated">この書式指定子に 'l' または 'L' は不要です。F# のコードでは、%d、%x、%o、または %u を使用できます。これらは、すべての基本的な整数型を扱うためにオーバーロードされます。</target>
        <note />
      </trans-unit>
      <trans-unit id="forHIsUnnecessary">
        <source>The 'h' or 'H' in this format specifier is unnecessary. You can use %d, %x, %o or %u instead, which are overloaded to work with all basic integer types.</source>
        <target state="translated">この書式指定子に 'h' または 'H' は不要です。代わりに %d、%x、%o、または %u を使用できます。これらは、すべての基本的な整数型を扱うためにオーバーロードされます。</target>
        <note />
      </trans-unit>
      <trans-unit id="forDoesNotSupportPrefixFlag">
        <source>'{0}' does not support prefix '{1}' flag</source>
        <target state="translated">{0}' はプレフィックスの '{1}' フラグをサポートしていません</target>
        <note />
      </trans-unit>
      <trans-unit id="forBadFormatSpecifierGeneral">
        <source>Bad format specifier: '{0}'</source>
        <target state="translated">書式指定子に誤りがあります:'{0}'</target>
        <note />
      </trans-unit>
      <trans-unit id="elSysEnvExitDidntExit">
        <source>System.Environment.Exit did not exit</source>
        <target state="translated">System.Environment.Exit が終了しませんでした</target>
        <note />
      </trans-unit>
      <trans-unit id="elDeprecatedOperator">
        <source>The treatment of this operator is now handled directly by the F# compiler and its meaning cannot be redefined</source>
        <target state="translated">この演算子は F# コンパイラが直接処理するようになったため、演算子の意味を再定義することはできません</target>
        <note />
      </trans-unit>
      <trans-unit id="chkProtectedOrBaseCalled">
        <source>A protected member is called or 'base' is being used. This is only allowed in the direct implementation of members since they could escape their object scope.</source>
        <target state="translated">プロテクト メンバーが呼び出されたか、'base' が使用されています。この操作が許可されているのはメンバーの直接実装の場合のみです。直接実装ではオブジェクトのスコープを回避できます。</target>
        <note />
      </trans-unit>
      <trans-unit id="chkByrefUsedInInvalidWay">
        <source>The byref-typed variable '{0}' is used in an invalid way. Byrefs cannot be captured by closures or passed to inner functions.</source>
        <target state="translated">byref 型の変数 '{0}' の使用方法に誤りがあります。byref をクロージャでキャプチャすること、または内部関数に渡すことはできません。</target>
        <note />
      </trans-unit>
      <trans-unit id="chkBaseUsedInInvalidWay">
        <source>The 'base' keyword is used in an invalid way. Base calls cannot be used in closures. Consider using a private member to make base calls.</source>
        <target state="translated">'base' キーワードの使用方法に誤りがあります。'base' の呼び出しはクロージャに使用できません。'base' の呼び出しを行うには、プライベート メンバーを使用してください。</target>
        <note />
      </trans-unit>
      <trans-unit id="chkVariableUsedInInvalidWay">
        <source>The variable '{0}' is used in an invalid way</source>
        <target state="translated">変数 '{0}' の使用方法に誤りがあります</target>
        <note />
      </trans-unit>
      <trans-unit id="chkTypeLessAccessibleThanType">
        <source>The type '{0}' is less accessible than the value, member or type '{1}' it is used in.</source>
        <target state="translated">型 '{0}' は、使用されている値、メンバー、型 '{1}' よりもアクセシビリティが低く設定されています。</target>
        <note />
      </trans-unit>
      <trans-unit id="chkSystemVoidOnlyInTypeof">
        <source>'System.Void' can only be used as 'typeof&lt;System.Void&gt;' in F#</source>
        <target state="translated">F# では、'System.Void' は 'typeof&lt;System.Void&gt;' としてのみ使用できます</target>
        <note />
      </trans-unit>
      <trans-unit id="chkErrorUseOfByref">
        <source>A type instantiation involves a byref type. This is not permitted by the rules of Common IL.</source>
        <target state="translated">型のインスタンス化に byref 型が使用されています。この操作は Common IL の規則では許可されていません。</target>
        <note />
      </trans-unit>
      <trans-unit id="chkErrorContainsCallToRethrow">
        <source>Calls to 'reraise' may only occur directly in a handler of a try-with</source>
        <target state="translated">'reraise' への呼び出しを直接実行できるのは、try-with ハンドラーの中のみです。</target>
        <note />
      </trans-unit>
      <trans-unit id="chkSplicingOnlyInQuotations">
        <source>Expression-splicing operators may only be used within quotations</source>
        <target state="translated">式スプライス演算子は引用符で囲む必要があります</target>
        <note />
      </trans-unit>
      <trans-unit id="chkNoFirstClassSplicing">
        <source>First-class uses of the expression-splicing operator are not permitted</source>
        <target state="translated">式スプライス演算子のファーストクラスの使用は許可されていません</target>
        <note />
      </trans-unit>
      <trans-unit id="chkNoFirstClassAddressOf">
        <source>First-class uses of the address-of operators are not permitted</source>
        <target state="translated">アドレス演算子のファーストクラスの使用は許可されていません</target>
        <note />
      </trans-unit>
      <trans-unit id="chkNoFirstClassRethrow">
        <source>First-class uses of the 'reraise' function is not permitted</source>
        <target state="translated">'reraise' 関数のファーストクラスの使用は許可されていません</target>
        <note />
      </trans-unit>
      <trans-unit id="chkNoByrefAtThisPoint">
        <source>The byref typed value '{0}' cannot be used at this point</source>
        <target state="translated">この時点で byref 型の値 '{0}' は使用できません</target>
        <note />
      </trans-unit>
      <trans-unit id="chkLimitationsOfBaseKeyword">
        <source>'base' values may only be used to make direct calls to the base implementations of overridden members</source>
        <target state="translated">'base' 値を使用できるのは、オーバーライドされたメンバーの基本実装に対して直接呼び出しを行う場合のみです。</target>
        <note />
      </trans-unit>
      <trans-unit id="chkObjCtorsCantUseExceptionHandling">
        <source>Object constructors cannot directly use try/with and try/finally prior to the initialization of the object. This includes constructs such as 'for x in ...' that may elaborate to uses of these constructs. This is a limitation imposed by Common IL.</source>
        <target state="translated">オブジェクト コンストラクターでは、オブジェクトの初期化前に try/with および try/finally を直接使用できません。'for x in ...' などのコストラクトを呼び出す可能性があるようなコンストラクトがこれに含まれます。これは Common IL での制限事項です。</target>
        <note />
      </trans-unit>
      <trans-unit id="chkNoAddressOfAtThisPoint">
        <source>The address of the variable '{0}' cannot be used at this point</source>
        <target state="translated">この時点で変数 '{0}' のアドレスは使用できません</target>
        <note />
      </trans-unit>
      <trans-unit id="chkNoAddressStaticFieldAtThisPoint">
        <source>The address of the static field '{0}' cannot be used at this point</source>
        <target state="translated">この時点で静的フィールド '{0}' のアドレスは使用できません</target>
        <note />
      </trans-unit>
      <trans-unit id="chkNoAddressFieldAtThisPoint">
        <source>The address of the field '{0}' cannot be used at this point</source>
        <target state="translated">この時点でフィールド '{0}' のアドレスは使用できません</target>
        <note />
      </trans-unit>
      <trans-unit id="chkNoAddressOfArrayElementAtThisPoint">
        <source>The address of an array element cannot be used at this point</source>
        <target state="translated">この時点で配列要素のアドレスは使用できません</target>
        <note />
      </trans-unit>
      <trans-unit id="chkFirstClassFuncNoByref">
        <source>The type of a first-class function cannot contain byrefs</source>
        <target state="translated">ファーストクラス関数の型に byref を含むことはできません</target>
        <note />
      </trans-unit>
      <trans-unit id="chkReturnTypeNoByref">
        <source>A method return type would contain byrefs which is not permitted</source>
        <target state="translated">メソッドの戻り値の型に許可されていない byref が含まれています</target>
        <note />
      </trans-unit>
      <trans-unit id="chkInvalidCustAttrVal">
        <source>Invalid custom attribute value (not a constant or literal)</source>
        <target state="translated">カスタム属性値が無効です (定数またはリテラルではありません)</target>
        <note />
      </trans-unit>
      <trans-unit id="chkAttrHasAllowMultiFalse">
        <source>The attribute type '{0}' has 'AllowMultiple=false'. Multiple instances of this attribute cannot be attached to a single language element.</source>
        <target state="translated">属性の型 '{0}' に 'AllowMultiple=false' があります。この属性を持つ複数のインスタンスは、単一の言語要素にアタッチできません。</target>
        <note />
      </trans-unit>
      <trans-unit id="chkMemberUsedInInvalidWay">
        <source>The member '{0}' is used in an invalid way. A use of '{1}' has been inferred prior to its definition at or near '{2}'. This is an invalid forward reference.</source>
        <target state="translated">メンバー '{0}' の使用方法に誤りがあります。'{2}' または '{2}' 付近の定義の前に '{1}' の使用が推論されました。これは無効な前方参照です。</target>
        <note />
      </trans-unit>
      <trans-unit id="chkNoByrefAsTopValue">
        <source>A byref typed value would be stored here. Top-level let-bound byref values are not permitted.</source>
        <target state="translated">byref 型の値がここに保存されます。トップレベルの let-bound byref 値は許可されていません。</target>
        <note />
      </trans-unit>
      <trans-unit id="chkReflectedDefCantSplice">
        <source>[&lt;ReflectedDefinition&gt;] terms cannot contain uses of the prefix splice operator '%'</source>
        <target state="translated">[&lt;ReflectedDefinition&gt;] 用語には、プレフィックスのスプライス演算子 '%' を使用できません</target>
        <note />
      </trans-unit>
      <trans-unit id="chkEntryPointUsage">
        <source>A function labeled with the 'EntryPointAttribute' attribute must be the last declaration in the last file in the compilation sequence.</source>
        <target state="translated">'EntryPointAttribute' 属性のラベルを付けた関数は、コンパイル シーケンスの最後のファイルの最後の宣言にする必要があります。</target>
        <note />
      </trans-unit>
      <trans-unit id="chkUnionCaseCompiledForm">
        <source>compiled form of the union case</source>
        <target state="translated">共用体ケースのコンパイル済みの形式</target>
        <note />
      </trans-unit>
      <trans-unit id="chkUnionCaseDefaultAugmentation">
        <source>default augmentation of the union case</source>
        <target state="translated">共用体ケースの既定の拡張</target>
        <note />
      </trans-unit>
      <trans-unit id="chkPropertySameNameMethod">
        <source>The property '{0}' has the same name as a method in type '{1}'.</source>
        <target state="translated">プロパティ '{0}' は、型 '{1}' のメソッドと名前が同じです。</target>
        <note />
      </trans-unit>
      <trans-unit id="chkGetterSetterDoNotMatchAbstract">
        <source>The property '{0}' of type '{1}' has a getter and a setter that do not match. If one is abstract then the other must be as well.</source>
        <target state="translated">型 '{1}' のプロパティ '{0}' には一致しないゲッターとセッターがあります。一方が抽象の場合、もう一方も抽象にします。</target>
        <note />
      </trans-unit>
      <trans-unit id="chkPropertySameNameIndexer">
        <source>The property '{0}' has the same name as another property in type '{1}', but one takes indexer arguments and the other does not. You may be missing an indexer argument to one of your properties.</source>
        <target state="translated">プロパティ '{0}' は型 '{1}' の別のプロパティと名前が同じですが、一方はインデクサー引数を使用し、もう一方は使用していません。一方のプロパティでインデクサー引数を失う可能性があります。</target>
        <note />
      </trans-unit>
      <trans-unit id="chkCantStoreByrefValue">
        <source>A type would store a byref typed value. This is not permitted by Common IL.</source>
        <target state="translated">型に byref 型の値が保存されています。この操作は Common IL では許可されていません。</target>
        <note />
      </trans-unit>
      <trans-unit id="chkDuplicateMethod">
        <source>Duplicate method. The method '{0}' has the same name and signature as another method in type '{1}'.</source>
        <target state="translated">重複したメソッド。メソッド '{0}' は、名前とシグネチャが型 '{1}' の別のメソッドと同じです。</target>
        <note />
      </trans-unit>
      <trans-unit id="chkDuplicateMethodWithSuffix">
        <source>Duplicate method. The method '{0}' has the same name and signature as another method in type '{1}' once tuples, functions, units of measure and/or provided types are erased.</source>
        <target state="translated">重複したメソッド。メソッド '{0}' は、タプル、関数、測定単位、指定された型が消去されると、名前とシグネチャが型 '{1}' の他のメソッドと同じになります。</target>
        <note />
      </trans-unit>
      <trans-unit id="chkDuplicateMethodCurried">
        <source>The method '{0}' has curried arguments but has the same name as another method in type '{1}'. Methods with curried arguments cannot be overloaded. Consider using a method taking tupled arguments.</source>
        <target state="translated">メソッド '{0}' にはカリー化された引数が使用されていますが、型 '{1}' の別のメソッドと名前が同じです。カリー化された引数を使用したメソッドはオーバーロードできません。メソッドにはタプル化された引数を使用することをご検討ください。</target>
        <note />
      </trans-unit>
      <trans-unit id="chkCurriedMethodsCantHaveOutParams">
        <source>Methods with curried arguments cannot declare 'out', 'ParamArray', 'optional', 'ReflectedDefinition', 'byref', 'CallerLineNumber', 'CallerMemberName', or 'CallerFilePath' arguments</source>
        <target state="translated">カリー化された引数を使用したメソッドでは、'out'、'ParamArray'、'optional'、'ReflectedDefinition'、'byref'、'CallerLineNumber'、'CallerMemberName'、または 'CallerFilePath' の各引数を宣言できません</target>
        <note />
      </trans-unit>
      <trans-unit id="chkDuplicateProperty">
        <source>Duplicate property. The property '{0}' has the same name and signature as another property in type '{1}'.</source>
        <target state="translated">重複したプロパティ。プロパティ '{0}' は、名前とシグネチャが型 '{1}' の別のプロパティと同じです。</target>
        <note />
      </trans-unit>
      <trans-unit id="chkDuplicatePropertyWithSuffix">
        <source>Duplicate property. The property '{0}' has the same name and signature as another property in type '{1}' once tuples, functions, units of measure and/or provided types are erased.</source>
        <target state="translated">重複したプロパティ。プロパティ '{0}' は、タプル、関数、測定単位、指定された型が消去されると、名前とシグネチャが型 '{1}' の別のプロパティと同じになります。</target>
        <note />
      </trans-unit>
      <trans-unit id="chkDuplicateMethodInheritedType">
        <source>Duplicate method. The abstract method '{0}' has the same name and signature as an abstract method in an inherited type.</source>
        <target state="translated">重複したメソッド。抽象メソッド '{0}' は、名前とシグネチャが継承型の抽象メソッドと同じです。</target>
        <note />
      </trans-unit>
      <trans-unit id="chkDuplicateMethodInheritedTypeWithSuffix">
        <source>Duplicate method. The abstract method '{0}' has the same name and signature as an abstract method in an inherited type once tuples, functions, units of measure and/or provided types are erased.</source>
        <target state="translated">重複したメソッド。抽象メソッド '{0}' は、タプル、関数、測定単位、または指定された型が消去されると、名前とシグネチャが継承型の抽象メソッドと同じになります。</target>
        <note />
      </trans-unit>
      <trans-unit id="chkMultipleGenericInterfaceInstantiations">
        <source>This type implements the same interface at different generic instantiations '{0}' and '{1}'. This is not permitted in this version of F#.</source>
        <target state="translated">この型は、異なるジェネリックのインスタンス化 '{0}' と '{1}' で同じインターフェイスを実装しています。これは、このバージョンの F# で許可されていません。</target>
        <note />
      </trans-unit>
      <trans-unit id="chkValueWithDefaultValueMustHaveDefaultValue">
        <source>The type of a field using the 'DefaultValue' attribute must admit default initialization, i.e. have 'null' as a proper value or be a struct type whose fields all admit default initialization. You can use 'DefaultValue(false)' to disable this check</source>
        <target state="translated">'DefaultValue' 属性を使用するフィールドの型は、既定の初期化を許可する必要があります。つまり、'null' が正規の値として含まれるか、すべてのフィールドが既定の初期化を許可する構造体型です。このチェックを無効にするには、'DefaultValue(false)' を使用します。</target>
        <note />
      </trans-unit>
      <trans-unit id="chkNoByrefInTypeAbbrev">
        <source>The type abbreviation contains byrefs. This is not permitted by F#.</source>
        <target state="translated">型略称に byref が含まれます。この操作は F# で許可されていません。</target>
        <note />
      </trans-unit>
      <trans-unit id="crefBoundVarUsedInSplice">
        <source>The variable '{0}' is bound in a quotation but is used as part of a spliced expression. This is not permitted since it may escape its scope.</source>
        <target state="translated">変数 '{0}' は引用符内でバインドされていますが、スプライスされた式の一部として使用されています。スコープが回避される可能性があるため、この操作は許可されていません。</target>
        <note />
      </trans-unit>
      <trans-unit id="crefQuotationsCantContainGenericExprs">
        <source>Quotations cannot contain uses of generic expressions</source>
        <target state="translated">引用符内にはジェネリック式の使用を含めることはできません</target>
        <note />
      </trans-unit>
      <trans-unit id="crefQuotationsCantContainGenericFunctions">
        <source>Quotations cannot contain function definitions that are inferred or declared to be generic. Consider adding some type constraints to make this a valid quoted expression.</source>
        <target state="translated">引用符内には、ジェネリック型に推論または宣言する関数定義を含めることはできません。有効な引用符付きの式にするには、何らかの型の制約を追加してください。</target>
        <note />
      </trans-unit>
      <trans-unit id="crefQuotationsCantContainObjExprs">
        <source>Quotations cannot contain object expressions</source>
        <target state="translated">引用符内には、オブジェクト式を含めることはできません</target>
        <note />
      </trans-unit>
      <trans-unit id="crefQuotationsCantContainAddressOf">
        <source>Quotations cannot contain expressions that take the address of a field</source>
        <target state="translated">引用符内には、フィールドのアドレスを使用した式を含めることはできません</target>
        <note />
      </trans-unit>
      <trans-unit id="crefQuotationsCantContainStaticFieldRef">
        <source>Quotations cannot contain expressions that fetch static fields</source>
        <target state="translated">引用符内には、静的フィールドをフェッチする式を含めることはできません</target>
        <note />
      </trans-unit>
      <trans-unit id="crefQuotationsCantContainInlineIL">
        <source>Quotations cannot contain inline assembly code or pattern matching on arrays</source>
        <target state="translated">引用符内にインライン アセンブラー コードまたは配列のパターン マッチを含めることはできません</target>
        <note />
      </trans-unit>
      <trans-unit id="crefQuotationsCantContainDescendingForLoops">
        <source>Quotations cannot contain descending for loops</source>
        <target state="translated">引用符内に降順の for loop を含めることはできません</target>
        <note />
      </trans-unit>
      <trans-unit id="crefQuotationsCantFetchUnionIndexes">
        <source>Quotations cannot contain expressions that fetch union case indexes</source>
        <target state="translated">引用符内には、共用体ケースのインデックスをフェッチする式を含めることはできません</target>
        <note />
      </trans-unit>
      <trans-unit id="crefQuotationsCantSetUnionFields">
        <source>Quotations cannot contain expressions that set union case fields</source>
        <target state="translated">引用符内には、共用体ケースのフィールドを設定する式を含めることはできません</target>
        <note />
      </trans-unit>
      <trans-unit id="crefQuotationsCantSetExceptionFields">
        <source>Quotations cannot contain expressions that set fields in exception values</source>
        <target state="translated">引用符内には、例外値のフィールドを設定する式を含めることはできません</target>
        <note />
      </trans-unit>
      <trans-unit id="crefQuotationsCantRequireByref">
        <source>Quotations cannot contain expressions that require byref pointers</source>
        <target state="translated">引用符内には、byref ポインターを必要とする式を含めることはできません</target>
        <note />
      </trans-unit>
      <trans-unit id="crefQuotationsCantCallTraitMembers">
        <source>Quotations cannot contain expressions that make member constraint calls, or uses of operators that implicitly resolve to a member constraint call</source>
        <target state="translated">引用符内にメンバーの制約を呼び出す式を含めること、または暗黙的にメンバーの制約の呼び出しに解決される演算子を使用することはできません</target>
        <note />
      </trans-unit>
      <trans-unit id="crefQuotationsCantContainThisConstant">
        <source>Quotations cannot contain this kind of constant</source>
        <target state="translated">引用符内には、この種類の定数を含めることはできません</target>
        <note />
      </trans-unit>
      <trans-unit id="crefQuotationsCantContainThisPatternMatch">
        <source>Quotations cannot contain this kind of pattern match</source>
        <target state="translated">引用符内には、この種類のパターン マッチを含めることはできません</target>
        <note />
      </trans-unit>
      <trans-unit id="crefQuotationsCantContainArrayPatternMatching">
        <source>Quotations cannot contain array pattern matching</source>
        <target state="translated">引用符内には、配列のパターン マッチを含めることはできません</target>
        <note />
      </trans-unit>
      <trans-unit id="crefQuotationsCantContainThisType">
        <source>Quotations cannot contain this kind of type</source>
        <target state="translated">引用符内には、この種類の型を含めることはできません</target>
        <note />
      </trans-unit>
      <trans-unit id="csTypeCannotBeResolvedAtCompileTime">
        <source>The declared type parameter '{0}' cannot be used here since the type parameter cannot be resolved at compile time</source>
        <target state="translated">宣言された型パラメーター '{0}' はコンパイル時に解決できないため、使用できません</target>
        <note />
      </trans-unit>
      <trans-unit id="csCodeLessGeneric">
        <source>This code is less generic than indicated by its annotations. A unit-of-measure specified using '_' has been determined to be '1', i.e. dimensionless. Consider making the code generic, or removing the use of '_'.</source>
        <target state="translated">このコードは注釈よりも総称性が低く設定されています。'_' を使用して指定された単位は、'1' (無次元) と判断されます。コードをジェネリックにするか、'_' を使用しないでください。</target>
        <note />
      </trans-unit>
      <trans-unit id="csTypeInferenceMaxDepth">
        <source>Type inference problem too complicated (maximum iteration depth reached). Consider adding further type annotations.</source>
        <target state="translated">複雑すぎるため、型推論ができません (最大反復回数に達しました)。さらに詳細な型の注釈を増やしてください。</target>
        <note />
      </trans-unit>
      <trans-unit id="csExpectedArguments">
        <source>Expected arguments to an instance member</source>
        <target state="translated">インスタンス メンバーに対して引数を指定してください</target>
        <note />
      </trans-unit>
      <trans-unit id="csIndexArgumentMismatch">
        <source>This indexer expects {0} arguments but is here given {1}</source>
        <target state="translated">このインデクサーには {0} 個の引数が必要ですが、存在するのは {1} 個です</target>
        <note />
      </trans-unit>
      <trans-unit id="csExpectTypeWithOperatorButGivenFunction">
        <source>Expecting a type supporting the operator '{0}' but given a function type. You may be missing an argument to a function.</source>
        <target state="translated">演算子 '{0}' をサポートし、特定の関数型である型が必要です。関数に対する引数が足りない可能性があります。</target>
        <note />
      </trans-unit>
      <trans-unit id="csExpectTypeWithOperatorButGivenTuple">
        <source>Expecting a type supporting the operator '{0}' but given a tuple type</source>
        <target state="translated">演算子 '{0}' をサポートする型が必要ですが、タプル型が指定されました</target>
        <note />
      </trans-unit>
      <trans-unit id="csTypesDoNotSupportOperator">
        <source>None of the types '{0}' support the operator '{1}'</source>
        <target state="translated">型 '{0}' はいずれも演算子 '{1}' をサポートしていません</target>
        <note />
      </trans-unit>
      <trans-unit id="csTypeDoesNotSupportOperator">
        <source>The type '{0}' does not support the operator '{1}'</source>
        <target state="translated">型 '{0}' は演算子 '{1}' をサポートしていません</target>
        <note />
      </trans-unit>
      <trans-unit id="csTypesDoNotSupportOperatorNullable">
        <source>None of the types '{0}' support the operator '{1}'. Consider opening the module 'Microsoft.FSharp.Linq.NullableOperators'.</source>
        <target state="translated">型 '{0}' はいずれも演算子 '{1}' をサポートしていません。'Microsoft.FSharp.Linq.NullableOperators' モジュールを開いてください。</target>
        <note />
      </trans-unit>
      <trans-unit id="csTypeDoesNotSupportOperatorNullable">
        <source>The type '{0}' does not support the operator '{1}'. Consider opening the module 'Microsoft.FSharp.Linq.NullableOperators'.</source>
        <target state="translated">型 '{0}' は演算子 '{1}' をサポートしていません。'Microsoft.FSharp.Linq.NullableOperators' モジュールを開いてください。</target>
        <note />
      </trans-unit>
      <trans-unit id="csTypeDoesNotSupportConversion">
        <source>The type '{0}' does not support a conversion to the type '{1}'</source>
        <target state="translated">型 '{0}' は型 '{1}' への変換をサポートしていません</target>
        <note />
      </trans-unit>
      <trans-unit id="csMethodFoundButIsStatic">
        <source>The type '{0}' has a method '{1}' (full name '{2}'), but the method is static</source>
        <target state="translated">型 '{0}' にメソッド '{1}' (フル ネームは '{2}') がありますが、メソッドは静的です</target>
        <note />
      </trans-unit>
      <trans-unit id="csMethodFoundButIsNotStatic">
        <source>The type '{0}' has a method '{1}' (full name '{2}'), but the method is not static</source>
        <target state="translated">型 '{0}' にメソッド '{1}' (フル ネームは '{2}') がありますが、メソッドは静的ではありません</target>
        <note />
      </trans-unit>
      <trans-unit id="csStructConstraintInconsistent">
        <source>The constraints 'struct' and 'not struct' are inconsistent</source>
        <target state="translated">'struct' および 'not struct' という制約は矛盾しています</target>
        <note />
      </trans-unit>
      <trans-unit id="csTypeDoesNotHaveNull">
        <source>The type '{0}' does not have 'null' as a proper value</source>
        <target state="translated">型 '{0}' に 'null' は使用できません</target>
        <note />
      </trans-unit>
      <trans-unit id="csNullableTypeDoesNotHaveNull">
        <source>The type '{0}' does not have 'null' as a proper value. To create a null value for a Nullable type use 'System.Nullable()'.</source>
        <target state="translated">型 '{0}' に 'null' は使用できません。Null 許容型に対して null 値を作成するには、'System.Nullable()' を使用します。</target>
        <note />
      </trans-unit>
      <trans-unit id="csTypeDoesNotSupportComparison1">
        <source>The type '{0}' does not support the 'comparison' constraint because it has the 'NoComparison' attribute</source>
        <target state="translated">型 '{0}' は 'NoComparison' 属性があるため、'comparison' 制約をサポートしません</target>
        <note />
      </trans-unit>
      <trans-unit id="csTypeDoesNotSupportComparison2">
        <source>The type '{0}' does not support the 'comparison' constraint. For example, it does not support the 'System.IComparable' interface</source>
        <target state="translated">型 '{0}' は 'comparison' 制約をサポートしません。たとえば、'System.IComparable' インターフェイスをサポートしません。</target>
        <note />
      </trans-unit>
      <trans-unit id="csTypeDoesNotSupportComparison3">
        <source>The type '{0}' does not support the 'comparison' constraint because it is a record, union or struct with one or more structural element types which do not support the 'comparison' constraint. Either avoid the use of comparison with this type, or add the 'StructuralComparison' attribute to the type to determine which field type does not support comparison</source>
        <target state="translated">型 '{0}' は、'comparison' 制約をサポートしない 1 個または複数の構造体の要素型を持つレコード、共用体、または構造体なので、'comparison' 制約をサポートしません。この型では comparison を使用しないようにするか、または、comparison をサポートしないフィールド型を決定するために、'StructuralComparison' 属性を型に追加してください。</target>
        <note />
      </trans-unit>
      <trans-unit id="csTypeDoesNotSupportEquality1">
        <source>The type '{0}' does not support the 'equality' constraint because it has the 'NoEquality' attribute</source>
        <target state="translated">型 '{0}' は 'NoEquality' 属性があるため、'equality' 制約をサポートしません</target>
        <note />
      </trans-unit>
      <trans-unit id="csTypeDoesNotSupportEquality2">
        <source>The type '{0}' does not support the 'equality' constraint because it is a function type</source>
        <target state="translated">型 '{0}' は関数型なので、'equality' 制約をサポートしません</target>
        <note />
      </trans-unit>
      <trans-unit id="csTypeDoesNotSupportEquality3">
        <source>The type '{0}' does not support the 'equality' constraint because it is a record, union or struct with one or more structural element types which do not support the 'equality' constraint. Either avoid the use of equality with this type, or add the 'StructuralEquality' attribute to the type to determine which field type does not support equality</source>
        <target state="translated">型 '{0}' は、'equality' 制約をサポートしない 1 個または複数の構造体の要素型を持つレコード、共用体、または構造体なので、'equality' 制約をサポートしません。この型を持つ equality を使用しないでください。または、equality をサポートしないフィールド型を決定するために、'StructuralEquality' 属性を型に追加してください。</target>
        <note />
      </trans-unit>
      <trans-unit id="csTypeIsNotEnumType">
        <source>The type '{0}' is not a CLI enum type</source>
        <target state="translated">型 '{0}' は CLI の列挙型ではありません</target>
        <note />
      </trans-unit>
      <trans-unit id="csTypeHasNonStandardDelegateType">
        <source>The type '{0}' has a non-standard delegate type</source>
        <target state="translated">型 '{0}' には標準ではないデリゲート型があります</target>
        <note />
      </trans-unit>
      <trans-unit id="csTypeIsNotDelegateType">
        <source>The type '{0}' is not a CLI delegate type</source>
        <target state="translated">型 '{0}' は CLI のデリゲート型ではありません</target>
        <note />
      </trans-unit>
      <trans-unit id="csTypeParameterCannotBeNullable">
        <source>This type parameter cannot be instantiated to 'Nullable'. This is a restriction imposed in order to ensure the meaning of 'null' in some CLI languages is not confusing when used in conjunction with 'Nullable' values.</source>
        <target state="translated">の型パラメーターは 'Nullable' にインスタンス化できません。別の CLI 言語などでも 'Nullable' の値との関係で、'null' の意味があいまいにならないように、この制限があります。</target>
        <note />
      </trans-unit>
      <trans-unit id="csGenericConstructRequiresStructType">
        <source>A generic construct requires that the type '{0}' is a CLI or F# struct type</source>
        <target state="translated">ジェネリック コンストラクトの型 '{0}' は、CLI または F# の構造体型にする必要があります</target>
        <note />
      </trans-unit>
      <trans-unit id="csGenericConstructRequiresUnmanagedType">
        <source>A generic construct requires that the type '{0}' is an unmanaged type</source>
        <target state="translated">ジェネリック コンストラクターの型 '{0}' はアンマネージ型にする必要があります</target>
        <note />
      </trans-unit>
      <trans-unit id="csTypeNotCompatibleBecauseOfPrintf">
        <source>The type '{0}' is not compatible with any of the types {1}, arising from the use of a printf-style format string</source>
        <target state="translated">型 '{0}' は、printf 形式の書式指定文字列の使用によって生じる型 {1} のいずれとも互換性がありません</target>
        <note />
      </trans-unit>
      <trans-unit id="csGenericConstructRequiresReferenceSemantics">
        <source>A generic construct requires that the type '{0}' have reference semantics, but it does not, i.e. it is a struct</source>
        <target state="translated">ジェネリック コンストラクトの型 '{0}' には参照のセマンティクスが必要ですが、存在しません (つまり構造体です)</target>
        <note />
      </trans-unit>
      <trans-unit id="csGenericConstructRequiresNonAbstract">
        <source>A generic construct requires that the type '{0}' be non-abstract</source>
        <target state="translated">ジェネリック コンストラクトの型 '{0}' は、非抽象にする必要があります</target>
        <note />
      </trans-unit>
      <trans-unit id="csGenericConstructRequiresPublicDefaultConstructor">
        <source>A generic construct requires that the type '{0}' have a public default constructor</source>
        <target state="translated">ジェネリック コンストラクトの型 '{0}' には、パブリック既定コンストラクターが必要です</target>
        <note />
      </trans-unit>
      <trans-unit id="csTypeInstantiationLengthMismatch">
        <source>Type instantiation length mismatch</source>
        <target state="translated">型のインスタンス化の長さが一致しません</target>
        <note />
      </trans-unit>
      <trans-unit id="csOptionalArgumentNotPermittedHere">
        <source>Optional arguments not permitted here</source>
        <target state="translated">オプションの引数は使用できません</target>
        <note />
      </trans-unit>
      <trans-unit id="csMemberIsNotStatic">
        <source>{0} is not a static member</source>
        <target state="translated">{0} は静的メンバーではありません</target>
        <note />
      </trans-unit>
      <trans-unit id="csMemberIsNotInstance">
        <source>{0} is not an instance member</source>
        <target state="translated">{0} はインスタンス メンバーではありません</target>
        <note />
      </trans-unit>
      <trans-unit id="csArgumentLengthMismatch">
        <source>Argument length mismatch</source>
        <target state="translated">引数の長さが一致しません</target>
        <note />
      </trans-unit>
      <trans-unit id="csArgumentTypesDoNotMatch">
        <source>The argument types don't match</source>
        <target state="translated">引数の型が一致しません</target>
        <note />
      </trans-unit>
      <trans-unit id="csMethodExpectsParams">
        <source>This method expects a CLI 'params' parameter in this position. 'params' is a way of passing a variable number of arguments to a method in languages such as C#. Consider passing an array for this argument</source>
        <target state="translated">このメソッドのこの位置には、CLI 'params' パラメーターが必要です。'params' は、可変個数の引数を C# などの言語のメソッドに渡すときに使用されます。この引数には配列を渡してください。</target>
        <note />
      </trans-unit>
      <trans-unit id="csMemberIsNotAccessible">
        <source>The member or object constructor '{0}' is not {1}</source>
        <target state="translated">メンバーまたはオブジェクト コンストラクター '{0}' は {1} ではありません</target>
        <note />
      </trans-unit>
      <trans-unit id="csMemberIsNotAccessible2">
        <source>The member or object constructor '{0}' is not {1}. Private members may only be accessed from within the declaring type. Protected members may only be accessed from an extending type and cannot be accessed from inner lambda expressions.</source>
        <target state="translated">メンバーまたはオブジェクト コンストラクター '{0}' は {1} ではありません。プライベート メンバーには、宣言する型の中からのみアクセスできます。プロテクト メンバーには、拡張する型からのみアクセスでき、内部ラムダ式からアクセスすることはできません。</target>
        <note />
      </trans-unit>
      <trans-unit id="csMethodIsNotAStaticMethod">
        <source>{0} is not a static method</source>
        <target state="translated">{0} は静的メソッドではありません</target>
        <note />
      </trans-unit>
      <trans-unit id="csMethodIsNotAnInstanceMethod">
        <source>{0} is not an instance method</source>
        <target state="translated">{0} はインスタンス メソッドではありません</target>
        <note />
      </trans-unit>
      <trans-unit id="csMemberHasNoArgumentOrReturnProperty">
        <source>The member or object constructor '{0}' has no argument or settable return property '{1}'. {2}.</source>
        <target state="translated">メンバーまたはオブジェクト コンストラクター '{0}' には、引数または設定可能な戻り値のプロパティ '{1}' がありません。{2}</target>
        <note />
      </trans-unit>
      <trans-unit id="csCtorHasNoArgumentOrReturnProperty">
        <source>The object constructor '{0}' has no argument or settable return property '{1}'. {2}.</source>
        <target state="translated">オブジェクト コンストラクター '{0}' には、引数または設定可能な戻り値のプロパティ '{1}' がありません。{2}。</target>
        <note />
      </trans-unit>
      <trans-unit id="csRequiredSignatureIs">
        <source>The required signature is {0}</source>
        <target state="translated">必要なシグネチャは {0} です</target>
        <note />
      </trans-unit>
      <trans-unit id="csMemberSignatureMismatch">
        <source>The member or object constructor '{0}' requires {1} argument(s). The required signature is '{2}'.</source>
        <target state="translated">メンバーまたはオブジェクト コンストラクター '{0}' には {1} 個の引数が必要です。必要なシグネチャは '{2}' です。</target>
        <note />
      </trans-unit>
      <trans-unit id="csMemberSignatureMismatch2">
        <source>The member or object constructor '{0}' requires {1} additional argument(s). The required signature is '{2}'.</source>
        <target state="translated">メンバーまたはオブジェクト コンストラクター '{0}' には追加で {1} 個の引数が必要です。必要なシグネチャは '{2}' です。</target>
        <note />
      </trans-unit>
      <trans-unit id="csMemberSignatureMismatch3">
        <source>The member or object constructor '{0}' requires {1} argument(s). The required signature is '{2}'. Some names for missing arguments are {3}.</source>
        <target state="translated">メンバーまたはオブジェクト コンストラクター '{0}' には {1} 個の引数が必要です。必要なシグネチャは '{2}' です。足りない引数の名前は {3} です。</target>
        <note />
      </trans-unit>
      <trans-unit id="csMemberSignatureMismatch4">
        <source>The member or object constructor '{0}' requires {1} additional argument(s). The required signature is '{2}'. Some names for missing arguments are {3}.</source>
        <target state="translated">メンバーまたはオブジェクト コンストラクター '{0}' には追加で {1} 個の引数が必要です。必要なシグネチャは '{2}' です。足りない引数の名前は {3} です。</target>
        <note />
      </trans-unit>
      <trans-unit id="csMemberSignatureMismatchArityNamed">
        <source>The member or object constructor '{0}' requires {1} argument(s) but is here given {2} unnamed and {3} named argument(s). The required signature is '{4}'.</source>
        <target state="translated">メンバーまたはオブジェクト コンストラクター '{0}' には {1} 個の引数が必要ですが、名前がない引数が {2} 個、名前付き引数が {3} 個です。必要なシグネチャは '{4}' です。</target>
        <note />
      </trans-unit>
      <trans-unit id="csMemberSignatureMismatchArity">
        <source>The member or object constructor '{0}' takes {1} argument(s) but is here given {2}. The required signature is '{3}'.</source>
        <target state="translated">メンバーまたはオブジェクト コンストラクター '{0}' には {1} 個の引数が必要ですが、{2} 個です。必要なシグネチャは '{3}' です。</target>
        <note />
      </trans-unit>
      <trans-unit id="csCtorSignatureMismatchArity">
        <source>The object constructor '{0}' takes {1} argument(s) but is here given {2}. The required signature is '{3}'.</source>
        <target state="translated">オブジェクト コンストラクター '{0}' には {1} 個の引数が必要ですが、指定されているのは {2} 個です。必要なシグネチャは '{3}' です。</target>
        <note />
      </trans-unit>
      <trans-unit id="csCtorSignatureMismatchArityProp">
        <source>The object constructor '{0}' takes {1} argument(s) but is here given {2}. The required signature is '{3}'. If some of the arguments are meant to assign values to properties, consider separating those arguments with a comma (',').</source>
        <target state="translated">オブジェクト コンストラクター '{0}' には {1} 個の引数が必要ですが、指定されているのは {2} 個です。必要なシグネチャは '{3}' です。いくつかの引数がプロパティに値を割り当てる引数である場合は、それらの引数をコンマ (',') で区切ることを検討してください。</target>
        <note />
      </trans-unit>
      <trans-unit id="csMemberSignatureMismatchArityType">
        <source>The member or object constructor '{0}' takes {1} type argument(s) but is here given {2}. The required signature is '{3}'.</source>
        <target state="translated">メンバーまたはオブジェクト コンストラクター '{0}' には {1} 個の型引数が必要ですが、存在するのは {2} 個です。必要なシグネチャは '{3}' です。</target>
        <note />
      </trans-unit>
      <trans-unit id="csMemberNotAccessible">
        <source>A member or object constructor '{0}' taking {1} arguments is not accessible from this code location. All accessible versions of method '{2}' take {3} arguments.</source>
        <target state="translated">{1} 個の引数を使用するメンバーまたはオブジェクト コンストラクター '{0}' は、このコードの場所からはアクセスできません。メソッド '{2}' のすべてのアクセス可能なバージョンは {3} 個の引数を使用します。</target>
        <note />
      </trans-unit>
      <trans-unit id="csIncorrectGenericInstantiation">
        <source>Incorrect generic instantiation. No {0} member named '{1}' takes {2} generic arguments.</source>
        <target state="translated">ジェネリックのインスタンス化が正しくありません。{2} のジェネリック引数を使用する '{1}' という {0} メンバーはありません。</target>
        <note />
      </trans-unit>
      <trans-unit id="csMemberOverloadArityMismatch">
        <source>The member or object constructor '{0}' does not take {1} argument(s). An overload was found taking {2} arguments.</source>
        <target state="translated">メンバーまたはオブジェクト コンストラクター '{0}' は {1} 個の引数ではありません。{2} 個の引数を使用するオーバーロードが見つかりました。</target>
        <note />
      </trans-unit>
      <trans-unit id="csNoMemberTakesTheseArguments">
        <source>No {0} member or object constructor named '{1}' takes {2} arguments</source>
        <target state="translated">{2} 個の引数を使用する {0} メンバーまたはオブジェクト コンストラクター '{1}' がありません</target>
        <note />
      </trans-unit>
      <trans-unit id="csNoMemberTakesTheseArguments2">
        <source>No {0} member or object constructor named '{1}' takes {2} arguments. Note the call to this member also provides {3} named arguments.</source>
        <target state="translated">{2} 個の引数を使用する {0} メンバーまたはオブジェクト コンストラクター '{1}' がありません。このメンバーの呼び出しには、{3} 個の名前付き引数も必要です。</target>
        <note />
      </trans-unit>
      <trans-unit id="csNoMemberTakesTheseArguments3">
        <source>No {0} member or object constructor named '{1}' takes {2} arguments. The named argument '{3}' doesn't correspond to any argument or settable return property for any overload.</source>
        <target state="translated">{2} 個の引数を使用する {0} メンバーまたはオブジェクト コンストラクター '{1}' がありません。名前付き引数 '{3}' に対応する、オーバーロードに合致した任意の引数、または設定可能な戻り値のプロパティはありません。</target>
        <note />
      </trans-unit>
      <trans-unit id="csMethodNotFound">
        <source>Method or object constructor '{0}' not found</source>
        <target state="translated">メソッドまたはオブジェクト コンストラクター '{0}' が見つかりません</target>
        <note />
      </trans-unit>
      <trans-unit id="csNoOverloadsFound">
        <source>No overloads match for method '{0}'.</source>
        <target state="translated">メソッド '{0}' に一致するオーバーロードはありません。</target>
        <note />
      </trans-unit>
      <trans-unit id="csMethodIsOverloaded">
        <source>A unique overload for method '{0}' could not be determined based on type information prior to this program point. A type annotation may be needed.</source>
        <target state="translated">このプログラム ポイントよりも前の型情報に基づいて、メソッド '{0}' の固有のオーバーロードを決定することができませんでした。型の注釈が必要な場合があります。</target>
        <note />
      </trans-unit>
      <trans-unit id="csCandidates">
        <source>Candidates: {0}</source>
        <target state="translated">候補: {0}</target>
        <note />
      </trans-unit>
      <trans-unit id="csSeeAvailableOverloads">
        <source>The available overloads are shown below.</source>
        <target state="translated">使用できるオーバーロードを以下に示します。</target>
        <note />
      </trans-unit>
      <trans-unit id="parsDoCannotHaveVisibilityDeclarations">
        <source>Accessibility modifiers are not permitted on 'do' bindings, but '{0}' was given.</source>
        <target state="translated">'do' バインドにはアクセシビリティ修飾子を使用できませんが、'{0}' が指定されました。</target>
        <note />
      </trans-unit>
      <trans-unit id="parsEofInHashIf">
        <source>End of file in #if section begun at or after here</source>
        <target state="translated">この位置以前に始まった #if セクションの途中でファイルの終わりが見つかりました</target>
        <note />
      </trans-unit>
      <trans-unit id="parsEofInString">
        <source>End of file in string begun at or before here</source>
        <target state="translated">この位置以前に始まった文字列の途中でファイルの終わりが見つかりました</target>
        <note />
      </trans-unit>
      <trans-unit id="parsEofInVerbatimString">
        <source>End of file in verbatim string begun at or before here</source>
        <target state="translated">この位置以前に始まった verbatim 文字列の途中でファイルの終わりが見つかりました</target>
        <note />
      </trans-unit>
      <trans-unit id="parsEofInComment">
        <source>End of file in comment begun at or before here</source>
        <target state="translated">この位置以前に始まったコメントの途中でファイルの終わりが見つかりました</target>
        <note />
      </trans-unit>
      <trans-unit id="parsEofInStringInComment">
        <source>End of file in string embedded in comment begun at or before here</source>
        <target state="translated">この位置以前に始まったコメントに埋め込まれた文字列の途中でファイルの終わりが見つかりました</target>
        <note />
      </trans-unit>
      <trans-unit id="parsEofInVerbatimStringInComment">
        <source>End of file in verbatim string embedded in comment begun at or before here</source>
        <target state="translated">この位置以前に始まったコメントに埋め込まれた verbatim 文字列の途中でファイルの終わりが見つかりました</target>
        <note />
      </trans-unit>
      <trans-unit id="parsEofInIfOcaml">
        <source>End of file in IF-OCAML section begun at or before here</source>
        <target state="translated">この位置以前に始まった IF-OCAML セクションの途中でファイルの終わりが見つかりました</target>
        <note />
      </trans-unit>
      <trans-unit id="parsEofInDirective">
        <source>End of file in directive begun at or before here</source>
        <target state="translated">この位置以前に始まったディレクティブの途中でファイルの終わりが見つかりました</target>
        <note />
      </trans-unit>
      <trans-unit id="parsNoHashEndIfFound">
        <source>No #endif found for #if or #else</source>
        <target state="translated">#if または #else の #endif が見つかりません</target>
        <note />
      </trans-unit>
      <trans-unit id="parsAttributesIgnored">
        <source>Attributes have been ignored in this construct</source>
        <target state="translated">このコンストラクトの属性は無視されました</target>
        <note />
      </trans-unit>
      <trans-unit id="parsUseBindingsIllegalInImplicitClassConstructors">
        <source>'use' bindings are not permitted in primary constructors</source>
        <target state="translated">プライマリ コンストラクターに 'use' 束縛は使用できません</target>
        <note />
      </trans-unit>
      <trans-unit id="parsUseBindingsIllegalInModules">
        <source>'use' bindings are not permitted in modules and are treated as 'let' bindings</source>
        <target state="translated">モジュールに 'use' 束縛は使用できません。この束縛は 'let' 束縛として扱われます。</target>
        <note />
      </trans-unit>
      <trans-unit id="parsIntegerForLoopRequiresSimpleIdentifier">
        <source>An integer for loop must use a simple identifier</source>
        <target state="translated">ループの整数には単純な識別子を使用する必要があります</target>
        <note />
      </trans-unit>
      <trans-unit id="parsOnlyOneWithAugmentationAllowed">
        <source>At most one 'with' augmentation is permitted</source>
        <target state="translated">使用できる 'with' の拡張の数は 1 以下です</target>
        <note />
      </trans-unit>
      <trans-unit id="parsUnexpectedSemicolon">
        <source>A semicolon is not expected at this point</source>
        <target state="translated">この位置にセミコロンは使用できません</target>
        <note />
      </trans-unit>
      <trans-unit id="parsUnexpectedEndOfFile">
        <source>Unexpected end of input</source>
        <target state="translated">予期しない入力の終わりです:</target>
        <note />
      </trans-unit>
      <trans-unit id="parsUnexpectedVisibilityDeclaration">
        <source>Accessibility modifiers are not permitted here, but '{0}' was given.</source>
        <target state="translated">ここではアクセシビリティ修飾子を使用できませんが、'{0}' が指定されました。</target>
        <note />
      </trans-unit>
      <trans-unit id="parsOnlyHashDirectivesAllowed">
        <source>Only '#' compiler directives may occur prior to the first 'namespace' declaration</source>
        <target state="translated">最初の 'namespace' 宣言の前に指定できるのは、'#' コンパイラ ディレクティブのみです</target>
        <note />
      </trans-unit>
      <trans-unit id="parsVisibilityDeclarationsShouldComePriorToIdentifier">
        <source>Accessibility modifiers should come immediately prior to the identifier naming a construct</source>
        <target state="translated">アクセシビリティ修飾子は、コンストラクトを示す識別子の直前に指定する必要があります</target>
        <note />
      </trans-unit>
      <trans-unit id="parsNamespaceOrModuleNotBoth">
        <source>Files should begin with either a namespace or module declaration, e.g. 'namespace SomeNamespace.SubNamespace' or 'module SomeNamespace.SomeModule', but not both. To define a module within a namespace use 'module SomeModule = ...'</source>
        <target state="translated">ファイルは名前空間またはモジュールの宣言から開始する必要があります。たとえば、'namespace SomeNamespace.SubNamespace'、'module SomeNamespace.SomeModule' などです。ただし、両方は指定しません。名前空間内でモジュールを定義するには、'module SomeModule = ...' を使用してください。</target>
        <note />
      </trans-unit>
      <trans-unit id="parsModuleAbbreviationMustBeSimpleName">
        <source>A module abbreviation must be a simple name, not a path</source>
        <target state="translated">モジュールの省略形はパスではなく簡易名にする必要があります</target>
        <note />
      </trans-unit>
      <trans-unit id="parsIgnoreAttributesOnModuleAbbreviation">
        <source>Ignoring attributes on module abbreviation</source>
        <target state="translated">モジュールの省略形にある属性を無視します</target>
        <note />
      </trans-unit>
      <trans-unit id="parsIgnoreAttributesOnModuleAbbreviationAlwaysPrivate">
        <source>The '{0}' accessibility attribute is not allowed on module abbreviation. Module abbreviations are always private.</source>
        <target state="translated">モジュールの省略形には '{0}' アクセシビリティ属性を使用できません。モジュールの省略形は常にプライベートです。</target>
        <note />
      </trans-unit>
      <trans-unit id="parsIgnoreVisibilityOnModuleAbbreviationAlwaysPrivate">
        <source>The '{0}' visibility attribute is not allowed on module abbreviation. Module abbreviations are always private.</source>
        <target state="translated">モジュールの省略形には '{0}' 可視属性を使用できません。モジュールの省略形は常にプライベートです。</target>
        <note />
      </trans-unit>
      <trans-unit id="parsUnClosedBlockInHashLight">
        <source>Unclosed block</source>
        <target state="translated">ブロックが閉じられていません</target>
        <note />
      </trans-unit>
      <trans-unit id="parsUnmatchedBeginOrStruct">
        <source>Unmatched 'begin' or 'struct'</source>
        <target state="translated">'begin' または 'struct' が対応しません</target>
        <note />
      </trans-unit>
      <trans-unit id="parsModuleDefnMustBeSimpleName">
        <source>A module name must be a simple name, not a path</source>
        <target state="translated">モジュール名はパスではなく簡易名にする必要があります</target>
        <note />
      </trans-unit>
      <trans-unit id="parsUnexpectedEmptyModuleDefn">
        <source>Unexpected empty type moduleDefn list</source>
        <target state="translated">予期しない空の型の moduleDefn リストです:</target>
        <note />
      </trans-unit>
      <trans-unit id="parsAttributesMustComeBeforeVal">
        <source>Attributes should be placed before 'val'</source>
        <target state="translated">属性は 'val' の前に配置してください</target>
        <note />
      </trans-unit>
      <trans-unit id="parsAttributesAreNotPermittedOnInterfaceImplementations">
        <source>Attributes are not permitted on interface implementations</source>
        <target state="translated">インターフェイスの実装に属性は使用できません</target>
        <note />
      </trans-unit>
      <trans-unit id="parsSyntaxError">
        <source>Syntax error</source>
        <target state="translated">構文エラー</target>
        <note />
      </trans-unit>
      <trans-unit id="parsAugmentationsIllegalOnDelegateType">
        <source>Augmentations are not permitted on delegate type moduleDefns</source>
        <target state="translated">デリゲート型 moduleDefns では拡張が許可されていません</target>
        <note />
      </trans-unit>
      <trans-unit id="parsUnmatchedClassInterfaceOrStruct">
        <source>Unmatched 'class', 'interface' or 'struct'</source>
        <target state="translated">'class'、'interface'、または 'struct' が対応しません</target>
        <note />
      </trans-unit>
      <trans-unit id="parsEmptyTypeDefinition">
        <source>A type definition requires one or more members or other declarations. If you intend to define an empty class, struct or interface, then use 'type ... = class end', 'interface end' or 'struct end'.</source>
        <target state="translated">型定義には、1 つまたは複数のメンバーまたは他の宣言が必要です。空のクラス、構造体、またはインターフェイスを定義する場合、'type ... = class end'、'interface end'、または 'struct end' を使用してください。</target>
        <note />
      </trans-unit>
      <trans-unit id="parsUnmatchedWith">
        <source>Unmatched 'with' or badly formatted 'with' block</source>
        <target state="translated">with' が対応しないか、'with' ブロックの形式に誤りがあります</target>
        <note />
      </trans-unit>
      <trans-unit id="parsGetOrSetRequired">
        <source>'get', 'set' or 'get,set' required</source>
        <target state="translated">'get'、'set'、または 'get,set' が必要です</target>
        <note />
      </trans-unit>
      <trans-unit id="parsOnlyClassCanTakeValueArguments">
        <source>Only class types may take value arguments</source>
        <target state="translated">値の引数を使用できるのはクラス型のみです</target>
        <note />
      </trans-unit>
      <trans-unit id="parsUnmatchedBegin">
        <source>Unmatched 'begin'</source>
        <target state="translated">'begin' が対応しません</target>
        <note />
      </trans-unit>
      <trans-unit id="parsInvalidDeclarationSyntax">
        <source>Invalid declaration syntax</source>
        <target state="translated">宣言の構文が無効です</target>
        <note />
      </trans-unit>
      <trans-unit id="parsGetAndOrSetRequired">
        <source>'get' and/or 'set' required</source>
        <target state="translated">'get'、'set'、またはその両方が必要です</target>
        <note />
      </trans-unit>
      <trans-unit id="parsTypeAnnotationsOnGetSet">
        <source>Type annotations on property getters and setters must be given after the 'get()' or 'set(v)', e.g. 'with get() : string = ...'</source>
        <target state="translated">プロパティのゲッターおよびセッターでは、'get()' または 'set(v)' の後に型の注釈を指定する必要があります。たとえば、'with get() : string = ...' などです。</target>
        <note />
      </trans-unit>
      <trans-unit id="parsGetterMustHaveAtLeastOneArgument">
        <source>A getter property is expected to be a function, e.g. 'get() = ...' or 'get(index) = ...'</source>
        <target state="translated">ゲッターのプロパティは関数にする必要があります (たとえば、'get() = ...'、'get(index) = ...')</target>
        <note />
      </trans-unit>
      <trans-unit id="parsMultipleAccessibilitiesForGetSet">
        <source>Multiple accessibilities given for property getter or setter</source>
        <target state="translated">プロパティのゲッターまたはセッターに指定されたアクセシビリティが複数あります</target>
        <note />
      </trans-unit>
      <trans-unit id="parsSetSyntax">
        <source>Property setters must be defined using 'set value = ', 'set idx value = ' or 'set (idx1,...,idxN) value = ... '</source>
        <target state="translated">プロパティ Set アクセス操作子を定義するには、'set value = '、'set idx value = '、または 'set (idx1,...,idxN) value = ... ' を使用する必要があります</target>
        <note />
      </trans-unit>
      <trans-unit id="parsInterfacesHaveSameVisibilityAsEnclosingType">
        <source>Interfaces always have the same visibility as the enclosing type</source>
        <target state="translated">インターフェイスは、それを囲む型と常に同じ可視性を持ちます</target>
        <note />
      </trans-unit>
      <trans-unit id="parsAccessibilityModsIllegalForAbstract">
        <source>Accessibility modifiers are not allowed on this member. Abstract slots always have the same visibility as the enclosing type.</source>
        <target state="translated">アクセシビリティ修飾子はこのメンバーでは許可されていません。抽象スロットには、それを囲む型と常に同じ可視性があります。</target>
        <note />
      </trans-unit>
      <trans-unit id="parsAttributesIllegalOnInherit">
        <source>Attributes are not permitted on 'inherit' declarations</source>
        <target state="translated">'inherit' 宣言に属性は使用できません</target>
        <note />
      </trans-unit>
      <trans-unit id="parsVisibilityIllegalOnInherit">
        <source>Accessibility modifiers are not permitted on an 'inherits' declaration</source>
        <target state="translated">'inherits' 宣言にアクセシビリティ修飾子は使用できません</target>
        <note />
      </trans-unit>
      <trans-unit id="parsInheritDeclarationsCannotHaveAsBindings">
        <source>'inherit' declarations cannot have 'as' bindings. To access members of the base class when overriding a method, the syntax 'base.SomeMember' may be used; 'base' is a keyword. Remove this 'as' binding.</source>
        <target state="translated">'inherit' 宣言に 'as' 束縛は指定できません。メソッドをオーバーライドするときに基底クラスのメンバーにアクセスするには、'base.SomeMember' という構文を使用できます。'base' はキーワードです。この 'as' 束縛は削除してください。</target>
        <note />
      </trans-unit>
      <trans-unit id="parsAttributesIllegalHere">
        <source>Attributes are not allowed here</source>
        <target state="translated">ここでは属性を使用できません</target>
        <note />
      </trans-unit>
      <trans-unit id="parsTypeAbbreviationsCannotHaveVisibilityDeclarations">
        <source>Accessibility modifiers are not permitted in this position for type abbreviations</source>
        <target state="translated">型略称のこの位置にアクセシビリティ修飾子は使用できません</target>
        <note />
      </trans-unit>
      <trans-unit id="parsEnumTypesCannotHaveVisibilityDeclarations">
        <source>Accessibility modifiers are not permitted in this position for enum types</source>
        <target state="translated">列挙型のこの位置にアクセシビリティ修飾子は使用できません</target>
        <note />
      </trans-unit>
      <trans-unit id="parsAllEnumFieldsRequireValues">
        <source>All enum fields must be given values</source>
        <target state="translated">すべての列挙型フィールドに値を指定する必要があります</target>
        <note />
      </trans-unit>
      <trans-unit id="parsInlineAssemblyCannotHaveVisibilityDeclarations">
        <source>Accessibility modifiers are not permitted on inline assembly code types</source>
        <target state="translated">アクセシビリティ修飾子はインライン アセンブラー コード型では許可されていません</target>
        <note />
      </trans-unit>
      <trans-unit id="parsUnexpectedIdentifier">
        <source>Unexpected identifier: '{0}'</source>
        <target state="translated">予期しない識別子: '{0}':</target>
        <note />
      </trans-unit>
      <trans-unit id="parsUnionCasesCannotHaveVisibilityDeclarations">
        <source>Accessibility modifiers are not permitted on union cases. Use 'type U = internal ...' or 'type U = private ...' to give an accessibility to the whole representation.</source>
        <target state="translated">アクセシビリティ修飾子は共用体ケースに使用できません。表現全体にアクセシビリティを付与するには、'type U = internal ...' または 'type U = private ...' を使用してください。</target>
        <note />
      </trans-unit>
      <trans-unit id="parsEnumFieldsCannotHaveVisibilityDeclarations">
        <source>Accessibility modifiers are not permitted on enumeration fields</source>
        <target state="translated">列挙型フィールドにアクセシビリティ修飾子は使用できません</target>
        <note />
      </trans-unit>
      <trans-unit id="parsConsiderUsingSeparateRecordType">
        <source>Consider using a separate record type instead</source>
        <target state="translated">代わりに別のレコード型を使用してください</target>
        <note />
      </trans-unit>
      <trans-unit id="parsRecordFieldsCannotHaveVisibilityDeclarations">
        <source>Accessibility modifiers are not permitted on record fields. Use 'type R = internal ...' or 'type R = private ...' to give an accessibility to the whole representation.</source>
        <target state="translated">アクセシビリティ修飾子はレコード フィールドに使用できません。表現全体にアクセシビリティを付与するには、'type R = internal ...' または 'type R = private ...' を使用してください</target>
        <note />
      </trans-unit>
      <trans-unit id="parsLetAndForNonRecBindings">
        <source>The declaration form 'let ... and ...' for non-recursive bindings is not used in F# code. Consider using a sequence of 'let' bindings</source>
        <target state="translated">非再帰的な束縛の宣言の形式 'let ... and ...' は、F# コードでは使用されません。'let' 束縛のシーケンスを使用してください。</target>
        <note />
      </trans-unit>
      <trans-unit id="parsUnmatchedParen">
        <source>Unmatched '('</source>
        <target state="translated">'(' が対応しません</target>
        <note />
      </trans-unit>
      <trans-unit id="parsSuccessivePatternsShouldBeSpacedOrTupled">
        <source>Successive patterns should be separated by spaces or tupled</source>
        <target state="translated">複数のパターンが連続する場合、スペースで区切るかタプル化します</target>
        <note />
      </trans-unit>
      <trans-unit id="parsNoMatchingInForLet">
        <source>No matching 'in' found for this 'let'</source>
        <target state="translated">この 'let' に対応する 'in' が見つかりません</target>
        <note />
      </trans-unit>
      <trans-unit id="parsErrorInReturnForLetIncorrectIndentation">
        <source>Error in the return expression for this 'let'. Possible incorrect indentation.</source>
        <target state="translated">この 'let' の return 式にエラーが見つかりました。インデントが正しくない可能性があります。</target>
        <note />
      </trans-unit>
      <trans-unit id="parsExpectedExpressionAfterLet">
        <source>The block following this '{0}' is unfinished. Every code block is an expression and must have a result. '{1}' cannot be the final code element in a block. Consider giving this block an explicit result.</source>
        <target state="translated">この '{0}' に続くブロックが完了していません。すべてのコード ブロックは式であり、結果を持つ必要があります。'{1}' をブロック内の最後のコード要素にすることはできません。このブロックに明示的な結果を指定することを検討してください。</target>
        <note />
      </trans-unit>
      <trans-unit id="parsIncompleteIf">
        <source>Incomplete conditional. Expected 'if &lt;expr&gt; then &lt;expr&gt;' or 'if &lt;expr&gt; then &lt;expr&gt; else &lt;expr&gt;'.</source>
        <target state="translated">条件が不完全です。'if &lt;expr&gt; then &lt;expr&gt;' または 'if &lt;expr&gt; then &lt;expr&gt; else &lt;expr&gt;' という形式にしてください。</target>
        <note />
      </trans-unit>
      <trans-unit id="parsAssertIsNotFirstClassValue">
        <source>'assert' may not be used as a first class value. Use 'assert &lt;expr&gt;' instead.</source>
        <target state="translated">'assert' はファースト クラス値として使用できません。代わりに 'assert &lt;expr&gt;' を使用してください。</target>
        <note />
      </trans-unit>
      <trans-unit id="parsIdentifierExpected">
        <source>Identifier expected</source>
        <target state="translated">識別子がありません</target>
        <note />
      </trans-unit>
      <trans-unit id="parsInOrEqualExpected">
        <source>'in' or '=' expected</source>
        <target state="translated">'in' または '=' が必要です</target>
        <note />
      </trans-unit>
      <trans-unit id="parsArrowUseIsLimited">
        <source>The use of '-&gt;' in sequence and computation expressions is limited to the form 'for pat in expr -&gt; expr'. Use the syntax 'for ... in ... do ... yield...' to generate elements in more complex sequence expressions.</source>
        <target state="translated">シーケンス式およびコンピュテーション式で、'-&gt;' の使用は 'for pat in expr -&gt; expr' の形式に制限されています。より複雑なシーケンス式で要素を生成するには、構文 'for ... in ... do ... yield...' を使用してください。</target>
        <note />
      </trans-unit>
      <trans-unit id="parsSuccessiveArgsShouldBeSpacedOrTupled">
        <source>Successive arguments should be separated by spaces or tupled, and arguments involving function or method applications should be parenthesized</source>
        <target state="translated">複数の引数が連続する場合、スペースで区切るかタプル化します。関数またはメソッド アプリケーションに関する引数の場合、かっこで囲む必要があります。</target>
        <note />
      </trans-unit>
      <trans-unit id="parsUnmatchedBracket">
        <source>Unmatched '['</source>
        <target state="translated">'[' が対応しません</target>
        <note />
      </trans-unit>
      <trans-unit id="parsMissingQualificationAfterDot">
        <source>Missing qualification after '.'</source>
        <target state="translated">'.' の後に修飾子がありません</target>
        <note />
      </trans-unit>
      <trans-unit id="parsParenFormIsForML">
        <source>In F# code you may use 'expr.[expr]'. A type annotation may be required to indicate the first expression is an array</source>
        <target state="translated">F# コードでは、'expr.[expr]' を使用できます。最初の式が配列であることを示すには、型の注釈が必要です。</target>
        <note />
      </trans-unit>
      <trans-unit id="parsMismatchedQuote">
        <source>Mismatched quotation, beginning with '{0}'</source>
        <target state="translated">'{0}' で始まる引用符が対応しません</target>
        <note />
      </trans-unit>
      <trans-unit id="parsUnmatched">
        <source>Unmatched '{0}'</source>
        <target state="translated">'{0}' が対応しません</target>
        <note />
      </trans-unit>
      <trans-unit id="parsUnmatchedBracketBar">
        <source>Unmatched '[|'</source>
        <target state="translated">'[|' が対応しません</target>
        <note />
      </trans-unit>
      <trans-unit id="parsUnmatchedBrace">
        <source>Unmatched '{{'</source>
        <target state="translated">'{{' が対応しません</target>
        <note />
      </trans-unit>
      <trans-unit id="parsFieldBinding">
        <source>Field bindings must have the form 'id = expr;'</source>
        <target state="translated">フィールドの束縛は 'id = expr;' という形式にする必要があります</target>
        <note />
      </trans-unit>
      <trans-unit id="parsMemberIllegalInObjectImplementation">
        <source>This member is not permitted in an object implementation</source>
        <target state="translated">オブジェクトの実装では、このメンバーは使用できません</target>
        <note />
      </trans-unit>
      <trans-unit id="parsMissingFunctionBody">
        <source>Missing function body</source>
        <target state="translated">関数の本体がありません</target>
        <note />
      </trans-unit>
      <trans-unit id="parsSyntaxErrorInLabeledType">
        <source>Syntax error in labelled type argument</source>
        <target state="translated">ラベル付き型引数に構文エラーが見つかりました</target>
        <note />
      </trans-unit>
      <trans-unit id="parsUnexpectedInfixOperator">
        <source>Unexpected infix operator in type expression</source>
        <target state="translated">型式に予期しない挿入演算子が見つかりました:</target>
        <note />
      </trans-unit>
      <trans-unit id="parsMultiArgumentGenericTypeFormDeprecated">
        <source>The syntax '(typ,...,typ) ident' is not used in F# code. Consider using 'ident&lt;typ,...,typ&gt;' instead</source>
        <target state="translated">F# コードでは、構文 '(typ,...,typ) ident' は使用されません。'ident&lt;typ,...,typ&gt;' を使用してください。</target>
        <note />
      </trans-unit>
      <trans-unit id="parsInvalidLiteralInType">
        <source>Invalid literal in type</source>
        <target state="translated">型のリテラルが無効です</target>
        <note />
      </trans-unit>
      <trans-unit id="parsUnexpectedOperatorForUnitOfMeasure">
        <source>Unexpected infix operator in unit-of-measure expression. Legal operators are '*', '/' and '^'.</source>
        <target state="translated">単位式に予期しない挿入演算子が見つかりました。正しい演算子は '*'、'/'、および '^' です。</target>
        <note />
      </trans-unit>
      <trans-unit id="parsUnexpectedIntegerLiteralForUnitOfMeasure">
        <source>Unexpected integer literal in unit-of-measure expression</source>
        <target state="translated">単位式に予期しない整数リテラルが見つかりました:</target>
        <note />
      </trans-unit>
      <trans-unit id="parsUnexpectedTypeParameter">
        <source>Syntax error: unexpected type parameter specification</source>
        <target state="translated">構文エラー: 予期しない型パラメーターが指定されました</target>
        <note />
      </trans-unit>
      <trans-unit id="parsMismatchedQuotationName">
        <source>Mismatched quotation operator name, beginning with '{0}'</source>
        <target state="translated">'{0}' で始まる演算子名の引用符が対応しません</target>
        <note />
      </trans-unit>
      <trans-unit id="parsActivePatternCaseMustBeginWithUpperCase">
        <source>Active pattern case identifiers must begin with an uppercase letter</source>
        <target state="translated">アクティブ パターンのケース識別子は先頭を大文字にする必要があります</target>
        <note />
      </trans-unit>
      <trans-unit id="parsActivePatternCaseContainsPipe">
        <source>The '|' character is not permitted in active pattern case identifiers</source>
        <target state="translated">文字 ' |' は、アクティブなパターンのケース識別子では許可されていません</target>
        <note />
      </trans-unit>
      <trans-unit id="parsIllegalDenominatorForMeasureExponent">
        <source>Denominator must not be 0 in unit-of-measure exponent</source>
        <target state="translated">分母は単位指数で、0 以外でなければなりません</target>
        <note />
      </trans-unit>
      <trans-unit id="parsNoEqualShouldFollowNamespace">
        <source>No '=' symbol should follow a 'namespace' declaration</source>
        <target state="translated">'namespace' 宣言の後に '=' 記号は指定できません</target>
        <note />
      </trans-unit>
      <trans-unit id="parsSyntaxModuleStructEndDeprecated">
        <source>The syntax 'module ... = struct .. end' is not used in F# code. Consider using 'module ... = begin .. end'</source>
        <target state="translated">F# コードでは 'module ... = struct .. end' という構文は使用されません。'module ... = begin .. end' を使用してください。</target>
        <note />
      </trans-unit>
      <trans-unit id="parsSyntaxModuleSigEndDeprecated">
        <source>The syntax 'module ... : sig .. end' is not used in F# code. Consider using 'module ... = begin .. end'</source>
        <target state="translated">F# コードでは 'module ... : sig .. end' という構文は使用されません。'module ... = begin .. end' を使用してください。</target>
        <note />
      </trans-unit>
      <trans-unit id="tcStaticFieldUsedWhenInstanceFieldExpected">
        <source>A static field was used where an instance field is expected</source>
        <target state="translated">インスタンス フィールドが必要な場所に静的フィールドが使用されました</target>
        <note />
      </trans-unit>
      <trans-unit id="tcMethodNotAccessible">
        <source>Method '{0}' is not accessible from this code location</source>
        <target state="translated">メソッド '{0}' はこのコードの場所からアクセスできません</target>
        <note />
      </trans-unit>
      <trans-unit id="tcImplicitMeasureFollowingSlash">
        <source>Implicit product of measures following /</source>
        <target state="translated">/ に続く暗黙的な単位の積</target>
        <note />
      </trans-unit>
      <trans-unit id="tcUnexpectedMeasureAnon">
        <source>Unexpected SynMeasure.Anon</source>
        <target state="translated">予期しない SynMeasure.Anon です:</target>
        <note />
      </trans-unit>
      <trans-unit id="tcNonZeroConstantCannotHaveGenericUnit">
        <source>Non-zero constants cannot have generic units. For generic zero, write 0.0&lt;_&gt;.</source>
        <target state="translated">0 でない定数にジェネリック ユニットは使用できません。ジェネリックな 0 の場合、0.0&lt;_&gt; と記述してください。</target>
        <note />
      </trans-unit>
      <trans-unit id="tcSeqResultsUseYield">
        <source>In sequence expressions, results are generated using 'yield'</source>
        <target state="translated">シーケンス式の結果は、'yield' を使用して生成されます</target>
        <note />
      </trans-unit>
      <trans-unit id="tcUnexpectedBigRationalConstant">
        <source>Unexpected big rational constant</source>
        <target state="translated">有理定数が大きすぎます:</target>
        <note />
      </trans-unit>
      <trans-unit id="tcInvalidTypeForUnitsOfMeasure">
        <source>Units-of-measure supported only on float, float32, decimal and signed integer types</source>
        <target state="translated">float 型、float32 型、decimal 型、および符号付き整数型でのみサポートされる単位です</target>
        <note />
      </trans-unit>
      <trans-unit id="tcUnexpectedConstUint16Array">
        <source>Unexpected Const_uint16array</source>
        <target state="translated">予期しない Const_uint16array です:</target>
        <note />
      </trans-unit>
      <trans-unit id="tcUnexpectedConstByteArray">
        <source>Unexpected Const_bytearray</source>
        <target state="translated">予期しない Const_bytearray です:</target>
        <note />
      </trans-unit>
      <trans-unit id="tcParameterRequiresName">
        <source>A parameter with attributes must also be given a name, e.g. '[&lt;Attribute&gt;] Name : Type'</source>
        <target state="translated">属性を持つパラメーターには名前を指定してください (たとえば、'[&lt;Attribute&gt;] Name : Type')</target>
        <note />
      </trans-unit>
      <trans-unit id="tcReturnValuesCannotHaveNames">
        <source>Return values cannot have names</source>
        <target state="translated">戻り値には名前を指定できません</target>
        <note />
      </trans-unit>
      <trans-unit id="tcMemberKindPropertyGetSetNotExpected">
        <source>MemberKind.PropertyGetSet only expected in parse trees</source>
        <target state="translated">解析ツリーに使用できるのは MemberKind.PropertyGetSet のみです</target>
        <note />
      </trans-unit>
      <trans-unit id="tcNamespaceCannotContainValues">
        <source>Namespaces cannot contain values. Consider using a module to hold your value declarations.</source>
        <target state="translated">名前空間に値を含めることはできません。値の宣言を保持するモジュールを使用してください。</target>
        <note />
      </trans-unit>
      <trans-unit id="tcNamespaceCannotContainExtensionMembers">
        <source>Namespaces cannot contain extension members except in the same file and namespace declaration group where the type is defined. Consider using a module to hold declarations of extension members.</source>
        <target state="translated">型を定義したファイルおよび名前空間宣言グループの場合を除き、名前空間に拡張メンバーを含めることはできません。拡張メンバーの宣言を保持するモジュールを使用してください。</target>
        <note />
      </trans-unit>
      <trans-unit id="tcMultipleVisibilityAttributes">
        <source>Multiple visibility attributes have been specified for this identifier</source>
        <target state="translated">この識別子に複数の可視属性が指定されました</target>
        <note />
      </trans-unit>
      <trans-unit id="tcMultipleVisibilityAttributesWithLet">
        <source>Multiple visibility attributes have been specified for this identifier. 'let' bindings in classes are always private, as are any 'let' bindings inside expressions.</source>
        <target state="translated">この識別子に複数の可視属性が指定されました。式内のすべての 'let' 束縛と同様に、クラス内の 'let' 束縛は常にプライベートです。</target>
        <note />
      </trans-unit>
      <trans-unit id="tcInvalidMethodNameForRelationalOperator">
        <source>The name '({0})' should not be used as a member name. To define comparison semantics for a type, implement the 'System.IComparable' interface. If defining a static member for use from other CLI languages then use the name '{1}' instead.</source>
        <target state="translated">名前 '({0})' はメンバー名として使用しないでください。型の比較セマンティクスを定義するには、'System.IComparable' インターフェイスを実装してください。他の CLI 言語から使用するために静的メンバーを定義する場合、代わりに '{1}' という名前を使用してください。</target>
        <note />
      </trans-unit>
      <trans-unit id="tcInvalidMethodNameForEquality">
        <source>The name '({0})' should not be used as a member name. To define equality semantics for a type, override the 'Object.Equals' member. If defining a static member for use from other CLI languages then use the name '{1}' instead.</source>
        <target state="translated">名前 '({0})' はメンバー名として使用しないでください。型の等値セマンティクスを定義するには、'Object.Equals' メンバーをオーバーライドしてください。他の CLI 言語から使用するために静的メンバーを定義する場合、代わりに '{1}' という名前を使用してください。</target>
        <note />
      </trans-unit>
      <trans-unit id="tcInvalidMemberName">
        <source>The name '({0})' should not be used as a member name. If defining a static member for use from other CLI languages then use the name '{1}' instead.</source>
        <target state="translated">名前 '({0})' はメンバー名として使用しないでください。他の CLI 言語から使用するために静的メンバーを定義する場合、代わりに '{1}' という名前を使用してください。</target>
        <note />
      </trans-unit>
      <trans-unit id="tcInvalidMemberNameFixedTypes">
        <source>The name '({0})' should not be used as a member name because it is given a standard definition in the F# library over fixed types</source>
        <target state="translated">名前 '({0})' はメンバー名として使用しないでください。固定の型に関して、F# ライブラリではこの名前は標準的な定義が指定されています。</target>
        <note />
      </trans-unit>
      <trans-unit id="tcInvalidOperatorDefinitionRelational">
        <source>The '{0}' operator should not normally be redefined. To define overloaded comparison semantics for a particular type, implement the 'System.IComparable' interface in the definition of that type.</source>
        <target state="translated">通常、'{0}' 演算子は再定義できません。特定の型について、オーバーロードされた比較セマンティクスを定義するには、その型の定義で 'System.IComparable' インターフェイスを実装してください。</target>
        <note />
      </trans-unit>
      <trans-unit id="tcInvalidOperatorDefinitionEquality">
        <source>The '{0}' operator should not normally be redefined. To define equality semantics for a type, override the 'Object.Equals' member in the definition of that type.</source>
        <target state="translated">通常、'{0}' 演算子は再定義できません。型の等値セマンティクスを定義するには、その型の定義で 'Object.Equals' メンバーをオーバーライドしてください。</target>
        <note />
      </trans-unit>
      <trans-unit id="tcInvalidOperatorDefinition">
        <source>The '{0}' operator should not normally be redefined. Consider using a different operator name</source>
        <target state="translated">通常、'{0}' 演算子は再定義できません。別の演算子名を使用してください。</target>
        <note />
      </trans-unit>
      <trans-unit id="tcInvalidIndexOperatorDefinition">
        <source>The '{0}' operator cannot be redefined. Consider using a different operator name</source>
        <target state="translated">'{0}' 演算子は再定義できません。別の演算子名を使用してください。</target>
        <note />
      </trans-unit>
      <trans-unit id="tcExpectModuleOrNamespaceParent">
        <source>Expected module or namespace parent {0}</source>
        <target state="translated">モジュールまたは名前空間の親 {0} を指定してください</target>
        <note />
      </trans-unit>
      <trans-unit id="tcImplementsIComparableExplicitly">
        <source>The struct, record or union type '{0}' implements the interface 'System.IComparable' explicitly. You must apply the 'CustomComparison' attribute to the type.</source>
        <target state="translated">構造体型、レコード型、または共用体型の '{0}' はインターフェイス 'System.IComparable' を明示的に実装しています。この型には 'CustomComparison' 属性を適用する必要があります。</target>
        <note />
      </trans-unit>
      <trans-unit id="tcImplementsGenericIComparableExplicitly">
        <source>The struct, record or union type '{0}' implements the interface 'System.IComparable&lt;_&gt;' explicitly. You must apply the 'CustomComparison' attribute to the type, and should also provide a consistent implementation of the non-generic interface System.IComparable.</source>
        <target state="translated">構造体型、レコード型、または共用体型の '{0}' は、インターフェイス 'System.IComparable&lt;_&gt;' を明示的に実装しています。この型には 'CustomComparison' 属性を適用し、さらに整合性のある非ジェネリック インターフェイス System.IComparable の実装を用意する必要があります。</target>
        <note />
      </trans-unit>
      <trans-unit id="tcImplementsIStructuralComparableExplicitly">
        <source>The struct, record or union type '{0}' implements the interface 'System.IStructuralComparable' explicitly. Apply the 'CustomComparison' attribute to the type.</source>
        <target state="translated">構造体型、レコード型、または共用体型の '{0}' はインターフェイス 'System.IStructuralComparable' を明示的に実装しています。この型には 'CustomComparison' 属性を適用してください。</target>
        <note />
      </trans-unit>
      <trans-unit id="tcRecordFieldInconsistentTypes">
        <source>This record contains fields from inconsistent types</source>
        <target state="translated">このレコードには、相反する型からのフィールドが含まれます</target>
        <note />
      </trans-unit>
      <trans-unit id="tcDllImportStubsCannotBeInlined">
        <source>DLLImport stubs cannot be inlined</source>
        <target state="translated">DLLImport スタブはインライン展開できません</target>
        <note />
      </trans-unit>
      <trans-unit id="tcStructsCanOnlyBindThisAtMemberDeclaration">
        <source>Structs may only bind a 'this' parameter at member declarations</source>
        <target state="translated">構造体は、メンバーの宣言の 'this' パラメーターのみをバインドできます</target>
        <note />
      </trans-unit>
      <trans-unit id="tcUnexpectedExprAtRecInfPoint">
        <source>Unexpected expression at recursive inference point</source>
        <target state="translated">再帰的推論ポイントに予期しない式があります:</target>
        <note />
      </trans-unit>
      <trans-unit id="tcLessGenericBecauseOfAnnotation">
        <source>This code is less generic than required by its annotations because the explicit type variable '{0}' could not be generalized. It was constrained to be '{1}'.</source>
        <target state="translated">明示的な型変数 '{0}' をジェネリック化できないため、このコードは、注釈に必要な総称性よりも低くなります。このコードは '{1}' に制限されました。</target>
        <note />
      </trans-unit>
      <trans-unit id="tcConstrainedTypeVariableCannotBeGeneralized">
        <source>One or more of the explicit class or function type variables for this binding could not be generalized, because they were constrained to other types</source>
        <target state="translated">この束縛に関する 1 つまたは複数の明示的クラスまたは関数型の変数は、他の型に制限されているため、ジェネリック化できませんでした。</target>
        <note />
      </trans-unit>
      <trans-unit id="tcGenericParameterHasBeenConstrained">
        <source>A generic type parameter has been used in a way that constrains it to always be '{0}'</source>
        <target state="translated">常に '{0}' であるという制約があるジェネリック型パラメーターが使用されました</target>
        <note />
      </trans-unit>
      <trans-unit id="tcTypeParameterHasBeenConstrained">
        <source>This type parameter has been used in a way that constrains it to always be '{0}'</source>
        <target state="translated">常に '{0}' であるという制約がある型パラメーターが使用されました</target>
        <note />
      </trans-unit>
      <trans-unit id="tcTypeParametersInferredAreNotStable">
        <source>The type parameters inferred for this value are not stable under the erasure of type abbreviations. This is due to the use of type abbreviations which drop or reorder type parameters, e.g. \n\ttype taggedInt&lt;'a&gt; = int or\n\ttype swap&lt;'a,'b&gt; = 'b * 'a.\nConsider declaring the type parameters for this value explicitly, e.g.\n\tlet f&lt;'a,'b&gt; ((x,y) : swap&lt;'b,'a&gt;) : swap&lt;'a,'b&gt; = (y,x).</source>
        <target state="translated">この値で推論された型パラメーターは、型略称がなくなると安定しません。これは、型パラメーターの脱落や順序の変更を行う型略称を使用しているためです。次に例を示します。\n\ttype taggedInt&lt;'a&gt; = int または\n\ttype swap&lt;'a,'b&gt; = 'b * 'a\nこの値の型パラメーターを明示的に宣言してください。次に例を示します。\n\tlet f&lt;'a,'b&gt; ((x,y) : swap&lt;'b,'a&gt;) : swap&lt;'a,'b&gt; = (y,x)</target>
        <note />
      </trans-unit>
      <trans-unit id="tcExplicitTypeParameterInvalid">
        <source>Explicit type parameters may only be used on module or member bindings</source>
        <target state="translated">明示的な型パラメーターを使用できるのは、モジュールまたはメンバーの束縛のみです</target>
        <note />
      </trans-unit>
      <trans-unit id="tcOverridingMethodRequiresAllOrNoTypeParameters">
        <source>You must explicitly declare either all or no type parameters when overriding a generic abstract method</source>
        <target state="translated">ジェネリック抽象メソッドをオーバーライドする場合、明示的にすべての型パラメーターを宣言するか、まったく宣言しないでください</target>
        <note />
      </trans-unit>
      <trans-unit id="tcFieldsDoNotDetermineUniqueRecordType">
        <source>The field labels and expected type of this record expression or pattern do not uniquely determine a corresponding record type</source>
        <target state="translated">フィールド ラベルとこのレコード式またはパターンの型だけでは、対応するレコード型を一意に決定できません</target>
        <note />
      </trans-unit>
      <trans-unit id="tcFieldAppearsTwiceInRecord">
        <source>The field '{0}' appears twice in this record expression or pattern</source>
        <target state="translated">のレコード式またはパターンに、フィールド '{0}' が 2 回出現します</target>
        <note />
      </trans-unit>
      <trans-unit id="tcUnknownUnion">
        <source>Unknown union case</source>
        <target state="translated">不明な共用体ケースです</target>
        <note />
      </trans-unit>
      <trans-unit id="tcNotSufficientlyGenericBecauseOfScope">
        <source>This code is not sufficiently generic. The type variable {0} could not be generalized because it would escape its scope.</source>
        <target state="translated">このコードの総称性が十分ではありません。スコープが回避されるため、型変数 {0} をジェネリック化することはできません。</target>
        <note />
      </trans-unit>
      <trans-unit id="tcPropertyRequiresExplicitTypeParameters">
        <source>A property cannot have explicit type parameters. Consider using a method instead.</source>
        <target state="translated">プロパティには明示的な型パラメーターを使用できません。代わりにメソッドを使用してください。</target>
        <note />
      </trans-unit>
      <trans-unit id="tcConstructorCannotHaveTypeParameters">
        <source>A constructor cannot have explicit type parameters. Consider using a static construction method instead.</source>
        <target state="translated">コンストラクターには明示的な型パラメーターを使用できません。代わりに静的構築のメソッドを使用してください。</target>
        <note />
      </trans-unit>
      <trans-unit id="tcInstanceMemberRequiresTarget">
        <source>This instance member needs a parameter to represent the object being invoked. Make the member static or use the notation 'member x.Member(args) = ...'.</source>
        <target state="translated">このインスタンス メンバーには、呼び出されるオブジェクトを表すパラメーターが必要です。メンバーを静的にするか、'member x.Member(args) = ...' という表記を使用してください。</target>
        <note />
      </trans-unit>
      <trans-unit id="tcUnexpectedPropertyInSyntaxTree">
        <source>Unexpected source-level property specification in syntax tree</source>
        <target state="translated">構文ツリーに予期しないソースレベルのプロパティの指定があります:</target>
        <note />
      </trans-unit>
      <trans-unit id="tcStaticInitializerRequiresArgument">
        <source>A static initializer requires an argument</source>
        <target state="translated">静的初期化子には引数が必要です</target>
        <note />
      </trans-unit>
      <trans-unit id="tcObjectConstructorRequiresArgument">
        <source>An object constructor requires an argument</source>
        <target state="translated">オブジェクト コンストラクターには引数が必要です</target>
        <note />
      </trans-unit>
      <trans-unit id="tcStaticMemberShouldNotHaveThis">
        <source>This static member should not have a 'this' parameter. Consider using the notation 'member Member(args) = ...'.</source>
        <target state="translated">この静的メンバーに 'this' パラメーターを指定することはできません。'member Member(args) = ...' という表記を使用してください。</target>
        <note />
      </trans-unit>
      <trans-unit id="tcExplicitStaticInitializerSyntax">
        <source>An explicit static initializer should use the syntax 'static new(args) = expr'</source>
        <target state="translated">明示的な静的初期化子には 'static new(args) = expr' という構文を使用してください</target>
        <note />
      </trans-unit>
      <trans-unit id="tcExplicitObjectConstructorSyntax">
        <source>An explicit object constructor should use the syntax 'new(args) = expr'</source>
        <target state="translated">明示的なオブジェクト コンストラクターには 'new(args) = expr' という構文を使用してください</target>
        <note />
      </trans-unit>
      <trans-unit id="tcUnexpectedPropertySpec">
        <source>Unexpected source-level property specification</source>
        <target state="translated">予期しないソースレベルのプロパティの指定があります:</target>
        <note />
      </trans-unit>
      <trans-unit id="tcObjectExpressionFormDeprecated">
        <source>This form of object expression is not used in F#. Use 'member this.MemberName ... = ...' to define member implementations in object expressions.</source>
        <target state="translated">この形式のオブジェクト式は F# では使用されません。オブジェクト式でメンバーの実装を定義するには、'member this.MemberName ... = ...' を使用してください。</target>
        <note />
      </trans-unit>
      <trans-unit id="tcInvalidDeclaration">
        <source>Invalid declaration</source>
        <target state="translated">宣言が無効です</target>
        <note />
      </trans-unit>
      <trans-unit id="tcAttributesInvalidInPatterns">
        <source>Attributes are not allowed within patterns</source>
        <target state="translated">パターン内では属性を使用できません</target>
        <note />
      </trans-unit>
      <trans-unit id="tcFunctionRequiresExplicitTypeArguments">
        <source>The generic function '{0}' must be given explicit type argument(s)</source>
        <target state="translated">ジェネリック関数 '{0}' に明示的な型引数を指定する必要があります</target>
        <note />
      </trans-unit>
      <trans-unit id="tcDoesNotAllowExplicitTypeArguments">
        <source>The method or function '{0}' should not be given explicit type argument(s) because it does not declare its type parameters explicitly</source>
        <target state="translated">メソッドまたは関数 '{0}' は、型パラメーターを明示的に宣言していないため、明示的な型引数を指定しないでください</target>
        <note />
      </trans-unit>
      <trans-unit id="tcTypeParameterArityMismatch">
        <source>This value, type or method expects {0} type parameter(s) but was given {1}</source>
        <target state="translated">この値、型、またはメソッドには {0} 型パラメーターを使用しますが、{1} が指定されました</target>
        <note />
      </trans-unit>
      <trans-unit id="tcDefaultStructConstructorCall">
        <source>The default, zero-initializing constructor of a struct type may only be used if all the fields of the struct type admit default initialization</source>
        <target state="translated">構造体型のすべてのフィールドが既定の初期化を許可している場合のみ、既定である、ゼロで初期化した構造型のコンストラクターを使用できます。</target>
        <note />
      </trans-unit>
      <trans-unit id="tcCouldNotFindIDisposable">
        <source>Couldn't find Dispose on IDisposable, or it was overloaded</source>
        <target state="translated">IDisposable に Dispose が見つからないか、Dispose がオーバーロードされました</target>
        <note />
      </trans-unit>
      <trans-unit id="tcNonLiteralCannotBeUsedInPattern">
        <source>This value is not a literal and cannot be used in a pattern</source>
        <target state="translated">この値はリテラルではないため、パターンに使用できません</target>
        <note />
      </trans-unit>
      <trans-unit id="tcFieldIsReadonly">
        <source>This field is readonly</source>
        <target state="translated">このフィールドは読み取り専用です</target>
        <note />
      </trans-unit>
      <trans-unit id="tcNameArgumentsMustAppearLast">
        <source>Named arguments must appear after all other arguments</source>
        <target state="translated">名前付き引数は、その他の引数の後ろに指定してください</target>
        <note />
      </trans-unit>
      <trans-unit id="tcFunctionRequiresExplicitLambda">
        <source>This function value is being used to construct a delegate type whose signature includes a byref argument. You must use an explicit lambda expression taking {0} arguments.</source>
        <target state="translated">この関数値は、byref 引数を含むシグネチャのデリゲート型を構築するために使用されます。{0} 個の引数を使用する明示的なラムダ式を使用する必要があります。</target>
        <note />
      </trans-unit>
      <trans-unit id="tcTypeCannotBeEnumerated">
        <source>The type '{0}' is not a type whose values can be enumerated with this syntax, i.e. is not compatible with either seq&lt;_&gt;, IEnumerable&lt;_&gt; or IEnumerable and does not have a GetEnumerator method</source>
        <target state="translated">型 '{0}' は、この構文で列挙できる値を持つ型ではありません。つまり、seq&lt;_&gt;、IEnumerable&lt;_&gt;、または IEnumerable のいずれとも互換性がなく、GetEnumerator メソッドを含みません。</target>
        <note />
      </trans-unit>
      <trans-unit id="tcInvalidMixtureOfRecursiveForms">
        <source>This recursive binding uses an invalid mixture of recursive forms</source>
        <target state="translated">この再帰的束縛に使用されている再帰形式の混合は無効です</target>
        <note />
      </trans-unit>
      <trans-unit id="tcInvalidObjectConstructionExpression">
        <source>This is not a valid object construction expression. Explicit object constructors must either call an alternate constructor or initialize all fields of the object and specify a call to a super class constructor.</source>
        <target state="translated">これは有効なオブジェクト構築式ではありません。明示的なオブジェクト コンストラクターでは、代わりのコンストラクターを呼び出すかまたはオブジェクトのすべてのフィールドを初期化し、スーパークラス コンストラクターの呼び出しを指定する必要があります。</target>
        <note />
      </trans-unit>
      <trans-unit id="tcInvalidConstraint">
        <source>Invalid constraint</source>
        <target state="translated">制約が無効です</target>
        <note />
      </trans-unit>
      <trans-unit id="tcInvalidConstraintTypeSealed">
        <source>Invalid constraint: the type used for the constraint is sealed, which means the constraint could only be satisfied by at most one solution</source>
        <target state="translated">無効な制約: 制約に使用された型がシールドです。つまり、制約を満たすことができるのは、最高でも 1 つの解です。</target>
        <note />
      </trans-unit>
      <trans-unit id="tcInvalidEnumConstraint">
        <source>An 'enum' constraint must be of the form 'enum&lt;type&gt;'</source>
        <target state="translated">'enum' 制約は 'enum&lt;type&gt;' という形式で指定する必要があります</target>
        <note />
      </trans-unit>
      <trans-unit id="tcInvalidNewConstraint">
        <source>'new' constraints must take one argument of type 'unit' and return the constructed type</source>
        <target state="translated">'new' 制約は型 'unit' の引数を 1 つ指定し、構築された型を返す必要があります</target>
        <note />
      </trans-unit>
      <trans-unit id="tcInvalidPropertyType">
        <source>This property has an invalid type. Properties taking multiple indexer arguments should have types of the form 'ty1 * ty2 -&gt; ty3'. Properties returning functions should have types of the form '(ty1 -&gt; ty2)'.</source>
        <target state="translated">このプロパティの型は無効です。複数のインデクサー引数を使用するプロパティには、'ty1 * ty2 -&gt; ty3' という形式の型を使用してください。関数を返すプロパティには、'(ty1 -&gt; ty2)' という形式の型を使用してください。</target>
        <note />
      </trans-unit>
      <trans-unit id="tcExpectedUnitOfMeasureMarkWithAttribute">
        <source>Expected unit-of-measure parameter, not type parameter. Explicit unit-of-measure parameters must be marked with the [&lt;Measure&gt;] attribute.</source>
        <target state="translated">型パラメーターではなく単位パラメーターを指定してください。明示的な単位パラメーターは [&lt;Measure&gt;] 属性でマークする必要があります。</target>
        <note />
      </trans-unit>
      <trans-unit id="tcExpectedTypeParameter">
        <source>Expected type parameter, not unit-of-measure parameter</source>
        <target state="translated">単位パラメーターではなく型パラメーターを指定してください</target>
        <note />
      </trans-unit>
      <trans-unit id="tcExpectedTypeNotUnitOfMeasure">
        <source>Expected type, not unit-of-measure</source>
        <target state="translated">単位ではなく型を指定してください</target>
        <note />
      </trans-unit>
      <trans-unit id="tcExpectedUnitOfMeasureNotType">
        <source>Expected unit-of-measure, not type</source>
        <target state="translated">型ではなく単位を指定してください</target>
        <note />
      </trans-unit>
      <trans-unit id="tcInvalidUnitsOfMeasurePrefix">
        <source>Units-of-measure cannot be used as prefix arguments to a type. Rewrite as postfix arguments in angle brackets.</source>
        <target state="translated">型に対するプレフィックス引数として単位を使用することはできません。山かっこで囲んだ後置引数として書き換えてください。</target>
        <note />
      </trans-unit>
      <trans-unit id="tcUnitsOfMeasureInvalidInTypeConstructor">
        <source>Unit-of-measure cannot be used in type constructor application</source>
        <target state="translated">型コンストラクター応用には単位を使用できません</target>
        <note />
      </trans-unit>
      <trans-unit id="tcRequireBuilderMethod">
        <source>This control construct may only be used if the computation expression builder defines a '{0}' method</source>
        <target state="translated">この制御コンストラクトを使用できるのは、コンピュテーション式ビルダーが '{0}' メソッドを定義する場合のみです</target>
        <note />
      </trans-unit>
      <trans-unit id="tcTypeHasNoNestedTypes">
        <source>This type has no nested types</source>
        <target state="translated">この型に入れ子の型はありません</target>
        <note />
      </trans-unit>
      <trans-unit id="tcUnexpectedSymbolInTypeExpression">
        <source>Unexpected {0} in type expression</source>
        <target state="translated">型式に予期しない {0} があります:</target>
        <note />
      </trans-unit>
      <trans-unit id="tcTypeParameterInvalidAsTypeConstructor">
        <source>Type parameter cannot be used as type constructor</source>
        <target state="translated">型パラメーターは型コンストラクターとして使用できません</target>
        <note />
      </trans-unit>
      <trans-unit id="tcIllegalSyntaxInTypeExpression">
        <source>Illegal syntax in type expression</source>
        <target state="translated">型式の構文が正しくありません</target>
        <note />
      </trans-unit>
      <trans-unit id="tcAnonymousUnitsOfMeasureCannotBeNested">
        <source>Anonymous unit-of-measure cannot be nested inside another unit-of-measure expression</source>
        <target state="translated">匿名の単位は、別の単位式の中に入れ子にすることはできません</target>
        <note />
      </trans-unit>
      <trans-unit id="tcAnonymousTypeInvalidInDeclaration">
        <source>Anonymous type variables are not permitted in this declaration</source>
        <target state="translated">この宣言で匿名型の変数は使用できません</target>
        <note />
      </trans-unit>
      <trans-unit id="tcUnexpectedSlashInType">
        <source>Unexpected / in type</source>
        <target state="translated">型に予期しない / があります:</target>
        <note />
      </trans-unit>
      <trans-unit id="tcUnexpectedTypeArguments">
        <source>Unexpected type arguments</source>
        <target state="translated">予期しない型引数です:</target>
        <note />
      </trans-unit>
      <trans-unit id="tcOptionalArgsOnlyOnMembers">
        <source>Optional arguments are only permitted on type members</source>
        <target state="translated">型メンバーにはオプションの引数のみを使用できます</target>
        <note />
      </trans-unit>
      <trans-unit id="tcNameNotBoundInPattern">
        <source>Name '{0}' not bound in pattern context</source>
        <target state="translated">名前 '{0}' がパターン コンテキストにバインドされていません</target>
        <note />
      </trans-unit>
      <trans-unit id="tcInvalidNonPrimitiveLiteralInPatternMatch">
        <source>Non-primitive numeric literal constants cannot be used in pattern matches because they can be mapped to multiple different types through the use of a NumericLiteral module. Consider using replacing with a variable, and use 'when &lt;variable&gt; = &lt;constant&gt;' at the end of the match clause.</source>
        <target state="translated">プリミティブではない数値リテラル定数は、NumericLiteral モジュールを介して複数の型にマップされる可能性があるため、パターン マッチには使用できません。変数で置き換え、match 句の末尾に 'when &lt;variable&gt; = &lt;constant&gt;' を使用してください。</target>
        <note />
      </trans-unit>
      <trans-unit id="tcInvalidTypeArgumentUsage">
        <source>Type arguments cannot be specified here</source>
        <target state="translated">ここで型引数は指定できません</target>
        <note />
      </trans-unit>
      <trans-unit id="tcRequireActivePatternWithOneResult">
        <source>Only active patterns returning exactly one result may accept arguments</source>
        <target state="translated">結果を 1 つだけ返すアクティブ パターンのみが、引数を使用できます</target>
        <note />
      </trans-unit>
      <trans-unit id="tcInvalidArgForParameterizedPattern">
        <source>Invalid argument to parameterized pattern label</source>
        <target state="translated">パラメーター化されたパターン ラベルに無効な引数が指定されました</target>
        <note />
      </trans-unit>
      <trans-unit id="tcInvalidIndexIntoActivePatternArray">
        <source>Internal error. Invalid index into active pattern array</source>
        <target state="translated">内部エラー。アクティブ パターン配列への無効なインデックスです。</target>
        <note />
      </trans-unit>
      <trans-unit id="tcUnionCaseDoesNotTakeArguments">
        <source>This union case does not take arguments</source>
        <target state="translated">この共用体ケースに引数は指定できません</target>
        <note />
      </trans-unit>
      <trans-unit id="tcUnionCaseRequiresOneArgument">
        <source>This union case takes one argument</source>
        <target state="translated">この共用体ケースには 1 つの引数を指定します</target>
        <note />
      </trans-unit>
      <trans-unit id="tcUnionCaseExpectsTupledArguments">
        <source>This union case expects {0} arguments in tupled form</source>
        <target state="translated">この共用体ケースにはタプル形式の引数を {0} 個指定してください</target>
        <note />
      </trans-unit>
      <trans-unit id="tcFieldIsNotStatic">
        <source>Field '{0}' is not static</source>
        <target state="translated">フィールド '{0}' は静的ではありません</target>
        <note />
      </trans-unit>
      <trans-unit id="tcFieldNotLiteralCannotBeUsedInPattern">
        <source>This field is not a literal and cannot be used in a pattern</source>
        <target state="translated">このフィールドはリテラルではないため、パターンに使用できません</target>
        <note />
      </trans-unit>
      <trans-unit id="tcRequireVarConstRecogOrLiteral">
        <source>This is not a variable, constant, active recognizer or literal</source>
        <target state="translated">これは変数、定数、アクティブ レコグナイザー、またはリテラルではありません</target>
        <note />
      </trans-unit>
      <trans-unit id="tcInvalidPattern">
        <source>This is not a valid pattern</source>
        <target state="translated">これは有効なパターンではありません</target>
        <note />
      </trans-unit>
      <trans-unit id="tcUseWhenPatternGuard">
        <source>Character range matches have been removed in F#. Consider using a 'when' pattern guard instead.</source>
        <target state="translated">F# では文字範囲の一致が削除されました。代わりに 'when' パターン ガードを使用してください。</target>
        <note />
      </trans-unit>
      <trans-unit id="tcIllegalPattern">
        <source>Illegal pattern</source>
        <target state="translated">パターンが正しくありません</target>
        <note />
      </trans-unit>
      <trans-unit id="tcSyntaxErrorUnexpectedQMark">
        <source>Syntax error - unexpected '?' symbol</source>
        <target state="translated">構文エラー - 予期しない '?' 記号です</target>
        <note />
      </trans-unit>
      <trans-unit id="tcExpressionCountMisMatch">
        <source>Expected {0} expressions, got {1}</source>
        <target state="translated">{0} 式を指定する必要がありますが、{1} が指定されました</target>
        <note />
      </trans-unit>
      <trans-unit id="tcExprUndelayed">
        <source>TcExprUndelayed: delayed</source>
        <target state="translated">TcExprUndelayed: 遅延しました</target>
        <note />
      </trans-unit>
      <trans-unit id="tcExpressionRequiresSequence">
        <source>This expression form may only be used in sequence and computation expressions</source>
        <target state="translated">この式の形式を使用できるのは、シーケンス式またはコンピュテーション式のみです</target>
        <note />
      </trans-unit>
      <trans-unit id="tcInvalidObjectExpressionSyntaxForm">
        <source>Invalid object expression. Objects without overrides or interfaces should use the expression form 'new Type(args)' without braces.</source>
        <target state="translated">オブジェクト式が無効です。オーバーライドまたはインターフェイスがないオブジェクトには、かっこなしで 'new Type(args)' という形式の式を使用してください。</target>
        <note />
      </trans-unit>
      <trans-unit id="tcInvalidObjectSequenceOrRecordExpression">
        <source>Invalid object, sequence or record expression</source>
        <target state="translated">オブジェクト式、シーケンス式、またはレコード式が無効です</target>
        <note />
      </trans-unit>
      <trans-unit id="tcInvalidSequenceExpressionSyntaxForm">
        <source>Invalid record, sequence or computation expression. Sequence expressions should be of the form 'seq {{ ... }}'</source>
        <target state="translated">無効なレコード、シーケンス式、またはコンピュテーション式です。シーケンス式は 'seq {{ ... }}' という形式にしてください。</target>
        <note />
      </trans-unit>
      <trans-unit id="tcExpressionWithIfRequiresParenthesis">
        <source>This list or array expression includes an element of the form 'if ... then ... else'. Parenthesize this expression to indicate it is an individual element of the list or array, to disambiguate this from a list generated using a sequence expression</source>
        <target state="translated">このリスト式または配列式には、'if ... then ... else' という形式の要素が含まれます。この式をかっこで囲んでリストまたは配列の個別の要素であることを示し、シーケンス式を使用して生成されたリストとこのリストを区別してください。</target>
        <note />
      </trans-unit>
      <trans-unit id="tcUnableToParseFormatString">
        <source>Unable to parse format string '{0}'</source>
        <target state="translated">書式指定文字列 '{0}' を解析できません</target>
        <note />
      </trans-unit>
      <trans-unit id="tcListLiteralMaxSize">
        <source>This list expression exceeds the maximum size for list literals. Use an array for larger literals and call Array.ToList.</source>
        <target state="translated">このリスト式は、リスト リテラルの最大サイズを超えています。より大きなリテラルの配列を使用し、Array.ToList を呼び出してください。</target>
        <note />
      </trans-unit>
      <trans-unit id="tcExpressionFormRequiresObjectConstructor">
        <source>The expression form 'expr then expr' may only be used as part of an explicit object constructor</source>
        <target state="translated">明示的なオブジェクト コンストラクターの一部としてのみ、'expr then expr' という形式の式を使用できます</target>
        <note />
      </trans-unit>
      <trans-unit id="tcNamedArgumentsCannotBeUsedInMemberTraits">
        <source>Named arguments cannot be given to member trait calls</source>
        <target state="translated">名前付き引数をメンバーの特徴 (trait) の呼び出しに指定することはできません</target>
        <note />
      </trans-unit>
      <trans-unit id="tcNotValidEnumCaseName">
        <source>This is not a valid name for an enumeration case</source>
        <target state="translated">列挙型のケースの有効な名前ではありません</target>
        <note />
      </trans-unit>
      <trans-unit id="tcFieldIsNotMutable">
        <source>This field is not mutable</source>
        <target state="translated">このフィールドは変更可能ではありません</target>
        <note />
      </trans-unit>
      <trans-unit id="tcConstructRequiresListArrayOrSequence">
        <source>This construct may only be used within list, array and sequence expressions, e.g. expressions of the form 'seq {{ ... }}', '[ ... ]' or '[| ... |]'. These use the syntax 'for ... in ... do ... yield...' to generate elements</source>
        <target state="translated">このコンストラクトは、リスト式、配列式、およびシーケンス式内でのみ使用できます (たとえば、'seq {{ ... }}'、'[ ... ]'、'[| ... |]' などの形式の式)。この場合、要素を生成するには 'for ... in ... do ... yield...' という構文を使用します。</target>
        <note />
      </trans-unit>
      <trans-unit id="tcConstructRequiresComputationExpressions">
        <source>This construct may only be used within computation expressions. To return a value from an ordinary function simply write the expression without 'return'.</source>
        <target state="translated">このコンストラクトはコンピュテーション式内でのみ使用できます。通常の関数から値を返すには、'return' を使用せずに式を記述してください。</target>
        <note />
      </trans-unit>
      <trans-unit id="tcConstructRequiresSequenceOrComputations">
        <source>This construct may only be used within sequence or computation expressions</source>
        <target state="translated">このコンストラクトはシーケンス式およびコンピュテーション式内でのみ使用できます</target>
        <note />
      </trans-unit>
      <trans-unit id="tcConstructRequiresComputationExpression">
        <source>This construct may only be used within computation expressions</source>
        <target state="translated">このコンストラクトはコンピュテーション式内でのみ使用できます</target>
        <note />
      </trans-unit>
      <trans-unit id="tcInvalidIndexerExpression">
        <source>Invalid indexer expression</source>
        <target state="translated">インデクサー式が無効です</target>
        <note />
      </trans-unit>
      <trans-unit id="tcObjectOfIndeterminateTypeUsedRequireTypeConstraint">
        <source>The operator 'expr.[idx]' has been used on an object of indeterminate type based on information prior to this program point. Consider adding further type constraints</source>
        <target state="translated">このプログラムのポイントよりも前の情報に基づいた不確定の型のオブジェクトに、演算子 'expr.[idx]' が使用されました。型の制約を増やしてください。</target>
        <note />
      </trans-unit>
      <trans-unit id="tcCannotInheritFromVariableType">
        <source>Cannot inherit from a variable type</source>
        <target state="translated">変数型から継承できません</target>
        <note />
      </trans-unit>
      <trans-unit id="tcObjectConstructorsOnTypeParametersCannotTakeArguments">
        <source>Calls to object constructors on type parameters cannot be given arguments</source>
        <target state="translated">型パラメーター上のオブジェクト コンストラクターの呼び出しに引数を指定することはできません</target>
        <note />
      </trans-unit>
      <trans-unit id="tcCompiledNameAttributeMisused">
        <source>The 'CompiledName' attribute cannot be used with this language element</source>
        <target state="translated">この言語要素では、'CompiledName' 属性を使用できません</target>
        <note />
      </trans-unit>
      <trans-unit id="tcNamedTypeRequired">
        <source>'{0}' may only be used with named types</source>
        <target state="translated">'{0}' を使用できるのは、名前付き型のみです</target>
        <note />
      </trans-unit>
      <trans-unit id="tcInheritCannotBeUsedOnInterfaceType">
        <source>'inherit' cannot be used on interface types. Consider implementing the interface by using 'interface ... with ... end' instead.</source>
        <target state="translated">インターフェイス型に 'inherit' は使用できません。代わりに 'interface ... with ... end' を使用してインターフェイスを実装してください。</target>
        <note />
      </trans-unit>
      <trans-unit id="tcNewCannotBeUsedOnInterfaceType">
        <source>'new' cannot be used on interface types. Consider using an object expression '{{ new ... with ... }}' instead.</source>
        <target state="translated">インターフェイス型では 'new' を使用できません。代わりにオブジェクト式 '{{ new ... with ... }}' を使用してください。</target>
        <note />
      </trans-unit>
      <trans-unit id="tcAbstractTypeCannotBeInstantiated">
        <source>Instances of this type cannot be created since it has been marked abstract or not all methods have been given implementations. Consider using an object expression '{{ new ... with ... }}' instead.</source>
        <target state="translated">abstract とマークされているか、一部のメソッドが実装されていないため、この型のインスタンスを作成できません。代わりにオブジェクト式 '{{ new ... with ... }}' を使用してください。</target>
        <note />
      </trans-unit>
      <trans-unit id="tcIDisposableTypeShouldUseNew">
        <source>It is recommended that objects supporting the IDisposable interface are created using the syntax 'new Type(args)', rather than 'Type(args)' or 'Type' as a function value representing the constructor, to indicate that resources may be owned by the generated value</source>
        <target state="translated">IDisposable インターフェイスをサポートするオブジェクトは、コンストラクターを表す関数値として 'Type(args)' や 'Type' ではなく 'new Type(args)' の構文を使用して作成することをお勧めします。これは、リソースが生成された値に所有される可能性があることを示すためです</target>
        <note />
      </trans-unit>
      <trans-unit id="tcSyntaxCanOnlyBeUsedToCreateObjectTypes">
        <source>'{0}' may only be used to construct object types</source>
        <target state="translated">'{0}' は、オブジェクト型を構築するときにのみ使用できます</target>
        <note />
      </trans-unit>
      <trans-unit id="tcConstructorRequiresCall">
        <source>Constructors for the type '{0}' must directly or indirectly call its implicit object constructor. Use a call to the implicit object constructor instead of a record expression.</source>
        <target state="translated">型 '{0}' のコンストラクターはその暗黙的なオブジェクト コンストラクターを直接、または間接的に呼び出す必要があります。レコード式ではなく、暗黙的なオブジェクト コンストラクターの呼び出しを使用してください。</target>
        <note />
      </trans-unit>
      <trans-unit id="tcUndefinedField">
        <source>The field '{0}' has been given a value, but is not present in the type '{1}'</source>
        <target state="translated">フィールド '{0}' に値が指定されましたが、このフィールドは型 '{1}' に存在しません</target>
        <note />
      </trans-unit>
      <trans-unit id="tcFieldRequiresAssignment">
        <source>No assignment given for field '{0}' of type '{1}'</source>
        <target state="translated">型 '{1}' のフィールド '{0}' に割り当てが指定されていません</target>
        <note />
      </trans-unit>
      <trans-unit id="tcExtraneousFieldsGivenValues">
        <source>Extraneous fields have been given values</source>
        <target state="translated">不適切なフィールドに値を指定しました</target>
        <note />
      </trans-unit>
      <trans-unit id="tcObjectExpressionsCanOnlyOverrideAbstractOrVirtual">
        <source>Only overrides of abstract and virtual members may be specified in object expressions</source>
        <target state="translated">オブジェクト式に指定できるのは、抽象メンバーおよび仮想メンバーのオーバーライドのみです。</target>
        <note />
      </trans-unit>
      <trans-unit id="tcNoAbstractOrVirtualMemberFound">
        <source>The member '{0}' does not correspond to any abstract or virtual method available to override or implement.</source>
        <target state="translated">メンバー '{0}' は、オーバーライドまたは実装に使用できるどの抽象メソッドまたは仮想メソッドにも対応していません。</target>
        <note />
      </trans-unit>
      <trans-unit id="tcMemberFoundIsNotAbstractOrVirtual">
        <source>The type {0} contains the member '{1}' but it is not a virtual or abstract method that is available to override or implement.</source>
        <target state="translated">型 {0} にメンバー '{1}' が含まれていますが、このメンバーはオーバーライドまたは実装に使用できる仮想メソッドでも抽象メソッドでもありません。</target>
        <note />
      </trans-unit>
      <trans-unit id="tcArgumentArityMismatch">
        <source>The member '{0}' does not accept the correct number of arguments. {1} argument(s) are expected, but {2} were given. The required signature is '{3}'.{4}</source>
        <target state="translated">メンバー '{0}' の引数の数が正しくありません。{1} 個の引数が必要ですが、指定されたのは {2} 個です。必要な署名は '{3}' です。{4}</target>
        <note />
      </trans-unit>
      <trans-unit id="tcArgumentArityMismatchOneOverload">
        <source>The member '{0}' does not accept the correct number of arguments. One overload accepts {1} arguments, but {2} were given. The required signature is '{3}'.{4}</source>
        <target state="translated">メンバー '{0}' の引数の数が正しくありません。1 つのオーバーロードには {1} 個の引数を指定できますが、{2} 個が指定されました。必要な署名は '{3}' です。{4}</target>
        <note />
      </trans-unit>
      <trans-unit id="tcSimpleMethodNameRequired">
        <source>A simple method name is required here</source>
        <target state="translated">ここでは単純なメソッド名が必要です</target>
        <note />
      </trans-unit>
      <trans-unit id="tcPredefinedTypeCannotBeUsedAsSuperType">
        <source>The types System.ValueType, System.Enum, System.Delegate, System.MulticastDelegate and System.Array cannot be used as super types in an object expression or class</source>
        <target state="translated">型 System.ValueType、System.Enum、System.Delegate、System.MulticastDelegate、および System.Array は、オブジェクト式またはクラスのスーパー型として使用できません</target>
        <note />
      </trans-unit>
      <trans-unit id="tcNewMustBeUsedWithNamedType">
        <source>'new' must be used with a named type</source>
        <target state="translated">名前付き型には 'new' を使用してください</target>
        <note />
      </trans-unit>
      <trans-unit id="tcCannotCreateExtensionOfSealedType">
        <source>Cannot create an extension of a sealed type</source>
        <target state="translated">シールド型の拡張は作成できません</target>
        <note />
      </trans-unit>
      <trans-unit id="tcNoArgumentsForRecordValue">
        <source>No arguments may be given when constructing a record value</source>
        <target state="translated">レコード値を構築するときに指定できる引数はありません</target>
        <note />
      </trans-unit>
      <trans-unit id="tcNoInterfaceImplementationForConstructionExpression">
        <source>Interface implementations cannot be given on construction expressions</source>
        <target state="translated">構築式ではインターフェイスの実装を指定できません</target>
        <note />
      </trans-unit>
      <trans-unit id="tcObjectConstructionCanOnlyBeUsedInClassTypes">
        <source>Object construction expressions may only be used to implement constructors in class types</source>
        <target state="translated">オブジェクト構築式は、クラス型のコンストラクターを実装する場合にのみ使用できます</target>
        <note />
      </trans-unit>
      <trans-unit id="tcOnlySimpleBindingsCanBeUsedInConstructionExpressions">
        <source>Only simple bindings of the form 'id = expr' can be used in construction expressions</source>
        <target state="translated">構築式に使用できるのは、'id = expr' という形式の単純な束縛のみです</target>
        <note />
      </trans-unit>
      <trans-unit id="tcObjectsMustBeInitializedWithObjectExpression">
        <source>Objects must be initialized by an object construction expression that calls an inherited object constructor and assigns a value to each field</source>
        <target state="translated">オブジェクトを初期化するには、継承したオブジェクト コンストラクターを呼び出し、値を各フィールドに割り当てるオブジェクト構築式を使用してください。</target>
        <note />
      </trans-unit>
      <trans-unit id="tcExpectedInterfaceType">
        <source>Expected an interface type</source>
        <target state="translated">インターフェイスの型を指定してください</target>
        <note />
      </trans-unit>
      <trans-unit id="tcConstructorForInterfacesDoNotTakeArguments">
        <source>Constructor expressions for interfaces do not take arguments</source>
        <target state="translated">インターフェイスのコンストラクター式には引数を使用できません</target>
        <note />
      </trans-unit>
      <trans-unit id="tcConstructorRequiresArguments">
        <source>This object constructor requires arguments</source>
        <target state="translated">このオブジェクト コンストラクターには引数が必要です</target>
        <note />
      </trans-unit>
      <trans-unit id="tcNewRequiresObjectConstructor">
        <source>'new' may only be used with object constructors</source>
        <target state="translated">'new' を使用できるのは、オブジェクト コンストラクターのみです</target>
        <note />
      </trans-unit>
      <trans-unit id="tcAtLeastOneOverrideIsInvalid">
        <source>At least one override did not correctly implement its corresponding abstract member</source>
        <target state="translated">少なくとも 1 つのオーバーライドが対応する抽象メンバーを正しく実装していません</target>
        <note />
      </trans-unit>
      <trans-unit id="tcNumericLiteralRequiresModule">
        <source>This numeric literal requires that a module '{0}' defining functions FromZero, FromOne, FromInt32, FromInt64 and FromString be in scope</source>
        <target state="translated">数値リテラルの場合、関数 FromZero、FromOne、FromInt32、FromInt64、および FromString を定義するモジュール '{0}' がスコープに含まれている必要があります</target>
        <note />
      </trans-unit>
      <trans-unit id="tcInvalidRecordConstruction">
        <source>Invalid record construction</source>
        <target state="translated">レコードの構造が無効です</target>
        <note />
      </trans-unit>
      <trans-unit id="tcExpressionFormRequiresRecordTypes">
        <source>The expression form {{ expr with ... }} may only be used with record types. To build object types use {{ new Type(...) with ... }}</source>
        <target state="translated">{{ expr with ... }} という形式の式を使用できるのはレコード型のみです。オブジェクトの型を構築するには、{{ new Type(...) with ... }} を使用してください。</target>
        <note />
      </trans-unit>
      <trans-unit id="tcInheritedTypeIsNotObjectModelType">
        <source>The inherited type is not an object model type</source>
        <target state="translated">継承された型はオブジェクト モデル型ではありません</target>
        <note />
      </trans-unit>
      <trans-unit id="tcObjectConstructionExpressionCanOnlyImplementConstructorsInObjectModelTypes">
        <source>Object construction expressions (i.e. record expressions with inheritance specifications) may only be used to implement constructors in object model types. Use 'new ObjectType(args)' to construct instances of object model types outside of constructors</source>
        <target state="translated">オブジェクト構築式 (つまり、継承の指定があるレコード式) は、オブジェクト モデル型のコンストラクターを実装する場合にのみ使用できます。コンストラクターの外側でオブジェクト モデル型のインスタンスを構築するには、'new ObjectType(args)' を使用してください。</target>
        <note />
      </trans-unit>
      <trans-unit id="tcEmptyRecordInvalid">
        <source>'{{ }}' is not a valid expression. Records must include at least one field. Empty sequences are specified by using Seq.empty or an empty list '[]'.</source>
        <target state="translated">'{{ }}' は有効な式ではありません。レコードには 1 つ以上のフィールドを含める必要があります。空のシーケンスを指定するには、Seq.empty または空のリスト '[]' をご使用ください。</target>
        <note />
      </trans-unit>
      <trans-unit id="tcTypeIsNotARecordTypeNeedConstructor">
        <source>This type is not a record type. Values of class and struct types must be created using calls to object constructors.</source>
        <target state="translated">この型はレコード型ではありません。クラス型および構造体型の値は、オブジェクト コンストラクターの呼び出しを使用して作成してください。</target>
        <note />
      </trans-unit>
      <trans-unit id="tcTypeIsNotARecordType">
        <source>This type is not a record type</source>
        <target state="translated">この型はレコード型ではありません</target>
        <note />
      </trans-unit>
      <trans-unit id="tcConstructIsAmbiguousInComputationExpression">
        <source>This construct is ambiguous as part of a computation expression. Nested expressions may be written using 'let _ = (...)' and nested computations using 'let! res = builder {{ ... }}'.</source>
        <target state="translated">このコンストラクトはコンピュテーション式の一部としてあいまいです。入れ子の式を記述するには 'let _ = (...)' を使用し、入れ子の計算には 'let! res = builder {{ ... }}' を使用します。</target>
        <note />
      </trans-unit>
      <trans-unit id="tcConstructIsAmbiguousInSequenceExpression">
        <source>This construct is ambiguous as part of a sequence expression. Nested expressions may be written using 'let _ = (...)' and nested sequences using 'yield! seq {{... }}'.</source>
        <target state="translated">このコンストラクトはシーケンス式の一部としてあいまいです。入れ子の式を記述するには 'let _ = (...)' を使用し、入れ子のシーケンスには 'yield! seq {{... }}' を使用します。</target>
        <note />
      </trans-unit>
      <trans-unit id="tcDoBangIllegalInSequenceExpression">
        <source>'do!' cannot be used within sequence expressions</source>
        <target state="translated">シーケンス式内には 'do!' を使用できません</target>
        <note />
      </trans-unit>
      <trans-unit id="tcUseForInSequenceExpression">
        <source>The use of 'let! x = coll' in sequence expressions is not permitted. Use 'for x in coll' instead.</source>
        <target state="translated">シーケンス式では 'let! x = coll' を使用できません。代わりに 'for x in coll' を使用してください。</target>
        <note />
      </trans-unit>
      <trans-unit id="tcTryIllegalInSequenceExpression">
        <source>'try'/'with' cannot be used within sequence expressions</source>
        <target state="translated">シーケンス式内には 'try'/'with' を使用できません</target>
        <note />
      </trans-unit>
      <trans-unit id="tcUseYieldBangForMultipleResults">
        <source>In sequence expressions, multiple results are generated using 'yield!'</source>
        <target state="translated">シーケンス式で、複数の結果は 'yield!' を使用して生成されます</target>
        <note />
      </trans-unit>
      <trans-unit id="tcInvalidAssignment">
        <source>Invalid assignment</source>
        <target state="translated">割り当てが無効です</target>
        <note />
      </trans-unit>
      <trans-unit id="tcInvalidUseOfTypeName">
        <source>Invalid use of a type name</source>
        <target state="translated">型名の使用方法に誤りがあります</target>
        <note />
      </trans-unit>
      <trans-unit id="tcTypeHasNoAccessibleConstructor">
        <source>This type has no accessible object constructors</source>
        <target state="translated">この型にアクセスできるオブジェクト コンストラクターはありません</target>
        <note />
      </trans-unit>
      <trans-unit id="tcInvalidUseOfInterfaceType">
        <source>Invalid use of an interface type</source>
        <target state="translated">インターフェイス型の使用方法に誤りがあります</target>
        <note />
      </trans-unit>
      <trans-unit id="tcInvalidUseOfDelegate">
        <source>Invalid use of a delegate constructor. Use the syntax 'new Type(args)' or just 'Type(args)'.</source>
        <target state="translated">デリゲート コンストラクターの使用方法に誤りがあります。'new Type(args)' か、単に 'Type(args)' という構文を使用してください</target>
        <note />
      </trans-unit>
      <trans-unit id="tcPropertyIsNotStatic">
        <source>Property '{0}' is not static</source>
        <target state="translated">プロパティ '{0}' は静的ではありません</target>
        <note />
      </trans-unit>
      <trans-unit id="tcPropertyIsNotReadable">
        <source>Property '{0}' is not readable</source>
        <target state="translated">プロパティ '{0}' は読み取り可能ではありません</target>
        <note />
      </trans-unit>
      <trans-unit id="tcLookupMayNotBeUsedHere">
        <source>This lookup cannot be used here</source>
        <target state="translated">ここでこの参照は使用できません</target>
        <note />
      </trans-unit>
      <trans-unit id="tcPropertyIsStatic">
        <source>Property '{0}' is static</source>
        <target state="translated">プロパティ '{0}' は静的です</target>
        <note />
      </trans-unit>
      <trans-unit id="tcPropertyCannotBeSet1">
        <source>Property '{0}' cannot be set</source>
        <target state="translated">プロパティ '{0}' は設定できません</target>
        <note />
      </trans-unit>
      <trans-unit id="tcConstructorsCannotBeFirstClassValues">
        <source>Constructors must be applied to arguments and cannot be used as first-class values. If necessary use an anonymous function '(fun arg1 ... argN -&gt; new Type(arg1,...,argN))'.</source>
        <target state="translated">コンストラクターは引数に割り当てる必要があります。また、コンストラクターをファーストクラスの値として使用することはできません。必要に応じて、匿名関数 '(fun arg1 ... argN -&gt; new Type(arg1,...,argN))' を使用してください。</target>
        <note />
      </trans-unit>
      <trans-unit id="tcSyntaxFormUsedOnlyWithRecordLabelsPropertiesAndFields">
        <source>The syntax 'expr.id' may only be used with record labels, properties and fields</source>
        <target state="translated">構文 'expr.id' を使用できるのは、レコードのラベル、プロパティ、およびフィールドのみです</target>
        <note />
      </trans-unit>
      <trans-unit id="tcEventIsStatic">
        <source>Event '{0}' is static</source>
        <target state="translated">イベント '{0}' は静的です</target>
        <note />
      </trans-unit>
      <trans-unit id="tcEventIsNotStatic">
        <source>Event '{0}' is not static</source>
        <target state="translated">イベント '{0}' は静的ではありません</target>
        <note />
      </trans-unit>
      <trans-unit id="tcNamedArgumentDidNotMatch">
        <source>The named argument '{0}' did not match any argument or mutable property</source>
        <target state="translated">名前付き引数 '{0}' と一致する引数または変更可能なプロパティがありませんでした</target>
        <note />
      </trans-unit>
      <trans-unit id="tcOverloadsCannotHaveCurriedArguments">
        <source>One or more of the overloads of this method has curried arguments. Consider redesigning these members to take arguments in tupled form.</source>
        <target state="translated">このメソッドのオーバーロードの 1 つまたは複数にカリー化された引数があります。タプル化された形式で引数を使用するようにこれらのメンバーを再設計してください。</target>
        <note />
      </trans-unit>
      <trans-unit id="tcUnnamedArgumentsDoNotFormPrefix">
        <source>The unnamed arguments do not form a prefix of the arguments of the method called</source>
        <target state="translated">名前なしの引数は、呼び出されるメソッドの引数のプレフィックスを形成できません</target>
        <note />
      </trans-unit>
      <trans-unit id="tcStaticOptimizationConditionalsOnlyForFSharpLibrary">
        <source>Static optimization conditionals are only for use within the F# library</source>
        <target state="translated">静的最適化の条件は、F# ライブラリ内でのみ使用できます</target>
        <note />
      </trans-unit>
      <trans-unit id="tcFormalArgumentIsNotOptional">
        <source>The corresponding formal argument is not optional</source>
        <target state="translated">対応する正式な引数はオプションではありません</target>
        <note />
      </trans-unit>
      <trans-unit id="tcInvalidOptionalAssignmentToPropertyOrField">
        <source>Invalid optional assignment to a property or field</source>
        <target state="translated">プロパティまたはフィールドに対するオプションの割り当てが無効です</target>
        <note />
      </trans-unit>
      <trans-unit id="tcDelegateConstructorMustBePassed">
        <source>A delegate constructor must be passed a single function value</source>
        <target state="translated">デリゲート コンストラクターには単一の関数値を渡す必要があります</target>
        <note />
      </trans-unit>
      <trans-unit id="tcBindingCannotBeUseAndRec">
        <source>A binding cannot be marked both 'use' and 'rec'</source>
        <target state="translated">束縛に 'use' と 'rec' の両方をマークすることはできません</target>
        <note />
      </trans-unit>
      <trans-unit id="tcVolatileOnlyOnClassLetBindings">
        <source>The 'VolatileField' attribute may only be used on 'let' bindings in classes</source>
        <target state="translated">'VolatileField' 属性を使用できるのは、クラス内の 'let' 束縛上のみです</target>
        <note />
      </trans-unit>
      <trans-unit id="tcAttributesAreNotPermittedOnLetBindings">
        <source>Attributes are not permitted on 'let' bindings in expressions</source>
        <target state="translated">式内の 'let' 束縛では、属性を使用できません</target>
        <note />
      </trans-unit>
      <trans-unit id="tcDefaultValueAttributeRequiresVal">
        <source>The 'DefaultValue' attribute may only be used on 'val' declarations</source>
        <target state="translated">'DefaultValue' 属性は 'val' 宣言でのみ使用できます</target>
        <note />
      </trans-unit>
      <trans-unit id="tcConditionalAttributeRequiresMembers">
        <source>The 'ConditionalAttribute' attribute may only be used on members</source>
        <target state="translated">'ConditionalAttribute' 属性はメンバーでのみ使用できます</target>
        <note />
      </trans-unit>
      <trans-unit id="tcInvalidActivePatternName">
        <source>This is not a valid name for an active pattern</source>
        <target state="translated">アクティブ パターンの有効な名前ではありません</target>
        <note />
      </trans-unit>
      <trans-unit id="tcEntryPointAttributeRequiresFunctionInModule">
        <source>The 'EntryPointAttribute' attribute may only be used on function definitions in modules</source>
        <target state="translated">'EntryPointAttribute' 属性を使用できるのは、モジュールの関数定義のみです</target>
        <note />
      </trans-unit>
      <trans-unit id="tcMutableValuesCannotBeInline">
        <source>Mutable values cannot be marked 'inline'</source>
        <target state="translated">変更可能な値を 'inline' とマークすることはできません</target>
        <note />
      </trans-unit>
      <trans-unit id="tcMutableValuesMayNotHaveGenericParameters">
        <source>Mutable values cannot have generic parameters</source>
        <target state="translated">変更可能な値にジェネリック パラメーターを指定することはできません</target>
        <note />
      </trans-unit>
      <trans-unit id="tcMutableValuesSyntax">
        <source>Mutable function values should be written 'let mutable f = (fun args -&gt; ...)'</source>
        <target state="translated">変更可能な関数値は 'let mutable f = (fun args -&gt; ...)' と記述してください</target>
        <note />
      </trans-unit>
      <trans-unit id="tcOnlyFunctionsCanBeInline">
        <source>Only functions may be marked 'inline'</source>
        <target state="translated">'inline' とマークできるのは関数のみです</target>
        <note />
      </trans-unit>
      <trans-unit id="tcIllegalAttributesForLiteral">
        <source>A literal value cannot be given the [&lt;ThreadStatic&gt;] or [&lt;ContextStatic&gt;] attributes</source>
        <target state="translated">リテラル値に [&lt;ThreadStatic&gt;] 属性または [&lt;ContextStatic&gt;] 属性を指定することはできません</target>
        <note />
      </trans-unit>
      <trans-unit id="tcLiteralCannotBeMutable">
        <source>A literal value cannot be marked 'mutable'</source>
        <target state="translated">リテラル値に 'mutable' とマークすることはできません</target>
        <note />
      </trans-unit>
      <trans-unit id="tcLiteralCannotBeInline">
        <source>A literal value cannot be marked 'inline'</source>
        <target state="translated">リテラル値に 'inline' とマークすることはできません</target>
        <note />
      </trans-unit>
      <trans-unit id="tcLiteralCannotHaveGenericParameters">
        <source>Literal values cannot have generic parameters</source>
        <target state="translated">リテラル値にジェネリック パラメーターを指定することはできません</target>
        <note />
      </trans-unit>
      <trans-unit id="tcInvalidConstantExpression">
        <source>This is not a valid constant expression</source>
        <target state="translated">これは有効な定数式ではありません</target>
        <note />
      </trans-unit>
      <trans-unit id="tcTypeIsInaccessible">
        <source>This type is not accessible from this code location</source>
        <target state="translated">このコードの場所からこの型にアクセスすることはできません</target>
        <note />
      </trans-unit>
      <trans-unit id="tcUnexpectedConditionInImportedAssembly">
        <source>Unexpected condition in imported assembly: failed to decode AttributeUsage attribute</source>
        <target state="translated">インポートされたアセンブリに予期しない条件があります。AttributeUsage 属性のデコードに失敗しました:</target>
        <note />
      </trans-unit>
      <trans-unit id="tcUnrecognizedAttributeTarget">
        <source>Unrecognized attribute target. Valid attribute targets are 'assembly', 'module', 'type', 'method', 'property', 'return', 'param', 'field', 'event', 'constructor'.</source>
        <target state="translated">認識されない属性のターゲットです。有効な属性のターゲットは、'assembly'、'module'、'type'、'method'、'property'、'return'、'param'、'field'、'event'、および 'constructor' です。</target>
        <note />
      </trans-unit>
      <trans-unit id="tcAttributeIsNotValidForLanguageElementUseDo">
        <source>This attribute is not valid for use on this language element. Assembly attributes should be attached to a 'do ()' declaration, if necessary within an F# module.</source>
        <target state="translated">この言語要素では、この属性を使用できません。アセンブリの属性は (必要に応じて F# モジュール内で) 'do ()' 宣言にアタッチする必要があります。</target>
        <note />
      </trans-unit>
      <trans-unit id="tcAttributeIsNotValidForLanguageElement">
        <source>This attribute is not valid for use on this language element</source>
        <target state="translated">この言語要素では、この属性を使用できません</target>
        <note />
      </trans-unit>
      <trans-unit id="tcOptionalArgumentsCannotBeUsedInCustomAttribute">
        <source>Optional arguments cannot be used in custom attributes</source>
        <target state="translated">カスタム属性にはオプションの引数を使用できません</target>
        <note />
      </trans-unit>
      <trans-unit id="tcPropertyCannotBeSet0">
        <source>This property cannot be set</source>
        <target state="translated">このプロパティは設定できません</target>
        <note />
      </trans-unit>
      <trans-unit id="tcPropertyOrFieldNotFoundInAttribute">
        <source>This property or field was not found on this custom attribute type</source>
        <target state="translated">このカスタム属性型に、このプロパティまたはフィールドが見つかりませんでした</target>
        <note />
      </trans-unit>
      <trans-unit id="tcCustomAttributeMustBeReferenceType">
        <source>A custom attribute must be a reference type</source>
        <target state="translated">カスタム属性は参照型にする必要があります</target>
        <note />
      </trans-unit>
      <trans-unit id="tcCustomAttributeArgumentMismatch">
        <source>The number of args for a custom attribute does not match the expected number of args for the attribute constructor</source>
        <target state="translated">カスタム属性の引数の数は、属性コンストラクターの引数に必要な数と一致しません</target>
        <note />
      </trans-unit>
      <trans-unit id="tcCustomAttributeMustInvokeConstructor">
        <source>A custom attribute must invoke an object constructor</source>
        <target state="translated">カスタム属性はオブジェクト コンストラクターを呼び出す必要があります</target>
        <note />
      </trans-unit>
      <trans-unit id="tcAttributeExpressionsMustBeConstructorCalls">
        <source>Attribute expressions must be calls to object constructors</source>
        <target state="translated">属性式は、オブジェクト コンストラクターに対する呼び出しにしてください</target>
        <note />
      </trans-unit>
      <trans-unit id="tcUnsupportedAttribute">
        <source>This attribute cannot be used in this version of F#</source>
        <target state="translated">このバージョンの F# では、この属性を使用できません</target>
        <note />
      </trans-unit>
      <trans-unit id="tcInvalidInlineSpecification">
        <source>Invalid inline specification</source>
        <target state="translated">インラインの指定が無効です</target>
        <note />
      </trans-unit>
      <trans-unit id="tcInvalidUseBinding">
        <source>'use' bindings must be of the form 'use &lt;var&gt; = &lt;expr&gt;'</source>
        <target state="translated">'use' 束縛の形式は 'use &lt;var&gt; = &lt;expr&gt;' にしてください</target>
        <note />
      </trans-unit>
      <trans-unit id="tcAbstractMembersIllegalInAugmentation">
        <source>Abstract members are not permitted in an augmentation - they must be defined as part of the type itself</source>
        <target state="translated">拡張に抽象メンバーは使用できません。型の一部として定義する必要があります。</target>
        <note />
      </trans-unit>
      <trans-unit id="tcMethodOverridesIllegalHere">
        <source>Method overrides and interface implementations are not permitted here</source>
        <target state="translated">ここでメソッドのオーバーライドおよびインターフェイスの実装は許可されていません</target>
        <note />
      </trans-unit>
      <trans-unit id="tcNoMemberFoundForOverride">
        <source>No abstract or interface member was found that corresponds to this override</source>
        <target state="translated">このオーバーライドに対応する抽象メンバーまたはインターフェイス メンバーが見つかりませんでした</target>
        <note />
      </trans-unit>
      <trans-unit id="tcOverrideArityMismatch">
        <source>This override takes a different number of arguments to the corresponding abstract member. The following abstract members were found:{0}</source>
        <target state="translated">このオーバーライドでは、対応する抽象メンバーに対して異なる数の引数を使用しています。次の抽象メンバーが見つかりました: {0}</target>
        <note />
      </trans-unit>
      <trans-unit id="tcDefaultImplementationAlreadyExists">
        <source>This method already has a default implementation</source>
        <target state="translated">このメソッドには既に既定の実装があります</target>
        <note />
      </trans-unit>
      <trans-unit id="tcDefaultAmbiguous">
        <source>The method implemented by this default is ambiguous</source>
        <target state="translated">この既定で実装されたメソッドはあいまいです</target>
        <note />
      </trans-unit>
      <trans-unit id="tcNoPropertyFoundForOverride">
        <source>No abstract property was found that corresponds to this override</source>
        <target state="translated">このオーバーライドに対応する抽象プロパティが見つかりませんでした</target>
        <note />
      </trans-unit>
      <trans-unit id="tcAbstractPropertyMissingGetOrSet">
        <source>This property overrides or implements an abstract property but the abstract property doesn't have a corresponding {0}</source>
        <target state="translated">このプロパティは、抽象プロパティをオーバーライドまたは実装しますが、抽象プロパティには対応する {0} がありません</target>
        <note />
      </trans-unit>
      <trans-unit id="tcInvalidSignatureForSet">
        <source>Invalid signature for set member</source>
        <target state="translated">set メンバーのシグネチャが無効です</target>
        <note />
      </trans-unit>
      <trans-unit id="tcNewMemberHidesAbstractMember">
        <source>This new member hides the abstract member '{0}'. Rename the member or use 'override' instead.</source>
        <target state="translated">この新しいメンバーは抽象メンバー '{0}' を隠ぺいします。メンバーの名前を変更するか、代わりに 'override' を使用してください。</target>
        <note />
      </trans-unit>
      <trans-unit id="tcNewMemberHidesAbstractMemberWithSuffix">
        <source>This new member hides the abstract member '{0}' once tuples, functions, units of measure and/or provided types are erased. Rename the member or use 'override' instead.</source>
        <target state="translated">タプル、関数、測定単位、または指定された型が消去されると、この新しいメンバーは抽象メンバー '{0}' を隠ぺいします。メンバーの名前を変更するか、代わりに 'override' を使用してください。</target>
        <note />
      </trans-unit>
      <trans-unit id="tcStaticInitializersIllegalInInterface">
        <source>Interfaces cannot contain definitions of static initializers</source>
        <target state="translated">インターフェイスに静的初期化子の定義を含めることはできません</target>
        <note />
      </trans-unit>
      <trans-unit id="tcObjectConstructorsIllegalInInterface">
        <source>Interfaces cannot contain definitions of object constructors</source>
        <target state="translated">インターフェイスにオブジェクト コンストラクターの定義を含めることはできません</target>
        <note />
      </trans-unit>
      <trans-unit id="tcMemberOverridesIllegalInInterface">
        <source>Interfaces cannot contain definitions of member overrides</source>
        <target state="translated">インターフェイスにメンバーのオーバーライドの定義を含めることはできません</target>
        <note />
      </trans-unit>
      <trans-unit id="tcConcreteMembersIllegalInInterface">
        <source>Interfaces cannot contain definitions of concrete members. You may need to define a constructor on your type to indicate that the type is a class.</source>
        <target state="translated">インターフェイスに具象メンバーの定義を含めることはできません。必要に応じて、型にコンストラクターを定義して、型がクラスであることを示してください。</target>
        <note />
      </trans-unit>
      <trans-unit id="tcConstructorsDisallowedInExceptionAugmentation">
        <source>Constructors cannot be specified in exception augmentations</source>
        <target state="translated">例外の拡張にコンストラクターは指定できません</target>
        <note />
      </trans-unit>
      <trans-unit id="tcStructsCannotHaveConstructorWithNoArguments">
        <source>Structs cannot have an object constructor with no arguments. This is a restriction imposed on all CLI languages as structs automatically support a default constructor.</source>
        <target state="translated">構造体には、引数なしのオブジェクト コンストラクターを使用できません。構造体は既定のコンストラクターを自動的にサポートするため、これはすべての CLI 言語に課せられた制限です。</target>
        <note />
      </trans-unit>
      <trans-unit id="tcConstructorsIllegalForThisType">
        <source>Constructors cannot be defined for this type</source>
        <target state="translated">この型にコンストラクターは定義できません</target>
        <note />
      </trans-unit>
      <trans-unit id="tcRecursiveBindingsWithMembersMustBeDirectAugmentation">
        <source>Recursive bindings that include member specifications can only occur as a direct augmentation of a type</source>
        <target state="translated">メンバーの指定を含む再帰的束縛は、型の直接的な拡張としてのみ実行できます</target>
        <note />
      </trans-unit>
      <trans-unit id="tcOnlySimplePatternsInLetRec">
        <source>Only simple variable patterns can be bound in 'let rec' constructs</source>
        <target state="translated">'let rec' コンストラクトでバインドできるのは、単純な変数パターンのみです</target>
        <note />
      </trans-unit>
      <trans-unit id="tcOnlyRecordFieldsAndSimpleLetCanBeMutable">
        <source>Only record fields and simple, non-recursive 'let' bindings may be marked mutable</source>
        <target state="translated">'mutable' とマークできるのはレコード フィールドと単純で非再帰的な 'let' バインディングのみです</target>
        <note />
      </trans-unit>
      <trans-unit id="tcMemberIsNotSufficientlyGeneric">
        <source>This member is not sufficiently generic</source>
        <target state="translated">このメンバーの総称性が十分ではありません</target>
        <note />
      </trans-unit>
      <trans-unit id="tcLiteralAttributeRequiresConstantValue">
        <source>A declaration may only be the [&lt;Literal&gt;] attribute if a constant value is also given, e.g. 'val x : int = 1'</source>
        <target state="translated">定数値も指定する場合、宣言は [&lt;Literal&gt;] 属性にしてください (たとえば、'val x : int = 1')</target>
        <note />
      </trans-unit>
      <trans-unit id="tcValueInSignatureRequiresLiteralAttribute">
        <source>A declaration may only be given a value in a signature if the declaration has the [&lt;Literal&gt;] attribute</source>
        <target state="translated">宣言に [&lt;Literal&gt;] 属性がある場合、その宣言に指定できるのはシグネチャ内の値のみです。</target>
        <note />
      </trans-unit>
      <trans-unit id="tcThreadStaticAndContextStaticMustBeStatic">
        <source>Thread-static and context-static variables must be static and given the [&lt;DefaultValue&gt;] attribute to indicate that the value is initialized to the default value on each new thread</source>
        <target state="translated">thread-static 変数および context-static 変数は静的にし、[&lt;DefaultValue&gt;] 属性を指定して、新しいスレッドごとに値が既定値に初期化されることを示してください</target>
        <note />
      </trans-unit>
      <trans-unit id="tcVolatileFieldsMustBeMutable">
        <source>Volatile fields must be marked 'mutable' and cannot be thread-static</source>
        <target state="translated">volatile フィールドは 'mutable' とマークしてください。また、thread-static にすることはできません。</target>
        <note />
      </trans-unit>
      <trans-unit id="tcUninitializedValFieldsMustBeMutable">
        <source>Uninitialized 'val' fields must be mutable and marked with the '[&lt;DefaultValue&gt;]' attribute. Consider using a 'let' binding instead of a 'val' field.</source>
        <target state="translated">初期化されていない 'val' フィールドは変更可能にし、'[&lt;DefaultValue&gt;]' 属性でマークする必要があります。'val' フィールドの代わりに 'let' 束縛をご使用ください。</target>
        <note />
      </trans-unit>
      <trans-unit id="tcStaticValFieldsMustBeMutableAndPrivate">
        <source>Static 'val' fields in types must be mutable, private and marked with the '[&lt;DefaultValue&gt;]' attribute. They are initialized to the 'null' or 'zero' value for their type. Consider also using a 'static let mutable' binding in a class type.</source>
        <target state="translated">型の静的 'val' フィールドは、変更可能で、プライベートにし、さらに '[&lt;DefaultValue&gt;]' 属性でマークしてください。フィールドはその型の 'null' 値または 'zero' 値に初期化されます。また、クラス型の 'static let mutable' 束縛もご使用ください。</target>
        <note />
      </trans-unit>
      <trans-unit id="tcFieldRequiresName">
        <source>This field requires a name</source>
        <target state="translated">このフィールドには名前が必要です</target>
        <note />
      </trans-unit>
      <trans-unit id="tcInvalidNamespaceModuleTypeUnionName">
        <source>Invalid namespace, module, type or union case name</source>
        <target state="translated">名前空間、モジュール、型、または共用体ケースの名前が無効です</target>
        <note />
      </trans-unit>
      <trans-unit id="tcIllegalFormForExplicitTypeDeclaration">
        <source>Explicit type declarations for constructors must be of the form 'ty1 * ... * tyN -&gt; resTy'. Parentheses may be required around 'resTy'</source>
        <target state="translated">コンストラクターの明示的な型宣言は、'ty1 * ... * tyN -&gt; resTy' という形式にする必要があります。必要に応じて、'resTy' をかっこで囲んでください。</target>
        <note />
      </trans-unit>
      <trans-unit id="tcReturnTypesForUnionMustBeSameAsType">
        <source>Return types of union cases must be identical to the type being defined, up to abbreviations</source>
        <target state="translated">共用体ケースの戻り値の型は、省略形に従い、定義されている型と同じにする必要があります</target>
        <note />
      </trans-unit>
      <trans-unit id="tcInvalidEnumerationLiteral">
        <source>This is not a valid value for an enumeration literal</source>
        <target state="translated">列挙型リテラルの有効な値ではありません</target>
        <note />
      </trans-unit>
      <trans-unit id="tcTypeIsNotInterfaceType1">
        <source>The type '{0}' is not an interface type</source>
        <target state="translated">型 '{0}' はインターフェイス型ではありません</target>
        <note />
      </trans-unit>
      <trans-unit id="tcDuplicateSpecOfInterface">
        <source>Duplicate specification of an interface</source>
        <target state="translated">インターフェイスの指定に重複があります</target>
        <note />
      </trans-unit>
      <trans-unit id="tcFieldValIllegalHere">
        <source>A field/val declaration is not permitted here</source>
        <target state="translated">ここでは field/val の宣言を使用できません</target>
        <note />
      </trans-unit>
      <trans-unit id="tcInheritIllegalHere">
        <source>A inheritance declaration is not permitted here</source>
        <target state="translated">ここでは継承の宣言を使用できません</target>
        <note />
      </trans-unit>
      <trans-unit id="tcModuleRequiresQualifiedAccess">
        <source>This declaration opens the module '{0}', which is marked as 'RequireQualifiedAccess'. Adjust your code to use qualified references to the elements of the module instead, e.g. 'List.map' instead of 'map'. This change will ensure that your code is robust as new constructs are added to libraries.</source>
        <target state="translated">この宣言はモジュール '{0}' を開きます。'{0}' は 'RequireQualifiedAccess' とマークされています。代わりにモジュールの要素に対する限定参照を使用するようにコードを変更してください (たとえば、'map' の代わりに 'List.map')。この変更によってコードが堅牢になり、新しいコンストラクターがライブラリに追加された場合にも対応できます。</target>
        <note />
      </trans-unit>
      <trans-unit id="tcOpenUsedWithPartiallyQualifiedPath">
        <source>This declaration opens the namespace or module '{0}' through a partially qualified path. Adjust this code to use the full path of the namespace. This change will make your code more robust as new constructs are added to the F# and CLI libraries.</source>
        <target state="translated">この宣言は部分的な修飾パスを介して名前空間またはモジュール '{0}' を開きます。名前空間の完全パスを使用するようにコードを変更してください。この変更によってコードが堅牢になり、新しいコンストラクターが F# ライブラリや CLI ライブラリに追加された場合にも対応できます。</target>
        <note />
      </trans-unit>
      <trans-unit id="tcLocalClassBindingsCannotBeInline">
        <source>Local class bindings cannot be marked inline. Consider lifting the definition out of the class or else do not mark it as inline.</source>
        <target state="translated">ローカル クラスの束縛に 'inline' とマークすることはできません。クラスから定義を取り除くか、'inline' とマークしないでください。</target>
        <note />
      </trans-unit>
      <trans-unit id="tcTypeAbbreviationsMayNotHaveMembers">
        <source>Type abbreviations cannot have members</source>
        <target state="translated">型略称にメンバーを含めることはできません</target>
        <note />
      </trans-unit>
      <trans-unit id="tcTypeAbbreviationsCheckedAtCompileTime">
        <source>As of F# 4.1, the accessibility of type abbreviations is checked at compile-time. Consider changing the accessibility of the type abbreviation. Ignoring this warning might lead to runtime errors.</source>
        <target state="translated">F# 4.1 まででは、型略称のアクセシビリティはコンパイル時に確認されます。型略称のアクセシビリティを変更することを検討してください。この警告を無視すると、ランタイム エラーが発生する可能性があります。</target>
        <note />
      </trans-unit>
      <trans-unit id="tcEnumerationsMayNotHaveMembers">
        <source>Enumerations cannot have members</source>
        <target state="translated">列挙型にメンバーを含めることはできません</target>
        <note />
      </trans-unit>
      <trans-unit id="tcMeasureDeclarationsRequireStaticMembers">
        <source>Measure declarations may have only static members</source>
        <target state="translated">単位の宣言に使用できるのは静的なメンバーのみです</target>
        <note />
      </trans-unit>
      <trans-unit id="tcStructsMayNotContainDoBindings">
        <source>Structs cannot contain 'do' bindings because the default constructor for structs would not execute these bindings</source>
        <target state="translated">構造体の既定のコンストラクターは束縛を実行しないため、構造体には 'do' 束縛を含むことができません</target>
        <note />
      </trans-unit>
      <trans-unit id="tcStructsMayNotContainLetBindings">
        <source>Structs cannot contain value definitions because the default constructor for structs will not execute these bindings. Consider adding additional arguments to the primary constructor for the type.</source>
        <target state="translated">構造体の既定のコンストラクターは束縛を実行しないため、構造体には値の定義を含むことができません。型のプライマリ コンストラクターに引数を追加してください。</target>
        <note />
      </trans-unit>
      <trans-unit id="tcStaticLetBindingsRequireClassesWithImplicitConstructors">
        <source>Static value definitions may only be used in types with a primary constructor. Consider adding arguments to the type definition, e.g. 'type X(args) = ...'.</source>
        <target state="translated">静的な値の定義は、プライマリ コンストラクターを含む型でのみ使用できます。型定義に引数を追加してください ( たとえば、'type X(args) = ...')。</target>
        <note />
      </trans-unit>
      <trans-unit id="tcMeasureDeclarationsRequireStaticMembersNotConstructors">
        <source>Measure declarations may have only static members: constructors are not available</source>
        <target state="translated">単位の宣言に使用できるのは静的なメンバーのみです。コンストラクターは使用できません。</target>
        <note />
      </trans-unit>
      <trans-unit id="tcMemberAndLocalClassBindingHaveSameName">
        <source>A member and a local class binding both have the name '{0}'</source>
        <target state="translated">メンバーとローカル クラスの束縛はどちらも '{0}' という名前を使用しています</target>
        <note />
      </trans-unit>
      <trans-unit id="tcTypeAbbreviationsCannotHaveInterfaceDeclaration">
        <source>Type abbreviations cannot have interface declarations</source>
        <target state="translated">型略称にインターフェイスの宣言を含めることはできません</target>
        <note />
      </trans-unit>
      <trans-unit id="tcEnumerationsCannotHaveInterfaceDeclaration">
        <source>Enumerations cannot have interface declarations</source>
        <target state="translated">列挙型にインターフェイスの宣言を含めることはできません</target>
        <note />
      </trans-unit>
      <trans-unit id="tcTypeIsNotInterfaceType0">
        <source>This type is not an interface type</source>
        <target state="translated">この型はインターフェイス型ではありません</target>
        <note />
      </trans-unit>
      <trans-unit id="tcAllImplementedInterfacesShouldBeDeclared">
        <source>All implemented interfaces should be declared on the initial declaration of the type</source>
        <target state="translated">実装したすべてのインターフェイスは、型の最初の宣言で宣言する必要があります</target>
        <note />
      </trans-unit>
      <trans-unit id="tcDefaultImplementationForInterfaceHasAlreadyBeenAdded">
        <source>A default implementation of this interface has already been added because the explicit implementation of the interface was not specified at the definition of the type</source>
        <target state="translated">インターフェイスの明示的な実装が型の定義時に指定されなかったため、このインターフェイスの既定の実装が追加されました。</target>
        <note />
      </trans-unit>
      <trans-unit id="tcMemberNotPermittedInInterfaceImplementation">
        <source>This member is not permitted in an interface implementation</source>
        <target state="translated">インターフェイスの実装では、このメンバーは使用できません</target>
        <note />
      </trans-unit>
      <trans-unit id="tcDeclarationElementNotPermittedInAugmentation">
        <source>This declaration element is not permitted in an augmentation</source>
        <target state="translated">拡張にこの宣言の要素は使用できません</target>
        <note />
      </trans-unit>
      <trans-unit id="tcTypesCannotContainNestedTypes">
        <source>Types cannot contain nested type definitions</source>
        <target state="translated">型に入れ子の型定義を含めることはできません</target>
        <note />
      </trans-unit>
      <trans-unit id="tcTypeExceptionOrModule">
        <source>type, exception or module</source>
        <target state="translated">型、例外、またはモジュール</target>
        <note />
      </trans-unit>
      <trans-unit id="tcTypeOrModule">
        <source>type or module</source>
        <target state="translated">型またはモジュール</target>
        <note />
      </trans-unit>
      <trans-unit id="tcImplementsIStructuralEquatableExplicitly">
        <source>The struct, record or union type '{0}' implements the interface 'System.IStructuralEquatable' explicitly. Apply the 'CustomEquality' attribute to the type.</source>
        <target state="translated">構造体型、レコード型、または共用体型の '{0}' はインターフェイス 'System.IStructuralEquatable' を明示的に実装しています。この型には 'CustomEquality' 属性を適用してください。</target>
        <note />
      </trans-unit>
      <trans-unit id="tcImplementsIEquatableExplicitly">
        <source>The struct, record or union type '{0}' implements the interface 'System.IEquatable&lt;_&gt;' explicitly. Apply the 'CustomEquality' attribute to the type and provide a consistent implementation of the non-generic override 'System.Object.Equals(obj)'.</source>
        <target state="translated">構造体型、レコード型、または共用体型の '{0}' は、インターフェイス 'System.IEquatable&lt;_&gt;' を明示的に実装しています。この型には 'CustomEquality' 属性を適用し、さらに整合性のある非ジェネリック オーバーライド 'System.Object.Equals(obj)' の実装を用意してください。</target>
        <note />
      </trans-unit>
      <trans-unit id="tcExplicitTypeSpecificationCannotBeUsedForExceptionConstructors">
        <source>Explicit type specifications cannot be used for exception constructors</source>
        <target state="translated">明示的な型の指定は、例外のコンストラクターには使用できません</target>
        <note />
      </trans-unit>
      <trans-unit id="tcExceptionAbbreviationsShouldNotHaveArgumentList">
        <source>Exception abbreviations should not have argument lists</source>
        <target state="translated">例外の省略形に引数リストを含めることはできません</target>
        <note />
      </trans-unit>
      <trans-unit id="tcAbbreviationsFordotNetExceptionsCannotTakeArguments">
        <source>Abbreviations for Common IL exceptions cannot take arguments</source>
        <target state="translated">Common IL の例外型の場合、省略形には引数を使用できません</target>
        <note />
      </trans-unit>
      <trans-unit id="tcExceptionAbbreviationsMustReferToValidExceptions">
        <source>Exception abbreviations must refer to existing exceptions or F# types deriving from System.Exception</source>
        <target state="translated">例外の省略形は、既存の例外、または System.Exception から派生した F# 型を参照する必要があります</target>
        <note />
      </trans-unit>
      <trans-unit id="tcAbbreviationsFordotNetExceptionsMustHaveMatchingObjectConstructor">
        <source>Abbreviations for Common IL exception types must have a matching object constructor</source>
        <target state="translated">Common IL の例外型の場合、省略形には対応するオブジェクト コンストラクターが必要です</target>
        <note />
      </trans-unit>
      <trans-unit id="tcNotAnException">
        <source>Not an exception</source>
        <target state="translated">例外ではありません</target>
        <note />
      </trans-unit>
      <trans-unit id="tcInvalidModuleName">
        <source>Invalid module name</source>
        <target state="translated">モジュール名が無効です</target>
        <note />
      </trans-unit>
      <trans-unit id="tcInvalidTypeExtension">
        <source>Invalid type extension</source>
        <target state="translated">型の拡張が無効です</target>
        <note />
      </trans-unit>
      <trans-unit id="tcAttributesOfTypeSpecifyMultipleKindsForType">
        <source>The attributes of this type specify multiple kinds for the type</source>
        <target state="translated">この型の属性は、その型に対して複数の種類を指定しています</target>
        <note />
      </trans-unit>
      <trans-unit id="tcKindOfTypeSpecifiedDoesNotMatchDefinition">
        <source>The kind of the type specified by its attributes does not match the kind implied by its definition</source>
        <target state="translated">この属性によって指定された型の種類は、定義が示す種類と一致しません</target>
        <note />
      </trans-unit>
      <trans-unit id="tcMeasureDefinitionsCannotHaveTypeParameters">
        <source>Measure definitions cannot have type parameters</source>
        <target state="translated">単位の定義に型パラメーターは使用できません</target>
        <note />
      </trans-unit>
      <trans-unit id="tcTypeRequiresDefinition">
        <source>This type requires a definition</source>
        <target state="translated">この型には定義が必要です</target>
        <note />
      </trans-unit>
      <trans-unit id="tcTypeAbbreviationHasTypeParametersMissingOnType">
        <source>This type abbreviation has one or more declared type parameters that do not appear in the type being abbreviated. Type abbreviations must use all declared type parameters in the type being abbreviated. Consider removing one or more type parameters, or use a concrete type definition that wraps an underlying type, such as 'type C&lt;'a&gt; = C of ...'.</source>
        <target state="translated">この型略称では、省略される型に出現しない型パラメーターが 1 つまたは複数宣言されました。型略称には、省略される型のすべての宣言済み型パラメーターを使用する必要があります。1 つまたは複数のパラメーターを削除するか、基底となる型をラップする具象型定義を使用してください (たとえば、'type C&lt;'a&gt; = C of ...')。</target>
        <note />
      </trans-unit>
      <trans-unit id="tcStructsInterfacesEnumsDelegatesMayNotInheritFromOtherTypes">
        <source>Structs, interfaces, enums and delegates cannot inherit from other types</source>
        <target state="translated">構造体、インターフェイス、列挙型、およびデリゲートは、他の型から継承できません</target>
        <note />
      </trans-unit>
      <trans-unit id="tcTypesCannotInheritFromMultipleConcreteTypes">
        <source>Types cannot inherit from multiple concrete types</source>
        <target state="translated">型は複数の具象型から継承できません</target>
        <note />
      </trans-unit>
      <trans-unit id="tcRecordsUnionsAbbreviationsStructsMayNotHaveAllowNullLiteralAttribute">
        <source>Records, union, abbreviations and struct types cannot have the 'AllowNullLiteral' attribute</source>
        <target state="translated">レコード型、共用体型、省略形型、および構造体型に 'AllowNullLiteral' 属性を指定することはできません</target>
        <note />
      </trans-unit>
      <trans-unit id="tcAllowNullTypesMayOnlyInheritFromAllowNullTypes">
        <source>Types with the 'AllowNullLiteral' attribute may only inherit from or implement types which also allow the use of the null literal</source>
        <target state="translated">'AllowNullLiteral' 属性を持つ型が継承または実装できるのは、null のリテラルも使用できる型のみです</target>
        <note />
      </trans-unit>
      <trans-unit id="tcGenericTypesCannotHaveStructLayout">
        <source>Generic types cannot be given the 'StructLayout' attribute</source>
        <target state="translated">ジェネリック型に 'StructLayout' 属性を指定することはできません</target>
        <note />
      </trans-unit>
      <trans-unit id="tcOnlyStructsCanHaveStructLayout">
        <source>Only structs and classes without primary constructors may be given the 'StructLayout' attribute</source>
        <target state="translated">'StructLayout' 属性を指定できるのは、プライマリ コンストラクターなしの構造体およびクラスのみです</target>
        <note />
      </trans-unit>
      <trans-unit id="tcRepresentationOfTypeHiddenBySignature">
        <source>The representation of this type is hidden by the signature. It must be given an attribute such as [&lt;Sealed&gt;], [&lt;Class&gt;] or [&lt;Interface&gt;] to indicate the characteristics of the type.</source>
        <target state="translated">この型の表現はシグネチャによって隠ぺいされています。型の特性を示すために、[&lt;Sealed&gt;]、[&lt;Class&gt;]、[&lt;Interface&gt;] などの属性を指定する必要があります。</target>
        <note />
      </trans-unit>
      <trans-unit id="tcOnlyClassesCanHaveAbstract">
        <source>Only classes may be given the 'AbstractClass' attribute</source>
        <target state="translated">'AbstractClass' 属性を指定できるのはクラスのみです</target>
        <note />
      </trans-unit>
      <trans-unit id="tcOnlyTypesRepresentingUnitsOfMeasureCanHaveMeasure">
        <source>Only types representing units-of-measure may be given the 'Measure' attribute</source>
        <target state="translated">'Measure' 属性を指定できるのは、単位を表す型のみです</target>
        <note />
      </trans-unit>
      <trans-unit id="tcOverridesCannotHaveVisibilityDeclarations">
        <source>Accessibility modifiers are not permitted on overrides or interface implementations</source>
        <target state="translated">オーバーライドまたはインターフェイスの実装にはアクセシビリティ修飾子を使用できません</target>
        <note />
      </trans-unit>
      <trans-unit id="tcTypesAreAlwaysSealedDU">
        <source>Discriminated union types are always sealed</source>
        <target state="translated">判別された共用体型は常にシールドです</target>
        <note />
      </trans-unit>
      <trans-unit id="tcTypesAreAlwaysSealedRecord">
        <source>Record types are always sealed</source>
        <target state="translated">レコード型は常にシールドです</target>
        <note />
      </trans-unit>
      <trans-unit id="tcTypesAreAlwaysSealedAssemblyCode">
        <source>Assembly code types are always sealed</source>
        <target state="translated">アセンブリ コード型は常にシールドです</target>
        <note />
      </trans-unit>
      <trans-unit id="tcTypesAreAlwaysSealedStruct">
        <source>Struct types are always sealed</source>
        <target state="translated">構造体型は常にシールドです</target>
        <note />
      </trans-unit>
      <trans-unit id="tcTypesAreAlwaysSealedDelegate">
        <source>Delegate types are always sealed</source>
        <target state="translated">デリゲート型は常にシールドです</target>
        <note />
      </trans-unit>
      <trans-unit id="tcTypesAreAlwaysSealedEnum">
        <source>Enum types are always sealed</source>
        <target state="translated">列挙型は常にシールドです</target>
        <note />
      </trans-unit>
      <trans-unit id="tcInterfaceTypesAndDelegatesCannotContainFields">
        <source>Interface types and delegate types cannot contain fields</source>
        <target state="translated">インターフェイス型またはデリゲート型にフィールドを含めることはできません</target>
        <note />
      </trans-unit>
      <trans-unit id="tcAbbreviatedTypesCannotBeSealed">
        <source>Abbreviated types cannot be given the 'Sealed' attribute</source>
        <target state="translated">省略された型に 'Sealed' 属性を指定することはできません</target>
        <note />
      </trans-unit>
      <trans-unit id="tcCannotInheritFromSealedType">
        <source>Cannot inherit a sealed type</source>
        <target state="translated">シールド型を継承できません</target>
        <note />
      </trans-unit>
      <trans-unit id="tcCannotInheritFromInterfaceType">
        <source>Cannot inherit from interface type. Use interface ... with instead.</source>
        <target state="translated">インターフェイスの型から継承できません。代わりに interface ... with を使用してください。</target>
        <note />
      </trans-unit>
      <trans-unit id="tcStructTypesCannotContainAbstractMembers">
        <source>Struct types cannot contain abstract members</source>
        <target state="translated">構造体型に抽象メンバーを含むことはできません</target>
        <note />
      </trans-unit>
      <trans-unit id="tcInterfaceTypesCannotBeSealed">
        <source>Interface types cannot be sealed</source>
        <target state="translated">インターフェイス型をシールドにすることはできません</target>
        <note />
      </trans-unit>
      <trans-unit id="tcInvalidDelegateSpecification">
        <source>Delegate specifications must be of the form 'typ -&gt; typ'</source>
        <target state="translated">デリゲートは 'typ -&gt; typ' という形式で指定する必要があります</target>
        <note />
      </trans-unit>
      <trans-unit id="tcDelegatesCannotBeCurried">
        <source>Delegate specifications must not be curried types. Use 'typ * ... * typ -&gt; typ' for multi-argument delegates, and 'typ -&gt; (typ -&gt; typ)' for delegates returning function values.</source>
        <target state="translated">デリゲートにはカリー化された型を指定しないでください。複数引数のデリゲートには 'typ * ... * typ -&gt; typ' を使用し、関数値を返すデリゲートには 'typ -&gt; (typ -&gt; typ)' を使用します。</target>
        <note />
      </trans-unit>
      <trans-unit id="tcInvalidTypeForLiteralEnumeration">
        <source>Literal enumerations must have type int, uint, int16, uint16, int64, uint64, byte, sbyte or char</source>
        <target state="translated">リテラル列挙値の型は、int、uint、int16、uint16、int64、uint64、byte、sbyte、または char にする必要があります</target>
        <note />
      </trans-unit>
      <trans-unit id="tcTypeDefinitionIsCyclic">
        <source>This type definition involves an immediate cyclic reference through an abbreviation</source>
        <target state="translated">この型定義では、省略形による直接的な循環参照が発生します</target>
        <note />
      </trans-unit>
      <trans-unit id="tcTypeDefinitionIsCyclicThroughInheritance">
        <source>This type definition involves an immediate cyclic reference through a struct field or inheritance relation</source>
        <target state="translated">この型定義では、構造体フィールドまたは継承の関係による直接的な循環参照が発生します</target>
        <note />
      </trans-unit>
      <trans-unit id="tcReservedSyntaxForAugmentation">
        <source>The syntax 'type X with ...' is reserved for augmentations. Types whose representations are hidden but which have members are now declared in signatures using 'type X = ...'. You may also need to add the '[&lt;Sealed&gt;] attribute to the type definition in the signature</source>
        <target state="translated">構文 'type X with ...' は拡張のために予約されています。表現が隠ぺいされていてメンバーがある型が、'type X = ...' を使用するシグネチャで宣言されています。必要に応じて、シグネチャ内の型定義に '[&lt;Sealed&gt;]' 属性も追加してください。</target>
        <note />
      </trans-unit>
      <trans-unit id="tcMembersThatExtendInterfaceMustBePlacedInSeparateModule">
        <source>Members that extend interface, delegate or enum types must be placed in a module separate to the definition of the type. This module must either have the AutoOpen attribute or be opened explicitly by client code to bring the extension members into scope.</source>
        <target state="translated">インターフェイス型、デリゲート型、または列挙型を拡張するメンバーは、型の定義とは別のモジュールに配置する必要があります。このモジュールに AutoOpen 属性を指定するか、クライアント コードで明示的にモジュールを開いて、拡張メンバーをスコープに含める必要があります。</target>
        <note />
      </trans-unit>
      <trans-unit id="tcDeclaredTypeParametersForExtensionDoNotMatchOriginal">
        <source>One or more of the declared type parameters for this type extension have a missing or wrong type constraint not matching the original type constraints on '{0}'</source>
        <target state="translated">この型の拡張の 1 つ以上の宣言された型パラメーターについて、型の制約が見つからないか、型の制約が '{0}' の元の型の制約に一致しないため正しくありません。</target>
        <note />
      </trans-unit>
      <trans-unit id="tcTypeDefinitionsWithImplicitConstructionMustHaveOneInherit">
        <source>Type definitions may only have one 'inherit' specification and it must be the first declaration</source>
        <target state="translated">型定義に含めることができる 'inherit' 指定は 1 つのみであり、これを最初の宣言にする必要があります。</target>
        <note />
      </trans-unit>
      <trans-unit id="tcTypeDefinitionsWithImplicitConstructionMustHaveLocalBindingsBeforeMembers">
        <source>'let' and 'do' bindings must come before member and interface definitions in type definitions</source>
        <target state="translated">型定義内のメンバーとインターフェイスの定義の前に、'let' および 'do' 束縛を含める必要があります</target>
        <note />
      </trans-unit>
      <trans-unit id="tcInheritDeclarationMissingArguments">
        <source>This 'inherit' declaration specifies the inherited type but no arguments. Consider supplying arguments, e.g. 'inherit BaseType(args)'.</source>
        <target state="translated">この 'inherit' 宣言は継承された型を指定していますが、引数がありません。引数を指定してください (たとえば、'inherit BaseType(args)')。</target>
        <note />
      </trans-unit>
      <trans-unit id="tcInheritConstructionCallNotPartOfImplicitSequence">
        <source>This 'inherit' declaration has arguments, but is not in a type with a primary constructor. Consider adding arguments to your type definition, e.g. 'type X(args) = ...'.</source>
        <target state="translated">この 'inherit' 宣言には引数が含まれていますが、これはプライマリ コンストラクターを含む型ではありません。型定義に引数を追加してください (たとえば、'type X(args) = ...')。</target>
        <note />
      </trans-unit>
      <trans-unit id="tcLetAndDoRequiresImplicitConstructionSequence">
        <source>This definition may only be used in a type with a primary constructor. Consider adding arguments to your type definition, e.g. 'type X(args) = ...'.</source>
        <target state="translated">この定義は、プライマリ コンストラクターを含む型でのみ使用できます。型定義に引数を追加してください (たとえば、'type X(args) = ...')。</target>
        <note />
      </trans-unit>
      <trans-unit id="tcTypeAbbreviationsCannotHaveAugmentations">
        <source>Type abbreviations cannot have augmentations</source>
        <target state="translated">型略称に拡張を含めることはできません</target>
        <note />
      </trans-unit>
      <trans-unit id="tcModuleAbbreviationForNamespace">
        <source>The path '{0}' is a namespace. A module abbreviation may not abbreviate a namespace.</source>
        <target state="translated">パス '{0}' は名前空間です。モジュールの省略形は名前空間の省略形にはできません。</target>
        <note />
      </trans-unit>
      <trans-unit id="tcTypeUsedInInvalidWay">
        <source>The type '{0}' is used in an invalid way. A value prior to '{1}' has an inferred type involving '{2}', which is an invalid forward reference.</source>
        <target state="translated">型 '{0}' の使用方法に誤りがあります。'{1}' の前の値に、'{2}' と推論されるような型があります。これは無効な前方参照です。</target>
        <note />
      </trans-unit>
      <trans-unit id="tcMemberUsedInInvalidWay">
        <source>The member '{0}' is used in an invalid way. A use of '{1}' has been inferred prior to the definition of '{2}', which is an invalid forward reference.</source>
        <target state="translated">メンバー '{0}' の使用方法に誤りがあります。'{2}' の定義の前に '{1}' の使用が推論されました。これは無効な前方参照です。</target>
        <note />
      </trans-unit>
      <trans-unit id="tcAttributeAutoOpenWasIgnored">
        <source>The attribute 'AutoOpen(\"{0}\")' in the assembly '{1}' did not refer to a valid module or namespace in that assembly and has been ignored</source>
        <target state="translated">アセンブリ '{1}' の属性 'AutoOpen(\"{0}\")' は、このアセンブリ内の有効なモジュールまたは名前空間を参照していないため、無視されました</target>
        <note />
      </trans-unit>
      <trans-unit id="ilUndefinedValue">
        <source>Undefined value '{0}'</source>
        <target state="translated">未定義の値 '{0}'</target>
        <note />
      </trans-unit>
      <trans-unit id="ilLabelNotFound">
        <source>Label {0} not found</source>
        <target state="translated">ラベル {0} が見つかりません</target>
        <note />
      </trans-unit>
      <trans-unit id="ilIncorrectNumberOfTypeArguments">
        <source>Incorrect number of type arguments to local call</source>
        <target state="translated">ローカルの呼び出しに対する型引数の数が正しくありません</target>
        <note />
      </trans-unit>
      <trans-unit id="ilDynamicInvocationNotSupported">
        <source>Dynamic invocation of {0} is not supported</source>
        <target state="translated">{0} の動的呼び出しはサポートされません</target>
        <note />
      </trans-unit>
      <trans-unit id="ilAddressOfLiteralFieldIsInvalid">
        <source>Taking the address of a literal field is invalid</source>
        <target state="translated">リテラル フィールドのアドレスは使用できません</target>
        <note />
      </trans-unit>
      <trans-unit id="ilAddressOfValueHereIsInvalid">
        <source>This operation involves taking the address of a value '{0}' represented using a local variable or other special representation. This is invalid.</source>
        <target state="translated">この操作には、ローカル変数または他の特殊な表現を使用して表された値 '{0}' のアドレスが使用されています。これは無効です。</target>
        <note />
      </trans-unit>
      <trans-unit id="ilCustomMarshallersCannotBeUsedInFSharp">
        <source>Custom marshallers cannot be specified in F# code. Consider using a C# helper function.</source>
        <target state="translated">F# コードではカスタム マーシャラーを指定できません。C# ヘルパー関数を使用してください。</target>
        <note />
      </trans-unit>
      <trans-unit id="ilMarshalAsAttributeCannotBeDecoded">
        <source>The MarshalAs attribute could not be decoded</source>
        <target state="translated">MarshalAs 属性をデコードできませんでした</target>
        <note />
      </trans-unit>
      <trans-unit id="ilSignatureForExternalFunctionContainsTypeParameters">
        <source>The signature for this external function contains type parameters. Constrain the argument and return types to indicate the types of the corresponding C function.</source>
        <target state="translated">この外部関数のシグネチャには型パラメーターが含まれます。引数を制限し、対応する C 関数の型を示す型を戻してください。</target>
        <note />
      </trans-unit>
      <trans-unit id="ilDllImportAttributeCouldNotBeDecoded">
        <source>The DllImport attribute could not be decoded</source>
        <target state="translated">DllImport 属性をデコードできませんでした</target>
        <note />
      </trans-unit>
      <trans-unit id="ilLiteralFieldsCannotBeSet">
        <source>Literal fields cannot be set</source>
        <target state="translated">リテラル フィールドを設定できません</target>
        <note />
      </trans-unit>
      <trans-unit id="ilStaticMethodIsNotLambda">
        <source>GenSetStorage: {0} was represented as a static method but was not an appropriate lambda expression</source>
        <target state="translated">GenSetStorage: {0} は静的メソッドとして表現されましたが、適切なラムダ式ではありません</target>
        <note />
      </trans-unit>
      <trans-unit id="ilMutableVariablesCannotEscapeMethod">
        <source>Mutable variables cannot escape their method</source>
        <target state="translated">変更可能な変数ではメソッドをエスケープできません</target>
        <note />
      </trans-unit>
      <trans-unit id="ilUnexpectedUnrealizedValue">
        <source>Compiler error: unexpected unrealized value</source>
        <target state="translated">コンパイラ エラー: 予期しない認識されない値</target>
        <note />
      </trans-unit>
      <trans-unit id="ilMainModuleEmpty">
        <source>Main module of program is empty: nothing will happen when it is run</source>
        <target state="translated">プログラムのメイン モジュールが空です。実行しても何も処理されません</target>
        <note />
      </trans-unit>
      <trans-unit id="ilTypeCannotBeUsedForLiteralField">
        <source>This type cannot be used for a literal field</source>
        <target state="translated">リテラル フィールドにこの型は使用できません</target>
        <note />
      </trans-unit>
      <trans-unit id="ilUnexpectedGetSetAnnotation">
        <source>Unexpected GetSet annotation on a property</source>
        <target state="translated">プロパティに予期しない GetSet 注釈がありました:</target>
        <note />
      </trans-unit>
      <trans-unit id="ilFieldOffsetAttributeCouldNotBeDecoded">
        <source>The FieldOffset attribute could not be decoded</source>
        <target state="translated">FieldOffset 属性をデコードできませんでした</target>
        <note />
      </trans-unit>
      <trans-unit id="ilStructLayoutAttributeCouldNotBeDecoded">
        <source>The StructLayout attribute could not be decoded</source>
        <target state="translated">StructLayout 属性をデコードできませんでした</target>
        <note />
      </trans-unit>
      <trans-unit id="ilDefaultAugmentationAttributeCouldNotBeDecoded">
        <source>The DefaultAugmentation attribute could not be decoded</source>
        <target state="translated">DefaultAugmentation 属性をデコードできませんでした</target>
        <note />
      </trans-unit>
      <trans-unit id="ilReflectedDefinitionsCannotUseSliceOperator">
        <source>Reflected definitions cannot contain uses of the prefix splice operator '%'</source>
        <target state="translated">リフレクションされた定義には、プレフィックスのスプライス演算子 '%' を使用できません</target>
        <note />
      </trans-unit>
      <trans-unit id="optsProblemWithCodepage">
        <source>Problem with codepage '{0}': {1}</source>
        <target state="translated">コードページ '{0}' に問題があります: {1}</target>
        <note />
      </trans-unit>
      <trans-unit id="optsCopyright">
        <source>Copyright (c) Microsoft Corporation. All Rights Reserved.</source>
        <target state="translated">Copyright (c) Microsoft Corporation. All Rights Reserved.</target>
        <note />
      </trans-unit>
      <trans-unit id="optsCopyrightCommunity">
        <source>Freely distributed under the MIT Open Source License.  https://github.com/Microsoft/visualfsharp/blob/master/License.txt</source>
        <target state="translated">MIT のオープン ソース ライセンスで無料配布されています。https://github.com/Microsoft/visualfsharp/blob/master/License.txt</target>
        <note />
      </trans-unit>
      <trans-unit id="optsNameOfOutputFile">
        <source>Name of the output file (Short form: -o)</source>
        <target state="translated">出力ファイルの名前 (短い形式: -o)</target>
        <note />
      </trans-unit>
      <trans-unit id="optsBuildConsole">
        <source>Build a console executable</source>
        <target state="translated">コンソール実行可能ファイルをビルドします</target>
        <note />
      </trans-unit>
      <trans-unit id="optsBuildWindows">
        <source>Build a Windows executable</source>
        <target state="translated">Windows 実行可能ファイルをビルドします</target>
        <note />
      </trans-unit>
      <trans-unit id="optsBuildLibrary">
        <source>Build a library (Short form: -a)</source>
        <target state="translated">ライブラリをビルドします (短い形式: -a)</target>
        <note />
      </trans-unit>
      <trans-unit id="optsBuildModule">
        <source>Build a module that can be added to another assembly</source>
        <target state="translated">別のアセンブリに追加できるモジュールをビルドします</target>
        <note />
      </trans-unit>
      <trans-unit id="optsDelaySign">
        <source>Delay-sign the assembly using only the public portion of the strong name key</source>
        <target state="translated">厳密名キーのパブリックな部分のみを使ってアセンブリを遅延署名します</target>
        <note />
      </trans-unit>
      <trans-unit id="optsPublicSign">
        <source>Public-sign the assembly using only the public portion of the strong name key, and mark the assembly as signed</source>
        <target state="translated">厳密な名前のキーの公開部分のみを使ってアセンブリを公開署名し、アセンブリを署名済みとしてマークします</target>
        <note />
      </trans-unit>
      <trans-unit id="optsWriteXml">
        <source>Write the xmldoc of the assembly to the given file</source>
        <target state="translated">指定したファイルにアセンブリの xmldoc を書き込みます</target>
        <note />
      </trans-unit>
      <trans-unit id="optsStrongKeyFile">
        <source>Specify a strong name key file</source>
        <target state="translated">厳密名キー ファイルを指定します</target>
        <note />
      </trans-unit>
      <trans-unit id="optsStrongKeyContainer">
        <source>Specify a strong name key container</source>
        <target state="translated">厳密名キー コンテナーを指定します</target>
        <note />
      </trans-unit>
      <trans-unit id="optsPlatform">
        <source>Limit which platforms this code can run on: x86, Itanium, x64, anycpu32bitpreferred, or anycpu. The default is anycpu.</source>
        <target state="translated">このコードが実行されるプラットフォームの制限: x86、Itanium、x64、anycpu32bitpreferred、または anycpu。既定は anycpu です。</target>
        <note />
      </trans-unit>
      <trans-unit id="optsNoOpt">
        <source>Only include optimization information essential for implementing inlined constructs. Inhibits cross-module inlining but improves binary compatibility.</source>
        <target state="translated">インライン コンストラクトの実装に必要な最適化情報のみを含めてください。モジュール間のインライン処理を禁止し、バイナリの互換性を改善してください。</target>
        <note />
      </trans-unit>
      <trans-unit id="optsNoInterface">
        <source>Don't add a resource to the generated assembly containing F#-specific metadata</source>
        <target state="translated">F# 固有のメタデータを含む生成済みアセンブリにリソースを追加しないでください</target>
        <note />
      </trans-unit>
      <trans-unit id="optsSig">
        <source>Print the inferred interface of the assembly to a file</source>
        <target state="translated">アセンブリの推論されたインターフェイスをファイルに出力します</target>
        <note />
      </trans-unit>
      <trans-unit id="optsReference">
        <source>Reference an assembly (Short form: -r)</source>
        <target state="translated">アセンブリを参照します (短い形式: -r)</target>
        <note />
      </trans-unit>
      <trans-unit id="optsWin32res">
        <source>Specify a Win32 resource file (.res)</source>
        <target state="translated">Win32 リソース ファイル (.res) を指定します</target>
        <note />
      </trans-unit>
      <trans-unit id="optsWin32manifest">
        <source>Specify a Win32 manifest file</source>
        <target state="translated">Win32 マニフェスト ファイルを指定します</target>
        <note />
      </trans-unit>
      <trans-unit id="optsNowin32manifest">
        <source>Do not include the default Win32 manifest</source>
        <target state="translated">既定の Win32 マニフェストを含めないでください</target>
        <note />
      </trans-unit>
      <trans-unit id="optsEmbedAllSource">
        <source>Embed all source files in the portable PDB file</source>
        <target state="translated">ポータブル PDB ファイル内にすべてのソース ファイルを埋め込む</target>
        <note />
      </trans-unit>
      <trans-unit id="optsEmbedSource">
        <source>Embed specific source files in the portable PDB file</source>
        <target state="translated">ポータブル PDB ファイル内に特定のソース ファイルを埋め込む</target>
        <note />
      </trans-unit>
      <trans-unit id="optsSourceLink">
        <source>Source link information file to embed in the portable PDB file</source>
        <target state="translated">ポータブル PDB ファイルに埋め込むソース リンク情報ファイル</target>
        <note />
      </trans-unit>
      <trans-unit id="optsEmbeddedSourceRequirePortablePDBs">
        <source>--embed switch only supported when emitting a Portable PDB (--debug:portable or --debug:embedded)</source>
        <target state="translated">--embed スイッチは、ポータブル PDB の生成時にのみサポートされます (--debug:portable または --debug:embedded)</target>
        <note />
      </trans-unit>
      <trans-unit id="optsSourceLinkRequirePortablePDBs">
        <source>--sourcelink switch only supported when emitting a Portable PDB (--debug:portable or --debug:embedded)</source>
        <target state="translated">--sourcelink スイッチは、ポータブル PDB の生成時にのみサポートされます (--debug:portable または --debug:embedded)</target>
        <note />
      </trans-unit>
      <trans-unit id="srcFileTooLarge">
        <source>Source file is too large to embed in a portable PDB</source>
        <target state="translated">ソース ファイルが大きすぎるので、ポータブル PDB 内に埋め込めません</target>
        <note />
      </trans-unit>
      <trans-unit id="optsResource">
        <source>Embed the specified managed resource</source>
        <target state="translated">指定したマネージド リソースを埋め込みます</target>
        <note />
      </trans-unit>
      <trans-unit id="optsLinkresource">
        <source>Link the specified resource to this assembly where the resinfo format is &lt;file&gt;[,&lt;string name&gt;[,public|private]]</source>
        <target state="translated">指定したリソースをこのアセンブリにリンクします。このとき、リソース情報の形式は &lt;ファイル&gt;[,&lt;文字列名&gt;[,public|private]] です。</target>
        <note />
      </trans-unit>
      <trans-unit id="optsDebugPM">
        <source>Emit debug information (Short form: -g)</source>
        <target state="translated">デバッグ情報を生成します (短い形式: -g)</target>
        <note />
      </trans-unit>
      <trans-unit id="optsDebug">
        <source>Specify debugging type: full, portable, embedded, pdbonly. ('{0}' is the default if no debuggging type specified and enables attaching a debugger to a running program, 'portable' is a cross-platform format, 'embedded' is a cross-platform format embedded into the output file).</source>
        <target state="translated">デバッグの種類 full、portable、pdbonly を指定します (デバッグの種類が指定されない場合には '{0}' が既定で、実行中のプログラムにデバッガーを付加することができます。'portable' はクロスプラットフォーム形式、'embedded' は出力ファイルに埋め込まれたクロスプラットフォーム形式です)。</target>
        <note />
      </trans-unit>
      <trans-unit id="optsOptimize">
        <source>Enable optimizations (Short form: -O)</source>
        <target state="translated">最適化を有効にします (短い形式: -O)</target>
        <note />
      </trans-unit>
      <trans-unit id="optsTailcalls">
        <source>Enable or disable tailcalls</source>
        <target state="translated">tail の呼び出しを有効または無効にします</target>
        <note />
      </trans-unit>
      <trans-unit id="optsDeterministic">
        <source>Produce a deterministic assembly (including module version GUID and timestamp)</source>
        <target state="translated">決定論的アセンブリを作成します (モジュール バージョン GUID やタイムスタンプなど)</target>
        <note />
      </trans-unit>
      <trans-unit id="optsCrossoptimize">
        <source>Enable or disable cross-module optimizations</source>
        <target state="translated">モジュール間の最適化を有効または無効にします</target>
        <note />
      </trans-unit>
      <trans-unit id="optsWarnaserrorPM">
        <source>Report all warnings as errors</source>
        <target state="translated">すべての警告をエラーとして報告する</target>
        <note />
      </trans-unit>
      <trans-unit id="optsWarnaserror">
        <source>Report specific warnings as errors</source>
        <target state="translated">指定した警告をエラーとして報告する</target>
        <note />
      </trans-unit>
      <trans-unit id="optsWarn">
        <source>Set a warning level (0-5)</source>
        <target state="translated">警告レベル (0 ～ 5) を設定します</target>
        <note />
      </trans-unit>
      <trans-unit id="optsNowarn">
        <source>Disable specific warning messages</source>
        <target state="translated">指定の警告メッセージを無効にする</target>
        <note />
      </trans-unit>
      <trans-unit id="optsWarnOn">
        <source>Enable specific warnings that may be off by default</source>
        <target state="translated">既定でオフにすることができる特定の警告を有効にします</target>
        <note />
      </trans-unit>
      <trans-unit id="optsChecked">
        <source>Generate overflow checks</source>
        <target state="translated">オーバーフロー チェックの生成</target>
        <note />
      </trans-unit>
      <trans-unit id="optsDefine">
        <source>Define conditional compilation symbols (Short form: -d)</source>
        <target state="translated">条件付きコンパイル シンボルを定義します (短い形式: -d)</target>
        <note />
      </trans-unit>
      <trans-unit id="optsMlcompatibility">
        <source>Ignore ML compatibility warnings</source>
        <target state="translated">ML 互換性に関する警告を無視します</target>
        <note />
      </trans-unit>
      <trans-unit id="optsNologo">
        <source>Suppress compiler copyright message</source>
        <target state="translated">コンパイラの著作権メッセージを表示しません</target>
        <note />
      </trans-unit>
      <trans-unit id="optsHelp">
        <source>Display this usage message (Short form: -?)</source>
        <target state="translated">この使用方法に関するメッセージを表示します (短い形式: -?)</target>
        <note />
      </trans-unit>
      <trans-unit id="optsResponseFile">
        <source>Read response file for more options</source>
        <target state="translated">その他のオプションを、応答ファイルから読み取ります</target>
        <note />
      </trans-unit>
      <trans-unit id="optsCodepage">
        <source>Specify the codepage used to read source files</source>
        <target state="translated">ソース ファイルの読み取りに使用するコードページを指定します</target>
        <note />
      </trans-unit>
      <trans-unit id="optsUtf8output">
        <source>Output messages in UTF-8 encoding</source>
        <target state="translated">UTF-8 エンコードでメッセージを出力します</target>
        <note />
      </trans-unit>
      <trans-unit id="optsFullpaths">
        <source>Output messages with fully qualified paths</source>
        <target state="translated">完全修飾パスを含むメッセージを出力します</target>
        <note />
      </trans-unit>
      <trans-unit id="optsLib">
        <source>Specify a directory for the include path which is used to resolve source files and assemblies (Short form: -I)</source>
        <target state="translated">ソース ファイルおよびアセンブリの解決に使用する include パスのディレクトリを指定します (短い形式: -I)</target>
        <note />
      </trans-unit>
      <trans-unit id="optsBaseaddress">
        <source>Base address for the library to be built</source>
        <target state="translated">ビルドするライブラリのベース アドレス</target>
        <note />
      </trans-unit>
      <trans-unit id="optsNoframework">
        <source>Do not reference the default CLI assemblies by default</source>
        <target state="translated">既定では、既定の CLI アセンブリを参照しません</target>
        <note />
      </trans-unit>
      <trans-unit id="optsStandalone">
        <source>Statically link the F# library and all referenced DLLs that depend on it into the assembly being generated</source>
        <target state="translated">F# ライブラリと、ライブラリに依存するすべての参照 DLL を、生成されるアセンブリへ静的にリンクします</target>
        <note />
      </trans-unit>
      <trans-unit id="optsStaticlink">
        <source>Statically link the given assembly and all referenced DLLs that depend on this assembly. Use an assembly name e.g. mylib, not a DLL name.</source>
        <target state="translated">指定したアセンブリと、そのアセンブリに依存するすべての参照 DLL を静的にリンクします。DLL 名ではなく、アセンブリ名 (たとえば、mylib) を使用してください。</target>
        <note />
      </trans-unit>
      <trans-unit id="optsResident">
        <source>Use a resident background compilation service to improve compiler startup times.</source>
        <target state="translated">バックグラウンドに常駐するコンパイル サービスを使用して、コンパイラの起動時間を改善します。</target>
        <note />
      </trans-unit>
      <trans-unit id="optsPdb">
        <source>Name the output debug file</source>
        <target state="translated">出力デバッグ ファイルの名前を指定します</target>
        <note />
      </trans-unit>
      <trans-unit id="optsSimpleresolution">
        <source>Resolve assembly references using directory-based rules rather than MSBuild resolution</source>
        <target state="translated">MSBuild の解決ではなく、ディレクトリベースの規則を使用してアセンブリの参照を解決します</target>
        <note />
      </trans-unit>
      <trans-unit id="optsUnrecognizedTarget">
        <source>Unrecognized target '{0}', expected 'exe', 'winexe', 'library' or 'module'</source>
        <target state="translated">認識されないターゲット '{0}'。'exe'、'winexe'、'library'、または 'module' を指定してください。</target>
        <note />
      </trans-unit>
      <trans-unit id="optsUnrecognizedDebugType">
        <source>Unrecognized debug type '{0}', expected 'pdbonly' or 'full'</source>
        <target state="translated">認識されないデバッグの種類 '{0}'。'pdbonly' または 'full' を指定してください。</target>
        <note />
      </trans-unit>
      <trans-unit id="optsInvalidWarningLevel">
        <source>Invalid warning level '{0}'</source>
        <target state="translated">警告レベル '{0}' が無効です</target>
        <note />
      </trans-unit>
      <trans-unit id="optsShortFormOf">
        <source>Short form of '{0}'</source>
        <target state="translated">'{0}' の短い形式</target>
        <note />
      </trans-unit>
      <trans-unit id="optsClirootDeprecatedMsg">
        <source>The command-line option '--cliroot' has been deprecated. Use an explicit reference to a specific copy of mscorlib.dll instead.</source>
        <target state="translated">コマンド ライン オプション '--cliroot' は非推奨になりました。代わりに mscorlib.dll の特定のコピーに対する明示的な参照を使用してください。</target>
        <note />
      </trans-unit>
      <trans-unit id="optsClirootDescription">
        <source>Use to override where the compiler looks for mscorlib.dll and framework components</source>
        <target state="translated">コンパイラが mscorlib.dll およびフレームワーク コンポーネントを検索する場所をオーバーライドするために使用します</target>
        <note />
      </trans-unit>
      <trans-unit id="optsHelpBannerOutputFiles">
        <source>- OUTPUT FILES -</source>
        <target state="translated">- 出力ファイル -</target>
        <note />
      </trans-unit>
      <trans-unit id="optsHelpBannerInputFiles">
        <source>- INPUT FILES -</source>
        <target state="translated">- 入力ファイル -</target>
        <note />
      </trans-unit>
      <trans-unit id="optsHelpBannerResources">
        <source>- RESOURCES -</source>
        <target state="translated">- リソース -</target>
        <note />
      </trans-unit>
      <trans-unit id="optsHelpBannerCodeGen">
        <source>- CODE GENERATION -</source>
        <target state="translated">- コード生成 -</target>
        <note />
      </trans-unit>
      <trans-unit id="optsHelpBannerAdvanced">
        <source>- ADVANCED -</source>
        <target state="translated">- 詳細 -</target>
        <note />
      </trans-unit>
      <trans-unit id="optsHelpBannerMisc">
        <source>- MISCELLANEOUS -</source>
        <target state="translated">- その他 -</target>
        <note />
      </trans-unit>
      <trans-unit id="optsHelpBannerLanguage">
        <source>- LANGUAGE -</source>
        <target state="translated">- 言語 -</target>
        <note />
      </trans-unit>
      <trans-unit id="optsHelpBannerErrsAndWarns">
        <source>- ERRORS AND WARNINGS -</source>
        <target state="translated">- エラーと警告 -</target>
        <note />
      </trans-unit>
      <trans-unit id="optsUnknownArgumentToTheTestSwitch">
        <source>Unknown --test argument: '{0}'</source>
        <target state="translated">不明 -- テスト引数:'{0}'</target>
        <note />
      </trans-unit>
      <trans-unit id="optsUnknownPlatform">
        <source>Unrecognized platform '{0}', valid values are 'x86', 'x64', 'Itanium', 'anycpu32bitpreferred', and 'anycpu'</source>
        <target state="translated">認識されないプラットフォーム '{0}'。有効な値は 'x86'、'x64'、'Itanium'、'anycpu32bitpreferred'、および 'anycpu' です。</target>
        <note />
      </trans-unit>
      <trans-unit id="optsInternalNoDescription">
        <source>The command-line option '{0}' is for test purposes only</source>
        <target state="translated">コマンド ライン オプション '{0}' はテスト目的でのみ使用できます</target>
        <note />
      </trans-unit>
      <trans-unit id="optsDCLONoDescription">
        <source>The command-line option '{0}' has been deprecated</source>
        <target state="translated">コマンド ライン オプション '{0}' は非推奨になりました</target>
        <note />
      </trans-unit>
      <trans-unit id="optsDCLODeprecatedSuggestAlternative">
        <source>The command-line option '{0}' has been deprecated. Use '{1}' instead.</source>
        <target state="translated">コマンド ライン オプション '{0}' は非推奨になりました。代わりに '{1}' を使用してください。</target>
        <note />
      </trans-unit>
      <trans-unit id="optsDCLOHtmlDoc">
        <source>The command-line option '{0}' has been deprecated. HTML document generation is now part of the F# Power Pack, via the tool FsHtmlDoc.exe.</source>
        <target state="translated">コマンド ライン オプション '{0}' は非推奨になりました。HTML ドキュメントの生成は、F# Power Pack のツール FsHtmlDoc.exe で実行できるようになりました。</target>
        <note />
      </trans-unit>
      <trans-unit id="optsConsoleColors">
        <source>Output warning and error messages in color</source>
        <target state="translated">警告メッセージとエラー メッセージを色つきで表示します</target>
        <note />
      </trans-unit>
      <trans-unit id="optsUseHighEntropyVA">
        <source>Enable high-entropy ASLR</source>
        <target state="translated">高エントロピ ASLR の有効化</target>
        <note />
      </trans-unit>
      <trans-unit id="optsSubSystemVersion">
        <source>Specify subsystem version of this assembly</source>
        <target state="translated">このアセンブリのサブシステム バージョンを指定してください</target>
        <note />
      </trans-unit>
      <trans-unit id="optsTargetProfile">
        <source>Specify target framework profile of this assembly. Valid values are mscorlib, netcore or netstandard. Default - mscorlib</source>
        <target state="translated">このアセンブリのターゲット フレームワーク プロファイルを指定します。有効な値は、mscorlib、netcore、netstandard のいずれかです。既定 - mscorlib</target>
        <note />
      </trans-unit>
      <trans-unit id="optsEmitDebugInfoInQuotations">
        <source>Emit debug information in quotations</source>
        <target state="translated">デバッグ情報を引用符で囲んで生成します</target>
        <note />
      </trans-unit>
      <trans-unit id="optsPreferredUiLang">
        <source>Specify the preferred output language culture name (e.g. es-ES, ja-JP)</source>
        <target state="translated">優先する出力用言語のカルチャ名を指定します (例: es-ES, ja-JP)</target>
        <note />
      </trans-unit>
      <trans-unit id="optsNoCopyFsharpCore">
        <source>Don't copy FSharp.Core.dll along the produced binaries</source>
        <target state="translated">生成したバイナリと共に FSharp.Core.dll をコピーしないでください</target>
        <note />
      </trans-unit>
      <trans-unit id="optsInvalidSubSystemVersion">
        <source>Invalid version '{0}' for '--subsystemversion'. The version must be 4.00 or greater.</source>
        <target state="translated">'--subsystemversion' のバージョン '{0}' が無効です。バージョンは 4.00 以上でなければなりません。</target>
        <note />
      </trans-unit>
      <trans-unit id="optsInvalidTargetProfile">
        <source>Invalid value '{0}' for '--targetprofile', valid values are 'mscorlib', 'netcore' or 'netstandard'.</source>
        <target state="translated">'--targetprofile' の値 '{0}' が無効です。有効な値は 'mscorlib'、'netcore'、'netstandard' のいずれかです。</target>
        <note />
      </trans-unit>
      <trans-unit id="typeInfoFullName">
        <source>Full name</source>
        <target state="translated">完全名</target>
        <note />
      </trans-unit>
      <trans-unit id="typeInfoOtherOverloads">
        <source>and {0} other overloads</source>
        <target state="translated">およびその他の {0} 個のオーバーロード</target>
        <note />
      </trans-unit>
      <trans-unit id="typeInfoUnionCase">
        <source>union case</source>
        <target state="translated">共用体ケース</target>
        <note />
      </trans-unit>
      <trans-unit id="typeInfoActivePatternResult">
        <source>active pattern result</source>
        <target state="translated">アクティブ パターンの結果</target>
        <note />
      </trans-unit>
      <trans-unit id="typeInfoActiveRecognizer">
        <source>active recognizer</source>
        <target state="translated">アクティブ レコグナイザー</target>
        <note />
      </trans-unit>
      <trans-unit id="typeInfoField">
        <source>field</source>
        <target state="translated">フィールド</target>
        <note />
      </trans-unit>
      <trans-unit id="typeInfoEvent">
        <source>event</source>
        <target state="translated">イベント</target>
        <note />
      </trans-unit>
      <trans-unit id="typeInfoProperty">
        <source>property</source>
        <target state="translated">プロパティ</target>
        <note />
      </trans-unit>
      <trans-unit id="typeInfoExtension">
        <source>extension</source>
        <target state="translated">拡張子</target>
        <note />
      </trans-unit>
      <trans-unit id="typeInfoCustomOperation">
        <source>custom operation</source>
        <target state="translated">カスタム操作</target>
        <note />
      </trans-unit>
      <trans-unit id="typeInfoArgument">
        <source>argument</source>
        <target state="translated">引数</target>
        <note />
      </trans-unit>
      <trans-unit id="typeInfoPatternVariable">
        <source>patvar</source>
        <target state="translated">patvar</target>
        <note />
      </trans-unit>
      <trans-unit id="typeInfoNamespace">
        <source>namespace</source>
        <target state="translated">名前空間</target>
        <note />
      </trans-unit>
      <trans-unit id="typeInfoModule">
        <source>module</source>
        <target state="translated">モジュール</target>
        <note />
      </trans-unit>
      <trans-unit id="typeInfoNamespaceOrModule">
        <source>namespace/module</source>
        <target state="translated">名前空間/モジュール</target>
        <note />
      </trans-unit>
      <trans-unit id="typeInfoFromFirst">
        <source>from {0}</source>
        <target state="translated">{0} から</target>
        <note />
      </trans-unit>
      <trans-unit id="typeInfoFromNext">
        <source>also from {0}</source>
        <target state="translated">また、{0} から</target>
        <note />
      </trans-unit>
      <trans-unit id="typeInfoGeneratedProperty">
        <source>generated property</source>
        <target state="translated">生成されたプロパティ</target>
        <note />
      </trans-unit>
      <trans-unit id="typeInfoGeneratedType">
        <source>generated type</source>
        <target state="translated">生成された型</target>
        <note />
      </trans-unit>
      <trans-unit id="assemblyResolutionFoundByAssemblyFoldersKey">
        <source>Found by AssemblyFolders registry key</source>
        <target state="translated">AssemblyFolders レジストリ キーによって検出されました</target>
        <note />
      </trans-unit>
      <trans-unit id="assemblyResolutionFoundByAssemblyFoldersExKey">
        <source>Found by AssemblyFoldersEx registry key</source>
        <target state="translated">AssemblyFoldersEx レジストリ キーによって検出されました</target>
        <note />
      </trans-unit>
      <trans-unit id="assemblyResolutionNetFramework">
        <source>.NET Framework</source>
        <target state="translated">.NET Framework</target>
        <note />
      </trans-unit>
      <trans-unit id="assemblyResolutionGAC">
        <source>Global Assembly Cache</source>
        <target state="translated">グローバル アセンブリ キャッシュ</target>
        <note />
      </trans-unit>
      <trans-unit id="recursiveClassHierarchy">
        <source>Recursive class hierarchy in type '{0}'</source>
        <target state="translated">型 '{0}' の再帰的クラス階層</target>
        <note />
      </trans-unit>
      <trans-unit id="InvalidRecursiveReferenceToAbstractSlot">
        <source>Invalid recursive reference to an abstract slot</source>
        <target state="translated">抽象スロットに対する再帰的参照が無効です</target>
        <note />
      </trans-unit>
      <trans-unit id="eventHasNonStandardType">
        <source>The event '{0}' has a non-standard type. If this event is declared in another CLI language, you may need to access this event using the explicit {1} and {2} methods for the event. If this event is declared in F#, make the type of the event an instantiation of either 'IDelegateEvent&lt;_&gt;' or 'IEvent&lt;_,_&gt;'.</source>
        <target state="translated">イベント '{0}' が標準以外の型です。このイベントが別の CLI 言語で宣言された場合、イベントにアクセスするには、このイベントに明示的な {1} メソッドや {2} メソッドを使用する必要があります。このイベントが F# で宣言された場合、イベントの型を IDelegateEvent&lt;_&gt;' または 'IEvent&lt;_,_&gt;' のインスタンス化にします。</target>
        <note />
      </trans-unit>
      <trans-unit id="typeIsNotAccessible">
        <source>The type '{0}' is not accessible from this code location</source>
        <target state="translated">型 '{0}' はこのコードの場所からアクセスできません</target>
        <note />
      </trans-unit>
      <trans-unit id="unionCasesAreNotAccessible">
        <source>The union cases or fields of the type '{0}' are not accessible from this code location</source>
        <target state="translated">型 '{0}' の共用体ケースまたはフィールドは、このコードの場所からアクセスできません</target>
        <note />
      </trans-unit>
      <trans-unit id="valueIsNotAccessible">
        <source>The value '{0}' is not accessible from this code location</source>
        <target state="translated">値 '{0}' はこのコードの場所からアクセスできません</target>
        <note />
      </trans-unit>
      <trans-unit id="unionCaseIsNotAccessible">
        <source>The union case '{0}' is not accessible from this code location</source>
        <target state="translated">共用体ケース '{0}' はこのコードの場所からアクセスできません</target>
        <note />
      </trans-unit>
      <trans-unit id="fieldIsNotAccessible">
        <source>The record, struct or class field '{0}' is not accessible from this code location</source>
        <target state="translated">レコード、構造体、またはクラスのフィールド '{0}' はこのコードの場所からアクセスできません</target>
        <note />
      </trans-unit>
      <trans-unit id="structOrClassFieldIsNotAccessible">
        <source>The struct or class field '{0}' is not accessible from this code location</source>
        <target state="translated">構造体またはクラスのフィールド '{0}' はこのコードの場所からアクセスできません</target>
        <note />
      </trans-unit>
      <trans-unit id="experimentalConstruct">
        <source>This construct is experimental</source>
        <target state="translated">このコンストラクトは試験段階です</target>
        <note />
      </trans-unit>
      <trans-unit id="noInvokeMethodsFound">
        <source>No Invoke methods found for delegate type</source>
        <target state="translated">デリゲート型に Invoke メソッドが見つかりませんでした</target>
        <note />
      </trans-unit>
      <trans-unit id="moreThanOneInvokeMethodFound">
        <source>More than one Invoke method found for delegate type</source>
        <target state="translated">デリゲート型に複数の Invoke メソッドが見つかりました</target>
        <note />
      </trans-unit>
      <trans-unit id="delegatesNotAllowedToHaveCurriedSignatures">
        <source>Delegates are not allowed to have curried signatures</source>
        <target state="translated">カリー化されたシグネチャを含むデリゲートは許可されていません</target>
        <note />
      </trans-unit>
      <trans-unit id="tlrUnexpectedTExpr">
        <source>Unexpected Expr.TyChoose</source>
        <target state="translated">予期しない Expr.TyChoose です:</target>
        <note />
      </trans-unit>
      <trans-unit id="tlrLambdaLiftingOptimizationsNotApplied">
        <source>Note: Lambda-lifting optimizations have not been applied because of the use of this local constrained generic function as a first class value. Adding type constraints may resolve this condition.</source>
        <target state="translated">注意: ファースト クラス値としてこのローカルの制約付きジェネリック関数が使用されているため、ラムダリフティングの最適化は適用されませんでした。型制約を追加することで、この状態を解決できる可能性があります。</target>
        <note />
      </trans-unit>
      <trans-unit id="lexhlpIdentifiersContainingAtSymbolReserved">
        <source>Identifiers containing '@' are reserved for use in F# code generation</source>
        <target state="translated">'@' を含む識別子は、F# コードの生成で使用するために予約されています</target>
        <note />
      </trans-unit>
      <trans-unit id="lexhlpIdentifierReserved">
        <source>The identifier '{0}' is reserved for future use by F#</source>
        <target state="translated">識別子 '{0}' は F# で将来利用するために予約されています</target>
        <note />
      </trans-unit>
      <trans-unit id="patcMissingVariable">
        <source>Missing variable '{0}'</source>
        <target state="translated">変数 '{0}' が見つかりません</target>
        <note />
      </trans-unit>
      <trans-unit id="patcPartialActivePatternsGenerateOneResult">
        <source>Partial active patterns may only generate one result</source>
        <target state="translated">パーシャル アクティブ パターンで生成できる結果は 1 個のみです</target>
        <note />
      </trans-unit>
      <trans-unit id="impTypeRequiredUnavailable">
        <source>The type '{0}' is required here and is unavailable. You must add a reference to assembly '{1}'.</source>
        <target state="translated">ここでは型 '{0}' が必要ですが使用できません。アセンブリ '{1}' に参照を追加する必要があります。</target>
        <note />
      </trans-unit>
      <trans-unit id="impReferencedTypeCouldNotBeFoundInAssembly">
        <source>A reference to the type '{0}' in assembly '{1}' was found, but the type could not be found in that assembly</source>
        <target state="translated">アセンブリ '{1}' 内の型 '{0}' に対する参照が見つかりましたが、型はそのアセンブリ内に見つかりませんでした</target>
        <note />
      </trans-unit>
      <trans-unit id="impNotEnoughTypeParamsInScopeWhileImporting">
        <source>Internal error or badly formed metadata: not enough type parameters were in scope while importing</source>
        <target state="translated">内部エラーまたはメタデータの形式エラー: インポート中のスコープに含まれる型パラメーターが足りません</target>
        <note />
      </trans-unit>
      <trans-unit id="impReferenceToDllRequiredByAssembly">
        <source>A reference to the DLL {0} is required by assembly {1}. The imported type {2} is located in the first assembly and could not be resolved.</source>
        <target state="translated">アセンブリ {1} には DLL {0} に対する参照が必要です。インポートされた型 {2} は最初のアセンブリにあり、解決できませんでした。</target>
        <note />
      </trans-unit>
      <trans-unit id="impImportedAssemblyUsesNotPublicType">
        <source>An imported assembly uses the type '{0}' but that type is not public</source>
        <target state="translated">インポートされたアセンブリでは型 '{0}' を使用していますが、その型はパブリックではありません</target>
        <note />
      </trans-unit>
      <trans-unit id="optValueMarkedInlineButIncomplete">
        <source>The value '{0}' was marked inline but its implementation makes use of an internal or private function which is not sufficiently accessible</source>
        <target state="translated">値 '{0}' は 'inline' とマークされましたが、実装ではアクセシビリティが低い内部関数またはプライベート関数を使用しています</target>
        <note />
      </trans-unit>
      <trans-unit id="optValueMarkedInlineButWasNotBoundInTheOptEnv">
        <source>The value '{0}' was marked inline but was not bound in the optimization environment</source>
        <target state="translated">値 '{0}' は 'inline' とマークされましたが、最適化環境ではバインドされません</target>
        <note />
      </trans-unit>
      <trans-unit id="optLocalValueNotFoundDuringOptimization">
        <source>Local value {0} not found during optimization</source>
        <target state="translated">最適化中にローカルの値 {0} が見つかりませんでした</target>
        <note />
      </trans-unit>
      <trans-unit id="optValueMarkedInlineHasUnexpectedValue">
        <source>A value marked as 'inline' has an unexpected value</source>
        <target state="translated">'inline' とマークされた値に予期しない値が含まれます</target>
        <note />
      </trans-unit>
      <trans-unit id="optValueMarkedInlineCouldNotBeInlined">
        <source>A value marked as 'inline' could not be inlined</source>
        <target state="translated">'inline' とマークされた値をインライン展開できませんでした</target>
        <note />
      </trans-unit>
      <trans-unit id="optFailedToInlineValue">
        <source>Failed to inline the value '{0}' marked 'inline', perhaps because a recursive value was marked 'inline'</source>
        <target state="translated">'inline' とマークされた値 '{0}' をインライン化できませんでした。再帰的な値が 'inline' とマークされた可能性があります。</target>
        <note />
      </trans-unit>
      <trans-unit id="optRecursiveValValue">
        <source>Recursive ValValue {0}</source>
        <target state="translated">再帰的な ValValue {0}</target>
        <note />
      </trans-unit>
      <trans-unit id="lexfltIncorrentIndentationOfIn">
        <source>The indentation of this 'in' token is incorrect with respect to the corresponding 'let'</source>
        <target state="translated">この 'in' トークンのインデントは、対応する 'let' に対して正しくありません</target>
        <note />
      </trans-unit>
      <trans-unit id="lexfltTokenIsOffsideOfContextStartedEarlier">
        <source>Possible incorrect indentation: this token is offside of context started at position {0}. Try indenting this token further or using standard formatting conventions.</source>
        <target state="translated">インデントが正しくない可能性があります。このトークンは位置 {0} から開始されるコンテキストのオフサイドになります。このトークンのインデントを増やすか、標準的な書式規則を使用してください。</target>
        <note />
      </trans-unit>
      <trans-unit id="lexfltSeparatorTokensOfPatternMatchMisaligned">
        <source>The '|' tokens separating rules of this pattern match are misaligned by one column. Consider realigning your code or using further indentation.</source>
        <target state="translated">ある列で、このパターン マッチの規則を区切る '|' トークンが正しく配置されていません。コードの配置を変更するか、インデントを増やしてください。</target>
        <note />
      </trans-unit>
      <trans-unit id="nrInvalidModuleExprType">
        <source>Invalid module/expression/type</source>
        <target state="translated">モジュール/式/型が無効です</target>
        <note />
      </trans-unit>
      <trans-unit id="nrTypeInstantiationNeededToDisambiguateTypesWithSameName">
        <source>Multiple types exist called '{0}', taking different numbers of generic parameters. Provide a type instantiation to disambiguate the type resolution, e.g. '{1}'.</source>
        <target state="translated">異なる数のジェネリック パラメーターを使用する '{0}' という複数の型が存在します。厳密に型を解決できるように、型のインスタンス化を指定してください (たとえば、'{1}')。</target>
        <note />
      </trans-unit>
      <trans-unit id="nrTypeInstantiationIsMissingAndCouldNotBeInferred">
        <source>The instantiation of the generic type '{0}' is missing and can't be inferred from the arguments or return type of this member. Consider providing a type instantiation when accessing this type, e.g. '{1}'.</source>
        <target state="translated">ジェネリック型 '{0}' のインスタンス化がありません。また、このメンバーの引数または戻り値の型から推論できません。この型にアクセスするときは型のインスタンス化を指定してください (たとえば、'{1}')。</target>
        <note />
      </trans-unit>
      <trans-unit id="nrGlobalUsedOnlyAsFirstName">
        <source>'global' may only be used as the first name in a qualified path</source>
        <target state="translated">'global' は、修飾パスの最初の名前としてのみ使用できます</target>
        <note />
      </trans-unit>
      <trans-unit id="nrIsNotConstructorOrLiteral">
        <source>This is not a constructor or literal, or a constructor is being used incorrectly</source>
        <target state="translated">これはコンストラクターまたはリテラルではありません。またはコンストラクターの使用方法に誤りがあります。</target>
        <note />
      </trans-unit>
      <trans-unit id="nrUnexpectedEmptyLongId">
        <source>Unexpected empty long identifier</source>
        <target state="translated">予期しない空の長識別子:</target>
        <note />
      </trans-unit>
      <trans-unit id="nrRecordDoesNotContainSuchLabel">
        <source>The record type '{0}' does not contain a label '{1}'.</source>
        <target state="translated">レコードの種類 '{0}' にラベル '{1}' が含まれていません。</target>
        <note />
      </trans-unit>
      <trans-unit id="nrInvalidFieldLabel">
        <source>Invalid field label</source>
        <target state="translated">フィールド ラベルが無効です</target>
        <note />
      </trans-unit>
      <trans-unit id="nrInvalidExpression">
        <source>Invalid expression '{0}'</source>
        <target state="translated">式 '{0}' は無効です</target>
        <note />
      </trans-unit>
      <trans-unit id="nrNoConstructorsAvailableForType">
        <source>No constructors are available for the type '{0}'</source>
        <target state="translated">型 '{0}' に使用できるコンストラクターがありません</target>
        <note />
      </trans-unit>
      <trans-unit id="nrUnionTypeNeedsQualifiedAccess">
        <source>The union type for union case '{0}' was defined with the RequireQualifiedAccessAttribute. Include the name of the union type ('{1}') in the name you are using.</source>
        <target state="translated">共用体ケース '{0}' の共用体型が RequireQualifiedAccessAttribute によって定義されました。使用中の名前に共用体型 ('{1}') の名前を含めてください。</target>
        <note />
      </trans-unit>
      <trans-unit id="nrRecordTypeNeedsQualifiedAccess">
        <source>The record type for the record field '{0}' was defined with the RequireQualifiedAccessAttribute. Include the name of the record type ('{1}') in the name you are using.</source>
        <target state="translated">レコード フィールド '{0}' のレコード型が RequireQualifiedAccessAttribute によって定義されました。使用中の名前にレコード型 ('{1}') の名前を含めてください。</target>
        <note />
      </trans-unit>
      <trans-unit id="ilwriteErrorCreatingPdb">
        <source>Unexpected error creating debug information file '{0}'</source>
        <target state="translated">デバッグ情報ファイル '{0}' の作成中に予期しないエラーが発生しました:</target>
        <note />
      </trans-unit>
      <trans-unit id="lexOutsideIntegerRange">
        <source>This number is outside the allowable range for this integer type</source>
        <target state="translated">この数値は、この整数型に使用できる範囲から外れています</target>
        <note />
      </trans-unit>
      <trans-unit id="lexCharNotAllowedInOperatorNames">
        <source>'{0}' is not permitted as a character in operator names and is reserved for future use</source>
        <target state="translated">'{0}' は演算子名の文字として使用できません。将来利用するために予約されています</target>
        <note />
      </trans-unit>
      <trans-unit id="lexUnexpectedChar">
        <source>Unexpected character '{0}'</source>
        <target state="translated">予期しない文字 '{0}'</target>
        <note />
      </trans-unit>
      <trans-unit id="lexByteArrayCannotEncode">
        <source>This byte array literal contains characters that do not encode as a single byte</source>
        <target state="translated">このバイト配列リテラルには、シングル バイトとしてエンコードされない文字が含まれます</target>
        <note />
      </trans-unit>
      <trans-unit id="lexIdentEndInMarkReserved">
        <source>Identifiers followed by '{0}' are reserved for future use</source>
        <target state="translated">'{0}' が続く識別子は将来利用するために予約されています</target>
        <note />
      </trans-unit>
      <trans-unit id="lexOutsideEightBitSigned">
        <source>This number is outside the allowable range for 8-bit signed integers</source>
        <target state="translated">この数値は、8 ビット符号付き整数に使用できる範囲から外れています</target>
        <note />
      </trans-unit>
      <trans-unit id="lexOutsideEightBitSignedHex">
        <source>This number is outside the allowable range for hexadecimal 8-bit signed integers</source>
        <target state="translated">この数値は、16 進 8 ビット符号付き整数に使用できる範囲から外れています</target>
        <note />
      </trans-unit>
      <trans-unit id="lexOutsideEightBitUnsigned">
        <source>This number is outside the allowable range for 8-bit unsigned integers</source>
        <target state="translated">この数値は、8 ビット符号なし整数に使用できる範囲から外れています</target>
        <note />
      </trans-unit>
      <trans-unit id="lexOutsideSixteenBitSigned">
        <source>This number is outside the allowable range for 16-bit signed integers</source>
        <target state="translated">この数値は、16 ビット符号付き整数に使用できる範囲から外れています</target>
        <note />
      </trans-unit>
      <trans-unit id="lexOutsideSixteenBitUnsigned">
        <source>This number is outside the allowable range for 16-bit unsigned integers</source>
        <target state="translated">この数値は、16 ビット符号なし整数に使用できる範囲から外れています</target>
        <note />
      </trans-unit>
      <trans-unit id="lexOutsideThirtyTwoBitSigned">
        <source>This number is outside the allowable range for 32-bit signed integers</source>
        <target state="translated">この数値は、32 ビット符号付き整数に使用できる範囲から外れています</target>
        <note />
      </trans-unit>
      <trans-unit id="lexOutsideThirtyTwoBitUnsigned">
        <source>This number is outside the allowable range for 32-bit unsigned integers</source>
        <target state="translated">この数値は、32 ビット符号なし整数に使用できる範囲から外れています</target>
        <note />
      </trans-unit>
      <trans-unit id="lexOutsideSixtyFourBitSigned">
        <source>This number is outside the allowable range for 64-bit signed integers</source>
        <target state="translated">この数値は、64 ビット符号付き整数に使用できる範囲から外れています</target>
        <note />
      </trans-unit>
      <trans-unit id="lexOutsideSixtyFourBitUnsigned">
        <source>This number is outside the allowable range for 64-bit unsigned integers</source>
        <target state="translated">この数値は、64 ビット符号なし整数に使用できる範囲から外れています</target>
        <note />
      </trans-unit>
      <trans-unit id="lexOutsideNativeSigned">
        <source>This number is outside the allowable range for signed native integers</source>
        <target state="translated">この数値は、符号付きネイティブ整数に使用できる範囲から外れています</target>
        <note />
      </trans-unit>
      <trans-unit id="lexOutsideNativeUnsigned">
        <source>This number is outside the allowable range for unsigned native integers</source>
        <target state="translated">この数値は、符号なしネイティブ整数に使用できる範囲から外れています</target>
        <note />
      </trans-unit>
      <trans-unit id="lexInvalidFloat">
        <source>Invalid floating point number</source>
        <target state="translated">浮動小数点数が無効です</target>
        <note />
      </trans-unit>
      <trans-unit id="lexOusideDecimal">
        <source>This number is outside the allowable range for decimal literals</source>
        <target state="translated">この数値は、10 進リテラルに使用できる範囲から外れています</target>
        <note />
      </trans-unit>
      <trans-unit id="lexOusideThirtyTwoBitFloat">
        <source>This number is outside the allowable range for 32-bit floats</source>
        <target state="translated">この数値は、32 ビット浮動小数点に使用できる範囲から外れています</target>
        <note />
      </trans-unit>
      <trans-unit id="lexInvalidNumericLiteral">
        <source>This is not a valid numeric literal. Valid numeric literals include 1, 0x1, 0b0001 (int), 1u (uint32), 1L (int64), 1UL (uint64), 1s (int16), 1y (sbyte), 1uy (byte), 1.0 (float), 1.0f (float32), 1.0m (decimal), 1I (BigInteger).</source>
        <target state="translated">これは有効な数値リテラルではありません。有効な数値リテラルの例には、1、0x1、0b0001 (int)、1u (uint32)、1L (int64)、1UL (uint64)、1s (int16)、1y (sbyte)、1uy (byte)、1.0 (float)、1.0f (float32)、1.0m (decimal)、1I (BigInteger) などがあります。</target>
        <note />
      </trans-unit>
      <trans-unit id="lexInvalidByteLiteral">
        <source>This is not a valid byte literal</source>
        <target state="translated">これは有効なバイト リテラルではありません</target>
        <note />
      </trans-unit>
      <trans-unit id="lexInvalidCharLiteral">
        <source>This is not a valid character literal</source>
        <target state="translated">これは有効な文字リテラルではありません</target>
        <note />
      </trans-unit>
      <trans-unit id="lexThisUnicodeOnlyInStringLiterals">
        <source>This Unicode encoding is only valid in string literals</source>
        <target state="translated">この Unicode エンコーディングが有効なのはリテラル文字列内のみです</target>
        <note />
      </trans-unit>
      <trans-unit id="lexTokenReserved">
        <source>This token is reserved for future use</source>
        <target state="translated">このトークンは将来利用するために予約されています</target>
        <note />
      </trans-unit>
      <trans-unit id="lexTabsNotAllowed">
        <source>TABs are not allowed in F# code unless the #indent \"off\" option is used</source>
        <target state="translated">F# コードにタブを使用するには、#indent \"off\" オプションを使用する必要があります</target>
        <note />
      </trans-unit>
      <trans-unit id="lexInvalidLineNumber">
        <source>Invalid line number: '{0}'</source>
        <target state="translated">行番号: '{0}' は無効です</target>
        <note />
      </trans-unit>
      <trans-unit id="lexHashIfMustBeFirst">
        <source>#if directive must appear as the first non-whitespace character on a line</source>
        <target state="translated">#if ディレクティブは、スペース以外の最初の文字として行頭に指定する必要があります</target>
        <note />
      </trans-unit>
      <trans-unit id="lexHashElseNoMatchingIf">
        <source>#else has no matching #if</source>
        <target state="translated">#else に対応する #if がありません</target>
        <note />
      </trans-unit>
      <trans-unit id="lexHashEndifRequiredForElse">
        <source>#endif required for #else</source>
        <target state="translated">#else には #endif が必要です</target>
        <note />
      </trans-unit>
      <trans-unit id="lexHashElseMustBeFirst">
        <source>#else directive must appear as the first non-whitespace character on a line</source>
        <target state="translated">#else ディレクティブは、スペース以外の最初の文字として行頭に指定する必要があります</target>
        <note />
      </trans-unit>
      <trans-unit id="lexHashEndingNoMatchingIf">
        <source>#endif has no matching #if</source>
        <target state="translated">#endif に対応する #if がありません</target>
        <note />
      </trans-unit>
      <trans-unit id="lexHashEndifMustBeFirst">
        <source>#endif directive must appear as the first non-whitespace character on a line</source>
        <target state="translated">#endif ディレクティブは、スペース以外の最初の文字として行頭に指定する必要があります</target>
        <note />
      </trans-unit>
      <trans-unit id="lexHashIfMustHaveIdent">
        <source>#if directive should be immediately followed by an identifier</source>
        <target state="translated">#if ディレクティブの直後に識別子を指定する必要があります</target>
        <note />
      </trans-unit>
      <trans-unit id="lexWrongNestedHashEndif">
        <source>Syntax error. Wrong nested #endif, unexpected tokens before it.</source>
        <target state="translated">構文エラー。#endif の入れ子が不適切です。#endif の前に予期しないトークンがあります。</target>
        <note />
      </trans-unit>
      <trans-unit id="lexHashBangMustBeFirstInFile">
        <source>#! may only appear as the first line at the start of a file.</source>
        <target state="translated">#! は、ファイル先頭の最初の行にのみ指定できます。</target>
        <note />
      </trans-unit>
      <trans-unit id="pplexExpectedSingleLineComment">
        <source>Expected single line comment or end of line</source>
        <target state="translated">単一行のコメントまたは行の終わりが必要です</target>
        <note />
      </trans-unit>
      <trans-unit id="memberOperatorDefinitionWithNoArguments">
        <source>Infix operator member '{0}' has no arguments. Expected a tuple of 2 arguments, e.g. static member (+) (x,y) = ...</source>
        <target state="translated">挿入演算子メンバー '{0}' に引数がありません。静的メンバー (+) (x,y) = ... など、2 つの引数を持つタプルを指定してください。</target>
        <note />
      </trans-unit>
      <trans-unit id="memberOperatorDefinitionWithNonPairArgument">
        <source>Infix operator member '{0}' has {1} initial argument(s). Expected a tuple of 2 arguments, e.g. static member (+) (x,y) = ...</source>
        <target state="translated">挿入演算子メンバー '{0}' に {1} 個の初期引数があります。静的メンバー (+) (x,y) = ... など、2 つの引数を持つタプルを指定してください。</target>
        <note />
      </trans-unit>
      <trans-unit id="memberOperatorDefinitionWithCurriedArguments">
        <source>Infix operator member '{0}' has extra curried arguments. Expected a tuple of 2 arguments, e.g. static member (+) (x,y) = ...</source>
        <target state="translated">挿入演算子メンバー '{0}' に余分なカリー化された引数があります。静的メンバー (+) (x,y) = ... など、2 つの引数を持つタプルを指定してください。</target>
        <note />
      </trans-unit>
      <trans-unit id="tcFSharpCoreRequiresExplicit">
        <source>All record, union and struct types in FSharp.Core.dll must be explicitly labelled with 'StructuralComparison' or 'NoComparison'</source>
        <target state="translated">FSharp.Core.dll のすべてのレコード型、共用体型、および構造体型は、'StructuralComparison' または 'NoComparison' で明示的にラベル指定する必要があります</target>
        <note />
      </trans-unit>
      <trans-unit id="tcStructuralComparisonNotSatisfied1">
        <source>The struct, record or union type '{0}' has the 'StructuralComparison' attribute but the type parameter '{1}' does not satisfy the 'comparison' constraint. Consider adding the 'comparison' constraint to the type parameter</source>
        <target state="translated">構造体型、レコード型、または共用体型 '{0}' に 'StructuralComparison' 属性がありますが、型パラメーター '{1}' は 'comparison' 制約を満たしていません。型パラメーターに 'comparison' 制約を追加してください。</target>
        <note />
      </trans-unit>
      <trans-unit id="tcStructuralComparisonNotSatisfied2">
        <source>The struct, record or union type '{0}' has the 'StructuralComparison' attribute but the component type '{1}' does not satisfy the 'comparison' constraint</source>
        <target state="translated">構造体型、レコード型、または共用体型 '{0}' に 'StructuralComparison' 属性がありますが、コンポーネント型 '{1}' は 'comparison' 制約を満たしていません。</target>
        <note />
      </trans-unit>
      <trans-unit id="tcNoComparisonNeeded1">
        <source>The struct, record or union type '{0}' is not structurally comparable because the type parameter {1} does not satisfy the 'comparison' constraint. Consider adding the 'NoComparison' attribute to the type '{2}' to clarify that the type is not comparable</source>
        <target state="translated">型パラメーター {1} が 'comparison' 制約を満たしていないため、構造体型、レコード型、または共用体型 '{0}' は構造的に比較できません。型 '{2}' に 'NoComparison' 属性を追加して、型が比較できないことを明確にしてください。</target>
        <note />
      </trans-unit>
      <trans-unit id="tcNoComparisonNeeded2">
        <source>The struct, record or union type '{0}' is not structurally comparable because the type '{1}' does not satisfy the 'comparison' constraint. Consider adding the 'NoComparison' attribute to the type '{2}' to clarify that the type is not comparable</source>
        <target state="translated">型 {1} が 'comparison' 制約を満たしていないため、構造体型、レコード型、または共用体型 '{0}' は構造的に比較できません。型 '{2}' に 'NoComparison' 属性を追加して、型が比較できないことを明確にしてください。</target>
        <note />
      </trans-unit>
      <trans-unit id="tcNoEqualityNeeded1">
        <source>The struct, record or union type '{0}' does not support structural equality because the type parameter {1} does not satisfy the 'equality' constraint. Consider adding the 'NoEquality' attribute to the type '{2}' to clarify that the type does not support structural equality</source>
        <target state="translated">型パラメーター {1} が 'equality' 制約を満たしていないため、構造体型、レコード型、または共用体型 '{0}' は構造の等値性をサポートしません。型 '{2}' に 'NoEquality' 属性を追加して、型が構造の等値性をサポートしないことを明確にしてください。</target>
        <note />
      </trans-unit>
      <trans-unit id="tcNoEqualityNeeded2">
        <source>The struct, record or union type '{0}' does not support structural equality because the type '{1}' does not satisfy the 'equality' constraint. Consider adding the 'NoEquality' attribute to the type '{2}' to clarify that the type does not support structural equality</source>
        <target state="translated">型 {1} が 'equality' 制約を満たしていないため、構造体型、レコード型、または共用体型 '{0}' は構造の等値性をサポートしません。型 '{2}' に 'NoEquality' 属性を追加して、型が構造の等値性をサポートしないことを明確にしてください。</target>
        <note />
      </trans-unit>
      <trans-unit id="tcStructuralEqualityNotSatisfied1">
        <source>The struct, record or union type '{0}' has the 'StructuralEquality' attribute but the type parameter '{1}' does not satisfy the 'equality' constraint. Consider adding the 'equality' constraint to the type parameter</source>
        <target state="translated">構造体型、レコード型、または共用体型 '{0}' に 'StructuralEquality' 属性がありますが、型パラメーター '{1}' は 'equality' 制約を満たしていません。型パラメーターに 'equality' 制約を追加してください。</target>
        <note />
      </trans-unit>
      <trans-unit id="tcStructuralEqualityNotSatisfied2">
        <source>The struct, record or union type '{0}' has the 'StructuralEquality' attribute but the component type '{1}' does not satisfy the 'equality' constraint</source>
        <target state="translated">構造体型、レコード型、または共用体型 '{0}' に 'StructuralEquality' 属性がありますが、コンポーネント型 '{1}' は 'equality' 制約を満たしていません。</target>
        <note />
      </trans-unit>
      <trans-unit id="tcStructsMustDeclareTypesOfImplicitCtorArgsExplicitly">
        <source>Each argument of the primary constructor for a struct must be given a type, for example 'type S(x1:int, x2: int) = ...'. These arguments determine the fields of the struct.</source>
        <target state="translated">構造体のプライマリ コンストラクターの各引数には型を指定してください (たとえば、'type S(x1:int, x2: int) = ...')。これらの引数で構造体のフィールドが決定されます。</target>
        <note />
      </trans-unit>
      <trans-unit id="chkUnusedValue">
        <source>The value '{0}' is unused</source>
        <target state="translated">値 '{0}' は使用されていません</target>
        <note />
      </trans-unit>
      <trans-unit id="chkUnusedThisVariable">
        <source>The recursive object reference '{0}' is unused. The presence of a recursive object reference adds runtime initialization checks to members in this and derived types. Consider removing this recursive object reference.</source>
        <target state="translated">再帰的オブジェクト参照 '{0}' は使用されていません。再帰的オブジェクト参照が存在すると、この型および派生型のメンバーに対するランタイムの初期化チェックが追加されます。この再帰的オブジェクト参照を削除してください。</target>
        <note />
      </trans-unit>
      <trans-unit id="parsGetterAtMostOneArgument">
        <source>A getter property may have at most one argument group</source>
        <target state="translated">ゲッターのプロパティに指定できる引数グループの数は 1 以下です</target>
        <note />
      </trans-unit>
      <trans-unit id="parsSetterAtMostTwoArguments">
        <source>A setter property may have at most two argument groups</source>
        <target state="translated">Set アクセス操作子のプロパティに指定できる引数グループの数は 2 以下です</target>
        <note />
      </trans-unit>
      <trans-unit id="parsInvalidProperty">
        <source>Invalid property getter or setter</source>
        <target state="translated">プロパティのゲッターまたはセッターが無効です</target>
        <note />
      </trans-unit>
      <trans-unit id="parsIndexerPropertyRequiresAtLeastOneArgument">
        <source>An indexer property must be given at least one argument</source>
        <target state="translated">インデクサーのプロパティに 1 つ以上の引数を指定する必要があります</target>
        <note />
      </trans-unit>
      <trans-unit id="tastInvalidAddressOfMutableAcrossAssemblyBoundary">
        <source>This operation accesses a mutable top-level value defined in another assembly in an unsupported way. The value cannot be accessed through its address. Consider copying the expression to a mutable local, e.g. 'let mutable x = ...', and if necessary assigning the value back after the completion of the operation</source>
        <target state="translated">この操作は、別のアセンブリに定義されている変更可能な最上位の値にアクセスしていますが、サポートされないアクセス方法です。アドレスでは値にアクセスできません。変更可能なローカル変数に式をコピーし (たとえば、'let mutable x = ...')、必要に応じて、操作の完了後に値を割り当て直してください。</target>
        <note />
      </trans-unit>
      <trans-unit id="parsNonAdjacentTypars">
        <source>Type parameters must be placed directly adjacent to the type name, e.g. \"type C&lt;'T&gt;\", not     type \"C   &lt;'T&gt;\"</source>
        <target state="translated">型パラメーターと型名は隣接している必要があります。たとえば、type \"C   &lt;'T&gt;\" ではなく \"type C&lt;'T&gt;\" と指定します。</target>
        <note />
      </trans-unit>
      <trans-unit id="parsNonAdjacentTyargs">
        <source>Type arguments must be placed directly adjacent to the type name, e.g. \"C&lt;'T&gt;\", not \"C  &lt;'T&gt;\"</source>
        <target state="translated">型引数と型名は隣接している必要があります。たとえば、\"C  &lt;'T&gt;\" ではなく \"C&lt;'T&gt;\" と指定します。</target>
        <note />
      </trans-unit>
      <trans-unit id="parsNonAtomicType">
        <source>The use of the type syntax 'int C' and 'C  &lt;int&gt;' is not permitted here. Consider adjusting this type to be written in the form 'C&lt;int&gt;'</source>
        <target state="translated">'int C' および 'C  &lt;int&gt;' という型の構文は、ここでは使用できません。'C&lt;int&gt;' という形式でこの型を記述してください。</target>
        <note />
      </trans-unit>
      <trans-unit id="tastUndefinedItemRefModuleNamespace">
        <source>The module/namespace '{0}' from compilation unit '{1}' did not contain the module/namespace '{2}'</source>
        <target state="translated">コンパイル ユニット '{1}' のモジュール/名前空間 '{0}' には、モジュール/名前空間 '{2}' が含まれません</target>
        <note />
      </trans-unit>
      <trans-unit id="tastUndefinedItemRefVal">
        <source>The module/namespace '{0}' from compilation unit '{1}' did not contain the val '{2}'</source>
        <target state="translated">コンパイル ユニット '{1}' のモジュール/名前空間 '{0}' には、val '{2}' が含まれません</target>
        <note />
      </trans-unit>
      <trans-unit id="tastUndefinedItemRefModuleNamespaceType">
        <source>The module/namespace '{0}' from compilation unit '{1}' did not contain the namespace, module or type '{2}'</source>
        <target state="translated">コンパイル ユニット '{1}' のモジュール/名前空間 '{0}' には、名前空間、モジュール、または型の '{2}' が含まれません</target>
        <note />
      </trans-unit>
      <trans-unit id="tcInvalidUseNullAsTrueValue">
        <source>The 'UseNullAsTrueValue' attribute flag may only be used with union types that have one nullary case and at least one non-nullary case</source>
        <target state="translated">'UseNullAsTrueValue' 属性フラグを使用できるのは、引数がないケース 1 つと、引数があるケース 1 つ以上を持つ共用体型のみです</target>
        <note />
      </trans-unit>
      <trans-unit id="tcParameterInferredByref">
        <source>The parameter '{0}' was inferred to have byref type. Parameters of byref type must be given an explicit type annotation, e.g. 'x1: byref&lt;int&gt;'. When used, a byref parameter is implicitly dereferenced.</source>
        <target state="translated">パラメーター '{0}' は byref 型であると推論されました。byref 型のパラメーターには、明示的な型の注釈を付ける必要があります ('x1: byref&lt;int&gt;' など)。byref パラメーターは、使用時に暗黙的に逆参照されます。</target>
        <note />
      </trans-unit>
      <trans-unit id="tcNonUniformMemberUse">
        <source>The generic member '{0}' has been used at a non-uniform instantiation prior to this program point. Consider reordering the members so this member occurs first. Alternatively, specify the full type of the member explicitly, including argument types, return type and any additional generic parameters and constraints.</source>
        <target state="translated">このプログラム ポイントよりも前の同型でないインスタンス化で、汎用メンバー '{0}' が使用されています。このメンバーが最初に出現するようにメンバーの順序を変えることを検討してください。または、引数の型、戻り値の型、および追加のジェネリック パラメーターと制約を含む、メンバーの完全な型を明示的に指定してください。</target>
        <note />
      </trans-unit>
      <trans-unit id="tcAttribArgsDiffer">
        <source>The attribute '{0}' appears in both the implementation and the signature, but the attribute arguments differ. Only the attribute from the signature will be included in the compiled code.</source>
        <target state="translated">属性 '{0}' が実装とシグネチャの双方に出現していますが、属性の引数が異なります。コンパイル済みコードには、シグネチャの属性のみが含まれます。</target>
        <note />
      </trans-unit>
      <trans-unit id="tcCannotCallAbstractBaseMember">
        <source>Cannot call an abstract base member: '{0}'</source>
        <target state="translated">抽象基本メンバーを呼び出すことはできません:'{0}'</target>
        <note />
      </trans-unit>
      <trans-unit id="typrelCannotResolveAmbiguityInUnmanaged">
        <source>Could not resolve the ambiguity in the use of a generic construct with an 'unmanaged' constraint at or near this position</source>
        <target state="translated">この位置、またはこの位置付近にある 'unmanaged' 制約を含むジェネリック コンストラクトの使用に関して、あいまいさを解決できませんでした</target>
        <note />
      </trans-unit>
      <trans-unit id="mlCompatMessage">
        <source>This construct is for ML compatibility. {0}. You can disable this warning by using '--mlcompatibility' or '--nowarn:62'.</source>
        <target state="translated">このコンストラクターは ML 互換用です。{0}。'--mlcompatibility' または '--nowarn:62' を使用して、この警告を無効にできます。</target>
        <note />
      </trans-unit>
      <trans-unit id="ilFieldDoesNotHaveValidOffsetForStructureLayout">
        <source>The type '{0}' has been marked as having an Explicit layout, but the field '{1}' has not been marked with the 'FieldOffset' attribute</source>
        <target state="translated">型 '{0}' は明示的なレイアウトがあるとしてマークされていますが、フィールド '{1}' は 'FieldOffset' 属性でマークされていません</target>
        <note />
      </trans-unit>
      <trans-unit id="tcInterfacesShouldUseInheritNotInterface">
        <source>Interfaces inherited by other interfaces should be declared using 'inherit ...' instead of 'interface ...'</source>
        <target state="translated">他のインターフェイスによって継承されたインターフェイスは、'interface ...' ではなく 'inherit ...' を使用して宣言する必要があります</target>
        <note />
      </trans-unit>
      <trans-unit id="parsInvalidPrefixOperator">
        <source>Invalid prefix operator</source>
        <target state="translated">無効なプレフィックス演算子です</target>
        <note />
      </trans-unit>
      <trans-unit id="parsInvalidPrefixOperatorDefinition">
        <source>Invalid operator definition. Prefix operator definitions must use a valid prefix operator name.</source>
        <target state="translated">無効な演算子の定義です。プレフィックス演算子の定義には、有効なプレフィックス演算子名を使用する必要があります。</target>
        <note />
      </trans-unit>
      <trans-unit id="buildCompilingExtensionIsForML">
        <source>The file extensions '.ml' and '.mli' are for ML compatibility</source>
        <target state="translated">ファイル拡張子 '.ml' および '.mli' は ML 互換用です</target>
        <note />
      </trans-unit>
      <trans-unit id="lexIndentOffForML">
        <source>Consider using a file with extension '.ml' or '.mli' instead</source>
        <target state="translated">代わりに、ファイル拡張子に '.ml' または '.mli' を使用してください</target>
        <note />
      </trans-unit>
      <trans-unit id="activePatternIdentIsNotFunctionTyped">
        <source>Active pattern '{0}' is not a function</source>
        <target state="translated">アクティブ パターン '{0}' が関数ではありません</target>
        <note />
      </trans-unit>
      <trans-unit id="activePatternChoiceHasFreeTypars">
        <source>Active pattern '{0}' has a result type containing type variables that are not determined by the input. The common cause is a when a result case is not mentioned, e.g. 'let (|A|B|) (x:int) = A x'. This can be fixed with a type constraint, e.g. 'let (|A|B|) (x:int) : Choice&lt;int,unit&gt; = A x'</source>
        <target state="translated">アクティブ パターン '{0}' に、入力によって決定されない型変数を含む結果の型があります。一般的な原因は、結果の型が記述されていないことです (例: 'let (|A|B|) (x:int) = A x')。この場合は、型の制約によって問題を解決できます (例: 'let (|A|B|) (x:int) : Choice&lt;int,unit&gt; = A x')。</target>
        <note />
      </trans-unit>
      <trans-unit id="ilFieldHasOffsetForSequentialLayout">
        <source>The FieldOffset attribute can only be placed on members of types marked with the StructLayout(LayoutKind.Explicit)</source>
        <target state="translated">FieldOffset 属性は、StructLayout(LayoutKind.Explicit) でマークされた型のメンバーでのみ使用できます</target>
        <note />
      </trans-unit>
      <trans-unit id="tcOptionalArgsMustComeAfterNonOptionalArgs">
        <source>Optional arguments must come at the end of the argument list, after any non-optional arguments</source>
        <target state="translated">オプションの引数は、オプションではないすべての引数の後で、引数リストの末尾に指定する必要があります。</target>
        <note />
      </trans-unit>
      <trans-unit id="tcConditionalAttributeUsage">
        <source>Attribute 'System.Diagnostics.ConditionalAttribute' is only valid on methods or attribute classes</source>
        <target state="translated">属性 'System.Diagnostics.ConditionalAttribute' はメソッド クラスまたは属性クラスでのみ有効です</target>
        <note />
      </trans-unit>
      <trans-unit id="tcMemberOperatorDefinitionInExtrinsic">
        <source>Extension members cannot provide operator overloads.  Consider defining the operator as part of the type definition instead.</source>
        <target state="translated">拡張メンバーでは演算子のオーバーロードを実行できません。代わりに型定義の一部として演算子を定義してください。</target>
        <note />
      </trans-unit>
      <trans-unit id="ilwriteMDBFileNameCannotBeChangedWarning">
        <source>The name of the MDB file must be &lt;assembly-file-name&gt;.mdb. The --pdb option will be ignored.</source>
        <target state="translated">MDB ファイルの名前は、&lt;アセンブリ ファイルの名前&gt;.mdb にする必要があります。--pdb オプションは無視されます。</target>
        <note />
      </trans-unit>
      <trans-unit id="ilwriteMDBMemberMissing">
        <source>MDB generation failed. Could not find compatible member {0}</source>
        <target state="translated">MDB を生成できませんでした。互換性のあるメンバー {0} が見つかりませんでした</target>
        <note />
      </trans-unit>
      <trans-unit id="ilwriteErrorCreatingMdb">
        <source>Cannot generate MDB debug information. Failed to load the 'MonoSymbolWriter' type from the 'Mono.CompilerServices.SymbolWriter.dll' assembly.</source>
        <target state="translated">MDB デバッグ情報を生成できません。'Mono.CompilerServices.SymbolWriter.dll' アセンブリから 'MonoSymbolWriter' 型を読み込むことができませんでした。</target>
        <note />
      </trans-unit>
      <trans-unit id="tcUnionCaseNameConflictsWithGeneratedType">
        <source>The union case named '{0}' conflicts with the generated type '{1}'</source>
        <target state="translated">{0}' という名前の共用体ケースが、生成された型 '{1}' と競合します</target>
        <note />
      </trans-unit>
      <trans-unit id="chkNoReflectedDefinitionOnStructMember">
        <source>ReflectedDefinitionAttribute may not be applied to an instance member on a struct type, because the instance member takes an implicit 'this' byref parameter</source>
        <target state="translated">ReflectedDefinitionAttribute は、構造体型でインスタンス メンバーに適用することはできません。これは、このインスタンス メンバーが暗黙的な 'this' byref パラメーターを受け取るためです。</target>
        <note />
      </trans-unit>
      <trans-unit id="tcDllImportNotAllowed">
        <source>DLLImport bindings must be static members in a class or function definitions in a module</source>
        <target state="translated">DLLImport 束縛はモジュール内のクラスまたは関数定義の静的メンバーであることが必要です</target>
        <note />
      </trans-unit>
      <trans-unit id="buildExplicitCoreLibRequiresNoFramework">
        <source>When mscorlib.dll or FSharp.Core.dll is explicitly referenced the {0} option must also be passed</source>
        <target state="translated">mscorlib.dll または FSharp.Core.dll が明示的に参照される場合は、{0} オプションも渡す必要があります</target>
        <note />
      </trans-unit>
      <trans-unit id="buildExpectedSigdataFile">
        <source>FSharp.Core.sigdata not found alongside FSharp.Core. File expected in {0}. Consider upgrading to a more recent version of FSharp.Core, where this file is no longer be required.</source>
        <target state="translated">FSharp.Core と同じ場所に FSharp.Core.sigdata が見つかりません。ファイルは {0} にある必要があります。このファイルを必要としない、より新しいバージョンの FSharp.Core にアップグレードすることをご検討ください。</target>
        <note />
      </trans-unit>
      <trans-unit id="buildExpectedFileAlongSideFSharpCore">
        <source>File '{0}' not found alongside FSharp.Core. File expected in {1}. Consider upgrading to a more recent version of FSharp.Core, where this file is no longer be required.</source>
        <target state="translated">FSharp.Core と同じ場所にファイル '{0}' が見つかりません。ファイルは {1} にある必要があります。このファイルを必要としない、より新しいバージョンの FSharp.Core にアップグレードすることをご検討ください。</target>
        <note />
      </trans-unit>
      <trans-unit id="buildUnexpectedFileNameCharacter">
        <source>Filename '{0}' contains invalid character '{1}'</source>
        <target state="translated">ファイル名 '{0}' に無効な文字 '{1}' が含まれています</target>
        <note />
      </trans-unit>
      <trans-unit id="tcInvalidUseBangBinding">
        <source>'use!' bindings must be of the form 'use! &lt;var&gt; = &lt;expr&gt;'</source>
        <target state="translated">'use!' 束縛は 'use! &lt;var&gt; = &lt;expr&gt;' という形式にする必要があります</target>
        <note />
      </trans-unit>
      <trans-unit id="crefNoInnerGenericsInQuotations">
        <source>Inner generic functions are not permitted in quoted expressions. Consider adding some type constraints until this function is no longer generic.</source>
        <target state="translated">内部ジェネリック関数は引用符付きの式には使用できません。関数の型を特定できるまで、何らかの型の制約を追加してください。</target>
        <note />
      </trans-unit>
      <trans-unit id="tcEnumTypeCannotBeEnumerated">
        <source>The type '{0}' is not a valid enumerator type , i.e. does not have a 'MoveNext()' method returning a bool, and a 'Current' property</source>
        <target state="translated">型 '{0}' は有効な列挙子の型ではありません。つまり、ブール値を返す 'MoveNext()' メソッドと 'Current' プロパティが含まれていません</target>
        <note />
      </trans-unit>
      <trans-unit id="parsEofInTripleQuoteString">
        <source>End of file in triple-quote string begun at or before here</source>
        <target state="translated">この位置以前に始まった三重引用符文字列の途中でファイルの終わりが見つかりました</target>
        <note />
      </trans-unit>
      <trans-unit id="parsEofInTripleQuoteStringInComment">
        <source>End of file in triple-quote string embedded in comment begun at or before here</source>
        <target state="translated">この位置以前に始まったコメントに埋め込まれた三重引用符文字列の途中でファイルの終わりが見つかりました</target>
        <note />
      </trans-unit>
      <trans-unit id="tcTypeTestLosesMeasures">
        <source>This type test or downcast will ignore the unit-of-measure '{0}'</source>
        <target state="translated">この型テストまたはダウンキャストでは、測定単位 '{0}' が無視されます</target>
        <note />
      </trans-unit>
      <trans-unit id="parsMissingTypeArgs">
        <source>Expected type argument or static argument</source>
        <target state="translated">型引数または静的引数が必要です</target>
        <note />
      </trans-unit>
      <trans-unit id="parsMissingGreaterThan">
        <source>Unmatched '&lt;'. Expected closing '&gt;'</source>
        <target state="translated">'&lt;' が対応しません。対応する '&gt;' が必要です</target>
        <note />
      </trans-unit>
      <trans-unit id="parsUnexpectedQuotationOperatorInTypeAliasDidYouMeanVerbatimString">
        <source>Unexpected quotation operator '&lt;@' in type definition. If you intend to pass a verbatim string as a static argument to a type provider, put a space between the '&lt;' and '@' characters.</source>
        <target state="translated">型定義に予期しない引用演算子 '&lt;@' が見つかりました。verbatim 文字列を静的引数として型プロバイダーに渡す場合は、'&lt;' と '@' の間に空白を挿入してください。</target>
        <note />
      </trans-unit>
      <trans-unit id="parsErrorParsingAsOperatorName">
        <source>Attempted to parse this as an operator name, but failed</source>
        <target state="translated">これを演算子名として解析しようとしましたが、失敗しました</target>
        <note />
      </trans-unit>
      <trans-unit id="lexInvalidUnicodeLiteral">
        <source>\U{0} is not a valid Unicode character escape sequence</source>
        <target state="translated">\U{0} は、無効な Unicode 文字のエスケープ シーケンスです</target>
        <note />
      </trans-unit>
      <trans-unit id="tcCallerInfoWrongType">
        <source>'{0}' must be applied to an argument of type '{1}', but has been applied to an argument of type '{2}'</source>
        <target state="translated">'{0}' は、型が '{1}' の引数に適用する必要がありますが、型が '{2}' の引数に適用されています</target>
        <note />
      </trans-unit>
      <trans-unit id="tcCallerInfoNotOptional">
        <source>'{0}' can only be applied to optional arguments</source>
        <target state="translated">'{0}' の適用対象にできるのはオプションの引数だけです</target>
        <note />
      </trans-unit>
      <trans-unit id="toolLocationHelperUnsupportedFrameworkVersion">
        <source>The specified .NET Framework version '{0}' is not supported. Please specify a value from the enumeration Microsoft.Build.Utilities.TargetDotNetFrameworkVersion.</source>
        <target state="translated">指定した .NET Framework のバージョン '{0}' はサポートされていません。列挙型 Microsoft.Build.Utilities.TargetDotNetFrameworkVersion からの値を指定してください。</target>
        <note />
      </trans-unit>
      <trans-unit id="ilSignInvalidMagicValue">
        <source>Invalid Magic value in CLR Header</source>
        <target state="translated">CLR ヘッダーのマジック値が正しくありません</target>
        <note />
      </trans-unit>
      <trans-unit id="ilSignBadImageFormat">
        <source>Bad image format</source>
        <target state="translated">イメージ形式が正しくありません</target>
        <note />
      </trans-unit>
      <trans-unit id="ilSignPrivateKeyExpected">
        <source>Private key expected</source>
        <target state="translated">秘密キーが必要です</target>
        <note />
      </trans-unit>
      <trans-unit id="ilSignRsaKeyExpected">
        <source>RSA key expected</source>
        <target state="translated">RSA キーが必要です</target>
        <note />
      </trans-unit>
      <trans-unit id="ilSignInvalidBitLen">
        <source>Invalid bit Length</source>
        <target state="translated">ビット長が正しくありません</target>
        <note />
      </trans-unit>
      <trans-unit id="ilSignInvalidRSAParams">
        <source>Invalid RSAParameters structure - '{{0}}' expected</source>
        <target state="translated">RSAParameters 構造が正しくありません - '{{0}}' が必要です</target>
        <note />
      </trans-unit>
      <trans-unit id="ilSignInvalidAlgId">
        <source>Invalid algId - 'Exponent' expected</source>
        <target state="translated">algId が正しくありません - '指数' が必要です</target>
        <note />
      </trans-unit>
      <trans-unit id="ilSignInvalidSignatureSize">
        <source>Invalid signature size</source>
        <target state="translated">シグネチャのサイズが正しくありません</target>
        <note />
      </trans-unit>
      <trans-unit id="ilSignNoSignatureDirectory">
        <source>No signature directory</source>
        <target state="translated">シグネチャのディレクトリがありません</target>
        <note />
      </trans-unit>
      <trans-unit id="ilSignInvalidPKBlob">
        <source>Invalid Public Key blob</source>
        <target state="translated">公開キー BLOB が正しくありません</target>
        <note />
      </trans-unit>
      <trans-unit id="fscTooManyErrors">
        <source>Exiting - too many errors</source>
        <target state="translated">終了しています - エラーが多すぎます</target>
        <note />
      </trans-unit>
      <trans-unit id="docfileNoXmlSuffix">
        <source>The documentation file has no .xml suffix</source>
        <target state="translated">ドキュメント ファイルに .xml サフィックスがありません</target>
        <note />
      </trans-unit>
      <trans-unit id="fscNoImplementationFiles">
        <source>No implementation files specified</source>
        <target state="translated">実装ファイルが指定されていません</target>
        <note />
      </trans-unit>
      <trans-unit id="fscBadAssemblyVersion">
        <source>The attribute {0} specified version '{1}', but this value is invalid and has been ignored</source>
        <target state="translated">属性 {0} にバージョン '{1}' を指定しましたが、この値は無効なため無視されました</target>
        <note />
      </trans-unit>
      <trans-unit id="fscTwoResourceManifests">
        <source>Conflicting options specified: 'win32manifest' and 'win32res'. Only one of these can be used.</source>
        <target state="translated">競合するオプションが指定されました: 'win32manifest' および 'win32res'。これらのうち、1 つのみを使用できます。</target>
        <note />
      </trans-unit>
      <trans-unit id="fscQuotationLiteralsStaticLinking">
        <source>The code in assembly '{0}' makes uses of quotation literals. Static linking may not include components that make use of quotation literals unless all assemblies are compiled with at least F# 4.0.</source>
        <target state="translated">アセンブリ '{0}' 内のコードで引用符リテラルが使用されています。静的リンクでは、F# 4.0 以上ですべてのアセンブリがコンパイルされる場合を除き、引用符リテラルを使用するコンポーネントがインクルードされない可能性があります。</target>
        <note />
      </trans-unit>
      <trans-unit id="fscQuotationLiteralsStaticLinking0">
        <source>Code in this assembly makes uses of quotation literals. Static linking may not include components that make use of quotation literals unless all assemblies are compiled with at least F# 4.0.</source>
        <target state="translated">このアセンブリ内のコードでは引用符リテラルが使用されています。静的リンクでは、F# 4.0 以上ですべてのアセンブリがコンパイルされる場合を除き、引用符リテラルを使用するコンポーネントがインクルードされない可能性があります。</target>
        <note />
      </trans-unit>
      <trans-unit id="fscStaticLinkingNoEXE">
        <source>Static linking may not include a .EXE</source>
        <target state="translated">静的リンクでは、.EXE がインクルードされない可能性があります</target>
        <note />
      </trans-unit>
      <trans-unit id="fscStaticLinkingNoMixedDLL">
        <source>Static linking may not include a mixed managed/unmanaged DLL</source>
        <target state="translated">静的リンクでは、混合マネージド/アンマネージド DLL がインクルードされない可能性があります</target>
        <note />
      </trans-unit>
      <trans-unit id="fscIgnoringMixedWhenLinking">
        <source>Ignoring mixed managed/unmanaged assembly '{0}' during static linking</source>
        <target state="translated">静的リンク中に混合マネージド/アンマネージド アセンブリ '{0}' を無視しています</target>
        <note />
      </trans-unit>
      <trans-unit id="fscAssumeStaticLinkContainsNoDependencies">
        <source>Assembly '{0}' was referenced transitively and the assembly could not be resolved automatically. Static linking will assume this DLL has no dependencies on the F# library or other statically linked DLLs. Consider adding an explicit reference to this DLL.</source>
        <target state="translated">アセンブリ '{0}' は推移的に参照され、このアセンブリを自動的に解決できませんでした。静的リンクでは、この DLL に F# ライブラリ上またはその他の静的にリンクされた DLL 上の依存関係がないと見なされます。この DLL に明示的な参照を追加することを検討してください。</target>
        <note />
      </trans-unit>
      <trans-unit id="fscAssemblyNotFoundInDependencySet">
        <source>Assembly '{0}' not found in dependency set of target binary. Statically linked roots should be specified using an assembly name, without a DLL or EXE extension. If this assembly was referenced explicitly then it is possible the assembly was not actually required by the generated binary, in which case it should not be statically linked.</source>
        <target state="translated">アセンブリ '{0}' は、対象のバイナリの依存関係セットから見つかりませんでした。静的にリンクされたルートは、DLL または EXE 拡張子なしでアセンブリ名を使用して指定する必要があります。このアセンブリが明示的に参照された場合、アセンブリは生成されたバイナリで実際に要求されていない可能性があり、この場合には静的にリンクしないでください。</target>
        <note />
      </trans-unit>
      <trans-unit id="fscKeyFileCouldNotBeOpened">
        <source>The key file '{0}' could not be opened</source>
        <target state="translated">キー ファイル '{0}' を開けませんでした</target>
        <note />
      </trans-unit>
      <trans-unit id="fscProblemWritingBinary">
        <source>A problem occurred writing the binary '{0}': {1}</source>
        <target state="translated">バイナリ '{0}' の書き込み中に問題が発生しました: {1}</target>
        <note />
      </trans-unit>
      <trans-unit id="fscAssemblyVersionAttributeIgnored">
        <source>The 'AssemblyVersionAttribute' has been ignored because a version was given using a command line option</source>
        <target state="translated">'AssemblyVersionAttribute' は、バージョンがコマンド ライン オプションを使用して指定されたため無視されました</target>
        <note />
      </trans-unit>
      <trans-unit id="fscAssemblyCultureAttributeError">
        <source>Error emitting 'System.Reflection.AssemblyCultureAttribute' attribute -- 'Executables cannot be satellite assemblies, Culture should always be empty'</source>
        <target state="translated">'System.Reflection.AssemblyCultureAttribute' 属性の生成中にエラーが発生しました -- '実行可能ファイルをサテライト アセンブリにすることはできません。カルチャは常に空である必要があります'</target>
        <note />
      </trans-unit>
      <trans-unit id="fscDelaySignWarning">
        <source>Option '--delaysign' overrides attribute 'System.Reflection.AssemblyDelaySignAttribute' given in a source file or added module</source>
        <target state="translated">ソース ファイルまたは追加されたモジュールに指定された 'System.Reflection.AssemblyDelaySignAttribute' 属性は、'--delaysign' オプションでオーバーライドされます</target>
        <note />
      </trans-unit>
      <trans-unit id="fscKeyFileWarning">
        <source>Option '--keyfile' overrides attribute 'System.Reflection.AssemblyKeyFileAttribute' given in a source file or added module</source>
        <target state="translated">ソース ファイルまたは追加されたモジュールに指定された 'System.Reflection.AssemblyKeyFileAttribute' 属性は、'--keyfile' オプションでオーバーライドされます</target>
        <note />
      </trans-unit>
      <trans-unit id="fscKeyNameWarning">
        <source>Option '--keycontainer' overrides attribute 'System.Reflection.AssemblyNameAttribute' given in a source file or added module</source>
        <target state="translated">ソース ファイルまたは追加されたモジュールに指定された 'System.Reflection.AssemblyNameAttribute' 属性は、'--keycontainer' オプションでオーバーライドされます</target>
        <note />
      </trans-unit>
      <trans-unit id="fscReferenceOnCommandLine">
        <source>The assembly '{0}' is listed on the command line. Assemblies should be referenced using a command line flag such as '-r'.</source>
        <target state="translated">アセンブリ '{0}' はコマンド ラインに一覧表示されます。アセンブリは '-r' などのコマンド ライン フラグを使用して参照する必要があります。</target>
        <note />
      </trans-unit>
      <trans-unit id="fscRemotingError">
        <source>The resident compilation service was not used because a problem occured in communicating with the server.</source>
        <target state="translated">サーバーとの通信で問題が発生したため、常駐コンパイル サービスが使用されませんでした。</target>
        <note />
      </trans-unit>
      <trans-unit id="pathIsInvalid">
        <source>Problem with filename '{0}': Illegal characters in path.</source>
        <target state="translated">ファイル名 '{0}' に問題があります: パスに無効な文字が含まれています。</target>
        <note />
      </trans-unit>
      <trans-unit id="fscResxSourceFileDeprecated">
        <source>Passing a .resx file ({0}) as a source file to the compiler is deprecated. Use resgen.exe to transform the .resx file into a .resources file to pass as a --resource option. If you are using MSBuild, this can be done via an &lt;EmbeddedResource&gt; item in the .fsproj project file.</source>
        <target state="translated">.resx ファイル ({0}) をソース ファイルとしてコンパイラに渡す処理は非推奨です。resgen.exe を使用して、.resx ファイルを .resources ファイルに変換し、--resource オプションで渡してください。MSBuild を使用する場合は、.fsproj プロジェクト ファイル内の &lt;EmbeddedResource&gt; 項目を使用して、この変換を実行できます。</target>
        <note />
      </trans-unit>
      <trans-unit id="fscStaticLinkingNoProfileMismatches">
        <source>Static linking may not be used on an assembly referencing mscorlib (e.g. a .NET Framework assembly) when generating an assembly that references System.Runtime (e.g. a .NET Core or Portable assembly).</source>
        <target state="translated">静的リンクは、System.Runtime (.NET Core またはポータブル アセンブリなど) を参照するアセンブリを生成する場合、mscorlib (.NET Framework アセンブリなど) を参照するアセンブリには使用できません。</target>
        <note />
      </trans-unit>
      <trans-unit id="fscAssemblyWildcardAndDeterminism">
        <source>An {0} specified version '{1}', but this value is a wildcard, and you have requested a deterministic build, these are in conflict.</source>
        <target state="translated">{0} によりバージョン '{1}' が指定されましたが、この値はワイルドカードです。決定論的なビルドを要求しているため、これらの指定は矛盾しています。</target>
        <note />
      </trans-unit>
      <trans-unit id="fscDeterministicDebugRequiresPortablePdb">
        <source>Determinstic builds only support portable PDBs (--debug:portable or --debug:embedded)</source>
        <target state="translated">決定論的ビルドはポータブル PDB のみをサポートします (--debug:portable または --debug:embedded)</target>
        <note />
      </trans-unit>
      <trans-unit id="etIllegalCharactersInNamespaceName">
        <source>Character '{0}' is not allowed in provided namespace name '{1}'</source>
        <target state="translated">指定された名前空間名 '{1}' には、文字 '{0}' を使用することはできません</target>
        <note />
      </trans-unit>
      <trans-unit id="etNullOrEmptyMemberName">
        <source>The provided type '{0}' returned a member with a null or empty member name</source>
        <target state="translated">指定された型 '{0}' が返したメンバーのメンバー名が null または空です</target>
        <note />
      </trans-unit>
      <trans-unit id="etNullMember">
        <source>The provided type '{0}' returned a null member</source>
        <target state="translated">指定された型 '{0}' が null のメンバーを返しました</target>
        <note />
      </trans-unit>
      <trans-unit id="etNullMemberDeclaringType">
        <source>The provided type '{0}' member info '{1}' has null declaring type</source>
        <target state="translated">指定された型 '{0}' のメンバー情報 '{1}' に null を宣言する型が含まれています</target>
        <note />
      </trans-unit>
      <trans-unit id="etNullMemberDeclaringTypeDifferentFromProvidedType">
        <source>The provided type '{0}' has member '{1}' which has declaring type '{2}'. Expected declaring type to be the same as provided type.</source>
        <target state="translated">指定された型 '{0}' のメンバー '{1}' に、宣言する型 '{2}' が含まれています。宣言する型は、指定された型と同じである必要があります。</target>
        <note />
      </trans-unit>
      <trans-unit id="etHostingAssemblyFoundWithoutHosts">
        <source>Referenced assembly '{0}' has assembly level attribute '{1}' but no public type provider classes were found</source>
        <target state="translated">参照アセンブリ '{0}' にアセンブリ レベル属性 '{1}' が含まれていますが、パブリックな型プロバイダー クラスが見つかりません</target>
        <note />
      </trans-unit>
      <trans-unit id="etEmptyNamespaceOfTypeNotAllowed">
        <source>Type '{0}' from type provider '{1}' has an empty namespace. Use 'null' for the global namespace.</source>
        <target state="translated">型プロバイダー '{1}' からの型 '{0}' に空の名前空間が含まれています。グローバル名前空間を表す 'null' を使用してください。</target>
        <note />
      </trans-unit>
      <trans-unit id="etEmptyNamespaceNotAllowed">
        <source>Empty namespace found from the type provider '{0}'. Use 'null' for the global namespace.</source>
        <target state="translated">型プロバイダー '{0}' に空の名前空間が見つかりました。グローバル名前空間を表す 'null' を使用してください。</target>
        <note />
      </trans-unit>
      <trans-unit id="etMustNotBeGeneric">
        <source>Provided type '{0}' has 'IsGenericType' as true, but generic types are not supported.</source>
        <target state="translated">指定された型 '{0}' で 'IsGenericType' が true になっていますが、ジェネリック型はサポートされていません。</target>
        <note />
      </trans-unit>
      <trans-unit id="etMustNotBeAnArray">
        <source>Provided type '{0}' has 'IsArray' as true, but array types are not supported.</source>
        <target state="translated">指定された型 '{0}' で 'IsArray' が true になっていますが、配列型はサポートされていません。</target>
        <note />
      </trans-unit>
      <trans-unit id="etMethodHasRequirements">
        <source>Invalid member '{0}' on provided type '{1}'. Provided type members must be public, and not be generic, virtual, or abstract.</source>
        <target state="translated">指定された型 '{1}' に無効なメンバー '{0}' が含まれています。指定された型のメンバーはパブリックである必要があり、汎用メンバー、仮想メンバー、および抽象メンバーは無効です。</target>
        <note />
      </trans-unit>
      <trans-unit id="etUnsupportedMemberKind">
        <source>Invalid member '{0}' on provided type '{1}'. Only properties, methods and constructors are allowed</source>
        <target state="translated">指定された型 '{1}' のメンバー '{0}' が無効です。許容されるのは、プロパティ、メソッド、およびコンストラクターのみです</target>
        <note />
      </trans-unit>
      <trans-unit id="etPropertyCanReadButHasNoGetter">
        <source>Property '{0}' on provided type '{1}' has CanRead=true but there was no value from GetGetMethod()</source>
        <target state="translated">指定された型 '{1}' のプロパティ '{0}' で CanRead=true となっていますが、GetGetMethod() からの値が存在しません</target>
        <note />
      </trans-unit>
      <trans-unit id="etPropertyHasGetterButNoCanRead">
        <source>Property '{0}' on provided type '{1}' has CanRead=false but GetGetMethod() returned a method</source>
        <target state="translated">指定された型 '{1}' のプロパティ '{0}' で CanRead=false となっていますが、GetGetMethod() がメソッドを返しました</target>
        <note />
      </trans-unit>
      <trans-unit id="etPropertyCanWriteButHasNoSetter">
        <source>Property '{0}' on provided type '{1}' has CanWrite=true but there was no value from GetSetMethod()</source>
        <target state="translated">指定された型 '{1}' のプロパティ '{0}' で CanWrite=true となっていますが、GetSetMethod() からの値が存在しません</target>
        <note />
      </trans-unit>
      <trans-unit id="etPropertyHasSetterButNoCanWrite">
        <source>Property '{0}' on provided type '{1}' has CanWrite=false but GetSetMethod() returned a method</source>
        <target state="translated">指定された型 '{1}' のプロパティ '{0}' で CanWrite=false となっていますが、GetSetMethod() がメソッドを返しました</target>
        <note />
      </trans-unit>
      <trans-unit id="etOneOrMoreErrorsSeenDuringExtensionTypeSetting">
        <source>One or more errors seen during provided type setup</source>
        <target state="translated">指定された型のセットアップ中にエラーが発生しました</target>
        <note />
      </trans-unit>
      <trans-unit id="etUnexpectedExceptionFromProvidedTypeMember">
        <source>Unexpected exception from provided type '{0}' member '{1}': {2}</source>
        <target state="translated">指定された型 '{0}' のメンバー '{1}' で予期しない例外が発生しました: {2}</target>
        <note />
      </trans-unit>
      <trans-unit id="etUnsupportedConstantType">
        <source>Unsupported constant type '{0}'. Quotations provided by type providers can only contain simple constants. The implementation of the type provider may need to be adjusted by moving a value declared outside a provided quotation literal to be a 'let' binding inside the quotation literal.</source>
        <target state="translated">サポートされない定数型 '{0}'。型プロバイダーで提供される引用に含められるのは単純定数のみです。型プロバイダーの実装は、指定された引用リテラル外部で宣言された値を移動して、引用リテラル内部の 'let' バインドにすることによって調整することが必要な場合があります。</target>
        <note />
      </trans-unit>
      <trans-unit id="etUnsupportedProvidedExpression">
        <source>Unsupported expression '{0}' from type provider. If you are the author of this type provider, consider adjusting it to provide a different provided expression.</source>
        <target state="translated">型プロバイダーから、サポートされない式 '{0}' が指定されました。この型プロバイダーの作成者である場合は、別の指定された式を指定するように調整することを検討してください。</target>
        <note />
      </trans-unit>
      <trans-unit id="etProvidedTypeHasUnexpectedName">
        <source>Expected provided type named '{0}' but provided type has 'Name' with value '{1}'</source>
        <target state="translated">指定された型の名前が '{0}' である必要がありましたが、指定された型の名前は 'Name'、値は '{1}' でした</target>
        <note />
      </trans-unit>
      <trans-unit id="etEventNoAdd">
        <source>Event '{0}' on provided type '{1}' has no value from GetAddMethod()</source>
        <target state="translated">指定された型 '{1}' におけるイベント '{0}' に、GetAddMethod() の値が含まれていません</target>
        <note />
      </trans-unit>
      <trans-unit id="etEventNoRemove">
        <source>Event '{0}' on provided type '{1}' has no value from GetRemoveMethod()</source>
        <target state="translated">指定された型 '{1}' におけるイベント '{0}' に、GetRemoveMethod() の値が含まれていません</target>
        <note />
      </trans-unit>
      <trans-unit id="etProviderHasWrongDesignerAssembly">
        <source>Assembly attribute '{0}' refers to a designer assembly '{1}' which cannot be loaded or doesn't exist. {2}</source>
        <target state="translated">アセンブリ属性 '{0}' はデザイナー アセンブリ '{1}' を参照していますが、このアセンブリは読み込めないか、存在していません。{2}</target>
        <note />
      </trans-unit>
      <trans-unit id="etProviderDoesNotHaveValidConstructor">
        <source>The type provider does not have a valid constructor. A constructor taking either no arguments or one argument of type 'TypeProviderConfig' was expected.</source>
        <target state="translated">型プロバイダーに有効なコンストラクターが含まれていません。引数を受け取らないコンストラクター、または 'TypeProviderConfig' 型の引数を 1 つ受け取るコンストラクターが必要です。</target>
        <note />
      </trans-unit>
      <trans-unit id="etProviderError">
        <source>The type provider '{0}' reported an error: {1}</source>
        <target state="translated">型プロバイダー '{0}' がエラーを報告しました: {1}</target>
        <note />
      </trans-unit>
      <trans-unit id="etIncorrectParameterExpression">
        <source>The type provider '{0}' used an invalid parameter in the ParameterExpression: {1}</source>
        <target state="translated">型プロバイダー '{0}' の ParameterExpression 内で無効なパラメーターが使用されました: {1}</target>
        <note />
      </trans-unit>
      <trans-unit id="etIncorrectProvidedMethod">
        <source>The type provider '{0}' provided a method with a name '{1}' and metadata token '{2}', which is not reported among its methods of its declaring type '{3}'</source>
        <target state="translated">型プロバイダー '{0}' で、'{1}' という名前のメソッドとメタデータ トークン '{2}' が指定されましたが、これは宣言型 '{3}' のメソッドの中で報告されていません</target>
        <note />
      </trans-unit>
      <trans-unit id="etIncorrectProvidedConstructor">
        <source>The type provider '{0}' provided a constructor which is not reported among the constructors of its declaring type '{1}'</source>
        <target state="translated">型プロバイダー '{0}' で指定されたコンストラクターは、宣言型 '{1}' のコンストラクターの中で報告されていません</target>
        <note />
      </trans-unit>
      <trans-unit id="etDirectReferenceToGeneratedTypeNotAllowed">
        <source>A direct reference to the generated type '{0}' is not permitted. Instead, use a type definition, e.g. 'type TypeAlias = &lt;path&gt;'. This indicates that a type provider adds generated types to your assembly.</source>
        <target state="translated">生成された型 '{0}' への直接参照は許可されていません。型定義を使用してください (たとえば、'type TypeAlias = &lt;path&gt;')。この例では、生成された型が型プロバイダーによってアセンブリに追加されます。</target>
        <note />
      </trans-unit>
      <trans-unit id="etProvidedTypeHasUnexpectedPath">
        <source>Expected provided type with path '{0}' but provided type has path '{1}'</source>
        <target state="translated">指定された型のパスが '{0}' である必要がありましたが、指定された型のパスは '{1}' でした</target>
        <note />
      </trans-unit>
      <trans-unit id="etUnexpectedNullFromProvidedTypeMember">
        <source>Unexpected 'null' return value from provided type '{0}' member '{1}'</source>
        <target state="translated">指定された型 '{0}' のメンバー '{1}' から予期しない 'null' 戻り値が返されました</target>
        <note />
      </trans-unit>
      <trans-unit id="etUnexpectedExceptionFromProvidedMemberMember">
        <source>Unexpected exception from member '{0}' of provided type '{1}' member '{2}': {3}</source>
        <target state="translated">指定された型 '{1}' のメンバー '{2}' のメンバー '{0}' で予期しない例外が発生しました: {3}</target>
        <note />
      </trans-unit>
      <trans-unit id="etNestedProvidedTypesDoNotTakeStaticArgumentsOrGenericParameters">
        <source>Nested provided types do not take static arguments or generic parameters</source>
        <target state="translated">指定された型が入れ子の場合、静的引数もジェネリック パラメーターも受け取りません</target>
        <note />
      </trans-unit>
      <trans-unit id="etInvalidStaticArgument">
        <source>Invalid static argument to provided type. Expected an argument of kind '{0}'.</source>
        <target state="translated">指定された型に対して無効な静的引数が渡されました。'{0}' という種類の引数を渡す必要があります。</target>
        <note />
      </trans-unit>
      <trans-unit id="etErrorApplyingStaticArgumentsToType">
        <source>An error occured applying the static arguments to a provided type</source>
        <target state="translated">指定された型に静的引数を適用する際にエラーが発生しました</target>
        <note />
      </trans-unit>
      <trans-unit id="etUnknownStaticArgumentKind">
        <source>Unknown static argument kind '{0}' when resolving a reference to a provided type or method '{1}'</source>
        <target state="translated">指定された型またはメソッド '{1}' への参照を解決する際に、不明な静的引数の種類 '{0}' が検出されました</target>
        <note />
      </trans-unit>
      <trans-unit id="invalidNamespaceForProvidedType">
        <source>invalid namespace for provided type</source>
        <target state="translated">指定された型の名前空間が無効です</target>
        <note />
      </trans-unit>
      <trans-unit id="invalidFullNameForProvidedType">
        <source>invalid full name for provided type</source>
        <target state="translated">指定された型の完全名が無効です</target>
        <note />
      </trans-unit>
      <trans-unit id="etProviderReturnedNull">
        <source>The type provider returned 'null', which is not a valid return value from '{0}'</source>
        <target state="translated">型プロバイダーが 'null' を返しましたが、これは '{0}' からの戻り値としては無効です</target>
        <note />
      </trans-unit>
      <trans-unit id="etTypeProviderConstructorException">
        <source>The type provider constructor has thrown an exception: {0}</source>
        <target state="translated">型プロバイダー コンストラクターが例外をスローしました: {0}</target>
        <note />
      </trans-unit>
      <trans-unit id="etNullProvidedExpression">
        <source>Type provider '{0}' returned null from GetInvokerExpression.</source>
        <target state="translated">型プロバイダー '{0}' が、GetInvokerExpression から null を返しました。</target>
        <note />
      </trans-unit>
      <trans-unit id="etProvidedAppliedTypeHadWrongName">
        <source>The type provider '{0}' returned an invalid type from 'ApplyStaticArguments'. A type with name '{1}' was expected, but a type with name '{2}' was returned.</source>
        <target state="translated">型プロバイダー '{0}' が 'ApplyStaticArguments' から無効な型を返しました。'{1}' という名前の型が返される必要がありましたが、返されたのは '{2}' という名前の型でした。</target>
        <note />
      </trans-unit>
      <trans-unit id="etProvidedAppliedMethodHadWrongName">
        <source>The type provider '{0}' returned an invalid method from 'ApplyStaticArgumentsForMethod'. A method with name '{1}' was expected, but a method with name '{2}' was returned.</source>
        <target state="translated">型プロバイダー '{0}' が、'ApplyStaticArgumentsForMethod' から無効なメソッドを返しました。名前が '{1}' のメソッドが必要ですが、名前が '{2}' のメソッドが返されました。</target>
        <note />
      </trans-unit>
      <trans-unit id="tcTypeTestLossy">
        <source>This type test or downcast will erase the provided type '{0}' to the type '{1}'</source>
        <target state="translated">この型テストまたはダウンキャストによって、指定された型 '{0}' が型 '{1}' に消去されます</target>
        <note />
      </trans-unit>
      <trans-unit id="tcTypeCastErased">
        <source>This downcast will erase the provided type '{0}' to the type '{1}'.</source>
        <target state="translated">このダウンキャストによって、指定された型 '{0}' が型 '{1}' に消去されます。</target>
        <note />
      </trans-unit>
      <trans-unit id="tcTypeTestErased">
        <source>This type test with a provided type '{0}' is not allowed because this provided type will be erased to '{1}' at runtime.</source>
        <target state="translated">指定された型 '{0}' は実行時に '{1}' に消去されるため、この型を使用して型テストを実行することはできません。</target>
        <note />
      </trans-unit>
      <trans-unit id="tcCannotInheritFromErasedType">
        <source>Cannot inherit from erased provided type</source>
        <target state="translated">指定された型が消去されている場合、継承することはできません</target>
        <note />
      </trans-unit>
      <trans-unit id="etInvalidTypeProviderAssemblyName">
        <source>Assembly '{0}' hase TypeProviderAssembly attribute with invalid value '{1}'. The value should be a valid assembly name</source>
        <target state="translated">アセンブリ '{0}' の TypeProviderAssembly 属性に、無効な値 '{1}' が含まれています。この値は有効なアセンブリ名であることが必要です</target>
        <note />
      </trans-unit>
      <trans-unit id="tcInvalidMemberNameCtor">
        <source>Invalid member name. Members may not have name '.ctor' or '.cctor'</source>
        <target state="translated">メンバー名が無効です。メンバーに '.ctor' または '.cctor' という名前を付けることはできません</target>
        <note />
      </trans-unit>
      <trans-unit id="tcInferredGenericTypeGivesRiseToInconsistency">
        <source>The function or member '{0}' is used in a way that requires further type annotations at its definition to ensure consistency of inferred types. The inferred signature is '{1}'.</source>
        <target state="translated">現在使用されている関数またはメンバー '{0}' では、推論された型の一貫性を確保するために、さらに型の注釈が必要です。推論されたシグネチャは '{1}' です。</target>
        <note />
      </trans-unit>
      <trans-unit id="tcInvalidTypeArgumentCount">
        <source>The number of type arguments did not match: '{0}' given, '{1}' expected. This may be related to a previously reported error.</source>
        <target state="translated">型引数の数が一致しません: 指定されているのは '{0}' 個ですが、'{1}' 個にする必要があります。このエラーは、前に報告されたエラーに関係する場合があります。</target>
        <note />
      </trans-unit>
      <trans-unit id="tcCannotOverrideSealedMethod">
        <source>Cannot override inherited member '{0}' because it is sealed</source>
        <target state="translated">継承されたメンバー '{0}' はシールされているため、オーバーライドできません</target>
        <note />
      </trans-unit>
      <trans-unit id="etProviderErrorWithContext">
        <source>The type provider '{0}' reported an error in the context of provided type '{1}', member '{2}'. The error: {3}</source>
        <target state="translated">型プロバイダー '{0}' が、指定された型 '{1}'、メンバー '{2}' のコンテキストでエラーを報告しました。エラー: {3}</target>
        <note />
      </trans-unit>
      <trans-unit id="etProvidedTypeWithNameException">
        <source>An exception occurred when accessing the '{0}' of a provided type: {1}</source>
        <target state="translated">指定された型の '{0}' にアクセスする際に例外が発生しました: {1}</target>
        <note />
      </trans-unit>
      <trans-unit id="etProvidedTypeWithNullOrEmptyName">
        <source>The '{0}' of a provided type was null or empty.</source>
        <target state="translated">指定された型の '{0}' が null または空でした。</target>
        <note />
      </trans-unit>
      <trans-unit id="etIllegalCharactersInTypeName">
        <source>Character '{0}' is not allowed in provided type name '{1}'</source>
        <target state="translated">指定された型名 '{1}' には、文字 '{0}' を使用することはできません</target>
        <note />
      </trans-unit>
      <trans-unit id="tcJoinMustUseSimplePattern">
        <source>In queries, '{0}' must use a simple pattern</source>
        <target state="translated">クエリ内では、'{0}' は単純なパターンを使用する必要があります</target>
        <note />
      </trans-unit>
      <trans-unit id="tcMissingCustomOperation">
        <source>A custom query operation for '{0}' is required but not specified</source>
        <target state="translated">'{0}' に対するカスタム クエリ操作が必要ですが、指定されていません</target>
        <note />
      </trans-unit>
      <trans-unit id="etBadUnnamedStaticArgs">
        <source>Named static arguments must come after all unnamed static arguments</source>
        <target state="translated">名前付きの静的引数は、名前のない静的引数の後に置く必要があります</target>
        <note />
      </trans-unit>
      <trans-unit id="etStaticParameterRequiresAValue">
        <source>The static parameter '{0}' of the provided type or method '{1}' requires a value. Static parameters to type providers may be optionally specified using named arguments, e.g. '{2}&lt;{3}=...&gt;'.</source>
        <target state="translated">指定された型またはメソッド '{1}' の静的パラメーター '{0}' には値が必要です。型プロバイダーの静的パラメーターは、名前付き引数 (例: '{2}&lt;{3}=...&gt;') を使用してオプションで指定できます。</target>
        <note />
      </trans-unit>
      <trans-unit id="etNoStaticParameterWithName">
        <source>No static parameter exists with name '{0}'</source>
        <target state="translated">'{0}' という名前の静的パラメーターがありません</target>
        <note />
      </trans-unit>
      <trans-unit id="etStaticParameterAlreadyHasValue">
        <source>The static parameter '{0}' has already been given a value</source>
        <target state="translated">静的パラメーター '{0}' には既に値が指定されています</target>
        <note />
      </trans-unit>
      <trans-unit id="etMultipleStaticParameterWithName">
        <source>Multiple static parameters exist with name '{0}'</source>
        <target state="translated">'{0}' という名前の静的パラメーターが複数存在しています</target>
        <note />
      </trans-unit>
      <trans-unit id="tcCustomOperationMayNotBeUsedInConjunctionWithNonSimpleLetBindings">
        <source>A custom operation may not be used in conjunction with a non-value or recursive 'let' binding in another part of this computation expression</source>
        <target state="translated">このコンピュテーション式の別の部分に値のない束縛または再帰的な 'let' 束縛が含まれている場合、カスタム操作を使用することができません</target>
        <note />
      </trans-unit>
      <trans-unit id="tcCustomOperationMayNotBeUsedHere">
        <source>A custom operation may not be used in conjunction with 'use', 'try/with', 'try/finally', 'if/then/else' or 'match' operators within this computation expression</source>
        <target state="translated">このコンピュテーション式に 'use'、'try/with'、'try/finally'、'if/then/else'、または 'match' 演算子が含まれている場合、カスタム操作を使用することができません</target>
        <note />
      </trans-unit>
      <trans-unit id="tcCustomOperationMayNotBeOverloaded">
        <source>The custom operation '{0}' refers to a method which is overloaded. The implementations of custom operations may not be overloaded.</source>
        <target state="translated">カスタム操作 '{0}' が、オーバーロードされたメソッドを参照しています。カスタム操作の実装をオーバーロードすることはできません。</target>
        <note />
      </trans-unit>
      <trans-unit id="tcIfThenElseMayNotBeUsedWithinQueries">
        <source>An if/then/else expression may not be used within queries. Consider using either an if/then expression, or use a sequence expression instead.</source>
        <target state="translated">if/then/else 式はクエリ内で使用できません。if/then 式を使用するか、シーケンス式を使用してください。</target>
        <note />
      </trans-unit>
      <trans-unit id="ilxgenUnexpectedArgumentToMethodHandleOfDuringCodegen">
        <source>Invalid argument to 'methodhandleof' during codegen</source>
        <target state="translated">codegen で 'methodhandleof' に無効な引数が渡されました</target>
        <note />
      </trans-unit>
      <trans-unit id="etProvidedTypeReferenceMissingArgument">
        <source>A reference to a provided type was missing a value for the static parameter '{0}'. You may need to recompile one or more referenced assemblies.</source>
        <target state="translated">指定された型に対する参照に、静的パラメーター '{0}' に対応する値がありません。1 つ以上の参照アセンブリを再コンパイルする必要がある場合があります。</target>
        <note />
      </trans-unit>
      <trans-unit id="etProvidedTypeReferenceInvalidText">
        <source>A reference to a provided type had an invalid value '{0}' for a static parameter. You may need to recompile one or more referenced assemblies.</source>
        <target state="translated">指定された型に対する参照に、静的パラメーターでは無効な値 '{0}' が含まれていました。1 つ以上の参照アセンブリを再コンパイルする必要がある場合があります。</target>
        <note />
      </trans-unit>
      <trans-unit id="tcCustomOperationNotUsedCorrectly">
        <source>'{0}' is not used correctly. This is a custom operation in this query or computation expression.</source>
        <target state="translated">'{0}' の使用方法が正しくありません。これは、このクエリまたはコンピュテーション式のカスタム操作です。</target>
        <note />
      </trans-unit>
      <trans-unit id="tcCustomOperationNotUsedCorrectly2">
        <source>'{0}' is not used correctly. Usage: {1}. This is a custom operation in this query or computation expression.</source>
        <target state="translated">'{0}' の使用方法が正しくありません。使い方: {1}。これは、このクエリまたはコンピュテーション式のカスタム操作です。</target>
        <note />
      </trans-unit>
      <trans-unit id="customOperationTextLikeJoin">
        <source>{0} var in collection {1} (outerKey = innerKey). Note that parentheses are required after '{2}'</source>
        <target state="translated">{0} var in collection {1} (outerKey = innerKey)。'{2}' の後ろにはかっこが必要です。</target>
        <note />
      </trans-unit>
      <trans-unit id="customOperationTextLikeGroupJoin">
        <source>{0} var in collection {1} (outerKey = innerKey) into group. Note that parentheses are required after '{2}'</source>
        <target state="translated">{0} var in collection {1} (outerKey = innerKey) into group。'{2}' の後ろにかっこが必要です</target>
        <note />
      </trans-unit>
      <trans-unit id="customOperationTextLikeZip">
        <source>{0} var in collection</source>
        <target state="translated">{0} var in collection</target>
        <note />
      </trans-unit>
      <trans-unit id="tcBinaryOperatorRequiresVariable">
        <source>'{0}' must be followed by a variable name. Usage: {1}.</source>
        <target state="translated">'{0}' の後には変数名が必要です。使い方: {1}。</target>
        <note />
      </trans-unit>
      <trans-unit id="tcOperatorIncorrectSyntax">
        <source>Incorrect syntax for '{0}'. Usage: {1}.</source>
        <target state="translated">{0}' の構文が正しくありません。使い方: {1}。</target>
        <note />
      </trans-unit>
      <trans-unit id="tcBinaryOperatorRequiresBody">
        <source>'{0}' must come after a 'for' selection clause and be followed by the rest of the query. Syntax: ... {1} ...</source>
        <target state="translated">'{0}' は 'for' 選択句の後に配置し、その後に残りのクエリを配置する必要があります。構文: ... {1} ...</target>
        <note />
      </trans-unit>
      <trans-unit id="tcCustomOperationHasIncorrectArgCount">
        <source>'{0}' is used with an incorrect number of arguments. This is a custom operation in this query or computation expression. Expected {1} argument(s), but given {2}.</source>
        <target state="translated">'{0}' で使用されている引数の数が正しくありません。これはこのクエリのカスタム操作であるか、コンピュテーション式です。適正な引数の数は {1} 個ですが、渡されたのは {2} 個でした。</target>
        <note />
      </trans-unit>
      <trans-unit id="parsExpectedExpressionAfterToken">
        <source>Expected an expression after this point</source>
        <target state="translated">この位置より後に式を置く必要があります</target>
        <note />
      </trans-unit>
      <trans-unit id="parsExpectedTypeAfterToken">
        <source>Expected a type after this point</source>
        <target state="translated">この位置より後に型を置く必要があります</target>
        <note />
      </trans-unit>
      <trans-unit id="parsUnmatchedLBrackLess">
        <source>Unmatched '[&lt;'. Expected closing '&gt;]'</source>
        <target state="translated">'[&lt;' が対応しません。対応する '&gt;]' が必要です</target>
        <note />
      </trans-unit>
      <trans-unit id="parsUnexpectedEndOfFileMatch">
        <source>Unexpected end of input in 'match' expression. Expected 'match &lt;expr&gt; with | &lt;pat&gt; -&gt; &lt;expr&gt; | &lt;pat&gt; -&gt; &lt;expr&gt; ...'.</source>
        <target state="translated">'match' 式に予期しない入力の終わりが見つかりました。'match &lt;expr&gt; with | &lt;pat&gt; -&gt; &lt;expr&gt; | &lt;pat&gt; -&gt; &lt;expr&gt; ...' という形式を使用する必要があります。</target>
        <note />
      </trans-unit>
      <trans-unit id="parsUnexpectedEndOfFileTry">
        <source>Unexpected end of input in 'try' expression. Expected 'try &lt;expr&gt; with &lt;rules&gt;' or 'try &lt;expr&gt; finally &lt;expr&gt;'.</source>
        <target state="translated">'try' 式に予期しない入力の終わりが見つかりました。'try &lt;expr&gt; with &lt;rules&gt;' または 'try &lt;expr&gt; finally &lt;expr&gt;' という形式を使用する必要があります。</target>
        <note />
      </trans-unit>
      <trans-unit id="parsUnexpectedEndOfFileWhile">
        <source>Unexpected end of input in 'while' expression. Expected 'while &lt;expr&gt; do &lt;expr&gt;'.</source>
        <target state="translated">'while' 式に予期しない入力の終わり見つかりました。'while &lt;expr&gt; do &lt;expr&gt;' という形式を使用する必要があります。</target>
        <note />
      </trans-unit>
      <trans-unit id="parsUnexpectedEndOfFileFor">
        <source>Unexpected end of input in 'for' expression. Expected 'for &lt;pat&gt; in &lt;expr&gt; do &lt;expr&gt;'.</source>
        <target state="translated">'for' 式の中に予期しない入力の終わりが見つかりました。'for &lt;pat&gt; in &lt;expr&gt; do &lt;expr&gt;' という形式を使用する必要があります。</target>
        <note />
      </trans-unit>
      <trans-unit id="parsUnexpectedEndOfFileWith">
        <source>Unexpected end of input in 'match' or 'try' expression</source>
        <target state="translated">'match' 式または 'try' 式に予期しない入力の終わりが見つかりました</target>
        <note />
      </trans-unit>
      <trans-unit id="parsUnexpectedEndOfFileThen">
        <source>Unexpected end of input in 'then' branch of conditional expression. Expected 'if &lt;expr&gt; then &lt;expr&gt;' or 'if &lt;expr&gt; then &lt;expr&gt; else &lt;expr&gt;'.</source>
        <target state="translated">条件式の 'then' 分岐に予期しない入力の終わりが見つかりました。'if &lt;expr&gt; then &lt;expr&gt;' または 'if &lt;expr&gt; then &lt;expr&gt; else &lt;expr&gt;' という形式を使用する必要があります。</target>
        <note />
      </trans-unit>
      <trans-unit id="parsUnexpectedEndOfFileElse">
        <source>Unexpected end of input in 'else' branch of conditional expression. Expected 'if &lt;expr&gt; then &lt;expr&gt;' or 'if &lt;expr&gt; then &lt;expr&gt; else &lt;expr&gt;'.</source>
        <target state="translated">条件式の 'else' 分岐で予期しない入力の終わりが見つかりました。'if &lt;expr&gt; then &lt;expr&gt;' または 'if &lt;expr&gt; then &lt;expr&gt; else &lt;expr&gt;' という形式を使用する必要があります。</target>
        <note />
      </trans-unit>
      <trans-unit id="parsUnexpectedEndOfFileFunBody">
        <source>Unexpected end of input in body of lambda expression. Expected 'fun &lt;pat&gt; ... &lt;pat&gt; -&gt; &lt;expr&gt;'.</source>
        <target state="translated">ラムダ式の本体に予期しない入力の終わりが見つかりました。'fun &lt;pat&gt; ... &lt;pat&gt; -&gt; &lt;expr&gt;' という形式を使用する必要があります。</target>
        <note />
      </trans-unit>
      <trans-unit id="parsUnexpectedEndOfFileTypeArgs">
        <source>Unexpected end of input in type arguments</source>
        <target state="translated">型引数に予期しない入力の終わりが見つかりました</target>
        <note />
      </trans-unit>
      <trans-unit id="parsUnexpectedEndOfFileTypeSignature">
        <source>Unexpected end of input in type signature</source>
        <target state="translated">型シグネチャに予期しない入力の終わりが見つかりました</target>
        <note />
      </trans-unit>
      <trans-unit id="parsUnexpectedEndOfFileTypeDefinition">
        <source>Unexpected end of input in type definition</source>
        <target state="translated">型定義に予期しない入力の終わりが見つかりました</target>
        <note />
      </trans-unit>
      <trans-unit id="parsUnexpectedEndOfFileObjectMembers">
        <source>Unexpected end of input in object members</source>
        <target state="translated">オブジェクト メンバーに予期しない入力の終わりが見つかりました</target>
        <note />
      </trans-unit>
      <trans-unit id="parsUnexpectedEndOfFileDefinition">
        <source>Unexpected end of input in value, function or member definition</source>
        <target state="translated">値、関数、またはメンバーの定義内で予期しない入力の終わりが見つかりました</target>
        <note />
      </trans-unit>
      <trans-unit id="parsUnexpectedEndOfFileExpression">
        <source>Unexpected end of input in expression</source>
        <target state="translated">式の中に予期しない入力の終わりが見つかりました</target>
        <note />
      </trans-unit>
      <trans-unit id="parsExpectedNameAfterToken">
        <source>Unexpected end of type. Expected a name after this point.</source>
        <target state="translated">予期しない型の末尾です。この位置より後に名前を置く必要があります。</target>
        <note />
      </trans-unit>
      <trans-unit id="parsUnmatchedLet">
        <source>Incomplete value or function definition. If this is in an expression, the body of the expression must be indented to the same column as the 'let' keyword.</source>
        <target state="translated">値または関数定義が不完全です。これが式の中にある場合、式の本体を 'let' キーワードと同じ列にインデントする必要があります。</target>
        <note />
      </trans-unit>
      <trans-unit id="parsUnmatchedLetBang">
        <source>Incomplete value definition. If this is in an expression, the body of the expression must be indented to the same column as the 'let!' keyword.</source>
        <target state="translated">値の定義が不完全です。これが式の中にある場合、式の本体を 'let!' キーワードと同じ列にインデントする必要があります。</target>
        <note />
      </trans-unit>
      <trans-unit id="parsUnmatchedUseBang">
        <source>Incomplete value definition. If this is in an expression, the body of the expression must be indented to the same column as the 'use!' keyword.</source>
        <target state="translated">値の定義が不完全です。これが式の中にある場合、式の本体を 'use!' キーワードと同じ列にインデントする必要があります。</target>
        <note />
      </trans-unit>
      <trans-unit id="parsUnmatchedUse">
        <source>Incomplete value definition. If this is in an expression, the body of the expression must be indented to the same column as the 'use' keyword.</source>
        <target state="translated">値の定義が不完全です。これが式の中にある場合、式の本体を 'use' キーワードと同じ列にインデントする必要があります。</target>
        <note />
      </trans-unit>
      <trans-unit id="parsWhileDoExpected">
        <source>Missing 'do' in 'while' expression. Expected 'while &lt;expr&gt; do &lt;expr&gt;'.</source>
        <target state="translated">'while' 式に 'do' がありません。'while &lt;expr&gt; do &lt;expr&gt;' という形式を使用する必要があります。</target>
        <note />
      </trans-unit>
      <trans-unit id="parsForDoExpected">
        <source>Missing 'do' in 'for' expression. Expected 'for &lt;pat&gt; in &lt;expr&gt; do &lt;expr&gt;'.</source>
        <target state="translated">'for' 式の中に 'do' がありません。'for &lt;pat&gt; in &lt;expr&gt; do &lt;expr&gt;' という形式にしてください。</target>
        <note />
      </trans-unit>
      <trans-unit id="tcInvalidRelationInJoin">
        <source>Invalid join relation in '{0}'. Expected 'expr &lt;op&gt; expr', where &lt;op&gt; is =, =?, ?= or ?=?.</source>
        <target state="translated">'{0}' に無効な結合関係が含まれています。'expr &lt;op&gt; expr' という形式を使用する必要があります (&lt;op&gt; は =、=?、?=、または ?=? です)。</target>
        <note />
      </trans-unit>
      <trans-unit id="typeInfoCallsWord">
        <source>Calls</source>
        <target state="translated">呼び出し</target>
        <note />
      </trans-unit>
      <trans-unit id="impInvalidNumberOfGenericArguments">
        <source>Invalid number of generic arguments to type '{0}' in provided type. Expected '{1}' arguments, given '{2}'.</source>
        <target state="translated">指定された型で、型 '{0}' に対して渡された汎用引数の数が無効です。適正な引数の数は '{1}' 個ですが、渡されたのは '{2}' 個でした。</target>
        <note />
      </trans-unit>
      <trans-unit id="impInvalidMeasureArgument1">
        <source>Invalid value '{0}' for unit-of-measure parameter '{1}'</source>
        <target state="translated">測定単位のパラメーター '{1}' の値 '{0}' は無効です</target>
        <note />
      </trans-unit>
      <trans-unit id="impInvalidMeasureArgument2">
        <source>Invalid value unit-of-measure parameter '{0}'</source>
        <target state="translated">測定単位のパラメーター '{0}' の値が無効です</target>
        <note />
      </trans-unit>
      <trans-unit id="etPropertyNeedsCanWriteOrCanRead">
        <source>Property '{0}' on provided type '{1}' is neither readable nor writable as it has CanRead=false and CanWrite=false</source>
        <target state="translated">指定された型 '{1}' のプロパティ '{0}' で CanRead=false および CanWrite=false とされているため、読み取りも書き込みもできません</target>
        <note />
      </trans-unit>
      <trans-unit id="tcIntoNeedsRestOfQuery">
        <source>A use of 'into' must be followed by the remainder of the computation</source>
        <target state="translated">'into' を使用する場合、その後に残りの計算を配置する必要があります</target>
        <note />
      </trans-unit>
      <trans-unit id="tcOperatorDoesntAcceptInto">
        <source>The operator '{0}' does not accept the use of 'into'</source>
        <target state="translated">演算子 '{0}' では、'into' を使用することはできません</target>
        <note />
      </trans-unit>
      <trans-unit id="tcCustomOperationInvalid">
        <source>The definition of the custom operator '{0}' does not use a valid combination of attribute flags</source>
        <target state="translated">カスタム演算子 '{0}' の定義で使用されている属性フラグの組み合わせが無効です</target>
        <note />
      </trans-unit>
      <trans-unit id="tcThisTypeMayNotHaveACLIMutableAttribute">
        <source>This type definition may not have the 'CLIMutable' attribute. Only record types may have this attribute.</source>
        <target state="translated">この型定義には 'CLIMutable' 属性を含めることができません。この属性を含めることができるのはレコード型のみです。</target>
        <note />
      </trans-unit>
      <trans-unit id="tcAutoPropertyRequiresImplicitConstructionSequence">
        <source>'member val' definitions are only permitted in types with a primary constructor. Consider adding arguments to your type definition, e.g. 'type X(args) = ...'.</source>
        <target state="translated">'member val' 定義は、プライマリ コンストラクターを含む型でのみ使用できます。型定義に引数を追加してください (たとえば、'type X(args) = ...')。</target>
        <note />
      </trans-unit>
      <trans-unit id="parsMutableOnAutoPropertyShouldBeGetSet">
        <source>Property definitions may not be declared mutable. To indicate that this property can be set, use 'member val PropertyName = expr with get,set'.</source>
        <target state="translated">プロパティの定義は変更可能として宣言することはできません。このプロパティが設定できることを示すには、'member val PropertyName = expr with get,set' を使用します。</target>
        <note />
      </trans-unit>
      <trans-unit id="parsMutableOnAutoPropertyShouldBeGetSetNotJustSet">
        <source>To indicate that this property can be set, use 'member val PropertyName = expr with get,set'.</source>
        <target state="translated">このプロパティを設定できることを示すには、'member val PropertyName = expr with get,set' を使用します。</target>
        <note />
      </trans-unit>
      <trans-unit id="chkNoByrefsOfByrefs">
        <source>Type '{0}' is illegal because in byref&lt;T&gt;, T cannot contain byref types.</source>
        <target state="translated">byref&lt;T&gt; では T に byref 型を含めることができないため、型 '{0}' は正しくありません。</target>
        <note />
      </trans-unit>
      <trans-unit id="tastopsMaxArrayThirtyTwo">
        <source>F# supports array ranks between 1 and 32. The value {0} is not allowed.</source>
        <target state="translated">F# は、1 から 32 の配列ランクをサポートしています。値 {0} は使用できません。</target>
        <note />
      </trans-unit>
      <trans-unit id="tcNoIntegerForLoopInQuery">
        <source>In queries, use the form 'for x in n .. m do ...' for ranging over integers</source>
        <target state="translated">クエリで整数の範囲を扱う場合は、'for x in n .. m do ...' という形式を使用してください</target>
        <note />
      </trans-unit>
      <trans-unit id="tcNoWhileInQuery">
        <source>'while' expressions may not be used in queries</source>
        <target state="translated">'while' 式は、クエリ内で使用できません</target>
        <note />
      </trans-unit>
      <trans-unit id="tcNoTryFinallyInQuery">
        <source>'try/finally' expressions may not be used in queries</source>
        <target state="translated">'try/finally' 式は、クエリ内で使用できません</target>
        <note />
      </trans-unit>
      <trans-unit id="tcUseMayNotBeUsedInQueries">
        <source>'use' expressions may not be used in queries</source>
        <target state="translated">'use' 式はクエリ内で使用できません</target>
        <note />
      </trans-unit>
      <trans-unit id="tcBindMayNotBeUsedInQueries">
        <source>'let!', 'use!' and 'do!' expressions may not be used in queries</source>
        <target state="translated">クエリで 'let!'、'use!'、および 'do!' 式を使用することはできません</target>
        <note />
      </trans-unit>
      <trans-unit id="tcReturnMayNotBeUsedInQueries">
        <source>'return' and 'return!' may not be used in queries</source>
        <target state="translated">'return' および 'return!' は、クエリ内で使用できません</target>
        <note />
      </trans-unit>
      <trans-unit id="tcUnrecognizedQueryOperator">
        <source>This is not a known query operator. Query operators are identifiers such as 'select', 'where', 'sortBy', 'thenBy', 'groupBy', 'groupValBy', 'join', 'groupJoin', 'sumBy' and 'averageBy', defined using corresponding methods on the 'QueryBuilder' type.</source>
        <target state="translated">これは既知のクエリ演算子ではありません。クエリ演算子は、'select'、'where'、'sortBy'、'thenBy'、'groupBy'、'groupValBy'、'join'、'groupJoin'、'sumBy'、および 'averageBy' などの識別子であり、'QueryBuilder' 型で対応するメソッドを使用して定義されます。</target>
        <note />
      </trans-unit>
      <trans-unit id="tcTryWithMayNotBeUsedInQueries">
        <source>'try/with' expressions may not be used in queries</source>
        <target state="translated">'try/with' 式はクエリ内で使用できません</target>
        <note />
      </trans-unit>
      <trans-unit id="tcNonSimpleLetBindingInQuery">
        <source>This 'let' definition may not be used in a query. Only simple value definitions may be used in queries.</source>
        <target state="translated">この 'let' 定義は、クエリ内では使用できません。クエリで使用できるのは単純な値の定義のみです。</target>
        <note />
      </trans-unit>
      <trans-unit id="etTooManyStaticParameters">
        <source>Too many static parameters. Expected at most {0} parameters, but got {1} unnamed and {2} named parameters.</source>
        <target state="translated">静的パラメーターが多すぎます。静的パラメーターの最大数は {0} 個ですが、名前のないパラメーターが {1} 個、名前付きパラメーターが {2} 個あります。</target>
        <note />
      </trans-unit>
      <trans-unit id="infosInvalidProvidedLiteralValue">
        <source>Invalid provided literal value '{0}'</source>
        <target state="translated">指定されたリテラル値 '{0}' が無効です</target>
        <note />
      </trans-unit>
      <trans-unit id="invalidPlatformTarget">
        <source>The 'anycpu32bitpreferred' platform can only be used with EXE targets. You must use 'anycpu' instead.</source>
        <target state="translated">'anycpu32bitpreferred' プラットフォームは、EXE ターゲットでのみ使用できます。代わりに、'anycpu' を使用してください。</target>
        <note />
      </trans-unit>
      <trans-unit id="tcThisValueMayNotBeInlined">
        <source>This member, function or value declaration may not be declared 'inline'</source>
        <target state="translated">このメンバー、関数、または値の宣言を 'inline' で宣言することはできません</target>
        <note />
      </trans-unit>
      <trans-unit id="etErasedTypeUsedInGeneration">
        <source>The provider '{0}' returned a non-generated type '{1}' in the context of a set of generated types. Consider adjusting the type provider to only return generated types.</source>
        <target state="translated">プロバイダー '{0}' は、一連の生成された型のコンテキスト内で、生成されていない型 '{1}' を返しました。型プロバイダーが生成された型のみを返すように調整することを検討してください。</target>
        <note />
      </trans-unit>
      <trans-unit id="tcUnrecognizedQueryBinaryOperator">
        <source>Arguments to query operators may require parentheses, e.g. 'where (x &gt; y)' or 'groupBy (x.Length / 10)'</source>
        <target state="translated">クエリ演算子に対する引数には、たとえば 'where (x &gt; y)' や 'groupBy (x.Length / 10)' のように、かっこが必要です</target>
        <note />
      </trans-unit>
      <trans-unit id="crefNoSetOfHole">
        <source>A quotation may not involve an assignment to or taking the address of a captured local variable</source>
        <target state="translated">キャプチャされたローカル変数のアドレスの割り当てまたは取得は引用符で囲まれない場合があります</target>
        <note />
      </trans-unit>
      <trans-unit id="nicePrintOtherOverloads1">
        <source>+ 1 overload</source>
        <target state="translated">+ 1 オーバーロード</target>
        <note />
      </trans-unit>
      <trans-unit id="nicePrintOtherOverloadsN">
        <source>+ {0} overloads</source>
        <target state="translated">+ {0} オーバーロード</target>
        <note />
      </trans-unit>
      <trans-unit id="erasedTo">
        <source>Erased to</source>
        <target state="translated">消去先</target>
        <note />
      </trans-unit>
      <trans-unit id="parsUnfinishedExpression">
        <source>Unexpected token '{0}' or incomplete expression</source>
        <target state="translated">予期しないトークン '{0}' または不完全な式です</target>
        <note />
      </trans-unit>
      <trans-unit id="parsAttributeOnIncompleteCode">
        <source>Cannot find code target for this attribute, possibly because the code after the attribute is incomplete.</source>
        <target state="translated">この属性を対象にしたコードが見つかりません。属性の後のコードが完全ではない可能性があります。</target>
        <note />
      </trans-unit>
      <trans-unit id="parsTypeNameCannotBeEmpty">
        <source>Type name cannot be empty.</source>
        <target state="translated">型名を入力してください。</target>
        <note />
      </trans-unit>
      <trans-unit id="buildProblemReadingAssembly">
        <source>Problem reading assembly '{0}': {1}</source>
        <target state="translated">アセンブリ '{0}' を読み取る際に問題が発生しました: {1}</target>
        <note />
      </trans-unit>
      <trans-unit id="tcTPFieldMustBeLiteral">
        <source>Invalid provided field. Provided fields of erased provided types must be literals.</source>
        <target state="translated">指定されたフィールドが無効です。指定された型が消去されている場合、指定されたフィールドはリテラルである必要があります。</target>
        <note />
      </trans-unit>
      <trans-unit id="loadingDescription">
        <source>(loading description...)</source>
        <target state="translated">(説明を読み込んでいます...)</target>
        <note />
      </trans-unit>
      <trans-unit id="descriptionUnavailable">
        <source>(description unavailable...)</source>
        <target state="translated">(説明はありません...)</target>
        <note />
      </trans-unit>
      <trans-unit id="chkTyparMultipleClassConstraints">
        <source>A type variable has been constrained by multiple different class types. A type variable may only have one class constraint.</source>
        <target state="translated">型変数が複数の異なるクラス型によって制約されています。型変数が持つことのできるクラス制約は 1 つだけです。</target>
        <note />
      </trans-unit>
      <trans-unit id="tcMatchMayNotBeUsedWithQuery">
        <source>'match' expressions may not be used in queries</source>
        <target state="translated">'match' 式はクエリ内で使用できません</target>
        <note />
      </trans-unit>
      <trans-unit id="memberOperatorDefinitionWithNonTripleArgument">
        <source>Infix operator member '{0}' has {1} initial argument(s). Expected a tuple of 3 arguments</source>
        <target state="translated">挿入演算子メンバー '{0}' に {1} 個の初期引数があります。3 つの引数を持つタプルを指定してください</target>
        <note />
      </trans-unit>
      <trans-unit id="cannotResolveNullableOperators">
        <source>The operator '{0}' cannot be resolved. Consider opening the module 'Microsoft.FSharp.Linq.NullableOperators'.</source>
        <target state="translated">演算子 '{0}' を解決できません。'Microsoft.FSharp.Linq.NullableOperators' モジュールを開いてください。</target>
        <note />
      </trans-unit>
      <trans-unit id="tcOperatorRequiresIn">
        <source>'{0}' must be followed by 'in'. Usage: {1}.</source>
        <target state="translated">'{0}' の後には 'in' が必要です。使い方: {1}。</target>
        <note />
      </trans-unit>
      <trans-unit id="parsIllegalMemberVarInObjectImplementation">
        <source>Neither 'member val' nor 'override val' definitions are permitted in object expressions.</source>
        <target state="translated">オブジェクト式では 'member val' 定義も 'override val' 定義も使用できません。</target>
        <note />
      </trans-unit>
      <trans-unit id="tcEmptyCopyAndUpdateRecordInvalid">
        <source>Copy-and-update record expressions must include at least one field.</source>
        <target state="translated">copy-and-update レコード式には 1 つ以上のフィールドを含める必要があります。</target>
        <note />
      </trans-unit>
      <trans-unit id="parsUnderscoreInvalidFieldName">
        <source>'_' cannot be used as field name</source>
        <target state="translated">'_' はフィールド名に使用できません</target>
        <note />
      </trans-unit>
      <trans-unit id="tcGeneratedTypesShouldBeInternalOrPrivate">
        <source>The provided types generated by this use of a type provider may not be used from other F# assemblies and should be marked internal or private. Consider using 'type internal TypeName = ...' or 'type private TypeName = ...'.</source>
        <target state="translated">ここで型プロバイダーを使用して生成した指定された型は、他の F# アセンブリからは使用できないため、内部またはプライベートとしてマークする必要があります。'type internal TypeName = ...' または 'type private TypeName = ...' を使用することを検討してください。</target>
        <note />
      </trans-unit>
      <trans-unit id="chkGetterAndSetterHaveSamePropertyType">
        <source>A property's getter and setter must have the same type. Property '{0}' has getter of type '{1}' but setter of type '{2}'.</source>
        <target state="translated">プロパティのゲッターとセッターは同じ型でなければなりません。プロパティ '{0}' は、ゲッターの型が '{1}' でセッターの型が '{2}' です。</target>
        <note />
      </trans-unit>
      <trans-unit id="tcRuntimeSuppliedMethodCannotBeUsedInUserCode">
        <source>Array method '{0}' is supplied by the runtime and cannot be directly used in code. For operations with array elements consider using family of GetArray/SetArray functions from LanguagePrimitives.IntrinsicFunctions module.</source>
        <target state="translated">配列メソッド '{0}' はランタイムによって提供されるため、コードで直接使用することはできません。配列要素を操作する場合は、LanguagePrimitives.IntrinsicFunctions モジュールにある GetArray/SetArray 関数のファミリを使用することを検討してください。</target>
        <note />
      </trans-unit>
      <trans-unit id="tcUnionCaseConstructorDoesNotHaveFieldWithGivenName">
        <source>Union case/exception '{0}' does not have field named '{1}'.</source>
        <target state="translated">共用体ケース/例外 '{0}' には、'{1}' という名前のフィールドがありません。</target>
        <note />
      </trans-unit>
      <trans-unit id="tcUnionCaseFieldCannotBeUsedMoreThanOnce">
        <source>Union case/exception field '{0}' cannot be used more than once.</source>
        <target state="translated">共用体ケース/例外フィールド '{0}' を 2 回以上使用することはできません。</target>
        <note />
      </trans-unit>
      <trans-unit id="tcFieldNameIsUsedModeThanOnce">
        <source>Named field '{0}' is used more than once.</source>
        <target state="translated">名前付きフィールド '{0}' が複数回使用されています。</target>
        <note />
      </trans-unit>
      <trans-unit id="tcFieldNameConflictsWithGeneratedNameForAnonymousField">
        <source>Named field '{0}' conflicts with autogenerated name for anonymous field.</source>
        <target state="translated">名前付きフィールド '{0}' が、匿名フィールドのために自動生成された名前と競合しています。</target>
        <note />
      </trans-unit>
      <trans-unit id="tastConstantExpressionOverflow">
        <source>This literal expression or attribute argument results in an arithmetic overflow.</source>
        <target state="translated">この定数式または属性引数の演算結果は、オーバーフローになります。</target>
        <note />
      </trans-unit>
      <trans-unit id="tcIllegalStructTypeForConstantExpression">
        <source>This is not valid literal expression. The [&lt;Literal&gt;] attribute will be ignored.</source>
        <target state="translated">これは有効な定数式ではありません。[&lt;Literal&gt;] 属性は無視されます。</target>
        <note />
      </trans-unit>
      <trans-unit id="fscSystemRuntimeInteropServicesIsRequired">
        <source>System.Runtime.InteropServices assembly is required to use UnknownWrapper\DispatchWrapper classes.</source>
        <target state="translated">UnknownWrapper\DispatchWrapper クラスを使用するには、System.Runtime.InteropServices アセンブリが必要です。</target>
        <note />
      </trans-unit>
      <trans-unit id="abImplicitHeapAllocation">
        <source>The mutable local '{0}' is implicitly allocated as a reference cell because it has been captured by a closure. This warning is for informational purposes only to indicate where implicit allocations are performed.</source>
        <target state="translated">変更可能なローカル '{0}' がクロージャでキャプチャされているため、参照セルとして暗黙的に割り当てられています。この警告は、情報提供のみの目的で、暗黙的な割り当てを実行する場所を示しています。</target>
        <note />
      </trans-unit>
      <trans-unit id="estApplyStaticArgumentsForMethodNotImplemented">
        <source>A type provider implemented GetStaticParametersForMethod, but ApplyStaticArgumentsForMethod was not implemented or invalid</source>
        <target state="translated">型プロバイダーが GetStaticParametersForMethod を実装しましたが、ApplyStaticArgumentsForMethod は実装されなかったか、無効でした</target>
        <note />
      </trans-unit>
      <trans-unit id="etErrorApplyingStaticArgumentsToMethod">
        <source>An error occured applying the static arguments to a provided method</source>
        <target state="translated">静的な引数を指定されたメソッドに適用する際エラーが発生しました</target>
        <note />
      </trans-unit>
      <trans-unit id="pplexUnexpectedChar">
        <source>Unexpected character '{0}' in preprocessor expression</source>
        <target state="translated">プリプロセッサの式に予期しない文字 '{0}' があります</target>
        <note />
      </trans-unit>
      <trans-unit id="ppparsUnexpectedToken">
        <source>Unexpected token '{0}' in preprocessor expression</source>
        <target state="translated">プリプロセッサの式に予期しないトークン '{0}' があります</target>
        <note />
      </trans-unit>
      <trans-unit id="ppparsIncompleteExpression">
        <source>Incomplete preprocessor expression</source>
        <target state="translated">不完全なプリプロセッサの式です</target>
        <note />
      </trans-unit>
      <trans-unit id="ppparsMissingToken">
        <source>Missing token '{0}' in preprocessor expression</source>
        <target state="translated">プリプロセッサの式にトークン '{0}' がありません</target>
        <note />
      </trans-unit>
      <trans-unit id="pickleMissingDefinition">
        <source>An error occurred while reading the F# metadata node at position {0} in table '{1}' of assembly '{2}'. The node had no matching declaration. Please report this warning. You may need to recompile the F# assembly you are using.</source>
        <target state="translated">F# メタデータ ノードをアセンブリ '{2}' のテーブル '{1}' の位置 {0} で読み取るときにエラーが発生しました。このノードには、一致する宣言がありませんでした。この警告を報告してください。使用している F# アセンブリの再コンパイルが必要になる場合があります。</target>
        <note />
      </trans-unit>
      <trans-unit id="checkNotSufficientlyGenericBecauseOfScope">
        <source>Type inference caused the type variable {0} to escape its scope. Consider adding an explicit type parameter declaration or adjusting your code to be less generic.</source>
        <target state="translated">型推論により型変数 {0} はスコープを回避しました。明示的な型パラメーター宣言を追加するか、コードの総称性が低くなるよう調整してください。</target>
        <note />
      </trans-unit>
      <trans-unit id="checkNotSufficientlyGenericBecauseOfScopeAnon">
        <source>Type inference caused an inference type variable to escape its scope. Consider adding type annotations to make your code less generic.</source>
        <target state="translated">型推論により型変数はスコープを回避しました。型の注釈を追加して総称性が低くなるようにしてください。</target>
        <note />
      </trans-unit>
      <trans-unit id="checkRaiseFamilyFunctionArgumentCount">
        <source>Redundant arguments are being ignored in function '{0}'. Expected {1} but got {2} arguments.</source>
        <target state="translated">冗長な引数は、関数 '{0}' で無視されます。{1} 個の引数が必要ですが、{2} 個の引数があります。</target>
        <note />
      </trans-unit>
      <trans-unit id="checkLowercaseLiteralBindingInPattern">
        <source>Lowercase literal '{0}' is being shadowed by a new pattern with the same name. Only uppercase and module-prefixed literals can be used as named patterns.</source>
        <target state="translated">小文字のリテラル '{0}' は、同じ名前の新しいパターンによりシャドウされています。大文字かモジュール プレフィックスのリテラルのみ名前付きパターンとして使用できます。</target>
        <note />
      </trans-unit>
      <trans-unit id="tcLiteralDoesNotTakeArguments">
        <source>This literal pattern does not take arguments</source>
        <target state="translated">このリテラル パターンは引数を使用しません</target>
        <note />
      </trans-unit>
      <trans-unit id="tcConstructorsIllegalInAugmentation">
        <source>Constructors are not permitted as extension members - they must be defined as part of the original definition of the type</source>
        <target state="translated">コンストラクターは拡張メンバーとして許可されていません - その型の元の定義の一部として定義する必要があります</target>
        <note />
      </trans-unit>
      <trans-unit id="optsInvalidResponseFile">
        <source>Invalid response file '{0}' ( '{1}' )</source>
        <target state="translated">正しくない応答ファイル '{0}' ( '{1}' )</target>
        <note />
      </trans-unit>
      <trans-unit id="optsResponseFileNotFound">
        <source>Response file '{0}' not found in '{1}'</source>
        <target state="translated">応答ファイル '{0}' が '{1}' にありません</target>
        <note />
      </trans-unit>
      <trans-unit id="optsResponseFileNameInvalid">
        <source>Response file name '{0}' is empty, contains invalid characters, has a drive specification without an absolute path, or is too long</source>
        <target state="translated">応答ファイル名 '{0}' は、空であるか、正しくない文字が含まれているか、ドライブ指定があるが絶対パスがないか、あるいは長すぎます</target>
        <note />
      </trans-unit>
      <trans-unit id="fsharpCoreNotFoundToBeCopied">
        <source>Cannot find FSharp.Core.dll in compiler's directory</source>
        <target state="translated">コンパイラのディレクトリ内に FSharp.Core.dll が見つかりませんでした</target>
        <note />
      </trans-unit>
      <trans-unit id="tcTupleStructMismatch">
        <source>One tuple type is a struct tuple, the other is a reference tuple</source>
        <target state="translated">片方のタプル型は構造体タプルで、もう一方は参照タプルです</target>
        <note />
      </trans-unit>
      <trans-unit id="etMissingStaticArgumentsToMethod">
        <source>This provided method requires static parameters</source>
        <target state="translated">指定されたこのメソッドには静的パラメーターが必要です</target>
        <note />
      </trans-unit>
      <trans-unit id="considerUpcast">
        <source>The conversion from {0} to {1} is a compile-time safe upcast, not a downcast. Consider using 'upcast' instead of 'downcast'.</source>
        <target state="translated">{0} から {1} への変換は、コンパイル時のダウンキャストではなく、セーフ アップキャストです。'downcast' の代わりに 'upcast' を使うことを検討してください。</target>
        <note />
      </trans-unit>
      <trans-unit id="considerUpcastOperator">
        <source>The conversion from {0} to {1} is a compile-time safe upcast, not a downcast. Consider using the :&gt; (upcast) operator instead of the :?&gt; (downcast) operator.</source>
        <target state="translated">{0} から {1} への変換は、コンパイル時のダウンキャストではなく、セーフ アップキャストです。:?&gt; (ダウンキャスト) 演算子の代わりに :&gt; (アップキャスト) 演算子を使うことを検討してください。</target>
        <note />
      </trans-unit>
      <trans-unit id="tcRecImplied">
        <source>The 'rec' on this module is implied by an outer 'rec' declaration and is being ignored</source>
        <target state="translated">このモジュールの 'rec' は外側の 'rec' 宣言で暗黙的に示されており、無視されます</target>
        <note />
      </trans-unit>
      <trans-unit id="tcOpenFirstInMutRec">
        <source>In a recursive declaration group, 'open' declarations must come first in each module</source>
        <target state="translated">再帰的な宣言グループでは、'open' 宣言は各モジュールの先頭になければなりません</target>
        <note />
      </trans-unit>
      <trans-unit id="tcModuleAbbrevFirstInMutRec">
        <source>In a recursive declaration group, module abbreviations must come after all 'open' declarations and before other declarations</source>
        <target state="translated">再帰的な宣言グループでは、モジュールの省略形は、すべての 'open' 宣言の後、その他の宣言の前になければなりません</target>
        <note />
      </trans-unit>
      <trans-unit id="tcUnsupportedMutRecDecl">
        <source>This declaration is not supported in recursive declaration groups</source>
        <target state="translated">この宣言は、再帰的な宣言グループではサポートされていません</target>
        <note />
      </trans-unit>
      <trans-unit id="parsInvalidUseOfRec">
        <source>Invalid use of 'rec' keyword</source>
        <target state="translated">'rec' キーワードの使用法が無効です</target>
        <note />
      </trans-unit>
      <trans-unit id="tcStructUnionMultiCaseDistinctFields">
        <source>If a union type has more than one case and is a struct, then all fields within the union type must be given unique names.</source>
        <target state="translated">共用体型が複数のケースを持つ 1 つの構造体である場合は、共用体型内のすべてのフィールドに一意の名前を付ける必要があります。</target>
        <note />
      </trans-unit>
      <trans-unit id="CallerMemberNameIsOverriden">
        <source>The CallerMemberNameAttribute applied to parameter '{0}' will have no effect. It is overridden by the CallerFilePathAttribute.</source>
        <target state="translated">パラメーター '{0}' に適用される CallerMemberNameAttribute は無効になります。CallerFilePathAttribute に上書きされます。</target>
        <note />
      </trans-unit>
      <trans-unit id="tcFixedNotAllowed">
        <source>Invalid use of 'fixed'. 'fixed' may only be used in a declaration of the form 'use x = fixed expr' where the expression is an array, the address of a field, the address of an array element or a string'</source>
        <target state="translated">'fixed' の使い方が正しくありません。'fixed' を使用できるのは書式 'use x = fixed expr' の宣言内だけで、この式は配列、フィールドのアドレス、配列要素のアドレス、または文字列です</target>
        <note />
      </trans-unit>
      <trans-unit id="tcCouldNotFindOffsetToStringData">
        <source>Could not find method System.Runtime.CompilerServices.OffsetToStringData in references when building 'fixed' expression.</source>
        <target state="translated">'fixed' 式のビルド時に、参照内でメソッド System.Runtime.CompilerServices.OffsetToStringData が見つかりませんでした。</target>
        <note />
      </trans-unit>
      <trans-unit id="tcNamedActivePattern">
        <source>{0} is an active pattern and cannot be treated as a discriminated union case with named fields.</source>
        <target state="translated">{0} はアクティブ パターンで、名前付きフィールドのある判別された共用体ケースとしては扱えません。</target>
        <note />
      </trans-unit>
      <trans-unit id="DefaultParameterValueNotAppropriateForArgument">
        <source>The default value does not have the same type as the argument. The DefaultParameterValue attribute and any Optional attribute will be ignored. Note: 'null' needs to be annotated with the correct type, e.g. 'DefaultParameterValue(null:obj)'.</source>
        <target state="translated">既定値が引数と同じ型ではありません。DefaultParameterValue 属性とすべての Optional 属性は無視されます。注: 'null' には適切な型の注釈を付ける必要があります。例: 'DefaultParameterValue(null:obj)'。</target>
        <note />
      </trans-unit>
      <trans-unit id="tcGlobalsSystemTypeNotFound">
        <source>The system type '{0}' was required but no referenced system DLL contained this type</source>
        <target state="translated">システム型 '{0}' が必要でしたが、この型を含む参照されたシステム DLL はありません</target>
        <note />
      </trans-unit>
      <trans-unit id="typrelMemberHasMultiplePossibleDispatchSlots">
        <source>The member '{0}' matches multiple overloads of the same method.\nPlease restrict it to one of the following:{1}.</source>
        <target state="translated">メンバー '{0}' は同じメソッドの複数のオーバーロードと一致しています。\n次のいずれかに制限してください: {1}。</target>
        <note />
      </trans-unit>
      <trans-unit id="methodIsNotStatic">
        <source>Method or object constructor '{0}' is not static</source>
        <target state="translated">メソッドまたはオブジェクト コンストラクター '{0}' が静的ではありません</target>
        <note />
      </trans-unit>
      <trans-unit id="parsUnexpectedSymbolEqualsInsteadOfIn">
        <source>Unexpected symbol '=' in expression. Did you intend to use 'for x in y .. z do' instead?</source>
        <target state="translated">式の予期しない記号 '='。代わりに 'for x in y .. z do' を使用するつもりでしたか?</target>
        <note />
      </trans-unit>
      <trans-unit id="keywordDescriptionAbstract">
        <source>Indicates a method that either has no implementation in the type in which it is declared or that is virtual and has a default implementation.</source>
        <target state="translated">宣言された型に実装がないメソッド、または既定の実装がある仮想のメソッドを示します。</target>
        <note />
      </trans-unit>
      <trans-unit id="keyworkDescriptionAnd">
        <source>Used in mutually recursive bindings, in property declarations, and with multiple constraints on generic parameters.</source>
        <target state="translated">相互に再帰的なバインディング、プロパティの宣言、およびジェネリック パラメーターの複数の制約に使用します。</target>
        <note />
      </trans-unit>
      <trans-unit id="keywordDescriptionAs">
        <source>Used to give the current class object an object name. Also used to give a name to a whole pattern within a pattern match.</source>
        <target state="translated">現在のクラス オブジェクトにオブジェクト名を指定するために使用します。パターン マッチ内のパターン全体に名前を指定するためにも使用します。</target>
        <note />
      </trans-unit>
      <trans-unit id="keywordDescriptionAssert">
        <source>Used to verify code during debugging.</source>
        <target state="translated">デバッグ中のコードの検証に使用します。</target>
        <note />
      </trans-unit>
      <trans-unit id="keywordDescriptionBase">
        <source>Used as the name of the base class object.</source>
        <target state="translated">基底クラス オブジェクトの名前として使用します。</target>
        <note />
      </trans-unit>
      <trans-unit id="keywordDescriptionBegin">
        <source>In verbose syntax, indicates the start of a code block.</source>
        <target state="translated">冗語構文で、コード ブロックの先頭を示します。</target>
        <note />
      </trans-unit>
      <trans-unit id="keywordDescriptionClass">
        <source>In verbose syntax, indicates the start of a class definition.</source>
        <target state="translated">冗語構文で、クラス定義の始まりを示します。</target>
        <note />
      </trans-unit>
      <trans-unit id="keywordDescriptionDefault">
        <source>Indicates an implementation of an abstract method; used together with an abstract method declaration to create a virtual method.</source>
        <target state="translated">抽象メソッドの実装を示します。抽象メソッドの宣言と同時に使用して仮想メソッドを作成します。</target>
        <note />
      </trans-unit>
      <trans-unit id="keywordDescriptionDelegate">
        <source>Used to declare a delegate.</source>
        <target state="translated">デリゲートの宣言に使用します。</target>
        <note />
      </trans-unit>
      <trans-unit id="keywordDescriptionDo">
        <source>Used in looping constructs or to execute imperative code.</source>
        <target state="translated">ループ コンストラクト、または命令型コードの実行に使用します。</target>
        <note />
      </trans-unit>
      <trans-unit id="keywordDescriptionDone">
        <source>In verbose syntax, indicates the end of a block of code in a looping expression.</source>
        <target state="translated">冗語構文で、ループ式のコード ブロックの末尾を示します。</target>
        <note />
      </trans-unit>
      <trans-unit id="keywordDescriptionDowncast">
        <source>Used to convert to a type that is lower in the inheritance chain.</source>
        <target state="translated">継承チェーン内の下位の型に変換するために使用します。</target>
        <note />
      </trans-unit>
      <trans-unit id="keywordDescriptionDownto">
        <source>In a for expression, used when counting in reverse.</source>
        <target state="translated">for 式で、逆方向にカウントするときに使用します。</target>
        <note />
      </trans-unit>
      <trans-unit id="keywordDescriptionElif">
        <source>Used in conditional branching. A short form of else if.</source>
        <target state="translated">条件分岐で使用します。else if の短い形式です。</target>
        <note />
      </trans-unit>
      <trans-unit id="keywordDescriptionElse">
        <source>Used in conditional branching.</source>
        <target state="translated">条件分岐で使用します。</target>
        <note />
      </trans-unit>
      <trans-unit id="keywordDescriptionEnd">
        <source>In type definitions and type extensions, indicates the end of a section of member definitions. In verbose syntax, used to specify the end of a code block that starts with the begin keyword.</source>
        <target state="translated">型定義や型拡張で、メンバー定義セクションの末尾を示します。冗語構文では、begin キーワードで始まるコード ブロックの末尾を示すために使用します。</target>
        <note />
      </trans-unit>
      <trans-unit id="keywordDescriptionException">
        <source>Used to declare an exception type.</source>
        <target state="translated">例外の種類の宣言に使用します。</target>
        <note />
      </trans-unit>
      <trans-unit id="keywordDescriptionExtern">
        <source>Indicates that a declared program element is defined in another binary or assembly.</source>
        <target state="translated">宣言されたプログラム要素が別のバイナリまたはアセンブリで定義されていることを示します。</target>
        <note />
      </trans-unit>
      <trans-unit id="keywordDescriptionTrueFalse">
        <source>Used as a Boolean literal.</source>
        <target state="translated">ブール型のリテラルとして使用します。</target>
        <note />
      </trans-unit>
      <trans-unit id="keywordDescriptionFinally">
        <source>Used together with try to introduce a block of code that executes regardless of whether an exception occurs.</source>
        <target state="translated">例外が発生するかどうかに関係なく実行されるコード ブロックを開始するために、try と一緒に使用します。</target>
        <note />
      </trans-unit>
      <trans-unit id="keywordDescriptionFor">
        <source>Used in looping constructs.</source>
        <target state="translated">ループ コンストラクトで使用します。</target>
        <note />
      </trans-unit>
      <trans-unit id="keywordDescriptionFun">
        <source>Used in lambda expressions, also known as anonymous functions.</source>
        <target state="translated">ラムダ式で使用し、匿名関数とも呼ばれます。</target>
        <note />
      </trans-unit>
      <trans-unit id="keywordDescriptionFunction">
        <source>Used as a shorter alternative to the fun keyword and a match expression in a lambda expression that has pattern matching on a single argument.</source>
        <target state="translated">単一の引数でパターン マッチングを持つラムダ式で fun キーワードと match 式の代わりに省略形として使用します。</target>
        <note />
      </trans-unit>
      <trans-unit id="keywordDescriptionGlobal">
        <source>Used to reference the top-level .NET namespace.</source>
        <target state="translated">最上位の .NET 名前空間を参照するために使用します。</target>
        <note />
      </trans-unit>
      <trans-unit id="keywordDescriptionIf">
        <source>Used in conditional branching constructs.</source>
        <target state="translated">条件分岐のコンストラクトで使用します。</target>
        <note />
      </trans-unit>
      <trans-unit id="keywordDescriptionIn">
        <source>Used for sequence expressions and, in verbose syntax, to separate expressions from bindings.</source>
        <target state="translated">冗語構文で、式のバインディングを分離するためにシーケンス式に使用します。</target>
        <note />
      </trans-unit>
      <trans-unit id="keywordDescriptionInherit">
        <source>Used to specify a base class or base interface.</source>
        <target state="translated">基底クラスまたは基底インターフェイスを指定するために使用します。</target>
        <note />
      </trans-unit>
      <trans-unit id="keywordDescriptionInline">
        <source>Used to indicate a function that should be integrated directly into the caller's code.</source>
        <target state="translated">呼び出し元のコードに直接統合する必要のある関数を示すために使用します。</target>
        <note />
      </trans-unit>
      <trans-unit id="keywordDescriptionInterface">
        <source>Used to declare and implement interfaces.</source>
        <target state="translated">インターフェイスの宣言と実装に使用します。</target>
        <note />
      </trans-unit>
      <trans-unit id="keywordDescriptionInternal">
        <source>Used to specify that a member is visible inside an assembly but not outside it.</source>
        <target state="translated">アセンブリの外部では表示されず、内部でのみ表示されるメンバーを指定するために使用します。</target>
        <note />
      </trans-unit>
      <trans-unit id="keywordDescriptionLazy">
        <source>Used to specify a computation that is to be performed only when a result is needed.</source>
        <target state="translated">結果が必要な場合にのみ実行するコンピュテーションを指定するために使用します。</target>
        <note />
      </trans-unit>
      <trans-unit id="keywordDescriptionLet">
        <source>Used to associate, or bind, a name to a value or function.</source>
        <target state="translated">値または関数への名前の関連付けまたはバインドに使用します。</target>
        <note />
      </trans-unit>
      <trans-unit id="keywordDescriptionLetBang">
        <source>Used in asynchronous workflows to bind a name to the result of an asynchronous computation, or, in other computation expressions, used to bind a name to a result, which is of the computation type.</source>
        <target state="translated">非同期コンピュテーションの結果に名前をバインドする非同期ワークフローで使用します。また別のコンピュテーション式では、そのコンピュテーション型を示す名前を結果にバインドします。</target>
        <note />
      </trans-unit>
      <trans-unit id="keywordDescriptionMatch">
        <source>Used to branch by comparing a value to a pattern.</source>
        <target state="translated">値をパターンと比較して分岐するために使用します。</target>
        <note />
      </trans-unit>
      <trans-unit id="keywordDescriptionMember">
        <source>Used to declare a property or method in an object type.</source>
        <target state="translated">オブジェクトの種類のプロパティまたはメソッドの宣言に使用します。</target>
        <note />
      </trans-unit>
      <trans-unit id="keywordDescriptionModule">
        <source>Used to associate a name with a group of related types, values, and functions, to logically separate it from other code.</source>
        <target state="translated">関連する型、値、関数のグループに名前を関連付け、その他のコードと論理的に分離するために使用します。</target>
        <note />
      </trans-unit>
      <trans-unit id="keywordDescriptionMutable">
        <source>Used to declare a variable, that is, a value that can be changed.</source>
        <target state="translated">変更可能な値である変数の宣言に使用します。</target>
        <note />
      </trans-unit>
      <trans-unit id="keywordDescriptionNamespace">
        <source>Used to associate a name with a group of related types and modules, to logically separate it from other code.</source>
        <target state="translated">関連する型とモジュールのグループに名前を関連付け、その他のコードと論理的に分離するために使用します。</target>
        <note />
      </trans-unit>
      <trans-unit id="keywordDescriptionNew">
        <source>Used to declare, define, or invoke a constructor that creates or that can create an object. Also used in generic parameter constraints to indicate that a type must have a certain constructor.</source>
        <target state="translated">オブジェクトを作成または作成可能なコンストラクターの宣言、定義、起動に使用します。ジェネリック パラメーターの制約でも、型が特定のコンストラクターを持つ必要があることを示すために使用します。</target>
        <note />
      </trans-unit>
      <trans-unit id="keywordDescriptionNot">
        <source>Not actually a keyword. However, not struct in combination is used as a generic parameter constraint.</source>
        <target state="translated">実際にはキーワードではありませんが、not struct という組み合わせでジェネリック パラメーターの制約として使用します。</target>
        <note />
      </trans-unit>
      <trans-unit id="keywordDescriptionNull">
        <source>Indicates the absence of an object. Also used in generic parameter constraints.</source>
        <target state="translated">オブジェクトがないことを示します。ジェネリック パラメーターの制約にも使用します。</target>
        <note />
      </trans-unit>
      <trans-unit id="keywordDescriptionOf">
        <source>Used in discriminated unions to indicate the type of categories of values, and in delegate and exception declarations.</source>
        <target state="translated">判別共同体で値のカテゴリの種類を示し、デリゲート宣言と例外宣言でも使用します。</target>
        <note />
      </trans-unit>
      <trans-unit id="keywordDescriptionOpen">
        <source>Used to make the contents of a namespace or module available without qualification.</source>
        <target state="translated">修飾子を使用せずに名前空間またはモジュールのコンテンツを利用可能にするために使用します。</target>
        <note />
      </trans-unit>
      <trans-unit id="keywordDescriptionOr">
        <source>Used with Boolean conditions as a Boolean or operator. Equivalent to ||. Also used in member constraints.</source>
        <target state="translated">ブール値の or 演算子としてブール条件で使用します。|| に相当します。メンバー制約でも使用します。</target>
        <note />
      </trans-unit>
      <trans-unit id="keywordDescriptionOverride">
        <source>Used to implement a version of an abstract or virtual method that differs from the base version.</source>
        <target state="translated">基本バージョンと異なる抽象メソッドまたは仮想メソッドのバージョンの実装に使用します。</target>
        <note />
      </trans-unit>
      <trans-unit id="keywordDescriptionPrivate">
        <source>Restricts access to a member to code in the same type or module.</source>
        <target state="translated">メンバーに対して、同じ型やモジュールのコードへのアクセスを制限します。</target>
        <note />
      </trans-unit>
      <trans-unit id="keywordDescriptionPublic">
        <source>Allows access to a member from outside the type.</source>
        <target state="translated">型の外部からのメンバーに対して、アクセスを許可します。</target>
        <note />
      </trans-unit>
      <trans-unit id="keywordDescriptionRec">
        <source>Used to indicate that a function is recursive.</source>
        <target state="translated">関数が再帰的であることを示すために使用します。</target>
        <note />
      </trans-unit>
      <trans-unit id="keywordDescriptionReturn">
        <source>Used to indicate a value to provide as the result of a computation expression.</source>
        <target state="translated">コンピュテーション式の結果として提供される値を示すために使用します。</target>
        <note />
      </trans-unit>
      <trans-unit id="keywordDescriptionReturnBang">
        <source>Used to indicate a computation expression that, when evaluated, provides the result of the containing computation expression.</source>
        <target state="translated">コンピュテーション式を示し、評価されたときはそのコンピュテーション式の結果を示すために使用します。</target>
        <note />
      </trans-unit>
      <trans-unit id="keywordDescriptionSelect">
        <source>Used in query expressions to specify what fields or columns to extract. Note that this is a contextual keyword, which means that it is not actually a reserved word and it only acts like a keyword in appropriate context.</source>
        <target state="translated">クエリ式でどのフィールドまたは列を抽出するかを指定するために使用します。これはコンテキスト キーワードであり、実際には予約語ではなく、適切なコンテキストでキーワードとしてのみ動作します。</target>
        <note />
      </trans-unit>
      <trans-unit id="keywordDescriptionStatic">
        <source>Used to indicate a method or property that can be called without an instance of a type, or a value member that is shared among all instances of a type.</source>
        <target state="translated">型のインスタンスなしで呼び出すことのできるメソッドまたはプロパティ、または型のすべてのインスタンスで共有される値メンバーを示すために使用します。</target>
        <note />
      </trans-unit>
      <trans-unit id="keywordDescriptionStruct">
        <source>Used to declare a structure type. Also used in generic parameter constraints. Used for OCaml compatibility in module definitions.</source>
        <target state="translated">構造体型の宣言に使用します。ジェネリック パラメーターの制約にも使用します。モジュール定義の OCaml の互換性を保つために使用します。</target>
        <note />
      </trans-unit>
      <trans-unit id="keywordDescriptionThen">
        <source>Used in conditional expressions. Also used to perform side effects after object construction.</source>
        <target state="translated">条件分岐で使用します。オブジェクトの構築後の副作用の実行にも使用します。</target>
        <note />
      </trans-unit>
      <trans-unit id="keywordDescriptionTo">
        <source>Used in for loops to indicate a range.</source>
        <target state="translated">for ループで範囲を示します。</target>
        <note />
      </trans-unit>
      <trans-unit id="keywordDescriptionTry">
        <source>Used to introduce a block of code that might generate an exception. Used together with with or finally.</source>
        <target state="translated">例外を生成する可能性があるコード ブロックを開始するために使用します。with または finally と一緒に使用します。</target>
        <note />
      </trans-unit>
      <trans-unit id="keywordDescriptionType">
        <source>Used to declare a class, record, structure, discriminated union, enumeration type, unit of measure, or type abbreviation.</source>
        <target state="translated">クラス、レコード、構造体、判別された共同体、列挙型、数量単位、型の省略形の宣言に使用します。</target>
        <note />
      </trans-unit>
      <trans-unit id="keywordDescriptionUpcast">
        <source>Used to convert to a type that is higher in the inheritance chain.</source>
        <target state="translated">継承チェーン内の上位の型に変換するために使用します。</target>
        <note />
      </trans-unit>
      <trans-unit id="keywordDescriptionUse">
        <source>Used instead of let for values that require Dispose to be called to free resources.</source>
        <target state="translated">Dispose を呼び出してリソースを解放する必要のある値に対して、let の代わりに使用します。</target>
        <note />
      </trans-unit>
      <trans-unit id="keywordDescriptionUseBang">
        <source>Used instead of let! in asynchronous workflows and other computation expressions for values that require Dispose to be called to free resources.</source>
        <target state="translated">非同期ワークフロー、および Dispose を呼び出してリソースを解放する必要のある値のその他のコンピュテーション式で let! の代わりに使用します。</target>
        <note />
      </trans-unit>
      <trans-unit id="keywordDescriptionVal">
        <source>Used in a signature to indicate a value, or in a type to declare a member, in limited situations.</source>
        <target state="translated">限定された状態において、シグネチャで値を示したり、型でメンバーを宣言したりするために使用されます。</target>
        <note />
      </trans-unit>
      <trans-unit id="keywordDescriptionVoid">
        <source>Indicates the .NET void type. Used when interoperating with other .NET languages.</source>
        <target state="translated">.NET の void 型を示します。他の .NET 言語と相互運用するときに使用します。</target>
        <note />
      </trans-unit>
      <trans-unit id="keywordDescriptionWhen">
        <source>Used for Boolean conditions (when guards) on pattern matches and to introduce a constraint clause for a generic type parameter.</source>
        <target state="translated">パターン マッチでのブール条件 (when ガード) で、ジェネリック型パラメーターの制約句を開始するために使用します。</target>
        <note />
      </trans-unit>
      <trans-unit id="keywordDescriptionWhile">
        <source>Introduces a looping construct.</source>
        <target state="translated">ループ コンストラクトを導入します。</target>
        <note />
      </trans-unit>
      <trans-unit id="keywordDescriptionWith">
        <source>Used together with the match keyword in pattern matching expressions. Also used in object expressions, record copying expressions, and type extensions to introduce member definitions, and to introduce exception handlers.</source>
        <target state="translated">パターン マッチング式で match キーワードを指定して使用します。メンバー定義と例外ハンドラーを導入するため、オブジェクト式、レコード コピー式、および型拡張でも使用します。</target>
        <note />
      </trans-unit>
      <trans-unit id="keywordDescriptionYield">
        <source>Used in a sequence expression to produce a value for a sequence.</source>
        <target state="translated">シーケンス式でシーケンスの値を生成します。</target>
        <note />
      </trans-unit>
      <trans-unit id="keywordDescriptionYieldBang">
        <source>Used in a computation expression to append the result of a given computation expression to a collection of results for the containing computation expression.</source>
        <target state="translated">コンピュテーション式で、コンピュテーション式を含む結果のコレクションにそのコンピュテーション式の結果を追加します。</target>
        <note />
      </trans-unit>
      <trans-unit id="keywordDescriptionRightArrow">
        <source>In function types, delimits arguments and return values. Yields an expression (in sequence expressions); equivalent to the yield keyword. Used in match expressions</source>
        <target state="translated">関数型で、引数と戻り値を区切ります。式 (シーケンス式) が得られ、yield キーワードに相当します。match 式に使用されます</target>
        <note />
      </trans-unit>
      <trans-unit id="keywordDescriptionLeftArrow">
        <source>Assigns a value to a variable.</source>
        <target state="translated">変数に値を割り当てます。</target>
        <note />
      </trans-unit>
      <trans-unit id="keywordDescriptionCast">
        <source>Converts a type to type that is higher in the hierarchy.</source>
        <target state="translated">型を階層の上位にある型に変換します。</target>
        <note />
      </trans-unit>
      <trans-unit id="keywordDescriptionDynamicCast">
        <source>Converts a type to a type that is lower in the hierarchy.</source>
        <target state="translated">型を階層の下位にある型に変換します。</target>
        <note />
      </trans-unit>
      <trans-unit id="keywordDescriptionTypedQuotation">
        <source>Delimits a typed code quotation.</source>
        <target state="translated">型指定されたコード引用符を区切ります。</target>
        <note />
      </trans-unit>
      <trans-unit id="keywordDescriptionUntypedQuotation">
        <source>Delimits a untyped code quotation.</source>
        <target state="translated">型指定のないコード引用符を区切ります。</target>
        <note />
      </trans-unit>
      <trans-unit id="itemNotFoundDuringDynamicCodeGen">
        <source>{0} '{1}' not found in assembly '{2}'. A possible cause may be a version incompatibility. You may need to explicitly reference the correct version of this assembly to allow all referenced components to use the correct version.</source>
        <target state="translated">{0} '{1}' がアセンブリ '{2}' に見つかりません。バージョンの互換性がないことが原因の可能性があります。すべての参照コンポーネントが正しいバージョンを使用できるように、このアセンブリの正しいバージョンを明示的に参照しなければならない可能性があります。</target>
        <note />
      </trans-unit>
      <trans-unit id="itemNotFoundInTypeDuringDynamicCodeGen">
        <source>{0} '{1}' not found in type '{2}' from assembly '{3}'. A possible cause may be a version incompatibility. You may need to explicitly reference the correct version of this assembly to allow all referenced components to use the correct version.</source>
        <target state="translated">{0} '{1}' がアセンブリ '{3}' の '{2}' 型に見つかりません。バージョンの互換性がないことが原因の可能性があります。すべての参照コンポーネントが正しいバージョンを使用できるように、このアセンブリの正しいバージョンを明示的に参照しなければならない可能性があります。</target>
        <note />
      </trans-unit>
      <trans-unit id="descriptionWordIs">
        <source>is</source>
        <target state="translated">は</target>
        <note />
      </trans-unit>
      <trans-unit id="notAFunction">
        <source>This value is not a function and cannot be applied.</source>
        <target state="translated">この値は関数ではないため、適用できません。</target>
        <note />
      </trans-unit>
      <trans-unit id="notAFunctionButMaybeIndexerWithName">
        <source>This value is not a function and cannot be applied. Did you intend to access the indexer via {0}.[index] instead?</source>
        <target state="translated">この値は関数ではないため、適用できません。そうではなく、{0}.[index] によってインデクサーにアクセスしようとしましたか?</target>
        <note />
      </trans-unit>
      <trans-unit id="notAFunctionButMaybeIndexer">
        <source>This expression is not a function and cannot be applied. Did you intend to access the indexer via expr.[index] instead?</source>
        <target state="translated">この式は関数ではないため、適用できません。そうではなく、expr.[index] によってインデクサーにアクセスしようとしましたか?</target>
        <note />
      </trans-unit>
      <trans-unit id="notAFunctionButMaybeDeclaration">
        <source>This value is not a function and cannot be applied. Did you forget to terminate a declaration?</source>
        <target state="translated">この値は関数ではないため、適用できません。宣言を終結しましたか?</target>
        <note />
      </trans-unit>
      <trans-unit id="ArgumentsInSigAndImplMismatch">
        <source>The argument names in the signature '{0}' and implementation '{1}' do not match. The argument name from the signature file will be used. This may cause problems when debugging or profiling.</source>
        <target state="translated">シグネチャ '{0}' と実装 '{1}' の引数の名前が一致しません。シグネチャ ファイルの引数の名前が使用されます。デバッグまたはプロファイルするときに問題が生じる原因となる可能性があります。</target>
        <note />
      </trans-unit>
      <trans-unit id="pickleUnexpectedNonZero">
        <source>An error occurred while reading the F# metadata of assembly '{0}'. A reserved construct was utilized. You may need to upgrade your F# compiler or use an earlier version of the assembly that doesn't make use of a specific construct.</source>
        <target state="translated">アセンブリ '{0}' の F# メタデータ の読み取り中にエラーが発生しました。予約済みのコンストラクトが使用されました。F# コンパイラをアップグレードするか、特定のコンストラクトを使用しない以前のバージョンのアセンブリを使用しなければならない場合があります。</target>
        <note />
      </trans-unit>
      <trans-unit id="tcTupleMemberNotNormallyUsed">
        <source>This method or property is not normally used from F# code, use an explicit tuple pattern for deconstruction instead.</source>
        <target state="translated">このメソッドまたはプロパティは通常、F# コードから使用されません。代わりに、明示的なタプル パターンを分解に使用してください。</target>
        <note />
      </trans-unit>
      <trans-unit id="implicitlyDiscardedInSequenceExpression">
        <source>This expression returns a value of type '{0}' but is implicitly discarded. Consider using 'let' to bind the result to a name, e.g. 'let result = expression'. If you intended to use the expression as a value in the sequence then use an explicit 'yield'.</source>
        <target state="translated">この式は型 '{0}' の値を返しますが、暗黙的に破棄されます。'let' を使用して結果を名前にバインドすることを検討してください。例: 'let result = expression'。式をシーケンス内で値として使用する場合は、明示的に 'yield' を使用してください。</target>
        <note />
      </trans-unit>
      <trans-unit id="implicitlyDiscardedSequenceInSequenceExpression">
        <source>This expression returns a value of type '{0}' but is implicitly discarded. Consider using 'let' to bind the result to a name, e.g. 'let result = expression'. If you intended to use the expression as a value in the sequence then use an explicit 'yield!'.</source>
        <target state="translated">この式は型 '{0}' の値を返しますが、暗黙的に破棄されます。'let' を使用して結果を名前にバインドすることを検討してください。例: 'let result = expression'。式をシーケンス内で値として使用する場合は、明示的に 'yield!' を使用してください。</target>
        <note />
      </trans-unit>
      <trans-unit id="keywordDescriptionMatchBang">
        <source>Used in computation expressions to pattern match directly over the result of another computation expression.</source>
        <target state="translated">別のコンピュテーション式の結果に対して直接パターン マッチを適用するコンピュテーション式の中で使用します。</target>
        <note />
      </trans-unit>
      <trans-unit id="ilreadFileChanged">
        <source>The file '{0}' changed on disk unexpectedly, please reload.</source>
        <target state="translated">ファイル '{0}' がディスク上で予期せず変更されました。再度読み込んでください。</target>
        <note />
      </trans-unit>
      <trans-unit id="writeToReadOnlyByref">
        <source>The byref pointer is readonly, so this write is not permitted.</source>
        <target state="translated">byref ポインターは読み取り専用であるため、この書き込みは許可されません。</target>
        <note />
      </trans-unit>
      <trans-unit id="tastValueMustBeMutable">
        <source>A value must be mutable in order to mutate the contents or take the address of a value type, e.g. 'let mutable x = ...'</source>
        <target state="translated">値の型の内容を変更するか、値の型のアドレスを使用するために、値は変更可能にする必要があります (たとえば、'let mutable x = ...')</target>
        <note />
      </trans-unit>
      <trans-unit id="readOnlyAttributeOnStructWithMutableField">
        <source>A ReadOnly attribute has been applied to a struct type with a mutable field.</source>
        <target state="translated">読み取り専用の属性が、変更可能なフィールドを持つ構造体型に適用されました。</target>
        <note />
      </trans-unit>
      <trans-unit id="tcByrefReturnImplicitlyDereferenced">
        <source>A byref pointer returned by a function or method is implicitly dereferenced as of F# 4.5. To acquire the return value as a pointer, use the address-of operator, e.g. '&amp;f(x)' or '&amp;obj.Method(arg1, arg2)'.</source>
        <target state="translated">F# 4.5 の時点で、関数またはメソッドから返される byref ポインターは、暗黙的に逆参照されます。戻り値をポインターとして取得するには、演算子のアドレスを使用してください。例: '&amp;f(x)' または '&amp;obj.Method(arg1, arg2)'。</target>
        <note />
      </trans-unit>
      <trans-unit id="tcByRefLikeNotStruct">
        <source>A type annotated with IsByRefLike must also be a struct. Consider adding the [&lt;Struct&gt;] attribute to the type.</source>
        <target state="translated">IsByRefLike で注釈を付けられた型は、構造体でもある必要があります。型に [&lt;Struct&gt;] 属性を追加することを検討してください。</target>
        <note />
      </trans-unit>
      <trans-unit id="chkNoByrefAddressOfLocal">
        <source>The address of the variable '{0}' or a related expression cannot be used at this point. This is to ensure the address of the local value does not escape its scope.</source>
        <target state="translated">現時点で、変数 '{0}' または関連する式のアドレスは使用できません。これは、ローカル値のアドレスがスコープを回避しないようにするためです。</target>
<<<<<<< HEAD
        <note />
      </trans-unit>
      <trans-unit id="chkNoReturnOfLimitedSpan">
        <source>The Span or IsByRefLike expression cannot be returned from this function or method, because it is composed using elements that may escape their scope.</source>
        <target state="translated">この関数またはメソッドから Span または IsByRefLike 式を返すことはできません。スコープを回避できる要素を使用してその式が作成されているためです。</target>
=======
>>>>>>> c55dd2c3
        <note />
      </trans-unit>
      <trans-unit id="chkNoWriteToLimitedSpan">
        <source>This value can't be assigned because the target '{0}' may refer to non-stack-local memory, while the expression being assigned is assessed to potentially refer to stack-local memory. This is to help prevent pointers to stack-bound memory escaping their scope.</source>
        <target state="translated">この値をターゲット '{0}' に割り当てることはできません。このターゲットは非スタック ローカルのメモリを参照できるのに対して、割り当てられる式はスタック ローカルのメモリに評価される可能性があるためです。これは、スタックにバインドされたメモリへのポインターが自身のスコープを回避することを防止するために役立ちます。</target>
        <note />
      </trans-unit>
      <trans-unit id="tastValueMustBeLocal">
        <source>A value defined in a module must be mutable in order to take its address, e.g. 'let mutable x = ...'</source>
        <target state="translated">モジュール内で定義する値のアドレスを取得するには、その値を変更可能にする必要があります。例: 'let mutable x = ...'</target>
        <note />
      </trans-unit>
      <trans-unit id="tcIsReadOnlyNotStruct">
        <source>A type annotated with IsReadOnly must also be a struct. Consider adding the [&lt;Struct&gt;] attribute to the type.</source>
        <target state="translated">IsReadOnly で注釈を付けられた型は、構造体でもある必要があります。型に [&lt;Struct&gt;] 属性を追加することを検討してください。</target>
        <note />
      </trans-unit>
      <trans-unit id="chkStructsMayNotReturnAddressesOfContents">
        <source>Struct members cannot return the address of fields of the struct by reference</source>
        <target state="translated">構造体メンバーは、構造体のフィールドのアドレスを参照渡しで返すことはできません</target>
        <note />
      </trans-unit>
      <trans-unit id="chkNoByrefLikeFunctionCall">
        <source>The function or method call cannot be used at this point, because one argument that is a byref of a non-stack-local Span or IsByRefLike type is used with another argument that is a stack-local Span or IsByRefLike type. This is to ensure the address of the local value does not escape its scope.</source>
        <target state="translated">現時点で、関数またはメソッドの呼び出しは使用できません。非スタック ローカルの Span または IsByRefLike 型の byref である 1 つの引数が、スタック ローカルの Span または IsByRefLike 型である別の引数と一緒に使用されています。これは、ローカル値のアドレスがスコープを回避しないようにするためです。</target>
        <note />
      </trans-unit>
      <trans-unit id="chkNoByrefAddressOfValueFromExpression">
        <source>The address of a value returned from the expression cannot be used at this point. This is to ensure the address of the local value does not escape its scope.</source>
        <target state="translated">現時点で、式から返される値のアドレスは使用できません。これは、ローカル値のアドレスがスコープを回避しないようにするためです。</target>
        <note />
      </trans-unit>
      <trans-unit id="chkNoSpanLikeVariable">
        <source>The Span or IsByRefLike variable '{0}' cannot be used at this point. This is to ensure the address of the local value does not escape its scope.</source>
        <target state="translated">現時点で、Span または IsByRefLike 変数 '{0}' は使用できません。これは、ローカル値のアドレスがスコープを回避しないようにするためです。</target>
        <note />
      </trans-unit>
      <trans-unit id="chkNoSpanLikeValueFromExpression">
        <source>A Span or IsByRefLike value returned from the expression cannot be used at ths point. This is to ensure the address of the local value does not escape its scope.</source>
        <target state="translated">現時点で、式から返される Span または IsByRefLike 値は使用できません。これは、ローカル値のアドレスがスコープを回避しないようにするためです。</target>
        <note />
      </trans-unit>
      <trans-unit id="tastCantTakeAddressOfExpression">
        <source>Cannot take the address of the value returned from the expression. Assign the returned value to a let-bound value before taking the address.</source>
<<<<<<< HEAD
        <target state="new">Cannot take the address of the value returned from the expression. Assign the returned value to a let-bound value before taking the address.</target>
=======
        <target state="translated">式から返された値のアドレスを取得できません。アドレスを取得する前に、let でバインドされた値に戻り値を割り当ててください。</target>
>>>>>>> c55dd2c3
        <note />
      </trans-unit>
    </body>
  </file>
</xliff><|MERGE_RESOLUTION|>--- conflicted
+++ resolved
@@ -108,12 +108,8 @@
         <note />
       </trans-unit>
       <trans-unit id="followingPatternMatchClauseHasWrongType">
-<<<<<<< HEAD
         <source>All branches of a pattern match expression must return values of the same type as the first branch, which here is '{0}'. This branch returns a value of type '{1}'.</source>
-=======
-        <source>All branches of a pattern match expression must return values of the same type. The first branch returned a value of type '{0}', but this branch returned a value of type '{1}'.</source>
->>>>>>> c55dd2c3
-        <target state="translated">パターン マッチ式のすべてのブランチは、同じ型の値を返す必要があります。最初のブランチが返した値の型は '{0}' ですが、このブランチが返した値の型は '{1}' です。</target>
+        <target state="needs-review-translation">パターン マッチ式のすべてのブランチは、同じ型の値を返す必要があります。最初のブランチが返した値の型は '{0}' ですが、このブランチが返した値の型は '{1}' です。</target>
         <note />
       </trans-unit>
       <trans-unit id="patternMatchGuardIsNotBool">
@@ -7014,14 +7010,6 @@
       <trans-unit id="chkNoByrefAddressOfLocal">
         <source>The address of the variable '{0}' or a related expression cannot be used at this point. This is to ensure the address of the local value does not escape its scope.</source>
         <target state="translated">現時点で、変数 '{0}' または関連する式のアドレスは使用できません。これは、ローカル値のアドレスがスコープを回避しないようにするためです。</target>
-<<<<<<< HEAD
-        <note />
-      </trans-unit>
-      <trans-unit id="chkNoReturnOfLimitedSpan">
-        <source>The Span or IsByRefLike expression cannot be returned from this function or method, because it is composed using elements that may escape their scope.</source>
-        <target state="translated">この関数またはメソッドから Span または IsByRefLike 式を返すことはできません。スコープを回避できる要素を使用してその式が作成されているためです。</target>
-=======
->>>>>>> c55dd2c3
         <note />
       </trans-unit>
       <trans-unit id="chkNoWriteToLimitedSpan">
@@ -7066,11 +7054,12 @@
       </trans-unit>
       <trans-unit id="tastCantTakeAddressOfExpression">
         <source>Cannot take the address of the value returned from the expression. Assign the returned value to a let-bound value before taking the address.</source>
-<<<<<<< HEAD
-        <target state="new">Cannot take the address of the value returned from the expression. Assign the returned value to a let-bound value before taking the address.</target>
-=======
         <target state="translated">式から返された値のアドレスを取得できません。アドレスを取得する前に、let でバインドされた値に戻り値を割り当ててください。</target>
->>>>>>> c55dd2c3
+        <note />
+      </trans-unit>
+      <trans-unit id="chkNoReturnOfLimitedSpan">
+        <source>The Span or IsByRefLike expression cannot be returned from this function or method, because it is composed using elements that may escape their scope.</source>
+        <target state="new">The Span or IsByRefLike expression cannot be returned from this function or method, because it is composed using elements that may escape their scope.</target>
         <note />
       </trans-unit>
     </body>
