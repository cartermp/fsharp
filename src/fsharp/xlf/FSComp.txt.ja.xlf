--- conflicted
+++ resolved
@@ -6982,7 +6982,6 @@
         <target state="translated">この式は型 '{0}' の値を返しますが、暗黙的に破棄されます。'let' を使用して結果を名前にバインドすることを検討してください。例: 'let result = expression'。式をシーケンス内で値として使用する場合は、明示的に 'yield!' を使用してください。</target>
         <note />
       </trans-unit>
-<<<<<<< HEAD
       <trans-unit id="parsUnmatchedBraceBar">
         <source>Unmatched '{{|'</source>
         <target state="new">Unmatched '{{|'</target>
@@ -7016,11 +7015,11 @@
       <trans-unit id="tcCopyAndUpdateNeedsRecordType">
         <source>The input to a copy-and-update expression that creates an anonymous record must be either an anonymous record or a record</source>
         <target state="new">The input to a copy-and-update expression that creates an anonymous record must be either an anonymous record or a record</target>
-=======
+        <note />
+      </trans-unit>
       <trans-unit id="ilreadFileChanged">
         <source>The file '{0}' changed on disk unexpectedly, please reload.</source>
         <target state="translated">ファイル '{0}' がディスク上で予期せず変更されました。再度読み込んでください。</target>
->>>>>>> c5d58714
         <note />
       </trans-unit>
     </body>
