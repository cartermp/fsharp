// Copyright (c) Microsoft Corporation.  All Rights Reserved.  See License.txt in the project root for license information.

module internal FSharp.Compiler.QuotationTranslator

open Internal.Utilities
open FSharp.Compiler
open FSharp.Compiler.AbstractIL.IL
open FSharp.Compiler.AbstractIL.Internal.Library
open FSharp.Compiler.AbstractIL.Diagnostics
open FSharp.Compiler.Tast
open FSharp.Compiler.Tastops
open FSharp.Compiler.Lib
open FSharp.Compiler.Ast
open FSharp.Compiler.PrettyNaming
open FSharp.Compiler.ErrorLogger
open FSharp.Compiler.TcGlobals
open FSharp.Compiler.Range
open System.Collections.Generic

module QP = FSharp.Compiler.QuotationPickler

let verboseCReflect = condition "VERBOSE_CREFLECT"

[<RequireQualifiedAccess>]
type IsReflectedDefinition =
    | Yes
    | No

[<RequireQualifiedAccess>]
type QuotationSerializationFormat =
    /// Indicates that type references are emitted as integer indexes into a supplied table
    | FSharp_40_Plus
    | FSharp_20_Plus

type QuotationGenerationScope =
    { g: TcGlobals
      amap: Import.ImportMap
      scope: CcuThunk
      // Accumulate the references to type definitions
      referencedTypeDefs: ResizeArray<ILTypeRef>
      referencedTypeDefsTable: Dictionary<ILTypeRef, int>
      // Accumulate the type splices (i.e. captured type parameters) into here
      typeSplices: ResizeArray<Tast.Typar * range>
      // Accumulate the expression splices into here
      exprSplices: ResizeArray<Expr * range>
      isReflectedDefinition : IsReflectedDefinition
      quotationFormat : QuotationSerializationFormat
      mutable emitDebugInfoInQuotations : bool }

    static member Create (g: TcGlobals, amap, scope, isReflectedDefinition) =
        { g = g
          scope = scope
          amap = amap
          referencedTypeDefs = new ResizeArray<_>()
          referencedTypeDefsTable = new Dictionary<_, _>()
          typeSplices = new ResizeArray<_>()
          exprSplices = new ResizeArray<_>()
          isReflectedDefinition = isReflectedDefinition
          quotationFormat = QuotationGenerationScope.ComputeQuotationFormat g
          emitDebugInfoInQuotations = g.emitDebugInfoInQuotations }

    member cenv.Close() =
        cenv.referencedTypeDefs |> ResizeArray.toList,
        cenv.typeSplices |> ResizeArray.map (fun (ty, m) -> mkTyparTy ty, m) |> ResizeArray.toList,
        cenv.exprSplices |> ResizeArray.toList

    static member ComputeQuotationFormat g =
        let deserializeExValRef = ValRefForIntrinsic g.deserialize_quoted_FSharp_40_plus_info
        if ValueOptionInternal.isSome deserializeExValRef.TryDeref then
            QuotationSerializationFormat.FSharp_40_Plus
        else
            QuotationSerializationFormat.FSharp_20_Plus

type QuotationTranslationEnv =
    { 
      /// Map from Val to binding index
      vs: ValMap<int>

      nvs: int

      /// Map from typar stamps to binding index
      tyvs: StampMap<int>

      // Map for values bound by the
      //     'let v = isinst e in .... if nonnull v then ...v .... '
      // construct arising out the compilation of pattern matching. We decode these back to the form
      //     'if istype v then ...unbox v .... '
      isinstVals: ValMap<TType * Expr>

      substVals: ValMap<Expr> 
    }

    static member Empty =
        { vs = ValMap<_>.Empty
          nvs = 0
          tyvs = Map.empty
          isinstVals = ValMap<_>.Empty
          substVals = ValMap<_>.Empty }

    member env.BindTypar (v:Typar) =
        let idx = env.tyvs.Count
        { env with tyvs = env.tyvs.Add(v.Stamp, idx ) }

    member env.BindTypars vs =
        (env, vs) ||> List.fold (fun env v -> env.BindTypar v) // fold left-to-right because indexes are left-to-right

let BindFormalTypars (env:QuotationTranslationEnv) vs =
    { env with tyvs = Map.empty }.BindTypars vs

let BindVal env v =
    { env with
       vs = env.vs.Add v env.nvs
       nvs = env.nvs + 1 }

let BindIsInstVal env v (ty, e) =
    { env with isinstVals = env.isinstVals.Add v (ty, e) }

let BindSubstVal env v e =
    { env with substVals = env.substVals.Add v e  }

let BindVals env vs = List.fold BindVal env vs // fold left-to-right because indexes are left-to-right

let BindFlatVals env vs = List.fold BindVal env vs // fold left-to-right because indexes are left-to-right

exception InvalidQuotedTerm of exn

exception IgnoringPartOfQuotedTermWarning of string * Range.range

let wfail e = raise (InvalidQuotedTerm e)

let (|ModuleValueOrMemberUse|_|) g expr =
    let rec loop expr args =
        match stripExpr expr with
        | Expr.App((InnerExprPat(Expr.Val(vref, vFlags, _) as f)), fty, tyargs, actualArgs, _m) when vref.IsMemberOrModuleBinding ->
            Some(vref, vFlags, f, fty, tyargs, actualArgs @ args)
        | Expr.App(f, _fty, [], actualArgs, _)  ->
            loop f (actualArgs @ args)
        | (Expr.Val(vref, vFlags, _m) as f) when (match vref.DeclaringEntity with ParentNone -> false | _ -> true) ->
            let fty = tyOfExpr g f
            Some(vref, vFlags, f, fty, [], args)
        | _ ->
            None
    loop expr []

let (|SimpleArrayLoopUpperBound|_|) expr =
    match expr with
    | Expr.Op(TOp.ILAsm([AI_sub], _), _, [Expr.Op(TOp.ILAsm([I_ldlen; AI_conv ILBasicType.DT_I4], _), _, _, _); Expr.Const(Const.Int32 1, _, _) ], _) -> Some ()
    | _ -> None

let (|SimpleArrayLoopBody|_|) g expr =
    match expr with
    | Expr.Lambda(_, a, b, ([_] as args), Expr.Let(TBind(forVarLoop, Expr.Op(TOp.ILAsm([I_ldelem_any(ILArrayShape [(Some 0, None)], _)], _), [elemTy], [arr; idx], m1), seqPoint), body, m2, freeVars), m, ty) ->
        let body = Expr.Let(TBind(forVarLoop, mkCallArrayGet g m1 elemTy arr idx, seqPoint), body, m2, freeVars)
        let expr = Expr.Lambda(newUnique(), a, b, args, body, m, ty)
        Some (arr, elemTy, expr)
    | _ -> None

let (|ObjectInitializationCheck|_|) g expr =
    // recognize "if this.init@ < 1 then failinit"
    match expr with
    | Expr.Match
        (
           _, _,
           TDSwitch
            (
                Expr.Op(TOp.ILAsm([AI_clt], _), _, [Expr.Op(TOp.ValFieldGet((RFRef(_, name))), _, [Expr.Val(selfRef, NormalValUse, _)], _); Expr.Const(Const.Int32 1, _, _)], _), _, _, _
            ),
           [| TTarget([], Expr.App(Expr.Val(failInitRef, _, _), _, _, _, _), _); _ |], _, resultTy
        ) when
            IsCompilerGeneratedName name &&
            name.StartsWithOrdinal("init") &&
            selfRef.BaseOrThisInfo = MemberThisVal &&
            valRefEq g failInitRef (ValRefForIntrinsic g.fail_init_info) &&
            isUnitTy g resultTy -> Some()
    | _ -> None

let isSplice g vref = valRefEq g vref g.splice_expr_vref || valRefEq g vref g.splice_raw_expr_vref

let rec EmitDebugInfoIfNecessary cenv env m astExpr : QP.ExprData =
    // do not emit debug info if emitDebugInfoInQuotations = false or it was already written for the given expression
    if cenv.emitDebugInfoInQuotations && not (QP.isAttributedExpression astExpr) then
        cenv.emitDebugInfoInQuotations <- false
        try
            let mk_tuple g m es = mkRefTupled g m es (List.map (tyOfExpr g) es)

            let rangeExpr =
                    mk_tuple cenv.g m
                        [ mkString cenv.g m m.FileName
                          mkInt cenv.g m m.StartLine
                          mkInt cenv.g m m.StartColumn
                          mkInt cenv.g m m.EndLine
                          mkInt cenv.g m m.EndColumn ]
            let attrExpr =
                mk_tuple cenv.g m
                    [ mkString cenv.g m "DebugRange"
                      rangeExpr ]

            let attrExprR = ConvExprCore cenv env attrExpr

            QP.mkAttributedExpression(astExpr, attrExprR)
        finally
            cenv.emitDebugInfoInQuotations <- true
    else
        astExpr

and ConvExpr cenv env (expr : Expr) =
    EmitDebugInfoIfNecessary cenv env expr.Range (ConvExprCore cenv env expr)

<<<<<<< HEAD
and private ConvExprCore cenv (env : QuotationTranslationEnv) (expr: Expr) : QP.ExprData = 
    let g = cenv.g
=======
and private ConvExprCore cenv (env : QuotationTranslationEnv) (expr: Expr) : QP.ExprData =
>>>>>>> 1681949f

    let expr = DetectAndOptimizeForExpression cenv.g OptimizeIntRangesOnly expr

    // Eliminate subsumption coercions for functions. This must be done post-typechecking because we need
    // complete inference types.
    let expr = NormalizeAndAdjustPossibleSubsumptionExprs cenv.g expr

    // Remove TExpr_ref nodes
    let expr = stripExpr expr

    // Recognize F# object model calls
    // Recognize applications of module functions.
    match expr with
    // Detect expression tree exprSplices
<<<<<<< HEAD
    | Expr.App(InnerExprPat(Expr.Val(vf,_,_)),_,_,x0::rest,m) 
           when isSplice g vf -> 
        let idx = cenv.exprSplices.Count
        let ty = tyOfExpr g expr
        
        match (freeInExpr CollectTyparsAndLocalsNoCaching x0).FreeLocals |> Seq.tryPick (fun v -> if env.vs.ContainsVal v then Some v else None) with 
=======
    | Expr.App(InnerExprPat(Expr.Val(vf, _, _)), _, _, x0::rest, m)
           when isSplice cenv.g vf ->
        let idx = cenv.exprSplices.Count
        let ty = tyOfExpr cenv.g expr

        match (freeInExpr CollectTyparsAndLocalsNoCaching x0).FreeLocals |> Seq.tryPick (fun v -> if env.vs.ContainsVal v then Some v else None) with
>>>>>>> 1681949f
        | Some v -> errorR(Error(FSComp.SR.crefBoundVarUsedInSplice(v.DisplayName), v.Range))
        | None -> ()

        cenv.exprSplices.Add((x0, m))
        let hole = QP.mkHole(ConvType cenv env m ty, idx)
        (hole, rest) ||> List.fold (fun fR arg -> QP.mkApp (fR, ConvExpr cenv env arg))

<<<<<<< HEAD
    | ModuleValueOrMemberUse g (vref,vFlags,_f,_fty,tyargs,curriedArgs) 
        when not (isSplice g vref) ->
        let m = expr.Range 

        let (numEnclTypeArgs,_,isNewObj,valUseFlags,isSelfInit,takesInstanceArg,isPropGet,isPropSet) = 
            GetMemberCallInfo g (vref,vFlags)
=======
    | ModuleValueOrMemberUse cenv.g (vref, vFlags, _f, _fty, tyargs, curriedArgs)
        when not (isSplice cenv.g vref) ->
        let m = expr.Range

        let (numEnclTypeArgs, _, isNewObj, valUseFlags, isSelfInit, takesInstanceArg, isPropGet, isPropSet) =
            GetMemberCallInfo cenv.g (vref, vFlags)
>>>>>>> 1681949f

        let isMember, tps, curriedArgInfos, retTy =
            match vref.MemberInfo with
            | Some _ when not vref.IsExtensionMember ->
                // This is an application of a member method
                // We only count one argument block for these.
<<<<<<< HEAD
                let tps,curriedArgInfos,retTy,_ = GetTypeOfIntrinsicMemberInCompiledForm g vref 
                true,tps,curriedArgInfos,retTy
            | _ -> 
                // This is an application of a module value or extension member
                let arities = arityOfVal vref.Deref 
                let tps,curriedArgInfos,retTy,_ = GetTopValTypeInCompiledForm g arities vref.Type m
                false,tps,curriedArgInfos,retTy
=======
                let tps, curriedArgInfos, retTy, _ = GetTypeOfIntrinsicMemberInCompiledForm cenv.g vref
                true, tps, curriedArgInfos, retTy
            | _ ->
                // This is an application of a module value or extension member
                let arities = arityOfVal vref.Deref
                let tps, curriedArgInfos, retTy, _ = GetTopValTypeInCompiledForm cenv.g arities vref.Type m
                false, tps, curriedArgInfos, retTy
>>>>>>> 1681949f

        // Compute the object arguments as they appear in a compiled call
        // Strip off the object argument, if any. The curriedArgInfos are already adjusted to compiled member form
        let objArgs, curriedArgs =
            match takesInstanceArg, curriedArgs with
            | false, curriedArgs -> [], curriedArgs
            | true, (objArg::curriedArgs) -> [objArg], curriedArgs
            | true, [] -> wfail(InternalError("warning: unexpected missing object argument when generating quotation for call to F# object member " + vref.LogicalName, m))

        if verboseCReflect then
            dprintfn "vref.DisplayName = %A, #objArgs = %A, #curriedArgs = %A" vref.DisplayName objArgs.Length curriedArgs.Length

        // Check to see if there aren't enough arguments or if there is a tuple-arity mismatch
        // If so, adjust and try again
        let nCurriedArgInfos = curriedArgInfos.Length
        if curriedArgs.Length < nCurriedArgInfos ||
           ((List.truncate nCurriedArgInfos curriedArgs, curriedArgInfos) ||> List.exists2 (fun arg argInfo ->
                       (argInfo.Length > (tryDestRefTupleExpr arg).Length)))
        then
<<<<<<< HEAD
            if verboseCReflect then 
                dprintfn "vref.DisplayName = %A was under applied" vref.DisplayName 
            // Too few arguments or incorrect tupling? Convert to a lambda and beta-reduce the 
            // partially applied arguments to 'let' bindings 
            let topValInfo = 
               match vref.ValReprInfo with 
               | None -> error(InternalError("no arity information found for F# value " + vref.LogicalName,vref.Range))
               | Some a -> a 

            let expr,exprty = AdjustValForExpectedArity g m vref vFlags topValInfo 
            ConvExpr cenv env (MakeApplicationAndBetaReduce g (expr,exprty,[tyargs],curriedArgs,m)) 
=======
            if verboseCReflect then
                dprintfn "vref.DisplayName = %A was under applied" vref.DisplayName
            // Too few arguments or incorrect tupling? Convert to a lambda and beta-reduce the
            // partially applied arguments to 'let' bindings
            let topValInfo =
               match vref.ValReprInfo with
               | None -> error(InternalError("no arity information found for F# value " + vref.LogicalName, vref.Range))
               | Some a -> a

            let expr, exprty = AdjustValForExpectedArity cenv.g m vref vFlags topValInfo
            ConvExpr cenv env (MakeApplicationAndBetaReduce cenv.g (expr, exprty, [tyargs], curriedArgs, m))
>>>>>>> 1681949f
        else
            // Too many arguments? Chop
            let (curriedArgs:Expr list ), laterArgs = List.splitAt nCurriedArgInfos curriedArgs

            let callR =
                // We now have the right number of arguments, w.r.t. currying and tupling.
                // Next work out what kind of object model call and build an object model call node.

                // detuple the args
                let untupledCurriedArgs =
                    (curriedArgs, curriedArgInfos) ||> List.map2 (fun arg curriedArgInfo ->
                        let numUntupledArgs = curriedArgInfo.Length
                        (if numUntupledArgs = 0 then []
                         elif numUntupledArgs = 1 then [arg]
                         else tryDestRefTupleExpr arg))

                if verboseCReflect then
                    dprintfn "vref.DisplayName  = %A , after unit adjust, #untupledCurriedArgs = %A, #curriedArgInfos = %d" vref.DisplayName  (List.map List.length untupledCurriedArgs) curriedArgInfos.Length
                let subCall =
                    if isMember then
                        // This is an application of a member method
                        // We only count one argument block for these.
                        let callArgs = (objArgs::untupledCurriedArgs) |> List.concat

                        let parentTyconR = ConvTyconRef cenv vref.TopValDeclaringEntity m
                        let isNewObj = isNewObj || valUseFlags || isSelfInit
                        // The signature types are w.r.t. to the formal context
                        let envinner = BindFormalTypars env tps
                        let argTys = curriedArgInfos |> List.concat |> List.map fst
                        let methArgTypesR = ConvTypes cenv envinner m argTys
                        let methRetTypeR = ConvReturnType cenv envinner m retTy
                        let methName = vref.CompiledName
                        let numGenericArgs = tyargs.Length - numEnclTypeArgs
                        ConvObjectModelCall cenv env m (isPropGet, isPropSet, isNewObj, parentTyconR, methArgTypesR, methRetTypeR, methName, tyargs, numGenericArgs, callArgs)
                    else
                        // This is an application of the module value.
                        ConvModuleValueApp cenv env m vref tyargs untupledCurriedArgs
                match curriedArgs, curriedArgInfos with
                // static member and module value unit argument elimination
                | [arg:Expr], [[]] ->
                    // we got here if quotation is represents a call with unit argument
                    // let f () = ()
                    // <@ f @> // => (\arg -> f arg) => arg is Expr.Val - no-effects, first case
                    // <@ f() @> // Expr.Const(Unit) - no-effects - first case
                    // <@ f (someFunctionThatReturnsUnit) @> - potential effects - second case
                    match arg with
                    | Expr.Val _
                    | Expr.Const(Const.Unit, _, _) -> subCall
                    | _ ->
                        let argQ = ConvExpr cenv env arg
                        QP.mkSequential(argQ, subCall)
                | _ -> subCall

            List.fold (fun fR arg -> QP.mkApp (fR, ConvExpr cenv env arg)) callR laterArgs


<<<<<<< HEAD
    // Blast type application nodes and expression application nodes apart so values are left with just their type arguments 
    | Expr.App(f,fty,(_ :: _ as tyargs),(_ :: _ as args),m) -> 
      let rfty = applyForallTy g fty tyargs
      ConvExpr cenv env (primMkApp (primMkApp (f,fty) tyargs [] m, rfty) [] args m) 
=======
    // Blast type application nodes and expression application nodes apart so values are left with just their type arguments
    | Expr.App(f, fty, (_ :: _ as tyargs), (_ :: _ as args), m) ->
      let rfty = applyForallTy cenv.g fty tyargs
      ConvExpr cenv env (primMkApp (primMkApp (f, fty) tyargs [] m, rfty) [] args m)
>>>>>>> 1681949f

    // Uses of possibly-polymorphic values
    | Expr.App(InnerExprPat(Expr.Val(vref, _vFlags, m)), _fty, tyargs, [], _) ->
      ConvValRef true cenv env m vref tyargs

    // Simple applications
    | Expr.App(f, _fty, tyargs, args, m) ->
        if not (List.isEmpty tyargs) then wfail(Error(FSComp.SR.crefQuotationsCantContainGenericExprs(), m))
        List.fold (fun fR arg -> QP.mkApp (fR, ConvExpr cenv env arg)) (ConvExpr cenv env f) args

    // REVIEW: what is the quotation view of literals accessing enumerations? Currently they show up as integers.
    | Expr.Const(c, m, ty) ->
        ConvConst cenv env m c ty

    | Expr.Val(vref, _vFlags, m) ->
        ConvValRef true cenv env m vref []

    | Expr.Let(bind, body, _, _) ->
        // The binding may be a compiler-generated binding that gets removed in the quotation presentation
        match ConvLetBind cenv env bind with
        | None, env -> ConvExpr cenv env body
        | Some(bindR), env -> QP.mkLet(bindR, ConvExpr cenv env body)

    | Expr.LetRec(binds, body, _, _) ->
         let vs = valsOfBinds binds
         let vsR = vs |> List.map (ConvVal cenv env)
         let env = BindFlatVals env vs
         let bodyR = ConvExpr cenv env body
         let bindsR = List.zip vsR (binds |> List.map (fun b -> ConvExpr cenv env b.Expr))
         QP.mkLetRec(bindsR, bodyR)

<<<<<<< HEAD
    | Expr.Lambda(_,_,_,vs,b,_,_) -> 
        let v,b = MultiLambdaToTupledLambda g vs b 
        let vR = ConvVal cenv env v 
        let bR = ConvExpr cenv (BindVal env v) b 
=======
    | Expr.Lambda(_, _, _, vs, b, _, _) ->
        let v, b = MultiLambdaToTupledLambda cenv.g vs b
        let vR = ConvVal cenv env v
        let bR = ConvExpr cenv (BindVal env v) b
>>>>>>> 1681949f
        QP.mkLambda(vR, bR)

    | Expr.Quote(ast, _, _, _, ety) ->
        // F# 2.0-3.1 had a bug with nested 'raw' quotations. F# 4.0 + FSharp.Core 4.4.0.0+ allows us to do the right thing.
        if cenv.quotationFormat = QuotationSerializationFormat.FSharp_40_Plus &&
           // Look for a 'raw' quotation
<<<<<<< HEAD
           tyconRefEq g (tcrefOfAppTy g ety) g.raw_expr_tcr 
=======
           tyconRefEq cenv.g (tcrefOfAppTy cenv.g ety) cenv.g.raw_expr_tcr
>>>>>>> 1681949f
        then
            QP.mkQuoteRaw40(ConvExpr cenv env ast)
        else
            QP.mkQuote(ConvExpr cenv env ast)

    | Expr.TyLambda (_, _, _, m, _) ->
        wfail(Error(FSComp.SR.crefQuotationsCantContainGenericFunctions(), m))

    | Expr.Match (_spBind, m, dtree, tgs, _, retTy) ->
        let typR = ConvType cenv env m retTy
        ConvDecisionTree cenv env tgs typR dtree

    // initialization check
<<<<<<< HEAD
    | Expr.Sequential(ObjectInitializationCheck g, x1, NormalSeq, _, _) -> ConvExpr cenv env x1
    | Expr.Sequential (x0,x1,NormalSeq,_,_)  -> QP.mkSequential(ConvExpr cenv env x0, ConvExpr cenv env x1)
    | Expr.Obj (_,ty,_,_,[TObjExprMethod(TSlotSig(_,ctyp, _,_,_,_),_,tps,[tmvs],e,_) as tmethod],_,m) when isDelegateTy g ty -> 
         let f = mkLambdas g m tps tmvs (e,GetFSharpViewOfReturnType g (returnTyOfMethod g tmethod))
         let fR = ConvExpr cenv env f 
         let tyargR = ConvType cenv env m ctyp 
         QP.mkDelegate(tyargR, fR)

    | Expr.StaticOptimization (_,_,x,_)               -> ConvExpr cenv env x
    | Expr.TyChoose _  -> ConvExpr cenv env (TypeRelations.ChooseTyparSolutionsForFreeChoiceTypars g cenv.amap expr)
    | Expr.Sequential  (x0,x1,ThenDoSeq,_,_)                        -> QP.mkSequential(ConvExpr cenv env x0, ConvExpr cenv env x1)
    | Expr.Obj (_lambdaId,_typ,_basev,_basecall,_overrides,_iimpls,m)      -> wfail(Error(FSComp.SR.crefQuotationsCantContainObjExprs(),m))
=======
    | Expr.Sequential(ObjectInitializationCheck cenv.g, x1, NormalSeq, _, _) -> ConvExpr cenv env x1
    | Expr.Sequential (x0, x1, NormalSeq, _, _)  -> QP.mkSequential(ConvExpr cenv env x0, ConvExpr cenv env x1)
    | Expr.Obj (_, ty, _, _, [TObjExprMethod(TSlotSig(_, ctyp, _, _, _, _), _, tps, [tmvs], e, _) as tmethod], _, m) when isDelegateTy cenv.g ty ->
         let f = mkLambdas m tps tmvs (e, GetFSharpViewOfReturnType cenv.g (returnTyOfMethod cenv.g tmethod))
         let fR = ConvExpr cenv env f
         let tyargR = ConvType cenv env m ctyp
         QP.mkDelegate(tyargR, fR)

    | Expr.StaticOptimization (_, _, x, _)               -> ConvExpr cenv env x
    | Expr.TyChoose _  -> ConvExpr cenv env (TypeRelations.ChooseTyparSolutionsForFreeChoiceTypars cenv.g cenv.amap expr)
    | Expr.Sequential  (x0, x1, ThenDoSeq, _, _)                        -> QP.mkSequential(ConvExpr cenv env x0, ConvExpr cenv env x1)
    | Expr.Obj (_lambdaId, _typ, _basev, _basecall, _overrides, _iimpls, m)      -> wfail(Error(FSComp.SR.crefQuotationsCantContainObjExprs(), m))
>>>>>>> 1681949f

    | Expr.Op(op, tyargs, args, m) ->
        match op, tyargs, args with
        | TOp.UnionCase ucref, _, _ ->
            let mkR = ConvUnionCaseRef cenv ucref m
            let tyargsR = ConvTypes cenv env m tyargs
            let argsR = ConvExprs cenv env args
            QP.mkUnion(mkR, tyargsR, argsR)


<<<<<<< HEAD
        | TOp.Tuple tupInfo,tyargs,_ -> 
            let tyR = ConvType cenv env m (mkAnyTupledTy g tupInfo tyargs)
            let argsR = ConvExprs cenv env args
            QP.mkTuple(tyR,argsR)
=======
        | TOp.Tuple tupInfo, tyargs, _ ->
            let tyR = ConvType cenv env m (mkAnyTupledTy cenv.g tupInfo tyargs)
            let argsR = ConvExprs cenv env args
            QP.mkTuple(tyR, argsR) // TODO: propagate to quotations
>>>>>>> 1681949f

        | TOp.Recd (_, tcref), _, _  ->
            let rgtypR = ConvTyconRef cenv tcref m
            let tyargsR = ConvTypes cenv env m tyargs
            let argsR = ConvExprs cenv env args
            QP.mkRecdMk(rgtypR, tyargsR, argsR)

        | TOp.AnonRecd anonInfo, _, _  ->
            let tref = anonInfo.ILTypeRef
            let rgtypR = ConvILTypeRef cenv tref
            let tyargsR = ConvTypes cenv env m tyargs
            let argsR = ConvExprs cenv env args
            QP.mkRecdMk(rgtypR, tyargsR, argsR)

        | TOp.AnonRecdGet (anonInfo, n), _, _  ->
            let tref = anonInfo.ILTypeRef
            let rgtypR = ConvILTypeRef cenv tref
            let tyargsR = ConvTypes cenv env m tyargs
            let argsR = ConvExprs cenv env args
            QP.mkRecdGet((rgtypR, anonInfo.SortedNames.[n]), tyargsR, argsR)

        | TOp.UnionCaseFieldGet (ucref, n), tyargs, [e] ->
            ConvUnionFieldGet cenv env m ucref n tyargs e

        | TOp.ValFieldGetAddr(_rfref, _readonly), _tyargs, _ ->
            wfail(Error(FSComp.SR.crefQuotationsCantContainAddressOf(), m))

        | TOp.UnionCaseFieldGetAddr _, _tyargs, _ ->
            wfail(Error(FSComp.SR.crefQuotationsCantContainAddressOf(), m))

        | TOp.ValFieldGet(_rfref), _tyargs, [] ->
            wfail(Error(FSComp.SR.crefQuotationsCantContainStaticFieldRef(), m))

        | TOp.ValFieldGet(rfref), tyargs, args ->
            ConvClassOrRecdFieldGet cenv env m rfref tyargs args

        | TOp.TupleFieldGet(tupInfo, n), tyargs, [e] ->
            let eR = ConvLValueExpr cenv env e
            let tyR = ConvType cenv env m (mkAnyTupledTy g tupInfo tyargs)
            QP.mkTupleGet(tyR, n, eR)

        | TOp.ILAsm(([ I_ldfld(_, _, fspec) ]
                    | [ I_ldfld(_, _, fspec); AI_nop ]
                    | [ I_ldsfld (_, fspec) ]
                    | [ I_ldsfld (_, fspec); AI_nop ]), _), enclTypeArgs, args  ->
            ConvLdfld  cenv env m fspec enclTypeArgs args

        | TOp.ILAsm([ I_stfld(_, _, fspec) | I_stsfld (_, fspec) ], _), enclTypeArgs, args  ->
            let tyargsR = ConvTypes cenv env m enclTypeArgs
            let parentTyconR = ConvILTypeRefUnadjusted cenv m fspec.DeclaringTypeRef
            let argsR = ConvLValueArgs cenv env args
            QP.mkFieldSet( (parentTyconR, fspec.Name), tyargsR, argsR)

<<<<<<< HEAD
        | TOp.ILAsm([ AI_ceq ],_),_,[arg1;arg2]  -> 
            let ty = tyOfExpr g arg1
            let eq = mkCallEqualsOperator g m ty arg1 arg2
            ConvExpr cenv env eq

        | TOp.ILAsm([ I_throw ],_),_,[arg1]  -> 
            let raiseExpr = mkCallRaise g m (tyOfExpr g expr) arg1 
            ConvExpr cenv env raiseExpr        
=======
        | TOp.ILAsm([ AI_ceq ], _), _, [arg1;arg2]  ->
            let ty = tyOfExpr cenv.g arg1
            let eq = mkCallEqualsOperator cenv.g m ty arg1 arg2
            ConvExpr cenv env eq

        | TOp.ILAsm([ I_throw ], _), _, [arg1]  ->
            let raiseExpr = mkCallRaise cenv.g m (tyOfExpr cenv.g expr) arg1
            ConvExpr cenv env raiseExpr
>>>>>>> 1681949f

        | TOp.ILAsm(_il, _), _, _                         ->
            wfail(Error(FSComp.SR.crefQuotationsCantContainInlineIL(), m))

        | TOp.ExnConstr tcref, _, args              ->
            let _rgtypR = ConvTyconRef cenv tcref m
            let _typ = mkAppTy tcref []
            let parentTyconR = ConvTyconRef cenv tcref m
            let argtys = tcref |> recdFieldsOfExnDefRef  |> List.map (fun rfld -> rfld.FormalType)
            let methArgTypesR = ConvTypes cenv env m argtys
            let argsR = ConvExprs cenv env args
            let objR =
                QP.mkCtorCall( { ctorParent   = parentTyconR
                                 ctorArgTypes = methArgTypesR },
                              [], argsR)
            let exnTypeR = ConvType cenv env m g.exn_ty
            QP.mkCoerce(exnTypeR, objR)

        | TOp.ValFieldSet rfref, _tinst, args     ->
            let argsR = ConvLValueArgs cenv env args
            let tyargsR = ConvTypes cenv env m tyargs
            let ((_parentTyconR, fldOrPropName) as projR) = ConvRecdFieldRef cenv rfref m
            if rfref.TyconRef.IsRecordTycon then
                QP.mkRecdSet(projR, tyargsR, argsR)
            else
                let fspec = rfref.RecdField
                let tcref = rfref.TyconRef
                let parentTyconR = ConvTyconRef cenv tcref m
                if useGenuineField tcref.Deref fspec then
                    QP.mkFieldSet( projR, tyargsR, argsR)
                else
                    let envinner = BindFormalTypars env (tcref.TyparsNoRange)
                    let propRetTypeR = ConvType cenv envinner m fspec.FormalType
                    QP.mkPropSet( (parentTyconR, fldOrPropName, propRetTypeR, []), tyargsR, argsR)

        | TOp.ExnFieldGet(tcref, i), [], [obj] ->
            let exnc = stripExnEqns tcref
            let fspec = exnc.TrueInstanceFieldsAsList.[i]
            let parentTyconR = ConvTyconRef cenv tcref m
            let propRetTypeR = ConvType cenv env m fspec.FormalType
            let callArgR = ConvExpr cenv env obj
<<<<<<< HEAD
            let exnTypeR = ConvType cenv env m (generalizedTyOfTyconRef g tcref)
            QP.mkPropGet( (parentTyconR, fspec.Name,propRetTypeR,[]),[], [QP.mkCoerce (exnTypeR, callArgR)])
=======
            let exnTypeR = ConvType cenv env m (generalizedTyconRef tcref)
            QP.mkPropGet( (parentTyconR, fspec.Name, propRetTypeR, []), [], [QP.mkCoerce (exnTypeR, callArgR)])
>>>>>>> 1681949f

        | TOp.Coerce, [tgtTy;srcTy], [x]  ->
            let xR = ConvExpr cenv env x
<<<<<<< HEAD
            if typeEquiv g tgtTy srcTy then 
=======
            if typeEquiv cenv.g tgtTy srcTy then
>>>>>>> 1681949f
                xR
            else
                QP.mkCoerce(ConvType cenv env m tgtTy, xR)

<<<<<<< HEAD
        | TOp.Reraise,[toTy],[]         -> 
            // rebuild reraise<T>() and Convert 
            mkReraiseLibCall g toTy m |> ConvExpr cenv env 
=======
        | TOp.Reraise, [toTy], []         ->
            // rebuild reraise<T>() and Convert
            mkReraiseLibCall cenv.g toTy m |> ConvExpr cenv env
>>>>>>> 1681949f

        | TOp.LValueOp(LAddrOf _, vref), [], [] ->
            QP.mkAddressOf(ConvValRef false cenv env m vref [])

        | TOp.LValueOp(LByrefSet, vref), [], [e] ->
            QP.mkAddressSet(ConvValRef false cenv env m vref [], ConvExpr cenv env e)

        | TOp.LValueOp(LSet, vref), [], [e] ->
            // Sets of module values become property sets
<<<<<<< HEAD
            match vref.DeclaringEntity with 
            | Parent tcref when IsCompiledAsStaticProperty g vref.Deref  -> 
                let parentTyconR = ConvTyconRef cenv tcref m 
=======
            match vref.DeclaringEntity with
            | Parent tcref when IsCompiledAsStaticProperty cenv.g vref.Deref  ->
                let parentTyconR = ConvTyconRef cenv tcref m
>>>>>>> 1681949f
                let propName = vref.CompiledName
                let propTy = ConvType cenv env m vref.Type
                QP.mkPropSet( (parentTyconR, propName, propTy, []), [], [ConvExpr cenv env e])
            | _ ->
                QP.mkVarSet( ConvValRef false cenv env m vref [], ConvExpr cenv env e)

        | TOp.LValueOp(LByrefGet, vref), [], [] ->
            ConvValRef false cenv env m vref []

        | TOp.Array, [ty], xa ->
             QP.mkNewArray(ConvType cenv env m ty, ConvExprs cenv env xa)

        | TOp.While _, [], [Expr.Lambda(_, _, _, [_], test, _, _);Expr.Lambda(_, _, _, [_], body, _, _)]  ->
              QP.mkWhileLoop(ConvExpr cenv env test, ConvExpr cenv env body)
<<<<<<< HEAD
        
        | TOp.For(_, FSharpForLoopUp), [], [Expr.Lambda(_,_,_,[_], lim0,_,_); Expr.Lambda(_,_,_,[_], SimpleArrayLoopUpperBound, lm,_); SimpleArrayLoopBody g (arr, elemTy, body)] ->
            let lim1 = 
                let len = mkCallArrayLength g lm elemTy arr // Array.length arr
                mkCallSubtractionOperator g lm g.int32_ty len (Expr.Const(Const.Int32 1, m, g.int32_ty)) // len - 1
=======

        | TOp.For(_, FSharpForLoopUp), [], [Expr.Lambda(_, _, _, [_], lim0, _, _); Expr.Lambda(_, _, _, [_], SimpleArrayLoopUpperBound, lm, _); SimpleArrayLoopBody cenv.g (arr, elemTy, body)] ->
            let lim1 =
                let len = mkCallArrayLength cenv.g lm elemTy arr // Array.length arr
                mkCallSubtractionOperator cenv.g lm cenv.g.int32_ty len (Expr.Const(Const.Int32 1, m, cenv.g.int32_ty)) // len - 1
>>>>>>> 1681949f
            QP.mkForLoop(ConvExpr cenv env lim0, ConvExpr cenv env lim1, ConvExpr cenv env body)

        | TOp.For(_, dir), [], [Expr.Lambda(_, _, _, [_], lim0, _, _);Expr.Lambda(_, _, _, [_], lim1, _, _);body]  ->
            match dir with
            | FSharpForLoopUp -> QP.mkForLoop(ConvExpr cenv env lim0, ConvExpr cenv env lim1, ConvExpr cenv env body)
            | _ -> wfail(Error(FSComp.SR.crefQuotationsCantContainDescendingForLoops(), m))

        | TOp.ILCall(_, _, _, isNewObj, valUseFlags, isProp, _, ilMethRef, enclTypeArgs, methTypeArgs, _tys), [], callArgs ->
             let parentTyconR = ConvILTypeRefUnadjusted cenv m ilMethRef.DeclaringTypeRef
             let isNewObj = isNewObj || (match valUseFlags with CtorValUsedAsSuperInit | CtorValUsedAsSelfInit -> true | _ -> false)
             let methArgTypesR = List.map (ConvILType cenv env m) ilMethRef.ArgTypes
             let methRetTypeR = ConvILType cenv env m ilMethRef.ReturnType
             let methName = ilMethRef.Name
             let isPropGet = isProp && methName.StartsWithOrdinal("get_")
             let isPropSet = isProp && methName.StartsWithOrdinal("set_")
             let tyargs = (enclTypeArgs@methTypeArgs)
             ConvObjectModelCall cenv env m (isPropGet, isPropSet, isNewObj, parentTyconR, methArgTypesR, methRetTypeR, methName, tyargs, methTypeArgs.Length, callArgs)

        | TOp.TryFinally _, [_resty], [Expr.Lambda(_, _, _, [_], e1, _, _); Expr.Lambda(_, _, _, [_], e2, _, _)] ->
            QP.mkTryFinally(ConvExpr cenv env e1, ConvExpr cenv env e2)

        | TOp.TryCatch _, [_resty], [Expr.Lambda(_, _, _, [_], e1, _, _); Expr.Lambda(_, _, _, [vf], ef, _, _); Expr.Lambda(_, _, _, [vh], eh, _, _)] ->
            let vfR = ConvVal cenv env vf
            let envf = BindVal env vf
            let vhR = ConvVal cenv env vh
            let envh = BindVal env vh
            QP.mkTryWith(ConvExpr cenv env e1, vfR, ConvExpr cenv envf ef, vhR, ConvExpr cenv envh eh)

<<<<<<< HEAD
        | TOp.Bytes bytes,[],[] -> 
              ConvExpr cenv env (Expr.Op(TOp.Array, [g.byte_ty], List.ofArray (Array.map (mkByte g m) bytes), m))

        | TOp.UInt16s arr,[],[] -> 
              ConvExpr cenv env (Expr.Op(TOp.Array, [g.uint16_ty], List.ofArray (Array.map (mkUInt16 g m) arr), m))
              
        | TOp.UnionCaseProof _,_,[e]       -> ConvExpr cenv env e  // Note: we erase the union case proof conversions when converting to quotations
        | TOp.UnionCaseTagGet _tycr,_tinst,[_cx]          -> wfail(Error(FSComp.SR.crefQuotationsCantFetchUnionIndexes(), m))
        | TOp.UnionCaseFieldSet (_c,_i),_tinst,[_cx;_x]     -> wfail(Error(FSComp.SR.crefQuotationsCantSetUnionFields(), m))
        | TOp.ExnFieldSet(_tcref,_i),[],[_ex;_x] -> wfail(Error(FSComp.SR.crefQuotationsCantSetExceptionFields(), m))
        | TOp.RefAddrGet _,_,_                       -> wfail(Error(FSComp.SR.crefQuotationsCantRequireByref(), m))
        | TOp.TraitCall (_ss),_,_                    -> wfail(Error(FSComp.SR.crefQuotationsCantCallTraitMembers(), m))
        | _ -> 
            wfail(InternalError( "Unexpected expression shape",m))

    | _ -> 
        wfail(InternalError(sprintf "unhandled construct in AST: %A" expr,expr.Range))
=======
        | TOp.Bytes bytes, [], [] ->
              ConvExpr cenv env (Expr.Op(TOp.Array, [cenv.g.byte_ty], List.ofArray (Array.map (mkByte cenv.g m) bytes), m))

        | TOp.UInt16s arr, [], [] ->
              ConvExpr cenv env (Expr.Op(TOp.Array, [cenv.g.uint16_ty], List.ofArray (Array.map (mkUInt16 cenv.g m) arr), m))

        | TOp.UnionCaseProof _, _, [e]       -> ConvExpr cenv env e  // Note: we erase the union case proof conversions when converting to quotations
        | TOp.UnionCaseTagGet _tycr, _tinst, [_cx]          -> wfail(Error(FSComp.SR.crefQuotationsCantFetchUnionIndexes(), m))
        | TOp.UnionCaseFieldSet (_c, _i), _tinst, [_cx;_x]     -> wfail(Error(FSComp.SR.crefQuotationsCantSetUnionFields(), m))
        | TOp.ExnFieldSet(_tcref, _i), [], [_ex;_x] -> wfail(Error(FSComp.SR.crefQuotationsCantSetExceptionFields(), m))
        | TOp.RefAddrGet _, _, _                       -> wfail(Error(FSComp.SR.crefQuotationsCantRequireByref(), m))
        | TOp.TraitCall (_ss), _, _                    -> wfail(Error(FSComp.SR.crefQuotationsCantCallTraitMembers(), m))
        | _ ->
            wfail(InternalError( "Unexpected expression shape", m))

    | _ ->
        wfail(InternalError(sprintf "unhandled construct in AST: %A" expr, expr.Range))
>>>>>>> 1681949f

and ConvLdfld cenv env m (fspec: ILFieldSpec) enclTypeArgs args =
    let tyargsR = ConvTypes cenv env m enclTypeArgs
    let parentTyconR = ConvILTypeRefUnadjusted cenv m fspec.DeclaringTypeRef
    let argsR = ConvLValueArgs cenv env args
    QP.mkFieldGet( (parentTyconR, fspec.Name), tyargsR, argsR)

and ConvUnionFieldGet cenv env m ucref n tyargs e =
    let tyargsR = ConvTypes cenv env m tyargs
    let tcR, s = ConvUnionCaseRef cenv ucref m
    let projR = (tcR, s, n)
    let eR = ConvLValueExpr cenv env e
    QP.mkUnionFieldGet(projR, tyargsR, eR)

and ConvClassOrRecdFieldGet cenv env m rfref tyargs args =
    EmitDebugInfoIfNecessary cenv env m (ConvClassOrRecdFieldGetCore cenv env m rfref tyargs args)

and private ConvClassOrRecdFieldGetCore cenv env m rfref tyargs args =
    let tyargsR = ConvTypes cenv env m tyargs
    let argsR = ConvLValueArgs cenv env args
    let ((parentTyconR, fldOrPropName) as projR) = ConvRecdFieldRef cenv rfref m
    if rfref.TyconRef.IsRecordTycon then
        QP.mkRecdGet(projR, tyargsR, argsR)
    else
        let fspec = rfref.RecdField
        let tcref = rfref.TyconRef
        if useGenuineField tcref.Deref fspec then
            QP.mkFieldGet(projR, tyargsR, argsR)
        else
            let envinner = BindFormalTypars env tcref.TyparsNoRange
            let propRetTypeR = ConvType cenv envinner m fspec.FormalType
            QP.mkPropGet( (parentTyconR, fldOrPropName, propRetTypeR, []), tyargsR, argsR)

and ConvLetBind cenv env (bind : Binding) =
    match bind.Expr with
    // Map for values bound by the
    //     'let v = isinst e in .... if nonnull v then ...v .... '
    // construct arising out the compilation of pattern matching. We decode these back to the form
    //     'if istype e then ...unbox e .... '
    // It's bit annoying that pattern matching does this transformation. Like all premature optimization we pay a
    // cost here to undo it.
    | Expr.Op(TOp.ILAsm([ I_isinst _ ], _), [ty], [e], _) ->
        None, BindIsInstVal env bind.Var (ty, e)

    // Remove let <compilerGeneratedVar> = <var> from quotation tree
    | Expr.Val _ when bind.Var.IsCompilerGenerated ->
        None, BindSubstVal env bind.Var bind.Expr

    // Remove let unionCase = ... from quotation tree
    | Expr.Op(TOp.UnionCaseProof _, _, [e], _) ->
        None, BindSubstVal env bind.Var e

    | _ ->
        let v = bind.Var
        let vR = ConvVal cenv env v
        let rhsR = ConvExpr cenv env bind.Expr
        let envinner = BindVal env v
        Some(vR, rhsR), envinner

and ConvLValueArgs cenv env args =
    match args with
    | obj::rest -> ConvLValueExpr cenv env obj :: ConvExprs cenv env rest
    | [] -> []

and ConvLValueExpr cenv env expr =
    EmitDebugInfoIfNecessary cenv env expr.Range (ConvLValueExprCore cenv env expr)

<<<<<<< HEAD
// This function has to undo the work of mkExprAddrOfExpr 
and ConvLValueExprCore cenv env expr = 
    let g = cenv.g
    match expr with 
    | Expr.Op(op,tyargs,args,m) -> 
        match op, args, tyargs  with
        | TOp.LValueOp(LAddrOf _,vref),_,_ -> ConvValRef false cenv env m vref [] 
        | TOp.ValFieldGetAddr(rfref, _),_,_ -> ConvClassOrRecdFieldGet cenv env m rfref tyargs args
        | TOp.UnionCaseFieldGetAddr(ucref,n, _),[e],_ -> ConvUnionFieldGet cenv env m ucref n tyargs e
        | TOp.ILAsm([ I_ldflda(fspec) ],_rtys),_,_  -> ConvLdfld  cenv env m fspec tyargs args
        | TOp.ILAsm([ I_ldsflda(fspec) ],_rtys),_,_  -> ConvLdfld  cenv env m fspec tyargs args
        | TOp.ILAsm(([ I_ldelema(_ro,_isNativePtr,shape,_tyarg) ] ),_), (arr::idxs), [elemty]  -> 
            match shape.Rank, idxs with 
            | 1, [idx1] -> ConvExpr cenv env (mkCallArrayGet g m elemty arr idx1)
            | 2, [idx1; idx2] -> ConvExpr cenv env (mkCallArray2DGet g m elemty arr idx1 idx2)
            | 3, [idx1; idx2; idx3] -> ConvExpr cenv env (mkCallArray3DGet g m elemty arr idx1 idx2 idx3)
            | 4, [idx1; idx2; idx3; idx4] -> ConvExpr cenv env (mkCallArray4DGet g m elemty arr idx1 idx2 idx3 idx4)
=======
// This function has to undo the work of mkExprAddrOfExpr
and ConvLValueExprCore cenv env expr =
    match expr with
    | Expr.Op(op, tyargs, args, m) ->
        match op, args, tyargs  with
        | TOp.LValueOp(LAddrOf _, vref), _, _ -> ConvValRef false cenv env m vref []
        | TOp.ValFieldGetAddr(rfref, _), _, _ -> ConvClassOrRecdFieldGet cenv env m rfref tyargs args
        | TOp.UnionCaseFieldGetAddr(ucref, n, _), [e], _ -> ConvUnionFieldGet cenv env m ucref n tyargs e
        | TOp.ILAsm([ I_ldflda(fspec) ], _rtys), _, _  -> ConvLdfld  cenv env m fspec tyargs args
        | TOp.ILAsm([ I_ldsflda(fspec) ], _rtys), _, _  -> ConvLdfld  cenv env m fspec tyargs args
        | TOp.ILAsm(([ I_ldelema(_ro, _isNativePtr, shape, _tyarg) ] ), _), (arr::idxs), [elemty]  ->
            match shape.Rank, idxs with
            | 1, [idx1] -> ConvExpr cenv env (mkCallArrayGet cenv.g m elemty arr idx1)
            | 2, [idx1; idx2] -> ConvExpr cenv env (mkCallArray2DGet cenv.g m elemty arr idx1 idx2)
            | 3, [idx1; idx2; idx3] -> ConvExpr cenv env (mkCallArray3DGet cenv.g m elemty arr idx1 idx2 idx3)
            | 4, [idx1; idx2; idx3; idx4] -> ConvExpr cenv env (mkCallArray4DGet cenv.g m elemty arr idx1 idx2 idx3 idx4)
>>>>>>> 1681949f
            | _ -> ConvExpr cenv env expr
        | _ -> ConvExpr cenv env expr
    | _ -> ConvExpr cenv env expr

and ConvObjectModelCall cenv env m callInfo =
    EmitDebugInfoIfNecessary cenv env m (ConvObjectModelCallCore cenv env m callInfo)

and ConvObjectModelCallCore cenv env m (isPropGet, isPropSet, isNewObj, parentTyconR, methArgTypesR, methRetTypeR, methName, tyargs, numGenericArgs, callArgs) =
    let tyargsR = ConvTypes cenv env m tyargs
    let callArgsR = ConvLValueArgs cenv env callArgs

    if isPropGet || isPropSet then
        let propName = ChopPropertyName methName
        if isPropGet then
            QP.mkPropGet( (parentTyconR, propName, methRetTypeR, methArgTypesR), tyargsR, callArgsR)
        else
            let args, propTy = List.frontAndBack methArgTypesR
            QP.mkPropSet( (parentTyconR, propName, propTy, args), tyargsR, callArgsR)

    elif isNewObj then
        let ctorR : QuotationPickler.CtorData =
            { ctorParent   = parentTyconR
              ctorArgTypes = methArgTypesR }
        QP.mkCtorCall(ctorR, tyargsR, callArgsR)

    else
        let methR : QuotationPickler.MethodData =
            { methParent   = parentTyconR
              methArgTypes = methArgTypesR
              methRetType  = methRetTypeR
              methName     = methName
              numGenericArgs = numGenericArgs }
        QP.mkMethodCall(methR, tyargsR, callArgsR)

and ConvModuleValueApp cenv env m (vref:ValRef) tyargs (args: Expr list list) =
    EmitDebugInfoIfNecessary cenv env m (ConvModuleValueAppCore cenv env m vref tyargs args)

and ConvModuleValueAppCore cenv env m (vref:ValRef) tyargs (args: Expr list list) =
<<<<<<< HEAD
    let g = cenv.g
    match vref.DeclaringEntity with 
    | ParentNone -> failwith "ConvModuleValueApp"
    | Parent(tcref) -> 
        let isProperty = IsCompiledAsStaticProperty g vref.Deref
        let tcrefR = ConvTyconRef cenv tcref m 
        let tyargsR = ConvTypes cenv env m tyargs 
=======
    match vref.DeclaringEntity with
    | ParentNone -> failwith "ConvModuleValueApp"
    | Parent(tcref) ->
        let isProperty = IsCompiledAsStaticProperty cenv.g vref.Deref
        let tcrefR = ConvTyconRef cenv tcref m
        let tyargsR = ConvTypes cenv env m tyargs
>>>>>>> 1681949f
        let nm = vref.CompiledName
        let argsR = List.map (ConvExprs cenv env) args
        QP.mkModuleValueApp(tcrefR, nm, isProperty, tyargsR, argsR)

and ConvExprs cenv env args =
    List.map (ConvExpr cenv env) args

and ConvValRef holeOk cenv env m (vref:ValRef) tyargs =
    EmitDebugInfoIfNecessary cenv env m (ConvValRefCore holeOk cenv env m vref tyargs)

and private ConvValRefCore holeOk cenv env m (vref:ValRef) tyargs =
    let g = cenv.g
    let v = vref.Deref
<<<<<<< HEAD
    if env.isinstVals.ContainsVal v then 
        let (ty,e) = env.isinstVals.[v]
        ConvExpr cenv env (mkCallUnbox g m ty e)
    elif env.substVals.ContainsVal v then 
=======
    if env.isinstVals.ContainsVal v then
        let (ty, e) = env.isinstVals.[v]
        ConvExpr cenv env (mkCallUnbox cenv.g m ty e)
    elif env.substVals.ContainsVal v then
>>>>>>> 1681949f
        let e = env.substVals.[v]
        ConvExpr cenv env e
    elif env.vs.ContainsVal v then
        if not (List.isEmpty tyargs) then wfail(InternalError("ignoring generic application of local quoted variable", m))
        QP.mkVar(env.vs.[v])
    elif v.BaseOrThisInfo = CtorThisVal && cenv.isReflectedDefinition = IsReflectedDefinition.Yes then
        QP.mkThisVar(ConvType cenv env m v.Type)
    else
        let vty = v.Type
        match v.DeclaringEntity with
        | ParentNone ->
              // References to local values are embedded by value
<<<<<<< HEAD
              if not holeOk then wfail(Error(FSComp.SR.crefNoSetOfHole(),m))
              let idx = cenv.exprSplices.Count 
              cenv.exprSplices.Add((mkCallLiftValueWithName g m vty v.LogicalName (exprForValRef m vref), m))
              QP.mkHole(ConvType cenv env m vty,idx)
        | Parent _ -> 
=======
              if not holeOk then wfail(Error(FSComp.SR.crefNoSetOfHole(), m))
              let idx = cenv.exprSplices.Count
              cenv.exprSplices.Add((mkCallLiftValueWithName cenv.g m vty v.LogicalName (exprForValRef m vref), m))
              QP.mkHole(ConvType cenv env m vty, idx)
        | Parent _ ->
>>>>>>> 1681949f
              ConvModuleValueApp cenv env m vref tyargs []

and ConvUnionCaseRef cenv (ucref:UnionCaseRef) m =
    let g = cenv.g
    let ucgtypR = ConvTyconRef cenv ucref.TyconRef m
<<<<<<< HEAD
    let nm = 
        if g.unionCaseRefEq ucref g.cons_ucref then "Cons"
        elif g.unionCaseRefEq ucref g.nil_ucref then "Empty"
        else ucref.CaseName 
    (ucgtypR,nm) 
=======
    let nm =
        if cenv.g.unionCaseRefEq ucref cenv.g.cons_ucref then "Cons"
        elif cenv.g.unionCaseRefEq ucref cenv.g.nil_ucref then "Empty"
        else ucref.CaseName
    (ucgtypR, nm)
>>>>>>> 1681949f

and ConvRecdFieldRef cenv (rfref:RecdFieldRef) m =
    let typR = ConvTyconRef cenv rfref.TyconRef m
    let nm =
        if useGenuineField rfref.TyconRef.Deref rfref.RecdField then
            ComputeFieldName rfref.TyconRef.Deref rfref.RecdField
        else
            rfref.FieldName
    (typR, nm)

and ConvVal cenv env (v:Val) =
    let tyR = ConvType cenv env v.Range v.Type
    QP.freshVar (v.CompiledName, tyR, v.IsMutable)

and ConvTyparRef cenv env m (tp:Typar) =
    match env.tyvs.TryFind tp.Stamp  with
    | Some x -> x
    | None ->
        match ResizeArray.tryFindIndex (fun (tp2, _m) -> typarEq tp tp2) cenv.typeSplices with
        | Some idx -> idx
        | None  ->
            let idx = cenv.typeSplices.Count
            cenv.typeSplices.Add((tp, m))
            idx

and FilterMeasureTyargs tys =
    tys |> List.filter (fun ty -> match ty with TType_measure _ -> false | _ -> true)

and ConvType cenv env m ty =
<<<<<<< HEAD
    let g = cenv.g
    match stripTyEqnsAndMeasureEqns g ty with 
    | TType_app(tcref,[tyarg],_) when isArrayTyconRef g tcref -> 
        QP.mkArrayTy(rankOfArrayTyconRef g tcref,ConvType cenv env m tyarg)

    | TType_ucase(UCRef(tcref,_),tyargs) // Note: we erase union case 'types' when converting to quotations
    | TType_app(tcref,tyargs,_) -> 
=======
    match stripTyEqnsAndMeasureEqns cenv.g ty with
    | TType_app(tcref, [tyarg]) when isArrayTyconRef cenv.g tcref ->
        QP.mkArrayTy(rankOfArrayTyconRef cenv.g tcref, ConvType cenv env m tyarg)

    | TType_ucase(UCRef(tcref, _), tyargs) // Note: we erase union case 'types' when converting to quotations
    | TType_app(tcref, tyargs) ->
>>>>>>> 1681949f
#if !NO_EXTENSIONTYPING
        match TryElimErasableTyconRef cenv m tcref with
        | Some baseTy -> ConvType cenv env m baseTy
        | _ ->
#endif
        QP.mkILNamedTy(ConvTyconRef cenv tcref m, ConvTypes cenv env m tyargs)

<<<<<<< HEAD
    | TType_fun(a,b, _nullness) -> 
        QP.mkFunTy(ConvType cenv env m a,ConvType cenv env m b)
    | TType_tuple(tupInfo, l)  -> 
        ConvType cenv env m (mkCompiledTupleTy cenv.g (evalTupInfoIsStruct tupInfo) l)
    | TType_anon(anonInfo,tinst) -> 
        let tref = anonInfo.ILTypeRef
        let tinstR = ConvTypes cenv env m tinst
        QP.mkILNamedTy(ConvILTypeRefUnadjusted cenv m tref, tinstR)
    | TType_var(tp, _nullness) -> QP.mkVarTy(ConvTyparRef cenv env m tp)
    | TType_forall(_spec,_ty)   -> wfail(Error(FSComp.SR.crefNoInnerGenericsInQuotations(),m))
    | _ -> wfail(Error (FSComp.SR.crefQuotationsCantContainThisType(),m))
=======
    | TType_fun(a, b)          -> QP.mkFunTy(ConvType cenv env m a, ConvType cenv env m b)
    | TType_tuple(tupInfo, l)  -> ConvType cenv env m (mkCompiledTupleTy cenv.g (evalTupInfoIsStruct tupInfo) l)
    | TType_anon(anonInfo, tinst) ->
        let tref = anonInfo.ILTypeRef
        let tinstR = ConvTypes cenv env m tinst
        QP.mkILNamedTy(ConvILTypeRefUnadjusted cenv m tref, tinstR)
    | TType_var(tp)           -> QP.mkVarTy(ConvTyparRef cenv env m tp)
    | TType_forall(_spec, _ty)   -> wfail(Error(FSComp.SR.crefNoInnerGenericsInQuotations(), m))
    | _ -> wfail(Error (FSComp.SR.crefQuotationsCantContainThisType(), m))
>>>>>>> 1681949f

and ConvTypes cenv env m tys =
    List.map (ConvType cenv env m) (FilterMeasureTyargs tys)

and ConvConst cenv env m c ty =
<<<<<<< HEAD
    let g = cenv.g
    match TryEliminateDesugaredConstants g m c with 
=======
    match TryEliminateDesugaredConstants cenv.g m c with
>>>>>>> 1681949f
    | Some e -> ConvExpr cenv env e
    | None ->
        let tyR = ConvType cenv env m ty
        match c with
        | Const.Bool    i ->  QP.mkBool (i, tyR)
        | Const.SByte   i ->  QP.mkSByte (i, tyR)
        | Const.Byte    i ->  QP.mkByte (i, tyR)
        | Const.Int16   i ->  QP.mkInt16 (i, tyR)
        | Const.UInt16  i ->  QP.mkUInt16 (i, tyR)
        | Const.Int32   i ->  QP.mkInt32 (i, tyR)
        | Const.UInt32  i ->  QP.mkUInt32 (i, tyR)
        | Const.Int64   i ->  QP.mkInt64 (i, tyR)
        | Const.UInt64  i ->  QP.mkUInt64 (i, tyR)
        | Const.Double   i ->  QP.mkDouble (i, tyR)
        | Const.Single i ->  QP.mkSingle (i, tyR)
        | Const.String  s ->  QP.mkString (s, tyR)
        | Const.Char    c ->  QP.mkChar (c, tyR)
        | Const.Unit      ->  QP.mkUnit()
<<<<<<< HEAD
        | Const.Zero      ->  
            if isRefTy g ty then 
=======
        | Const.Zero      ->
            if isRefTy cenv.g ty then
>>>>>>> 1681949f
                QP.mkNull tyR
            else
                QP.mkDefaultValue tyR
        | _ ->
            wfail(Error (FSComp.SR.crefQuotationsCantContainThisConstant(), m))

<<<<<<< HEAD
and ConvDecisionTree cenv env tgs typR x = 
    let g = cenv.g
    match x with 
    | TDSwitch(e1,csl,dfltOpt,m) -> 
        let acc = 
            match dfltOpt with 
            | Some d -> ConvDecisionTree cenv env tgs typR d 
=======
and ConvDecisionTree cenv env tgs typR x =
    match x with
    | TDSwitch(e1, csl, dfltOpt, m) ->
        let acc =
            match dfltOpt with
            | Some d -> ConvDecisionTree cenv env tgs typR d
>>>>>>> 1681949f
            | None -> wfail(Error(FSComp.SR.crefQuotationsCantContainThisPatternMatch(), m))

        let converted =
            (csl, acc) ||> List.foldBack (fun (TCase(discrim, dtree)) acc ->

                  match discrim with
                  | DecisionTreeTest.UnionCase (ucref, tyargs) ->
                      let e1R = ConvLValueExpr cenv env e1
                      let ucR = ConvUnionCaseRef cenv ucref m
                      let tyargsR = ConvTypes cenv env m tyargs
                      QP.mkCond (QP.mkUnionCaseTagTest (ucR, tyargsR, e1R), ConvDecisionTree cenv env tgs typR dtree, acc)

                  | DecisionTreeTest.Const (Const.Bool true) ->
                      let e1R = ConvExpr cenv env e1
                      QP.mkCond (e1R, ConvDecisionTree cenv env tgs typR dtree, acc)

                  | DecisionTreeTest.Const (Const.Bool false) ->
                      let e1R = ConvExpr cenv env e1
                      // Note, reverse the branches
                      QP.mkCond (e1R, acc, ConvDecisionTree cenv env tgs typR dtree)

<<<<<<< HEAD
                  | DecisionTreeTest.Const c -> 
                      let ty = tyOfExpr g e1
                      let eq = mkCallEqualsOperator g m ty e1 (Expr.Const (c, m, ty))
                      let eqR = ConvExpr cenv env eq 
=======
                  | DecisionTreeTest.Const c ->
                      let ty = tyOfExpr cenv.g e1
                      let eq = mkCallEqualsOperator cenv.g m ty e1 (Expr.Const (c, m, ty))
                      let eqR = ConvExpr cenv env eq
>>>>>>> 1681949f
                      QP.mkCond (eqR, ConvDecisionTree cenv env tgs typR dtree, acc)

                  | DecisionTreeTest.IsNull ->
                      // Decompile cached isinst tests
                      match e1 with
                      | Expr.Val(vref, _, _) when env.isinstVals.ContainsVal vref.Deref  ->
                          let (ty, e) =  env.isinstVals.[vref.Deref]
                          let tyR = ConvType cenv env m ty
                          let eR = ConvExpr cenv env e
                          // note: reverse the branches - a null test is a failure of an isinst test
<<<<<<< HEAD
                          QP.mkCond (QP.mkTypeTest (tyR,eR), acc, ConvDecisionTree cenv env tgs typR dtree)
                      | _ -> 
                          let ty = tyOfExpr g e1
                          let eq = mkCallEqualsOperator g m ty e1 (Expr.Const (Const.Zero, m, ty))
                          let eqR = ConvExpr cenv env eq 
=======
                          QP.mkCond (QP.mkTypeTest (tyR, eR), acc, ConvDecisionTree cenv env tgs typR dtree)
                      | _ ->
                          let ty = tyOfExpr cenv.g e1
                          let eq = mkCallEqualsOperator cenv.g m ty e1 (Expr.Const (Const.Zero, m, ty))
                          let eqR = ConvExpr cenv env eq
>>>>>>> 1681949f
                          QP.mkCond (eqR, ConvDecisionTree cenv env tgs typR dtree, acc)

                  | DecisionTreeTest.IsInst (_srcty, tgty) ->
                      let e1R = ConvExpr cenv env e1
                      QP.mkCond (QP.mkTypeTest (ConvType cenv env m tgty, e1R), ConvDecisionTree cenv env tgs typR dtree, acc)

                  | DecisionTreeTest.ActivePatternCase _ -> wfail(InternalError( "DecisionTreeTest.ActivePatternCase test in quoted expression", m))

                  | DecisionTreeTest.ArrayLength _ -> wfail(Error(FSComp.SR.crefQuotationsCantContainArrayPatternMatching(), m))
                 )
        EmitDebugInfoIfNecessary cenv env m converted

      | TDSuccess (args, n) ->
          let (TTarget(vars, rhs, _)) = tgs.[n]
          // TAST stores pattern bindings in reverse order for some reason
          // Reverse them here to give a good presentation to the user
          let args = List.rev args
          let vars = List.rev vars

          let varsR = vars |> List.map (ConvVal cenv env)
          let targetR = ConvExpr cenv (BindVals env vars) rhs
          (varsR, args, targetR) |||> List.foldBack2 (fun vR arg acc -> QP.mkLet((vR, ConvExpr cenv env arg), acc) )

      | TDBind(bind, rest) ->
          // The binding may be a compiler-generated binding that gets removed in the quotation presentation
          match ConvLetBind cenv env bind with
          | None, env -> ConvDecisionTree cenv env tgs typR rest
          | Some(bindR), env -> QP.mkLet(bindR, ConvDecisionTree cenv env tgs typR rest)


// Check if this is an provider-generated assembly that will be statically linked
and IsILTypeRefStaticLinkLocal cenv m (tr:ILTypeRef) =
<<<<<<< HEAD
#if NO_EXTENSIONTYPING
        ignore m; ignore cenv; ignore tr
        false
#else
        let g = cenv.g
        match tr.Scope with 
        | ILScopeRef.Assembly aref 
            when not g.isInteractive &&
                 aref.Name <> g.ilg.primaryAssemblyName && // optimization to avoid this check in the common case
=======
        ignore cenv; ignore m
        match tr.Scope with
#if !NO_EXTENSIONTYPING
        | ILScopeRef.Assembly aref
            when not cenv.g.isInteractive &&
                 aref.Name <> cenv.g.ilg.primaryAssemblyName && // optimization to avoid this check in the common case
>>>>>>> 1681949f

                 // Explanation: This represents an unchecked invariant in the hosted compiler: that any operations
                 // which import types (and resolve assemblies from the tcImports tables) happen on the compilation thread.
                 let ctok = AssumeCompilationThreadWithoutEvidence()

                 (match cenv.amap.assemblyLoader.FindCcuFromAssemblyRef (ctok, m, aref) with
                  | ResolvedCcu ccu -> ccu.IsProviderGenerated
                  | UnresolvedCcu _ -> false)
            -> true
        | _ -> false
#endif

// Adjust for static linking information, then convert
and ConvILTypeRefUnadjusted cenv m (tr:ILTypeRef) =
    let trefAdjusted =
        if IsILTypeRefStaticLinkLocal cenv m tr then
            ILTypeRef.Create(ILScopeRef.Local, tr.Enclosing, tr.Name)
        else tr
    ConvILTypeRef cenv trefAdjusted

and ConvILTypeRef cenv (tr:ILTypeRef) =
    match cenv.quotationFormat with
    | QuotationSerializationFormat.FSharp_40_Plus ->
        let idx =
            match cenv.referencedTypeDefsTable.TryGetValue tr with
            | true, idx -> idx
            | _ ->
                let idx = cenv.referencedTypeDefs.Count
                cenv.referencedTypeDefs.Add tr
                cenv.referencedTypeDefsTable.[tr] <- idx
                idx
        QP.Idx idx

    | QuotationSerializationFormat.FSharp_20_Plus ->
        let assemblyRef =
            match tr.Scope with
            | ILScopeRef.Local -> "."
            | _ -> tr.Scope.QualifiedName

        QP.Named(tr.BasicQualifiedName, assemblyRef)
<<<<<<< HEAD
  
and ConvVoidType cenv m = 
    let g = cenv.g
    QP.mkILNamedTy(ConvTyconRef cenv g.system_Void_tcref m, [])
=======

and ConvVoidType cenv m = QP.mkILNamedTy(ConvTyconRef cenv cenv.g.system_Void_tcref m, [])
>>>>>>> 1681949f

and ConvILType cenv env m ty =
    match ty with
    | ILType.Boxed tspec | ILType.Value tspec -> QP.mkILNamedTy(ConvILTypeRefUnadjusted cenv m tspec.TypeRef, List.map (ConvILType cenv env m) tspec.GenericArgs)
    | ILType.Array (shape, ty) -> QP.mkArrayTy(shape.Rank, ConvILType cenv env m ty)
    | ILType.TypeVar idx -> QP.mkVarTy(int idx)
    | ILType.Void -> ConvVoidType cenv m
    | ILType.Ptr _
    | ILType.Byref _
    | ILType.Modified _
    | ILType.FunctionPointer _ -> wfail(Error(FSComp.SR.crefQuotationsCantContainThisType(), m))


#if !NO_EXTENSIONTYPING
and TryElimErasableTyconRef cenv m (tcref:TyconRef) =
    match tcref.TypeReprInfo with
    // Get the base type
    | TProvidedTypeExtensionPoint info when info.IsErased -> Some (info.BaseTypeForErased (m, cenv.g.obj_ty))
    | _ -> None
#endif

and ConvTyconRef cenv (tcref:TyconRef) m =
#if !NO_EXTENSIONTYPING
    match TryElimErasableTyconRef cenv m tcref with
    | Some baseTy -> ConvTyconRef cenv (tcrefOfAppTy cenv.g baseTy) m
    | None ->
    match tcref.TypeReprInfo with
    | TProvidedTypeExtensionPoint info when not cenv.g.isInteractive && not info.IsErased ->
        // Note, generated types are (currently) non-generic
        let tref = ExtensionTyping.GetILTypeRefOfProvidedType (info.ProvidedType, m)
        ConvILTypeRefUnadjusted cenv m tref
    | _ ->
#endif
    let repr = tcref.CompiledRepresentation
    match repr with
    | CompiledTypeRepr.ILAsmOpen asm ->
        match asm with
        | ILType.Boxed tspec | ILType.Value tspec ->
            ConvILTypeRef cenv tspec.TypeRef
        | _ ->
            wfail(Error(FSComp.SR.crefQuotationsCantContainThisType(), m))
    | CompiledTypeRepr.ILAsmNamed (tref, _boxity, _) ->
        ConvILTypeRefUnadjusted cenv m tref

and ConvReturnType cenv envinner m retTy =
    match retTy with
    | None -> ConvVoidType cenv m
    | Some ty -> ConvType cenv envinner m ty

let ConvExprPublic cenv env e =
    let astExpr =
        let astExpr = ConvExpr cenv env e
        // always emit debug info for the top level expression
        cenv.emitDebugInfoInQuotations <- true
        // EmitDebugInfoIfNecessary will check if astExpr is already augmented with debug info and won't wrap it twice
        EmitDebugInfoIfNecessary cenv env e.Range astExpr

    astExpr

let ConvMethodBase cenv env (methName, v:Val) =
    let m = v.Range
    let parentTyconR = ConvTyconRef cenv v.TopValDeclaringEntity m

    match v.MemberInfo with
    | Some vspr when not v.IsExtensionMember ->

        let vref = mkLocalValRef v
        let tps, argInfos, retTy, _ = GetTypeOfMemberInMemberForm cenv.g vref
        let numEnclTypeArgs = vref.MemberApparentEntity.TyparsNoRange.Length
        let argTys = argInfos |> List.concat |> List.map fst

        let isNewObj = (vspr.MemberFlags.MemberKind = MemberKind.Constructor)

        // The signature types are w.r.t. to the formal context
        let envinner = BindFormalTypars env tps
        let methArgTypesR = ConvTypes cenv envinner m argTys
        let methRetTypeR = ConvReturnType cenv envinner m retTy

        let numGenericArgs = tps.Length-numEnclTypeArgs

        if isNewObj then
             QP.MethodBaseData.Ctor
                 { ctorParent   = parentTyconR
                   ctorArgTypes = methArgTypesR }
        else
             QP.MethodBaseData.Method
                { methParent   = parentTyconR
                  methArgTypes = methArgTypesR
                  methRetType  = methRetTypeR
                  methName     = methName
                  numGenericArgs=numGenericArgs }

    | _ when v.IsExtensionMember ->

        let tps, argInfos, retTy, _ = GetTopValTypeInCompiledForm cenv.g v.ValReprInfo.Value v.Type v.Range
        let argTys = argInfos |> List.concat |> List.map fst
        let envinner = BindFormalTypars env tps
        let methArgTypesR = ConvTypes cenv envinner m argTys
        let methRetTypeR = ConvReturnType cenv envinner m retTy
        let numGenericArgs = tps.Length

        QP.MethodBaseData.Method
          { methParent   = parentTyconR
            methArgTypes = methArgTypesR
            methRetType  = methRetTypeR
            methName     = methName
            numGenericArgs=numGenericArgs }
    | _ ->

        QP.MethodBaseData.ModuleDefn
            { Name = methName
              Module = parentTyconR
              IsProperty = IsCompiledAsStaticProperty cenv.g v }


// FSComp.SR.crefQuotationsCantContainLiteralByteArrays
<|MERGE_RESOLUTION|>--- conflicted
+++ resolved
@@ -206,12 +206,8 @@
 and ConvExpr cenv env (expr : Expr) =
     EmitDebugInfoIfNecessary cenv env expr.Range (ConvExprCore cenv env expr)
 
-<<<<<<< HEAD
 and private ConvExprCore cenv (env : QuotationTranslationEnv) (expr: Expr) : QP.ExprData = 
     let g = cenv.g
-=======
-and private ConvExprCore cenv (env : QuotationTranslationEnv) (expr: Expr) : QP.ExprData =
->>>>>>> 1681949f
 
     let expr = DetectAndOptimizeForExpression cenv.g OptimizeIntRangesOnly expr
 
@@ -226,21 +222,12 @@
     // Recognize applications of module functions.
     match expr with
     // Detect expression tree exprSplices
-<<<<<<< HEAD
-    | Expr.App(InnerExprPat(Expr.Val(vf,_,_)),_,_,x0::rest,m) 
+    | Expr.App(InnerExprPat(Expr.Val(vf, _, _)), _, _, x0::rest, m) 
            when isSplice g vf -> 
         let idx = cenv.exprSplices.Count
         let ty = tyOfExpr g expr
         
         match (freeInExpr CollectTyparsAndLocalsNoCaching x0).FreeLocals |> Seq.tryPick (fun v -> if env.vs.ContainsVal v then Some v else None) with 
-=======
-    | Expr.App(InnerExprPat(Expr.Val(vf, _, _)), _, _, x0::rest, m)
-           when isSplice cenv.g vf ->
-        let idx = cenv.exprSplices.Count
-        let ty = tyOfExpr cenv.g expr
-
-        match (freeInExpr CollectTyparsAndLocalsNoCaching x0).FreeLocals |> Seq.tryPick (fun v -> if env.vs.ContainsVal v then Some v else None) with
->>>>>>> 1681949f
         | Some v -> errorR(Error(FSComp.SR.crefBoundVarUsedInSplice(v.DisplayName), v.Range))
         | None -> ()
 
@@ -248,44 +235,25 @@
         let hole = QP.mkHole(ConvType cenv env m ty, idx)
         (hole, rest) ||> List.fold (fun fR arg -> QP.mkApp (fR, ConvExpr cenv env arg))
 
-<<<<<<< HEAD
-    | ModuleValueOrMemberUse g (vref,vFlags,_f,_fty,tyargs,curriedArgs) 
+    | ModuleValueOrMemberUse g (vref, vFlags, _f, _fty, tyargs, curriedArgs) 
         when not (isSplice g vref) ->
         let m = expr.Range 
 
         let (numEnclTypeArgs,_,isNewObj,valUseFlags,isSelfInit,takesInstanceArg,isPropGet,isPropSet) = 
             GetMemberCallInfo g (vref,vFlags)
-=======
-    | ModuleValueOrMemberUse cenv.g (vref, vFlags, _f, _fty, tyargs, curriedArgs)
-        when not (isSplice cenv.g vref) ->
-        let m = expr.Range
-
-        let (numEnclTypeArgs, _, isNewObj, valUseFlags, isSelfInit, takesInstanceArg, isPropGet, isPropSet) =
-            GetMemberCallInfo cenv.g (vref, vFlags)
->>>>>>> 1681949f
 
         let isMember, tps, curriedArgInfos, retTy =
             match vref.MemberInfo with
             | Some _ when not vref.IsExtensionMember ->
                 // This is an application of a member method
                 // We only count one argument block for these.
-<<<<<<< HEAD
-                let tps,curriedArgInfos,retTy,_ = GetTypeOfIntrinsicMemberInCompiledForm g vref 
-                true,tps,curriedArgInfos,retTy
+                let tps, curriedArgInfos, retTy, _ = GetTypeOfIntrinsicMemberInCompiledForm g vref 
+                true, tps, curriedArgInfos, retTy
             | _ -> 
                 // This is an application of a module value or extension member
                 let arities = arityOfVal vref.Deref 
-                let tps,curriedArgInfos,retTy,_ = GetTopValTypeInCompiledForm g arities vref.Type m
-                false,tps,curriedArgInfos,retTy
-=======
-                let tps, curriedArgInfos, retTy, _ = GetTypeOfIntrinsicMemberInCompiledForm cenv.g vref
-                true, tps, curriedArgInfos, retTy
-            | _ ->
-                // This is an application of a module value or extension member
-                let arities = arityOfVal vref.Deref
-                let tps, curriedArgInfos, retTy, _ = GetTopValTypeInCompiledForm cenv.g arities vref.Type m
+                let tps, curriedArgInfos, retTy, _ = GetTopValTypeInCompiledForm g arities vref.Type m
                 false, tps, curriedArgInfos, retTy
->>>>>>> 1681949f
 
         // Compute the object arguments as they appear in a compiled call
         // Strip off the object argument, if any. The curriedArgInfos are already adjusted to compiled member form
@@ -305,7 +273,6 @@
            ((List.truncate nCurriedArgInfos curriedArgs, curriedArgInfos) ||> List.exists2 (fun arg argInfo ->
                        (argInfo.Length > (tryDestRefTupleExpr arg).Length)))
         then
-<<<<<<< HEAD
             if verboseCReflect then 
                 dprintfn "vref.DisplayName = %A was under applied" vref.DisplayName 
             // Too few arguments or incorrect tupling? Convert to a lambda and beta-reduce the 
@@ -317,19 +284,6 @@
 
             let expr,exprty = AdjustValForExpectedArity g m vref vFlags topValInfo 
             ConvExpr cenv env (MakeApplicationAndBetaReduce g (expr,exprty,[tyargs],curriedArgs,m)) 
-=======
-            if verboseCReflect then
-                dprintfn "vref.DisplayName = %A was under applied" vref.DisplayName
-            // Too few arguments or incorrect tupling? Convert to a lambda and beta-reduce the
-            // partially applied arguments to 'let' bindings
-            let topValInfo =
-               match vref.ValReprInfo with
-               | None -> error(InternalError("no arity information found for F# value " + vref.LogicalName, vref.Range))
-               | Some a -> a
-
-            let expr, exprty = AdjustValForExpectedArity cenv.g m vref vFlags topValInfo
-            ConvExpr cenv env (MakeApplicationAndBetaReduce cenv.g (expr, exprty, [tyargs], curriedArgs, m))
->>>>>>> 1681949f
         else
             // Too many arguments? Chop
             let (curriedArgs:Expr list ), laterArgs = List.splitAt nCurriedArgInfos curriedArgs
@@ -386,17 +340,10 @@
             List.fold (fun fR arg -> QP.mkApp (fR, ConvExpr cenv env arg)) callR laterArgs
 
 
-<<<<<<< HEAD
     // Blast type application nodes and expression application nodes apart so values are left with just their type arguments 
-    | Expr.App(f,fty,(_ :: _ as tyargs),(_ :: _ as args),m) -> 
+    | Expr.App(f, fty, (_ :: _ as tyargs),(_ :: _ as args),m) -> 
       let rfty = applyForallTy g fty tyargs
       ConvExpr cenv env (primMkApp (primMkApp (f,fty) tyargs [] m, rfty) [] args m) 
-=======
-    // Blast type application nodes and expression application nodes apart so values are left with just their type arguments
-    | Expr.App(f, fty, (_ :: _ as tyargs), (_ :: _ as args), m) ->
-      let rfty = applyForallTy cenv.g fty tyargs
-      ConvExpr cenv env (primMkApp (primMkApp (f, fty) tyargs [] m, rfty) [] args m)
->>>>>>> 1681949f
 
     // Uses of possibly-polymorphic values
     | Expr.App(InnerExprPat(Expr.Val(vref, _vFlags, m)), _fty, tyargs, [], _) ->
@@ -428,28 +375,17 @@
          let bindsR = List.zip vsR (binds |> List.map (fun b -> ConvExpr cenv env b.Expr))
          QP.mkLetRec(bindsR, bodyR)
 
-<<<<<<< HEAD
-    | Expr.Lambda(_,_,_,vs,b,_,_) -> 
+    | Expr.Lambda(_, _, _, vs, b, _, _) -> 
         let v,b = MultiLambdaToTupledLambda g vs b 
         let vR = ConvVal cenv env v 
         let bR = ConvExpr cenv (BindVal env v) b 
-=======
-    | Expr.Lambda(_, _, _, vs, b, _, _) ->
-        let v, b = MultiLambdaToTupledLambda cenv.g vs b
-        let vR = ConvVal cenv env v
-        let bR = ConvExpr cenv (BindVal env v) b
->>>>>>> 1681949f
         QP.mkLambda(vR, bR)
 
     | Expr.Quote(ast, _, _, _, ety) ->
         // F# 2.0-3.1 had a bug with nested 'raw' quotations. F# 4.0 + FSharp.Core 4.4.0.0+ allows us to do the right thing.
         if cenv.quotationFormat = QuotationSerializationFormat.FSharp_40_Plus &&
            // Look for a 'raw' quotation
-<<<<<<< HEAD
            tyconRefEq g (tcrefOfAppTy g ety) g.raw_expr_tcr 
-=======
-           tyconRefEq cenv.g (tcrefOfAppTy cenv.g ety) cenv.g.raw_expr_tcr
->>>>>>> 1681949f
         then
             QP.mkQuoteRaw40(ConvExpr cenv env ast)
         else
@@ -463,33 +399,25 @@
         ConvDecisionTree cenv env tgs typR dtree
 
     // initialization check
-<<<<<<< HEAD
     | Expr.Sequential(ObjectInitializationCheck g, x1, NormalSeq, _, _) -> ConvExpr cenv env x1
     | Expr.Sequential (x0,x1,NormalSeq,_,_)  -> QP.mkSequential(ConvExpr cenv env x0, ConvExpr cenv env x1)
-    | Expr.Obj (_,ty,_,_,[TObjExprMethod(TSlotSig(_,ctyp, _,_,_,_),_,tps,[tmvs],e,_) as tmethod],_,m) when isDelegateTy g ty -> 
+    | Expr.Obj (_, ty, _, _, [TObjExprMethod(TSlotSig(_, ctyp, _, _, _, _), _, tps, [tmvs], e, _) as tmethod],_,m) when isDelegateTy g ty -> 
          let f = mkLambdas g m tps tmvs (e,GetFSharpViewOfReturnType g (returnTyOfMethod g tmethod))
          let fR = ConvExpr cenv env f 
          let tyargR = ConvType cenv env m ctyp 
          QP.mkDelegate(tyargR, fR)
 
-    | Expr.StaticOptimization (_,_,x,_)               -> ConvExpr cenv env x
-    | Expr.TyChoose _  -> ConvExpr cenv env (TypeRelations.ChooseTyparSolutionsForFreeChoiceTypars g cenv.amap expr)
-    | Expr.Sequential  (x0,x1,ThenDoSeq,_,_)                        -> QP.mkSequential(ConvExpr cenv env x0, ConvExpr cenv env x1)
-    | Expr.Obj (_lambdaId,_typ,_basev,_basecall,_overrides,_iimpls,m)      -> wfail(Error(FSComp.SR.crefQuotationsCantContainObjExprs(),m))
-=======
-    | Expr.Sequential(ObjectInitializationCheck cenv.g, x1, NormalSeq, _, _) -> ConvExpr cenv env x1
-    | Expr.Sequential (x0, x1, NormalSeq, _, _)  -> QP.mkSequential(ConvExpr cenv env x0, ConvExpr cenv env x1)
-    | Expr.Obj (_, ty, _, _, [TObjExprMethod(TSlotSig(_, ctyp, _, _, _, _), _, tps, [tmvs], e, _) as tmethod], _, m) when isDelegateTy cenv.g ty ->
-         let f = mkLambdas m tps tmvs (e, GetFSharpViewOfReturnType cenv.g (returnTyOfMethod cenv.g tmethod))
-         let fR = ConvExpr cenv env f
-         let tyargR = ConvType cenv env m ctyp
-         QP.mkDelegate(tyargR, fR)
-
-    | Expr.StaticOptimization (_, _, x, _)               -> ConvExpr cenv env x
-    | Expr.TyChoose _  -> ConvExpr cenv env (TypeRelations.ChooseTyparSolutionsForFreeChoiceTypars cenv.g cenv.amap expr)
-    | Expr.Sequential  (x0, x1, ThenDoSeq, _, _)                        -> QP.mkSequential(ConvExpr cenv env x0, ConvExpr cenv env x1)
-    | Expr.Obj (_lambdaId, _typ, _basev, _basecall, _overrides, _iimpls, m)      -> wfail(Error(FSComp.SR.crefQuotationsCantContainObjExprs(), m))
->>>>>>> 1681949f
+    | Expr.StaticOptimization (_, _, x, _) ->
+        ConvExpr cenv env x
+
+    | Expr.TyChoose _ ->
+        ConvExpr cenv env (TypeRelations.ChooseTyparSolutionsForFreeChoiceTypars g cenv.amap expr)
+
+    | Expr.Sequential  (x0, x1, ThenDoSeq, _, _)
+        -> QP.mkSequential(ConvExpr cenv env x0, ConvExpr cenv env x1)
+
+    | Expr.Obj (_lambdaId, _typ, _basev, _basecall, _overrides, _iimpls, m) -> 
+        wfail(Error(FSComp.SR.crefQuotationsCantContainObjExprs(),m))
 
     | Expr.Op(op, tyargs, args, m) ->
         match op, tyargs, args with
@@ -499,18 +427,10 @@
             let argsR = ConvExprs cenv env args
             QP.mkUnion(mkR, tyargsR, argsR)
 
-
-<<<<<<< HEAD
-        | TOp.Tuple tupInfo,tyargs,_ -> 
+        | TOp.Tuple tupInfo, tyargs, _ -> 
             let tyR = ConvType cenv env m (mkAnyTupledTy g tupInfo tyargs)
             let argsR = ConvExprs cenv env args
-            QP.mkTuple(tyR,argsR)
-=======
-        | TOp.Tuple tupInfo, tyargs, _ ->
-            let tyR = ConvType cenv env m (mkAnyTupledTy cenv.g tupInfo tyargs)
-            let argsR = ConvExprs cenv env args
-            QP.mkTuple(tyR, argsR) // TODO: propagate to quotations
->>>>>>> 1681949f
+            QP.mkTuple(tyR, argsR)
 
         | TOp.Recd (_, tcref), _, _  ->
             let rgtypR = ConvTyconRef cenv tcref m
@@ -564,25 +484,14 @@
             let argsR = ConvLValueArgs cenv env args
             QP.mkFieldSet( (parentTyconR, fspec.Name), tyargsR, argsR)
 
-<<<<<<< HEAD
-        | TOp.ILAsm([ AI_ceq ],_),_,[arg1;arg2]  -> 
+        | TOp.ILAsm([ AI_ceq ], _), _,[arg1; arg2]  -> 
             let ty = tyOfExpr g arg1
             let eq = mkCallEqualsOperator g m ty arg1 arg2
             ConvExpr cenv env eq
 
-        | TOp.ILAsm([ I_throw ],_),_,[arg1]  -> 
+        | TOp.ILAsm([ I_throw ], _), _, [arg1]  -> 
             let raiseExpr = mkCallRaise g m (tyOfExpr g expr) arg1 
             ConvExpr cenv env raiseExpr        
-=======
-        | TOp.ILAsm([ AI_ceq ], _), _, [arg1;arg2]  ->
-            let ty = tyOfExpr cenv.g arg1
-            let eq = mkCallEqualsOperator cenv.g m ty arg1 arg2
-            ConvExpr cenv env eq
-
-        | TOp.ILAsm([ I_throw ], _), _, [arg1]  ->
-            let raiseExpr = mkCallRaise cenv.g m (tyOfExpr cenv.g expr) arg1
-            ConvExpr cenv env raiseExpr
->>>>>>> 1681949f
 
         | TOp.ILAsm(_il, _), _, _                         ->
             wfail(Error(FSComp.SR.crefQuotationsCantContainInlineIL(), m))
@@ -624,34 +533,19 @@
             let parentTyconR = ConvTyconRef cenv tcref m
             let propRetTypeR = ConvType cenv env m fspec.FormalType
             let callArgR = ConvExpr cenv env obj
-<<<<<<< HEAD
             let exnTypeR = ConvType cenv env m (generalizedTyOfTyconRef g tcref)
-            QP.mkPropGet( (parentTyconR, fspec.Name,propRetTypeR,[]),[], [QP.mkCoerce (exnTypeR, callArgR)])
-=======
-            let exnTypeR = ConvType cenv env m (generalizedTyconRef tcref)
-            QP.mkPropGet( (parentTyconR, fspec.Name, propRetTypeR, []), [], [QP.mkCoerce (exnTypeR, callArgR)])
->>>>>>> 1681949f
+            QP.mkPropGet( (parentTyconR, fspec.Name,propRetTypeR, []), [], [QP.mkCoerce (exnTypeR, callArgR)])
 
         | TOp.Coerce, [tgtTy;srcTy], [x]  ->
             let xR = ConvExpr cenv env x
-<<<<<<< HEAD
             if typeEquiv g tgtTy srcTy then 
-=======
-            if typeEquiv cenv.g tgtTy srcTy then
->>>>>>> 1681949f
                 xR
             else
                 QP.mkCoerce(ConvType cenv env m tgtTy, xR)
 
-<<<<<<< HEAD
-        | TOp.Reraise,[toTy],[]         -> 
+        | TOp.Reraise, [toTy], []         -> 
             // rebuild reraise<T>() and Convert 
             mkReraiseLibCall g toTy m |> ConvExpr cenv env 
-=======
-        | TOp.Reraise, [toTy], []         ->
-            // rebuild reraise<T>() and Convert
-            mkReraiseLibCall cenv.g toTy m |> ConvExpr cenv env
->>>>>>> 1681949f
 
         | TOp.LValueOp(LAddrOf _, vref), [], [] ->
             QP.mkAddressOf(ConvValRef false cenv env m vref [])
@@ -661,15 +555,9 @@
 
         | TOp.LValueOp(LSet, vref), [], [e] ->
             // Sets of module values become property sets
-<<<<<<< HEAD
             match vref.DeclaringEntity with 
             | Parent tcref when IsCompiledAsStaticProperty g vref.Deref  -> 
                 let parentTyconR = ConvTyconRef cenv tcref m 
-=======
-            match vref.DeclaringEntity with
-            | Parent tcref when IsCompiledAsStaticProperty cenv.g vref.Deref  ->
-                let parentTyconR = ConvTyconRef cenv tcref m
->>>>>>> 1681949f
                 let propName = vref.CompiledName
                 let propTy = ConvType cenv env m vref.Type
                 QP.mkPropSet( (parentTyconR, propName, propTy, []), [], [ConvExpr cenv env e])
@@ -684,19 +572,11 @@
 
         | TOp.While _, [], [Expr.Lambda(_, _, _, [_], test, _, _);Expr.Lambda(_, _, _, [_], body, _, _)]  ->
               QP.mkWhileLoop(ConvExpr cenv env test, ConvExpr cenv env body)
-<<<<<<< HEAD
         
-        | TOp.For(_, FSharpForLoopUp), [], [Expr.Lambda(_,_,_,[_], lim0,_,_); Expr.Lambda(_,_,_,[_], SimpleArrayLoopUpperBound, lm,_); SimpleArrayLoopBody g (arr, elemTy, body)] ->
+        | TOp.For(_, FSharpForLoopUp), [], [Expr.Lambda(_, _, _, [_], lim0, _, _); Expr.Lambda(_, _, _, [_], SimpleArrayLoopUpperBound, lm, _); SimpleArrayLoopBody g (arr, elemTy, body)] ->
             let lim1 = 
                 let len = mkCallArrayLength g lm elemTy arr // Array.length arr
                 mkCallSubtractionOperator g lm g.int32_ty len (Expr.Const(Const.Int32 1, m, g.int32_ty)) // len - 1
-=======
-
-        | TOp.For(_, FSharpForLoopUp), [], [Expr.Lambda(_, _, _, [_], lim0, _, _); Expr.Lambda(_, _, _, [_], SimpleArrayLoopUpperBound, lm, _); SimpleArrayLoopBody cenv.g (arr, elemTy, body)] ->
-            let lim1 =
-                let len = mkCallArrayLength cenv.g lm elemTy arr // Array.length arr
-                mkCallSubtractionOperator cenv.g lm cenv.g.int32_ty len (Expr.Const(Const.Int32 1, m, cenv.g.int32_ty)) // len - 1
->>>>>>> 1681949f
             QP.mkForLoop(ConvExpr cenv env lim0, ConvExpr cenv env lim1, ConvExpr cenv env body)
 
         | TOp.For(_, dir), [], [Expr.Lambda(_, _, _, [_], lim0, _, _);Expr.Lambda(_, _, _, [_], lim1, _, _);body]  ->
@@ -725,43 +605,35 @@
             let envh = BindVal env vh
             QP.mkTryWith(ConvExpr cenv env e1, vfR, ConvExpr cenv envf ef, vhR, ConvExpr cenv envh eh)
 
-<<<<<<< HEAD
-        | TOp.Bytes bytes,[],[] -> 
+        | TOp.Bytes bytes, [], [] -> 
               ConvExpr cenv env (Expr.Op(TOp.Array, [g.byte_ty], List.ofArray (Array.map (mkByte g m) bytes), m))
 
-        | TOp.UInt16s arr,[],[] -> 
+        | TOp.UInt16s arr, [], [] -> 
               ConvExpr cenv env (Expr.Op(TOp.Array, [g.uint16_ty], List.ofArray (Array.map (mkUInt16 g m) arr), m))
               
-        | TOp.UnionCaseProof _,_,[e]       -> ConvExpr cenv env e  // Note: we erase the union case proof conversions when converting to quotations
-        | TOp.UnionCaseTagGet _tycr,_tinst,[_cx]          -> wfail(Error(FSComp.SR.crefQuotationsCantFetchUnionIndexes(), m))
-        | TOp.UnionCaseFieldSet (_c,_i),_tinst,[_cx;_x]     -> wfail(Error(FSComp.SR.crefQuotationsCantSetUnionFields(), m))
-        | TOp.ExnFieldSet(_tcref,_i),[],[_ex;_x] -> wfail(Error(FSComp.SR.crefQuotationsCantSetExceptionFields(), m))
-        | TOp.RefAddrGet _,_,_                       -> wfail(Error(FSComp.SR.crefQuotationsCantRequireByref(), m))
-        | TOp.TraitCall (_ss),_,_                    -> wfail(Error(FSComp.SR.crefQuotationsCantCallTraitMembers(), m))
+        | TOp.UnionCaseProof _, _, [e] ->
+            ConvExpr cenv env e  // Note: we erase the union case proof conversions when converting to quotations
+
+        | TOp.UnionCaseTagGet _tycr, _tinst, [_cx] ->
+            wfail(Error(FSComp.SR.crefQuotationsCantFetchUnionIndexes(), m))
+
+        | TOp.UnionCaseFieldSet (_c, _i), _tinst, [_cx; _x] ->
+            wfail(Error(FSComp.SR.crefQuotationsCantSetUnionFields(), m))
+
+        | TOp.ExnFieldSet(_tcref, _i), [], [_ex; _x] ->
+            wfail(Error(FSComp.SR.crefQuotationsCantSetExceptionFields(), m))
+
+        | TOp.RefAddrGet _, _, _ ->
+            wfail(Error(FSComp.SR.crefQuotationsCantRequireByref(), m))
+
+        | TOp.TraitCall (_ss), _, _ ->
+            wfail(Error(FSComp.SR.crefQuotationsCantCallTraitMembers(), m))
+
         | _ -> 
             wfail(InternalError( "Unexpected expression shape",m))
 
     | _ -> 
         wfail(InternalError(sprintf "unhandled construct in AST: %A" expr,expr.Range))
-=======
-        | TOp.Bytes bytes, [], [] ->
-              ConvExpr cenv env (Expr.Op(TOp.Array, [cenv.g.byte_ty], List.ofArray (Array.map (mkByte cenv.g m) bytes), m))
-
-        | TOp.UInt16s arr, [], [] ->
-              ConvExpr cenv env (Expr.Op(TOp.Array, [cenv.g.uint16_ty], List.ofArray (Array.map (mkUInt16 cenv.g m) arr), m))
-
-        | TOp.UnionCaseProof _, _, [e]       -> ConvExpr cenv env e  // Note: we erase the union case proof conversions when converting to quotations
-        | TOp.UnionCaseTagGet _tycr, _tinst, [_cx]          -> wfail(Error(FSComp.SR.crefQuotationsCantFetchUnionIndexes(), m))
-        | TOp.UnionCaseFieldSet (_c, _i), _tinst, [_cx;_x]     -> wfail(Error(FSComp.SR.crefQuotationsCantSetUnionFields(), m))
-        | TOp.ExnFieldSet(_tcref, _i), [], [_ex;_x] -> wfail(Error(FSComp.SR.crefQuotationsCantSetExceptionFields(), m))
-        | TOp.RefAddrGet _, _, _                       -> wfail(Error(FSComp.SR.crefQuotationsCantRequireByref(), m))
-        | TOp.TraitCall (_ss), _, _                    -> wfail(Error(FSComp.SR.crefQuotationsCantCallTraitMembers(), m))
-        | _ ->
-            wfail(InternalError( "Unexpected expression shape", m))
-
-    | _ ->
-        wfail(InternalError(sprintf "unhandled construct in AST: %A" expr, expr.Range))
->>>>>>> 1681949f
 
 and ConvLdfld cenv env m (fspec: ILFieldSpec) enclTypeArgs args =
     let tyargsR = ConvTypes cenv env m enclTypeArgs
@@ -829,42 +701,23 @@
 and ConvLValueExpr cenv env expr =
     EmitDebugInfoIfNecessary cenv env expr.Range (ConvLValueExprCore cenv env expr)
 
-<<<<<<< HEAD
 // This function has to undo the work of mkExprAddrOfExpr 
 and ConvLValueExprCore cenv env expr = 
     let g = cenv.g
     match expr with 
-    | Expr.Op(op,tyargs,args,m) -> 
+    | Expr.Op(op, tyargs, args, m) -> 
         match op, args, tyargs  with
         | TOp.LValueOp(LAddrOf _,vref),_,_ -> ConvValRef false cenv env m vref [] 
         | TOp.ValFieldGetAddr(rfref, _),_,_ -> ConvClassOrRecdFieldGet cenv env m rfref tyargs args
-        | TOp.UnionCaseFieldGetAddr(ucref,n, _),[e],_ -> ConvUnionFieldGet cenv env m ucref n tyargs e
-        | TOp.ILAsm([ I_ldflda(fspec) ],_rtys),_,_  -> ConvLdfld  cenv env m fspec tyargs args
-        | TOp.ILAsm([ I_ldsflda(fspec) ],_rtys),_,_  -> ConvLdfld  cenv env m fspec tyargs args
-        | TOp.ILAsm(([ I_ldelema(_ro,_isNativePtr,shape,_tyarg) ] ),_), (arr::idxs), [elemty]  -> 
+        | TOp.UnionCaseFieldGetAddr(ucref, n, _), [e], _ -> ConvUnionFieldGet cenv env m ucref n tyargs e
+        | TOp.ILAsm([ I_ldflda(fspec) ], _rtys), _, _  -> ConvLdfld  cenv env m fspec tyargs args
+        | TOp.ILAsm([ I_ldsflda(fspec) ], _rtys), _, _  -> ConvLdfld  cenv env m fspec tyargs args
+        | TOp.ILAsm(([ I_ldelema(_ro, _isNativePtr, shape, _tyarg) ] ), _), (arr::idxs), [elemty]  -> 
             match shape.Rank, idxs with 
             | 1, [idx1] -> ConvExpr cenv env (mkCallArrayGet g m elemty arr idx1)
             | 2, [idx1; idx2] -> ConvExpr cenv env (mkCallArray2DGet g m elemty arr idx1 idx2)
             | 3, [idx1; idx2; idx3] -> ConvExpr cenv env (mkCallArray3DGet g m elemty arr idx1 idx2 idx3)
             | 4, [idx1; idx2; idx3; idx4] -> ConvExpr cenv env (mkCallArray4DGet g m elemty arr idx1 idx2 idx3 idx4)
-=======
-// This function has to undo the work of mkExprAddrOfExpr
-and ConvLValueExprCore cenv env expr =
-    match expr with
-    | Expr.Op(op, tyargs, args, m) ->
-        match op, args, tyargs  with
-        | TOp.LValueOp(LAddrOf _, vref), _, _ -> ConvValRef false cenv env m vref []
-        | TOp.ValFieldGetAddr(rfref, _), _, _ -> ConvClassOrRecdFieldGet cenv env m rfref tyargs args
-        | TOp.UnionCaseFieldGetAddr(ucref, n, _), [e], _ -> ConvUnionFieldGet cenv env m ucref n tyargs e
-        | TOp.ILAsm([ I_ldflda(fspec) ], _rtys), _, _  -> ConvLdfld  cenv env m fspec tyargs args
-        | TOp.ILAsm([ I_ldsflda(fspec) ], _rtys), _, _  -> ConvLdfld  cenv env m fspec tyargs args
-        | TOp.ILAsm(([ I_ldelema(_ro, _isNativePtr, shape, _tyarg) ] ), _), (arr::idxs), [elemty]  ->
-            match shape.Rank, idxs with
-            | 1, [idx1] -> ConvExpr cenv env (mkCallArrayGet cenv.g m elemty arr idx1)
-            | 2, [idx1; idx2] -> ConvExpr cenv env (mkCallArray2DGet cenv.g m elemty arr idx1 idx2)
-            | 3, [idx1; idx2; idx3] -> ConvExpr cenv env (mkCallArray3DGet cenv.g m elemty arr idx1 idx2 idx3)
-            | 4, [idx1; idx2; idx3; idx4] -> ConvExpr cenv env (mkCallArray4DGet cenv.g m elemty arr idx1 idx2 idx3 idx4)
->>>>>>> 1681949f
             | _ -> ConvExpr cenv env expr
         | _ -> ConvExpr cenv env expr
     | _ -> ConvExpr cenv env expr
@@ -903,22 +756,13 @@
     EmitDebugInfoIfNecessary cenv env m (ConvModuleValueAppCore cenv env m vref tyargs args)
 
 and ConvModuleValueAppCore cenv env m (vref:ValRef) tyargs (args: Expr list list) =
-<<<<<<< HEAD
     let g = cenv.g
     match vref.DeclaringEntity with 
     | ParentNone -> failwith "ConvModuleValueApp"
-    | Parent(tcref) -> 
+    | Parent tcref -> 
         let isProperty = IsCompiledAsStaticProperty g vref.Deref
         let tcrefR = ConvTyconRef cenv tcref m 
         let tyargsR = ConvTypes cenv env m tyargs 
-=======
-    match vref.DeclaringEntity with
-    | ParentNone -> failwith "ConvModuleValueApp"
-    | Parent(tcref) ->
-        let isProperty = IsCompiledAsStaticProperty cenv.g vref.Deref
-        let tcrefR = ConvTyconRef cenv tcref m
-        let tyargsR = ConvTypes cenv env m tyargs
->>>>>>> 1681949f
         let nm = vref.CompiledName
         let argsR = List.map (ConvExprs cenv env) args
         QP.mkModuleValueApp(tcrefR, nm, isProperty, tyargsR, argsR)
@@ -932,17 +776,10 @@
 and private ConvValRefCore holeOk cenv env m (vref:ValRef) tyargs =
     let g = cenv.g
     let v = vref.Deref
-<<<<<<< HEAD
     if env.isinstVals.ContainsVal v then 
-        let (ty,e) = env.isinstVals.[v]
+        let (ty, e) = env.isinstVals.[v]
         ConvExpr cenv env (mkCallUnbox g m ty e)
     elif env.substVals.ContainsVal v then 
-=======
-    if env.isinstVals.ContainsVal v then
-        let (ty, e) = env.isinstVals.[v]
-        ConvExpr cenv env (mkCallUnbox cenv.g m ty e)
-    elif env.substVals.ContainsVal v then
->>>>>>> 1681949f
         let e = env.substVals.[v]
         ConvExpr cenv env e
     elif env.vs.ContainsVal v then
@@ -955,37 +792,21 @@
         match v.DeclaringEntity with
         | ParentNone ->
               // References to local values are embedded by value
-<<<<<<< HEAD
-              if not holeOk then wfail(Error(FSComp.SR.crefNoSetOfHole(),m))
+              if not holeOk then wfail(Error(FSComp.SR.crefNoSetOfHole(), m))
               let idx = cenv.exprSplices.Count 
               cenv.exprSplices.Add((mkCallLiftValueWithName g m vty v.LogicalName (exprForValRef m vref), m))
-              QP.mkHole(ConvType cenv env m vty,idx)
+              QP.mkHole(ConvType cenv env m vty, idx)
         | Parent _ -> 
-=======
-              if not holeOk then wfail(Error(FSComp.SR.crefNoSetOfHole(), m))
-              let idx = cenv.exprSplices.Count
-              cenv.exprSplices.Add((mkCallLiftValueWithName cenv.g m vty v.LogicalName (exprForValRef m vref), m))
-              QP.mkHole(ConvType cenv env m vty, idx)
-        | Parent _ ->
->>>>>>> 1681949f
               ConvModuleValueApp cenv env m vref tyargs []
 
 and ConvUnionCaseRef cenv (ucref:UnionCaseRef) m =
     let g = cenv.g
     let ucgtypR = ConvTyconRef cenv ucref.TyconRef m
-<<<<<<< HEAD
     let nm = 
         if g.unionCaseRefEq ucref g.cons_ucref then "Cons"
         elif g.unionCaseRefEq ucref g.nil_ucref then "Empty"
         else ucref.CaseName 
-    (ucgtypR,nm) 
-=======
-    let nm =
-        if cenv.g.unionCaseRefEq ucref cenv.g.cons_ucref then "Cons"
-        elif cenv.g.unionCaseRefEq ucref cenv.g.nil_ucref then "Empty"
-        else ucref.CaseName
-    (ucgtypR, nm)
->>>>>>> 1681949f
+    (ucgtypR, nm) 
 
 and ConvRecdFieldRef cenv (rfref:RecdFieldRef) m =
     let typR = ConvTyconRef cenv rfref.TyconRef m
@@ -1015,22 +836,13 @@
     tys |> List.filter (fun ty -> match ty with TType_measure _ -> false | _ -> true)
 
 and ConvType cenv env m ty =
-<<<<<<< HEAD
     let g = cenv.g
     match stripTyEqnsAndMeasureEqns g ty with 
-    | TType_app(tcref,[tyarg],_) when isArrayTyconRef g tcref -> 
-        QP.mkArrayTy(rankOfArrayTyconRef g tcref,ConvType cenv env m tyarg)
-
-    | TType_ucase(UCRef(tcref,_),tyargs) // Note: we erase union case 'types' when converting to quotations
-    | TType_app(tcref,tyargs,_) -> 
-=======
-    match stripTyEqnsAndMeasureEqns cenv.g ty with
-    | TType_app(tcref, [tyarg]) when isArrayTyconRef cenv.g tcref ->
-        QP.mkArrayTy(rankOfArrayTyconRef cenv.g tcref, ConvType cenv env m tyarg)
+    | TType_app(tcref, [tyarg],_) when isArrayTyconRef g tcref -> 
+        QP.mkArrayTy(rankOfArrayTyconRef g tcref, ConvType cenv env m tyarg)
 
     | TType_ucase(UCRef(tcref, _), tyargs) // Note: we erase union case 'types' when converting to quotations
-    | TType_app(tcref, tyargs) ->
->>>>>>> 1681949f
+    | TType_app(tcref, tyargs, _) -> 
 #if !NO_EXTENSIONTYPING
         match TryElimErasableTyconRef cenv m tcref with
         | Some baseTy -> ConvType cenv env m baseTy
@@ -1038,40 +850,24 @@
 #endif
         QP.mkILNamedTy(ConvTyconRef cenv tcref m, ConvTypes cenv env m tyargs)
 
-<<<<<<< HEAD
-    | TType_fun(a,b, _nullness) -> 
-        QP.mkFunTy(ConvType cenv env m a,ConvType cenv env m b)
+    | TType_fun(a, b, _nullness) -> 
+        QP.mkFunTy(ConvType cenv env m a, ConvType cenv env m b)
     | TType_tuple(tupInfo, l)  -> 
         ConvType cenv env m (mkCompiledTupleTy cenv.g (evalTupInfoIsStruct tupInfo) l)
-    | TType_anon(anonInfo,tinst) -> 
+    | TType_anon(anonInfo, tinst) -> 
         let tref = anonInfo.ILTypeRef
         let tinstR = ConvTypes cenv env m tinst
         QP.mkILNamedTy(ConvILTypeRefUnadjusted cenv m tref, tinstR)
     | TType_var(tp, _nullness) -> QP.mkVarTy(ConvTyparRef cenv env m tp)
-    | TType_forall(_spec,_ty)   -> wfail(Error(FSComp.SR.crefNoInnerGenericsInQuotations(),m))
-    | _ -> wfail(Error (FSComp.SR.crefQuotationsCantContainThisType(),m))
-=======
-    | TType_fun(a, b)          -> QP.mkFunTy(ConvType cenv env m a, ConvType cenv env m b)
-    | TType_tuple(tupInfo, l)  -> ConvType cenv env m (mkCompiledTupleTy cenv.g (evalTupInfoIsStruct tupInfo) l)
-    | TType_anon(anonInfo, tinst) ->
-        let tref = anonInfo.ILTypeRef
-        let tinstR = ConvTypes cenv env m tinst
-        QP.mkILNamedTy(ConvILTypeRefUnadjusted cenv m tref, tinstR)
-    | TType_var(tp)           -> QP.mkVarTy(ConvTyparRef cenv env m tp)
     | TType_forall(_spec, _ty)   -> wfail(Error(FSComp.SR.crefNoInnerGenericsInQuotations(), m))
     | _ -> wfail(Error (FSComp.SR.crefQuotationsCantContainThisType(), m))
->>>>>>> 1681949f
 
 and ConvTypes cenv env m tys =
     List.map (ConvType cenv env m) (FilterMeasureTyargs tys)
 
 and ConvConst cenv env m c ty =
-<<<<<<< HEAD
     let g = cenv.g
     match TryEliminateDesugaredConstants g m c with 
-=======
-    match TryEliminateDesugaredConstants cenv.g m c with
->>>>>>> 1681949f
     | Some e -> ConvExpr cenv env e
     | None ->
         let tyR = ConvType cenv env m ty
@@ -1090,35 +886,21 @@
         | Const.String  s ->  QP.mkString (s, tyR)
         | Const.Char    c ->  QP.mkChar (c, tyR)
         | Const.Unit      ->  QP.mkUnit()
-<<<<<<< HEAD
         | Const.Zero      ->  
             if isRefTy g ty then 
-=======
-        | Const.Zero      ->
-            if isRefTy cenv.g ty then
->>>>>>> 1681949f
                 QP.mkNull tyR
             else
                 QP.mkDefaultValue tyR
         | _ ->
             wfail(Error (FSComp.SR.crefQuotationsCantContainThisConstant(), m))
 
-<<<<<<< HEAD
 and ConvDecisionTree cenv env tgs typR x = 
     let g = cenv.g
     match x with 
-    | TDSwitch(e1,csl,dfltOpt,m) -> 
+    | TDSwitch(e1, csl, dfltOpt, m) -> 
         let acc = 
             match dfltOpt with 
             | Some d -> ConvDecisionTree cenv env tgs typR d 
-=======
-and ConvDecisionTree cenv env tgs typR x =
-    match x with
-    | TDSwitch(e1, csl, dfltOpt, m) ->
-        let acc =
-            match dfltOpt with
-            | Some d -> ConvDecisionTree cenv env tgs typR d
->>>>>>> 1681949f
             | None -> wfail(Error(FSComp.SR.crefQuotationsCantContainThisPatternMatch(), m))
 
         let converted =
@@ -1140,17 +922,10 @@
                       // Note, reverse the branches
                       QP.mkCond (e1R, acc, ConvDecisionTree cenv env tgs typR dtree)
 
-<<<<<<< HEAD
                   | DecisionTreeTest.Const c -> 
                       let ty = tyOfExpr g e1
                       let eq = mkCallEqualsOperator g m ty e1 (Expr.Const (c, m, ty))
                       let eqR = ConvExpr cenv env eq 
-=======
-                  | DecisionTreeTest.Const c ->
-                      let ty = tyOfExpr cenv.g e1
-                      let eq = mkCallEqualsOperator cenv.g m ty e1 (Expr.Const (c, m, ty))
-                      let eqR = ConvExpr cenv env eq
->>>>>>> 1681949f
                       QP.mkCond (eqR, ConvDecisionTree cenv env tgs typR dtree, acc)
 
                   | DecisionTreeTest.IsNull ->
@@ -1161,19 +936,11 @@
                           let tyR = ConvType cenv env m ty
                           let eR = ConvExpr cenv env e
                           // note: reverse the branches - a null test is a failure of an isinst test
-<<<<<<< HEAD
-                          QP.mkCond (QP.mkTypeTest (tyR,eR), acc, ConvDecisionTree cenv env tgs typR dtree)
+                          QP.mkCond (QP.mkTypeTest (tyR, eR), acc, ConvDecisionTree cenv env tgs typR dtree)
                       | _ -> 
                           let ty = tyOfExpr g e1
                           let eq = mkCallEqualsOperator g m ty e1 (Expr.Const (Const.Zero, m, ty))
                           let eqR = ConvExpr cenv env eq 
-=======
-                          QP.mkCond (QP.mkTypeTest (tyR, eR), acc, ConvDecisionTree cenv env tgs typR dtree)
-                      | _ ->
-                          let ty = tyOfExpr cenv.g e1
-                          let eq = mkCallEqualsOperator cenv.g m ty e1 (Expr.Const (Const.Zero, m, ty))
-                          let eqR = ConvExpr cenv env eq
->>>>>>> 1681949f
                           QP.mkCond (eqR, ConvDecisionTree cenv env tgs typR dtree, acc)
 
                   | DecisionTreeTest.IsInst (_srcty, tgty) ->
@@ -1206,7 +973,6 @@
 
 // Check if this is an provider-generated assembly that will be statically linked
 and IsILTypeRefStaticLinkLocal cenv m (tr:ILTypeRef) =
-<<<<<<< HEAD
 #if NO_EXTENSIONTYPING
         ignore m; ignore cenv; ignore tr
         false
@@ -1216,14 +982,6 @@
         | ILScopeRef.Assembly aref 
             when not g.isInteractive &&
                  aref.Name <> g.ilg.primaryAssemblyName && // optimization to avoid this check in the common case
-=======
-        ignore cenv; ignore m
-        match tr.Scope with
-#if !NO_EXTENSIONTYPING
-        | ILScopeRef.Assembly aref
-            when not cenv.g.isInteractive &&
-                 aref.Name <> cenv.g.ilg.primaryAssemblyName && // optimization to avoid this check in the common case
->>>>>>> 1681949f
 
                  // Explanation: This represents an unchecked invariant in the hosted compiler: that any operations
                  // which import types (and resolve assemblies from the tcImports tables) happen on the compilation thread.
@@ -1264,15 +1022,10 @@
             | _ -> tr.Scope.QualifiedName
 
         QP.Named(tr.BasicQualifiedName, assemblyRef)
-<<<<<<< HEAD
   
 and ConvVoidType cenv m = 
     let g = cenv.g
     QP.mkILNamedTy(ConvTyconRef cenv g.system_Void_tcref m, [])
-=======
-
-and ConvVoidType cenv m = QP.mkILNamedTy(ConvTyconRef cenv cenv.g.system_Void_tcref m, [])
->>>>>>> 1681949f
 
 and ConvILType cenv env m ty =
     match ty with
