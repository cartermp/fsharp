--- conflicted
+++ resolved
@@ -15,13 +15,7 @@
 module internal ConsoleOptions =
 
   let readKeyFixup (c:char) =
-<<<<<<< HEAD
 #if !FX_NO_SERVERCODEPAGES
-    if !fixNonUnicodeSystemConsoleReadKey then
-=======
-#if FX_NO_SERVERCODEPAGES
-#else
->>>>>>> b904d430
       // Assumes the c:char is actually a byte in the System.Console.InputEncoding.
       // Convert it to a Unicode char through the encoding.
       if 0 <= int c && int c <= 255 then
