// Copyright (c) Microsoft Corporation.  All Rights Reserved.  See License.txt in the project root for license information.

module internal Microsoft.FSharp.Compiler.NameResolution

open Microsoft.FSharp.Compiler 
open Microsoft.FSharp.Compiler.Text
open Microsoft.FSharp.Compiler.AccessibilityLogic
open Microsoft.FSharp.Compiler.Ast
open Microsoft.FSharp.Compiler.Infos
open Microsoft.FSharp.Compiler.Range
open Microsoft.FSharp.Compiler.Import
open Microsoft.FSharp.Compiler.InfoReader
open Microsoft.FSharp.Compiler.Tast
open Microsoft.FSharp.Compiler.Tastops
open Microsoft.FSharp.Compiler.TcGlobals
open Microsoft.FSharp.Compiler.AbstractIL.Internal.Library
open Microsoft.FSharp.Compiler.PrettyNaming

/// A NameResolver is a context for name resolution. It primarily holds an InfoReader.
type NameResolver =
    new : g:TcGlobals * amap:ImportMap * infoReader:InfoReader * instantiationGenerator:(range -> Typars -> TypeInst) -> NameResolver
    member InfoReader : InfoReader
    member amap : ImportMap
    member g : TcGlobals

/// Get the active pattern elements defined in a module, if any. Cache in the slot in the module type.
val ActivePatternElemsOfModuleOrNamespace : ModuleOrNamespaceRef -> NameMap<ActivePatternElemRef>

[<NoEquality; NoComparison; RequireQualifiedAccess>]
/// Represents the item with which a named argument is associated.
type ArgumentContainer =
    /// The named argument is an argument of a method
    | Method of MethInfo
    /// The named argument is a static parameter to a provided type or a parameter to an F# exception constructor
    | Type of TyconRef
    /// The named argument is a static parameter to a union case constructor
    | UnionCase of UnionCaseInfo

//---------------------------------------------------------------------------
// 
//------------------------------------------------------------------------- 

/// Detect a use of a nominal type, including type abbreviations.
/// When reporting symbols, we care about abbreviations, e.g. 'int' and 'int32' count as two separate symbols.
val (|AbbrevOrAppTy|_|) : TType -> TyconRef option

[<NoEquality; NoComparison; RequireQualifiedAccess>]
/// Represents an item that results from name resolution
type Item = 
    /// Represents the resolution of a name to an F# value or function.
    | Value of  ValRef

    /// Represents the resolution of a name to an F# union case.
    | UnionCase of UnionCaseInfo * bool

    /// Represents the resolution of a name to an F# active pattern result.
    | ActivePatternResult of ActivePatternInfo * TType * int  * range

    /// Represents the resolution of a name to an F# active pattern case within the body of an active pattern.
    | ActivePatternCase of ActivePatternElemRef 

    /// Represents the resolution of a name to an F# exception definition.
    | ExnCase of TyconRef 

    /// Represents the resolution of a name to an F# record field.
    | RecdField of RecdFieldInfo

    /// Represents the resolution of a name to a field of an anonymous record type.
    | AnonRecdField of AnonRecdTypeInfo * TTypes * int * range

    // The following are never in the items table but are valid results of binding 
    // an identifier in different circumstances. 

    /// Represents the resolution of a name at the point of its own definition.
    | NewDef of Ident

    /// Represents the resolution of a name to a .NET field 
    | ILField of ILFieldInfo

    /// Represents the resolution of a name to an event
    | Event of EventInfo

    /// Represents the resolution of a name to a property
    | Property of string * PropInfo list

    /// Represents the resolution of a name to a group of methods. 
    | MethodGroup of displayName: string * methods: MethInfo list * uninstantiatedMethodOpt: MethInfo option

    /// Represents the resolution of a name to a constructor
    | CtorGroup of string * MethInfo list

    /// Represents the resolution of a name to the fake constructor simulated for an interface type.
    | FakeInterfaceCtor of TType

    /// Represents the resolution of a name to a delegate
    | DelegateCtor of TType

    /// Represents the resolution of a name to a group of types
    | Types of string * TType list

    /// CustomOperation(nm, helpText, methInfo)
    /// 
    /// Used to indicate the availability or resolution of a custom query operation such as 'sortBy' or 'where' in computation expression syntax
    | CustomOperation of string * (unit -> string option) * MethInfo option

    /// Represents the resolution of a name to a custom builder in the F# computation expression syntax
    | CustomBuilder of string * ValRef

    /// Represents the resolution of a name to a type variable
    | TypeVar of string * Typar

    /// Represents the resolution of a name to a module or namespace
    | ModuleOrNamespaces of Tast.ModuleOrNamespaceRef list

    /// Represents the resolution of a name to an operator
    | ImplicitOp of Ident * TraitConstraintSln option ref

    /// Represents the resolution of a name to a named argument
    | ArgName of Ident * TType * ArgumentContainer option

    /// Represents the resolution of a name to a named property setter
    | SetterArg of Ident * Item 

    /// Represents the potential resolution of an unqualified name to a type.
    | UnqualifiedType of TyconRef list

    member DisplayName : string

[<RequireQualifiedAccess>]
/// Pairs an Item with a TyparInst showing how generic type variables of the item are instantiated at 
/// a particular usage point.
type ItemWithInst = 
    { Item : Item
      TyparInst: TyparInst }

val (|ItemWithInst|) : ItemWithInst -> Item * TyparInst
val ItemWithNoInst : Item -> ItemWithInst

/// Represents a record field resolution and the information if the usage is deprecated.
type FieldResolution = FieldResolution of RecdFieldRef * bool

/// Information about an extension member held in the name resolution environment
[<Sealed>]
type ExtensionMember 

/// The environment of information used to resolve names
[<NoEquality; NoComparison>]
type NameResolutionEnv =
    {eDisplayEnv: DisplayEnv
     eUnqualifiedItems: LayeredMap<string,Item>
     ePatItems: NameMap<Item>
     eModulesAndNamespaces: NameMultiMap<ModuleOrNamespaceRef>
     eFullyQualifiedModulesAndNamespaces: NameMultiMap<ModuleOrNamespaceRef>
     eFieldLabels: NameMultiMap<RecdFieldRef>
     eTyconsByAccessNames: LayeredMultiMap<string,TyconRef>
     eFullyQualifiedTyconsByAccessNames: LayeredMultiMap<string,TyconRef>
     eTyconsByDemangledNameAndArity: LayeredMap<NameArityPair,TyconRef>
     eFullyQualifiedTyconsByDemangledNameAndArity: LayeredMap<NameArityPair,TyconRef>
     eIndexedExtensionMembers: TyconRefMultiMap<ExtensionMember>
     eUnindexedExtensionMembers: ExtensionMember list
     eTypars: NameMap<Typar> }
    static member Empty : g:TcGlobals -> NameResolutionEnv
    member DisplayEnv : DisplayEnv
    member FindUnqualifiedItem : string -> Item

type FullyQualifiedFlag =
  | FullyQualified
  | OpenQualified

[<RequireQualifiedAccess>]
type BulkAdd = Yes | No

/// Find a field in anonymous record type
val internal TryFindAnonRecdFieldOfType : TcGlobals -> TType -> string -> Item option

/// Add extra items to the environment for Visual Studio, e.g. static members 
val internal AddFakeNamedValRefToNameEnv : string -> NameResolutionEnv -> ValRef -> NameResolutionEnv

/// Add some extra items to the environment for Visual Studio, e.g. record members
val internal AddFakeNameToNameEnv : string -> NameResolutionEnv -> Item -> NameResolutionEnv

/// Add a single F# value to the environment.
val internal AddValRefToNameEnv                    : NameResolutionEnv -> ValRef -> NameResolutionEnv

/// Add active pattern result tags to the environment.
val internal AddActivePatternResultTagsToNameEnv   : ActivePatternInfo -> NameResolutionEnv -> TType -> range -> NameResolutionEnv

/// Add a list of type definitions to the name resolution environment 
val internal AddTyconRefsToNameEnv                 : BulkAdd -> bool -> TcGlobals -> ImportMap -> range -> bool -> NameResolutionEnv -> TyconRef list -> NameResolutionEnv

/// Add an F# exception definition to the name resolution environment 
val internal AddExceptionDeclsToNameEnv            : BulkAdd -> NameResolutionEnv -> TyconRef -> NameResolutionEnv

/// Add a module abbreviation to the name resolution environment 
val internal AddModuleAbbrevToNameEnv              : Ident -> NameResolutionEnv -> ModuleOrNamespaceRef list -> NameResolutionEnv

/// Add a list of module or namespace to the name resolution environment, including any sub-modules marked 'AutoOpen'
val internal AddModuleOrNamespaceRefsToNameEnv                   : TcGlobals -> ImportMap -> range -> bool -> AccessorDomain -> NameResolutionEnv -> ModuleOrNamespaceRef list -> NameResolutionEnv

/// Add a single modules or namespace to the name resolution environment
val internal AddModuleOrNamespaceRefToNameEnv                    : TcGlobals -> ImportMap -> range -> bool -> AccessorDomain -> NameResolutionEnv -> ModuleOrNamespaceRef -> NameResolutionEnv

/// Add a list of modules or namespaces to the name resolution environment
val internal AddModulesAndNamespacesContentsToNameEnv : TcGlobals -> ImportMap -> AccessorDomain -> range -> bool -> NameResolutionEnv -> ModuleOrNamespaceRef list -> NameResolutionEnv

/// A flag which indicates if it is an error to have two declared type parameters with identical names
/// in the name resolution environment.
type CheckForDuplicateTyparFlag =
  | CheckForDuplicateTypars
  | NoCheckForDuplicateTypars

/// Add some declared type parameters to the name resolution environment
val internal AddDeclaredTyparsToNameEnv : CheckForDuplicateTyparFlag -> NameResolutionEnv -> Typar list -> NameResolutionEnv

/// Qualified lookup of type names in the environment
val internal LookupTypeNameInEnvNoArity : FullyQualifiedFlag -> string -> NameResolutionEnv -> TyconRef list

/// Indicates whether we are resolving type names to type definitions or to constructor methods.
type TypeNameResolutionFlag =
  /// Indicates we are resolving type names to constructor methods.
  | ResolveTypeNamesToCtors
  /// Indicates we are resolving type names to type definitions
  | ResolveTypeNamesToTypeRefs

/// Represents information about the generic argument count of a type name when resolving it. 
///
/// In some situations we resolve "List" to any type definition with that name regardless of the number
/// of generic arguments. In others, we know precisely how many generic arguments are needed.
[<Sealed;NoEquality; NoComparison>]
type TypeNameResolutionStaticArgsInfo = 
  /// Indicates definite knowledge of empty type arguments, i.e. the logical equivalent of name< >
  static member DefiniteEmpty : TypeNameResolutionStaticArgsInfo
  /// Deduce definite knowledge of type arguments
  static member FromTyArgs : numTyArgs:int -> TypeNameResolutionStaticArgsInfo

/// Represents information which guides name resolution of types.
[<NoEquality; NoComparison>]
type TypeNameResolutionInfo = 
  | TypeNameResolutionInfo of TypeNameResolutionFlag * TypeNameResolutionStaticArgsInfo
  static member Default : TypeNameResolutionInfo
  static member ResolveToTypeRefs : TypeNameResolutionStaticArgsInfo -> TypeNameResolutionInfo

/// Represents the kind of the occurrence when reporting a name in name resolution
[<RequireQualifiedAccess; Struct>]
type internal ItemOccurence = 
    | Binding 
    | Use 
    | UseInType 
    | UseInAttribute 
    | Pattern 
    | Implemented 
    | RelatedText
    | Open
  
/// Check for equality, up to signature matching
val ItemsAreEffectivelyEqual : TcGlobals -> Item -> Item -> bool

/// Hash compatible with ItemsAreEffectivelyEqual
val ItemsAreEffectivelyEqualHash : TcGlobals -> Item -> int

[<Class>]
type internal CapturedNameResolution = 
    /// line and column
    member Pos : pos

    /// Named item
    member Item : Item

    /// The active instantiation for any generic type parameters
    member ItemWithInst: ItemWithInst

    /// Information about the occurrence of the symbol
    member ItemOccurence : ItemOccurence

    /// Information about printing. For example, should redundant keywords be hidden?
    member DisplayEnv : DisplayEnv

    /// Naming environment--for example, currently open namespaces.
    member NameResolutionEnv : NameResolutionEnv

    /// The access rights of code at the location
    member AccessorDomain : AccessorDomain

    /// The starting and ending position
    member Range : range

[<Class>]
type internal TcResolutions = 

    /// Name resolution environments for every interesting region in the file. These regions may
    /// overlap, in which case the smallest region applicable should be used.
    member CapturedEnvs : ResizeArray<range * NameResolutionEnv * AccessorDomain>

    /// Information of exact types found for expressions, that can be to the left of a dot.
    /// typ - the inferred type for an expression
    member CapturedExpressionTypings : ResizeArray<pos * TType * DisplayEnv * NameResolutionEnv * AccessorDomain * range>

    /// Exact name resolutions
    member CapturedNameResolutions : ResizeArray<CapturedNameResolution>

    /// Represents all the resolutions of names to groups of methods.
    member CapturedMethodGroupResolutions : ResizeArray<CapturedNameResolution>

    /// Represents the empty set of resolutions 
    static member Empty : TcResolutions


[<Struct>]
type TcSymbolUseData = 
   { Item: Item
     ItemOccurence: ItemOccurence
     DisplayEnv: DisplayEnv
     Range: range }

[<Class>]
/// Represents container for all name resolutions that were met so far when typechecking some particular file
type internal TcSymbolUses = 

    /// Get all the uses of a particular item within the file
    member GetUsesOfSymbol : Item -> TcSymbolUseData[]

    /// All the uses of all items within the file
    member AllUsesOfSymbols : TcSymbolUseData[][]

    /// Get the locations of all the printf format specifiers in the file
    member GetFormatSpecifierLocationsAndArity : unit -> (range * int)[]

/// Represents open declaration statement.
type internal OpenDeclaration =
    { /// Long identifier as it's presented in soruce code.
      LongId: Ident list
      
      /// Full range of the open declaration.
      Range : range option

      /// Modules or namespaces which is opened with this declaration.
      Modules: ModuleOrNamespaceRef list 
      
      /// Scope in which open declaration is visible.
      AppliedScope: range 
      
      /// If it's `namespace Xxx.Yyy` declaration.
      IsOwnNamespace: bool }
    
    /// Create a new instance of OpenDeclaration.
    static member Create : longId: Ident list * modules: ModuleOrNamespaceRef list * appliedScope: range * isOwnNamespace: bool -> OpenDeclaration
    
/// Source text and an array of line end positions, used for format string parsing
type FormatStringCheckContext =
    { /// Source text
<<<<<<< HEAD
      SourceText: ISourceText
=======
      Source: string
>>>>>>> 99e307f3
      /// Array of line start positions
      LineStartPositions: int[] }

/// An abstract type for reporting the results of name resolution and type checking
type ITypecheckResultsSink =

    /// Record that an environment is active over the given scope range
    abstract NotifyEnvWithScope   : range * NameResolutionEnv * AccessorDomain -> unit

    /// Record that an expression has a specific type at the given range.
    abstract NotifyExprHasType    : pos * TType * DisplayEnv * NameResolutionEnv * AccessorDomain * range -> unit

    /// Record that a name resolution occurred at a specific location in the source
    abstract NotifyNameResolution : pos * Item * Item * TyparInst * ItemOccurence * DisplayEnv * NameResolutionEnv * AccessorDomain * range * bool -> unit

    /// Record that a printf format specifier occurred at a specific location in the source
    abstract NotifyFormatSpecifierLocation : range * int -> unit

    /// Record that an open declaration occured in a given scope range
    abstract NotifyOpenDeclaration : OpenDeclaration -> unit

    /// Get the current source
    abstract CurrentSourceText : ISourceText option

    /// Cached line-end normalized source text and an array of line end positions, used for format string parsing
    abstract FormatStringCheckContext : FormatStringCheckContext option

    /// Cached line-end normalized source text and an array of line end positions, used for format string parsing
    abstract FormatStringCheckContext : FormatStringCheckContext option

/// An implementation of ITypecheckResultsSink to collect information during type checking
type internal TcResultsSinkImpl =

    /// Create a TcResultsSinkImpl
    new : tcGlobals : TcGlobals * ?sourceText: ISourceText -> TcResultsSinkImpl

    /// Get all the resolutions reported to the sink
    member GetResolutions : unit -> TcResolutions

    /// Get all the uses of all symbols reported to the sink
    member GetSymbolUses : unit -> TcSymbolUses

    /// Get all open declarations reported to the sink
    member GetOpenDeclarations : unit -> OpenDeclaration[]

    interface ITypecheckResultsSink

/// An abstract type for reporting the results of name resolution and type checking, and which allows
/// temporary suspension and/or redirection of reporting.
type TcResultsSink = 
    { mutable CurrentSink : ITypecheckResultsSink option }
    static member NoSink : TcResultsSink
    static member WithSink : ITypecheckResultsSink -> TcResultsSink

/// Temporarily redirect reporting of name resolution and type checking results
val internal WithNewTypecheckResultsSink : ITypecheckResultsSink * TcResultsSink -> System.IDisposable

/// Temporarily suspend reporting of name resolution and type checking results
val internal TemporarilySuspendReportingTypecheckResultsToSink : TcResultsSink -> System.IDisposable

/// Report the active name resolution environment for a source range
val internal CallEnvSink                : TcResultsSink -> range * NameResolutionEnv * AccessorDomain -> unit

/// Report a specific name resolution at a source range
val internal CallNameResolutionSink     : TcResultsSink -> range * NameResolutionEnv * Item * Item * TyparInst * ItemOccurence * DisplayEnv * AccessorDomain -> unit

/// Report a specific name resolution at a source range, replacing any previous resolutions
val internal CallNameResolutionSinkReplacing     : TcResultsSink -> range * NameResolutionEnv * Item * Item * TyparInst * ItemOccurence * DisplayEnv * AccessorDomain -> unit

/// Report a specific name resolution at a source range
val internal CallExprHasTypeSink        : TcResultsSink -> range * NameResolutionEnv * TType * DisplayEnv * AccessorDomain -> unit

/// Report an open declaration
val internal CallOpenDeclarationSink    : TcResultsSink -> OpenDeclaration -> unit

/// Get all the available properties of a type (both intrinsic and extension)
val internal AllPropInfosOfTypeInScope : InfoReader -> NameResolutionEnv -> string option * AccessorDomain -> FindMemberFlag -> range -> TType -> PropInfo list

/// Get all the available properties of a type (only extension)
val internal ExtensionPropInfosOfTypeInScope : InfoReader -> NameResolutionEnv -> string option * AccessorDomain  -> range -> TType -> PropInfo list

/// Get the available methods of a type (both declared and inherited)
val internal AllMethInfosOfTypeInScope : InfoReader -> NameResolutionEnv -> string option * AccessorDomain -> FindMemberFlag -> range -> TType -> MethInfo list

/// Used to report an error condition where name resolution failed due to an indeterminate type
exception internal IndeterminateType of range

/// Used to report a warning condition for the use of upper-case identifiers in patterns
exception internal UpperCaseIdentifierInPattern of range

/// Generate a new reference to a record field with a fresh type instantiation
val FreshenRecdFieldRef :NameResolver -> Range.range -> Tast.RecdFieldRef -> Item

/// Indicates the kind of lookup being performed. Note, this type should be made private to nameres.fs.
[<RequireQualifiedAccess>]
type LookupKind =
  | RecdField
  | Pattern
  | Expr
  | Type
  | Ctor


/// Indicates if a warning should be given for the use of upper-case identifiers in patterns
type WarnOnUpperFlag =
  | WarnOnUpperCase
  | AllIdsOK

/// Indicates whether we permit a direct reference to a type generator. Only set when resolving the
/// right-hand-side of a [<Generate>] declaration.
[<RequireQualifiedAccess>]
type PermitDirectReferenceToGeneratedType = 
    | Yes 
    | No

/// Indicates if we only need one result or all possible results from a resolution.
[<RequireQualifiedAccess>]
type ResultCollectionSettings =
| AllResults
| AtMostOneResult

/// Resolve a long identifier to a namespace or module.
val internal ResolveLongIndentAsModuleOrNamespace   : TcResultsSink -> ResultCollectionSettings -> Import.ImportMap -> range -> bool -> FullyQualifiedFlag -> NameResolutionEnv -> AccessorDomain -> Ident -> Ident list -> isOpenDecl: bool -> ResultOrException<(int * ModuleOrNamespaceRef * ModuleOrNamespaceType) list >

/// Resolve a long identifier to an object constructor.
val internal ResolveObjectConstructor               : NameResolver -> DisplayEnv -> range -> AccessorDomain -> TType -> ResultOrException<Item>

/// Resolve a long identifier using type-qualified name resolution.
val internal ResolveLongIdentInType                 : TcResultsSink -> NameResolver -> NameResolutionEnv -> LookupKind -> range -> AccessorDomain -> Ident -> FindMemberFlag -> TypeNameResolutionInfo -> TType -> Item * Ident list

/// Resolve a long identifier when used in a pattern.
val internal ResolvePatternLongIdent                : TcResultsSink -> NameResolver -> WarnOnUpperFlag -> bool -> range -> AccessorDomain -> NameResolutionEnv -> TypeNameResolutionInfo -> Ident list -> Item

/// Resolve a long identifier representing a type name 
val internal ResolveTypeLongIdentInTyconRef         : TcResultsSink -> NameResolver -> NameResolutionEnv -> TypeNameResolutionInfo -> AccessorDomain -> range -> ModuleOrNamespaceRef -> Ident list -> TyconRef 

/// Resolve a long identifier to a type definition
val internal ResolveTypeLongIdent                   : TcResultsSink -> NameResolver -> ItemOccurence -> FullyQualifiedFlag -> NameResolutionEnv -> AccessorDomain -> Ident list -> TypeNameResolutionStaticArgsInfo -> PermitDirectReferenceToGeneratedType -> ResultOrException<TyconRef>

/// Resolve a long identifier to a field
val internal ResolveField                           : TcResultsSink -> NameResolver -> NameResolutionEnv -> AccessorDomain -> TType -> Ident list * Ident -> Ident list -> FieldResolution list

/// Resolve a long identifier occurring in an expression position
val internal ResolveExprLongIdent                   : TcResultsSink -> NameResolver -> range -> AccessorDomain -> NameResolutionEnv -> TypeNameResolutionInfo -> Ident list -> Item * Ident list

/// Resolve a (possibly incomplete) long identifier to a loist of possible class or record fields
val internal ResolvePartialLongIdentToClassOrRecdFields : NameResolver -> NameResolutionEnv -> range -> AccessorDomain -> string list -> bool -> Item list

/// Return the fields for the given class or record
val internal ResolveRecordOrClassFieldsOfType       : NameResolver -> range -> AccessorDomain -> TType -> bool -> Item list

/// Specifies extra work to do after overload resolution 
[<RequireQualifiedAccess>]
type AfterResolution =
    /// Notification is not needed
    | DoNothing

    /// Notify the sink of the information needed to complete recording a use of a symbol
    /// for the purposes of the language service.  One of the callbacks should be called by 
    /// the checker.
    ///
    /// The first callback represents a case where we have learned the type 
    /// instantiation of a generic method or value.
    ///
    /// The second represents the case where we have resolved overloading and/or 
    /// a specific override. The 'Item option' contains the candidate overrides.
    | RecordResolution of Item option * (TyparInst -> unit) * (MethInfo * PropInfo option * TyparInst -> unit) * (unit -> unit)

/// Resolve a long identifier occurring in an expression position.
val internal ResolveLongIdentAsExprAndComputeRange  : TcResultsSink -> NameResolver -> range -> AccessorDomain -> NameResolutionEnv -> TypeNameResolutionInfo -> Ident list -> Item * range * Ident list * AfterResolution

/// Resolve a long identifier occurring in an expression position, qualified by a type.
val internal ResolveExprDotLongIdentAndComputeRange : TcResultsSink -> NameResolver -> range -> AccessorDomain -> NameResolutionEnv -> TType -> Ident list -> FindMemberFlag -> bool -> Item * range * Ident list * AfterResolution

/// A generator of type instantiations used when no more specific type instantiation is known.
val FakeInstantiationGenerator : range -> Typar list -> TType list

/// Try to resolve a long identifier as type.
val TryToResolveLongIdentAsType : NameResolver -> NameResolutionEnv -> range -> string list -> TType option

/// Resolve a (possibly incomplete) long identifier to a set of possible resolutions.
val ResolvePartialLongIdent : NameResolver -> NameResolutionEnv -> (MethInfo -> TType -> bool) -> range -> AccessorDomain -> string list -> bool -> Item list

[<RequireQualifiedAccess>]
type ResolveCompletionTargets =
    | All of (MethInfo -> TType -> bool)
    | SettablePropertiesAndFields

/// Resolve a (possibly incomplete) long identifier to a set of possible resolutions, qualified by type.
val ResolveCompletionsInType       : NameResolver -> NameResolutionEnv -> ResolveCompletionTargets -> Range.range -> AccessorDomain -> bool -> TType -> Item list

val GetVisibleNamespacesAndModulesAtPoint : NameResolver -> NameResolutionEnv -> range -> AccessorDomain -> ModuleOrNamespaceRef list

val IsItemResolvable : NameResolver -> NameResolutionEnv -> range -> AccessorDomain -> string list -> Item -> bool<|MERGE_RESOLUTION|>--- conflicted
+++ resolved
@@ -241,7 +241,7 @@
   static member ResolveToTypeRefs : TypeNameResolutionStaticArgsInfo -> TypeNameResolutionInfo
 
 /// Represents the kind of the occurrence when reporting a name in name resolution
-[<RequireQualifiedAccess; Struct>]
+[<RequireQualifiedAccess; Struct>]
 type internal ItemOccurence = 
     | Binding 
     | Use 
@@ -320,7 +320,7 @@
     member GetUsesOfSymbol : Item -> TcSymbolUseData[]
 
     /// All the uses of all items within the file
-    member AllUsesOfSymbols : TcSymbolUseData[][]
+    member AllUsesOfSymbols : TcSymbolUseData[][]
 
     /// Get the locations of all the printf format specifiers in the file
     member GetFormatSpecifierLocationsAndArity : unit -> (range * int)[]
@@ -348,11 +348,7 @@
 /// Source text and an array of line end positions, used for format string parsing
 type FormatStringCheckContext =
     { /// Source text
-<<<<<<< HEAD
       SourceText: ISourceText
-=======
-      Source: string
->>>>>>> 99e307f3
       /// Array of line start positions
       LineStartPositions: int[] }
 
@@ -376,9 +372,6 @@
 
     /// Get the current source
     abstract CurrentSourceText : ISourceText option
-
-    /// Cached line-end normalized source text and an array of line end positions, used for format string parsing
-    abstract FormatStringCheckContext : FormatStringCheckContext option
 
     /// Cached line-end normalized source text and an array of line end positions, used for format string parsing
     abstract FormatStringCheckContext : FormatStringCheckContext option
