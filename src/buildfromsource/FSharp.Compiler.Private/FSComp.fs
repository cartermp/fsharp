// This is a generated file; the original input is '..\FSComp.txt'
namespace FSComp

open Microsoft.FSharp.Core.LanguagePrimitives.IntrinsicOperators
open Microsoft.FSharp.Reflection
open System.Reflection
// (namespaces below for specific case of using the tool to compile FSharp.Core itself)
open Microsoft.FSharp.Core
open Microsoft.FSharp.Core.Operators
open Microsoft.FSharp.Text
open Microsoft.FSharp.Collections
open Printf

type internal SR private() =

    // BEGIN BOILERPLATE

    static let getCurrentAssembly () =
    #if FX_RESHAPED_REFLECTION
        typeof<SR>.GetTypeInfo().Assembly
    #else
        System.Reflection.Assembly.GetExecutingAssembly()
    #endif

    static let getTypeInfo (t: System.Type) =
    #if FX_RESHAPED_REFLECTION
        t.GetTypeInfo()
    #else
        t
    #endif

    static let resources = lazy (new System.Resources.ResourceManager("FSComp", getCurrentAssembly()))

    static let GetString(name:string) =
        let s = resources.Value.GetString(name, System.Globalization.CultureInfo.CurrentUICulture)
    #if DEBUG
        if null = s then
            System.Diagnostics.Debug.Assert(false, sprintf "**RESOURCE ERROR**: Resource token %s does not exist!" name)
    #endif
        s

    static let mkFunctionValue (tys: System.Type[]) (impl:obj->obj) = 
        FSharpValue.MakeFunction(FSharpType.MakeFunctionType(tys.[0],tys.[1]), impl)

    static let funTyC = typeof<(obj -> obj)>.GetGenericTypeDefinition()  

    static let isNamedType(ty:System.Type) = not (ty.IsArray ||  ty.IsByRef ||  ty.IsPointer)
    static let isFunctionType (ty1:System.Type)  =
        isNamedType(ty1) && getTypeInfo(ty1).IsGenericType && (ty1.GetGenericTypeDefinition()).Equals(funTyC)

    static let rec destFunTy (ty:System.Type) =
        if isFunctionType ty then
            ty, ty.GetGenericArguments() 
        else
            match getTypeInfo(ty).BaseType with 
            | null -> failwith "destFunTy: not a function type"
            | b -> destFunTy b 

    static let buildFunctionForOneArgPat (ty: System.Type) impl =
        let _,tys = destFunTy ty
        let rty = tys.[1]
        // PERF: this technique is a bit slow (e.g. in simple cases, like 'sprintf "%x"')
        mkFunctionValue tys (fun inp -> impl rty inp)

    static let capture1 (fmt:string) i args ty (go : obj list -> System.Type -> int -> obj) : obj =
        match fmt.[i] with
        | '%' -> go args ty (i+1)
        | 'd'
        | 'f'
        | 's' -> buildFunctionForOneArgPat ty (fun rty n -> go (n::args) rty (i+1))
        | _ -> failwith "bad format specifier"

    // newlines and tabs get converted to strings when read from a resource file
    // this will preserve their original intention
    static let postProcessString (s : string) =
        s.Replace("\\n","\n").Replace("\\t","\t").Replace("\\r","\r").Replace("\\\"", "\"")

    static let createMessageString (messageString : string) (fmt : Printf.StringFormat<'T>) : 'T =
        let fmt = fmt.Value // here, we use the actual error string, as opposed to the one stored as fmt
        let len = fmt.Length 

        /// Function to capture the arguments and then run.
        let rec capture args ty i =
            if i >= len ||  (fmt.[i] = '%' && i+1 >= len) then
                let b = new System.Text.StringBuilder()
                b.AppendFormat(messageString, [| for x in List.rev args -> x |]) |> ignore
                box(b.ToString())
            // REVIEW: For these purposes, this should be a nop, but I'm leaving it
            // in incase we ever decide to support labels for the error format string
            // E.g., "<name>%s<foo>%d"
            elif System.Char.IsSurrogatePair(fmt,i) then
                capture args ty (i+2)
            else
                match fmt.[i] with
                | '%' ->
                    let i = i+1
                    capture1 fmt i args ty capture
                | _ ->
                    capture args ty (i+1)

        (unbox (capture [] (typeof<'T>) 0) : 'T)

    static let mutable swallowResourceText = false

    static let GetStringFunc((messageID : string),(fmt : Printf.StringFormat<'T>)) : 'T =
        if swallowResourceText then
            sprintf fmt
        else
            let mutable messageString = GetString(messageID)
            messageString <- postProcessString messageString
            createMessageString messageString fmt

    /// If set to true, then all error messages will just return the filled 'holes' delimited by ',,,'s - this is for language-neutral testing (e.g. localization-invariant baselines).
    static member SwallowResourceText with get () = swallowResourceText
                                        and set (b) = swallowResourceText <- b
    // END BOILERPLATE

    /// The namespace '%s' is not defined.
    /// (Originally from ..\FSComp.txt:4)
    static member undefinedNameNamespace(a0 : System.String) = (GetStringFunc("undefinedNameNamespace",",,,%s,,,") a0)
    /// The namespace or module '%s' is not defined.
    /// (Originally from ..\FSComp.txt:5)
    static member undefinedNameNamespaceOrModule(a0 : System.String) = (GetStringFunc("undefinedNameNamespaceOrModule",",,,%s,,,") a0)
    /// The field, constructor or member '%s' is not defined.
    /// (Originally from ..\FSComp.txt:6)
    static member undefinedNameFieldConstructorOrMember(a0 : System.String) = (GetStringFunc("undefinedNameFieldConstructorOrMember",",,,%s,,,") a0)
    /// The value, constructor, namespace or type '%s' is not defined.
    /// (Originally from ..\FSComp.txt:7)
    static member undefinedNameValueConstructorNamespaceOrType(a0 : System.String) = (GetStringFunc("undefinedNameValueConstructorNamespaceOrType",",,,%s,,,") a0)
    /// The value or constructor '%s' is not defined.
    /// (Originally from ..\FSComp.txt:8)
    static member undefinedNameValueOfConstructor(a0 : System.String) = (GetStringFunc("undefinedNameValueOfConstructor",",,,%s,,,") a0)
    /// The value, namespace, type or module '%s' is not defined.
    /// (Originally from ..\FSComp.txt:9)
    static member undefinedNameValueNamespaceTypeOrModule(a0 : System.String) = (GetStringFunc("undefinedNameValueNamespaceTypeOrModule",",,,%s,,,") a0)
    /// The constructor, module or namespace '%s' is not defined.
    /// (Originally from ..\FSComp.txt:10)
    static member undefinedNameConstructorModuleOrNamespace(a0 : System.String) = (GetStringFunc("undefinedNameConstructorModuleOrNamespace",",,,%s,,,") a0)
    /// The type '%s' is not defined.
    /// (Originally from ..\FSComp.txt:11)
    static member undefinedNameType(a0 : System.String) = (GetStringFunc("undefinedNameType",",,,%s,,,") a0)
    /// The type '%s' is not defined in '%s'.
    /// (Originally from ..\FSComp.txt:12)
    static member undefinedNameTypeIn(a0 : System.String, a1 : System.String) = (GetStringFunc("undefinedNameTypeIn",",,,%s,,,%s,,,") a0 a1)
    /// The record label or namespace '%s' is not defined.
    /// (Originally from ..\FSComp.txt:13)
    static member undefinedNameRecordLabelOrNamespace(a0 : System.String) = (GetStringFunc("undefinedNameRecordLabelOrNamespace",",,,%s,,,") a0)
    /// The record label '%s' is not defined.
    /// (Originally from ..\FSComp.txt:14)
    static member undefinedNameRecordLabel(a0 : System.String) = (GetStringFunc("undefinedNameRecordLabel",",,,%s,,,") a0)
    /// Maybe you want one of the following:
    /// (Originally from ..\FSComp.txt:15)
    static member undefinedNameSuggestionsIntro() = (GetStringFunc("undefinedNameSuggestionsIntro",",,,") )
    /// The type parameter %s is not defined.
    /// (Originally from ..\FSComp.txt:16)
    static member undefinedNameTypeParameter(a0 : System.String) = (GetStringFunc("undefinedNameTypeParameter",",,,%s,,,") a0)
    /// The pattern discriminator '%s' is not defined.
    /// (Originally from ..\FSComp.txt:17)
    static member undefinedNamePatternDiscriminator(a0 : System.String) = (GetStringFunc("undefinedNamePatternDiscriminator",",,,%s,,,") a0)
    /// Replace with '%s'
    /// (Originally from ..\FSComp.txt:18)
    static member replaceWithSuggestion(a0 : System.String) = (GetStringFunc("replaceWithSuggestion",",,,%s,,,") a0)
    /// Add . for indexer access.
    /// (Originally from ..\FSComp.txt:19)
    static member addIndexerDot() = (GetStringFunc("addIndexerDot",",,,") )
    /// All elements of a list must be of the same type as the first element, which here is '%s'. This element has type '%s'.
    /// (Originally from ..\FSComp.txt:20)
    static member listElementHasWrongType(a0 : System.String, a1 : System.String) = (GetStringFunc("listElementHasWrongType",",,,%s,,,%s,,,") a0 a1)
    /// All elements of an array must be of the same type as the first element, which here is '%s'. This element has type '%s'.
    /// (Originally from ..\FSComp.txt:21)
    static member arrayElementHasWrongType(a0 : System.String, a1 : System.String) = (GetStringFunc("arrayElementHasWrongType",",,,%s,,,%s,,,") a0 a1)
    /// This 'if' expression is missing an 'else' branch. Because 'if' is an expression, and not a statement, add an 'else' branch which also returns a value of type '%s'.
    /// (Originally from ..\FSComp.txt:22)
    static member missingElseBranch(a0 : System.String) = (GetStringFunc("missingElseBranch",",,,%s,,,") a0)
    /// The 'if' expression needs to have type '%s' to satisfy context type requirements. It currently has type '%s'.
    /// (Originally from ..\FSComp.txt:23)
    static member ifExpression(a0 : System.String, a1 : System.String) = (GetStringFunc("ifExpression",",,,%s,,,%s,,,") a0 a1)
    /// All branches of an 'if' expression must return values of the same type as the first branch, which here is '%s'. This branch returns a value of type '%s'.
    /// (Originally from ..\FSComp.txt:24)
    static member elseBranchHasWrongType(a0 : System.String, a1 : System.String) = (GetStringFunc("elseBranchHasWrongType",",,,%s,,,%s,,,") a0 a1)
    /// All branches of a pattern match expression must return values of the same type as the first branch, which here is '%s'. This branch returns a value of type '%s'.
    /// (Originally from ..\FSComp.txt:25)
    static member followingPatternMatchClauseHasWrongType(a0 : System.String, a1 : System.String) = (GetStringFunc("followingPatternMatchClauseHasWrongType",",,,%s,,,%s,,,") a0 a1)
    /// A pattern match guard must be of type 'bool', but this 'when' expression is of type '%s'.
    /// (Originally from ..\FSComp.txt:26)
    static member patternMatchGuardIsNotBool(a0 : System.String) = (GetStringFunc("patternMatchGuardIsNotBool",",,,%s,,,") a0)
    /// A ';' is used to separate field values in records. Consider replacing ',' with ';'.
    /// (Originally from ..\FSComp.txt:27)
    static member commaInsteadOfSemicolonInRecord() = (GetStringFunc("commaInsteadOfSemicolonInRecord",",,,") )
    /// The '!' operator is used to dereference a ref cell. Consider using 'not expr' here.
    /// (Originally from ..\FSComp.txt:28)
    static member derefInsteadOfNot() = (GetStringFunc("derefInsteadOfNot",",,,") )
    /// The non-generic type '%s' does not expect any type arguments, but here is given %d type argument(s)
    /// (Originally from ..\FSComp.txt:29)
    static member buildUnexpectedTypeArgs(a0 : System.String, a1 : System.Int32) = (GetStringFunc("buildUnexpectedTypeArgs",",,,%s,,,%d,,,") a0 a1)
    /// Consider using 'return!' instead of 'return'.
    /// (Originally from ..\FSComp.txt:30)
    static member returnUsedInsteadOfReturnBang() = (GetStringFunc("returnUsedInsteadOfReturnBang",",,,") )
    /// Consider using 'yield!' instead of 'yield'.
    /// (Originally from ..\FSComp.txt:31)
    static member yieldUsedInsteadOfYieldBang() = (GetStringFunc("yieldUsedInsteadOfYieldBang",",,,") )
    /// \nA tuple type is required for one or more arguments. Consider wrapping the given arguments in additional parentheses or review the definition of the interface.
    /// (Originally from ..\FSComp.txt:32)
    static member tupleRequiredInAbstractMethod() = (GetStringFunc("tupleRequiredInAbstractMethod",",,,") )
    /// Invalid warning number '%s'
    /// (Originally from ..\FSComp.txt:33)
    static member buildInvalidWarningNumber(a0 : System.String) = (203, GetStringFunc("buildInvalidWarningNumber",",,,%s,,,") a0)
    /// Invalid version string '%s'
    /// (Originally from ..\FSComp.txt:34)
    static member buildInvalidVersionString(a0 : System.String) = (204, GetStringFunc("buildInvalidVersionString",",,,%s,,,") a0)
    /// Invalid version file '%s'
    /// (Originally from ..\FSComp.txt:35)
    static member buildInvalidVersionFile(a0 : System.String) = (205, GetStringFunc("buildInvalidVersionFile",",,,%s,,,") a0)
    /// Microsoft (R) F# Compiler version %s
    /// (Originally from ..\FSComp.txt:36)
    static member buildProductName(a0 : System.String) = (GetStringFunc("buildProductName",",,,%s,,,") a0)
    /// F# Compiler for F# %s
    /// (Originally from ..\FSComp.txt:37)
    static member buildProductNameCommunity(a0 : System.String) = (GetStringFunc("buildProductNameCommunity",",,,%s,,,") a0)
    /// Problem with filename '%s': %s
    /// (Originally from ..\FSComp.txt:38)
    static member buildProblemWithFilename(a0 : System.String, a1 : System.String) = (206, GetStringFunc("buildProblemWithFilename",",,,%s,,,%s,,,") a0 a1)
    /// No inputs specified
    /// (Originally from ..\FSComp.txt:39)
    static member buildNoInputsSpecified() = (207, GetStringFunc("buildNoInputsSpecified",",,,") )
    /// The '--pdb' option requires the '--debug' option to be used
    /// (Originally from ..\FSComp.txt:40)
    static member buildPdbRequiresDebug() = (209, GetStringFunc("buildPdbRequiresDebug",",,,") )
    /// The search directory '%s' is invalid
    /// (Originally from ..\FSComp.txt:41)
    static member buildInvalidSearchDirectory(a0 : System.String) = (210, GetStringFunc("buildInvalidSearchDirectory",",,,%s,,,") a0)
    /// The search directory '%s' could not be found
    /// (Originally from ..\FSComp.txt:42)
    static member buildSearchDirectoryNotFound(a0 : System.String) = (211, GetStringFunc("buildSearchDirectoryNotFound",",,,%s,,,") a0)
    /// '%s' is not a valid filename
    /// (Originally from ..\FSComp.txt:43)
    static member buildInvalidFilename(a0 : System.String) = (212, GetStringFunc("buildInvalidFilename",",,,%s,,,") a0)
    /// '%s' is not a valid assembly name
    /// (Originally from ..\FSComp.txt:44)
    static member buildInvalidAssemblyName(a0 : System.String) = (213, GetStringFunc("buildInvalidAssemblyName",",,,%s,,,") a0)
    /// Unrecognized privacy setting '%s' for managed resource, valid options are 'public' and 'private'
    /// (Originally from ..\FSComp.txt:45)
    static member buildInvalidPrivacy(a0 : System.String) = (214, GetStringFunc("buildInvalidPrivacy",",,,%s,,,") a0)
    /// Multiple references to '%s.dll' are not permitted
    /// (Originally from ..\FSComp.txt:46)
    static member buildMultipleReferencesNotAllowed(a0 : System.String) = (215, GetStringFunc("buildMultipleReferencesNotAllowed",",,,%s,,,") a0)
    /// Could not read version from mscorlib.dll
    /// (Originally from ..\FSComp.txt:47)
    static member buildCouldNotReadVersionInfoFromMscorlib() = (GetStringFunc("buildCouldNotReadVersionInfoFromMscorlib",",,,") )
    /// Unable to read assembly '%s'
    /// (Originally from ..\FSComp.txt:48)
    static member buildCannotReadAssembly(a0 : System.String) = (218, GetStringFunc("buildCannotReadAssembly",",,,%s,,,") a0)
    /// Assembly resolution failure at or near this location
    /// (Originally from ..\FSComp.txt:49)
    static member buildAssemblyResolutionFailed() = (220, GetStringFunc("buildAssemblyResolutionFailed",",,,") )
    /// The declarations in this file will be placed in an implicit module '%s' based on the file name '%s'. However this is not a valid F# identifier, so the contents will not be accessible from other files. Consider renaming the file or adding a 'module' or 'namespace' declaration at the top of the file.
    /// (Originally from ..\FSComp.txt:50)
    static member buildImplicitModuleIsNotLegalIdentifier(a0 : System.String, a1 : System.String) = (221, GetStringFunc("buildImplicitModuleIsNotLegalIdentifier",",,,%s,,,%s,,,") a0 a1)
    /// Files in libraries or multiple-file applications must begin with a namespace or module declaration, e.g. 'namespace SomeNamespace.SubNamespace' or 'module SomeNamespace.SomeModule'. Only the last source file of an application may omit such a declaration.
    /// (Originally from ..\FSComp.txt:51)
    static member buildMultiFileRequiresNamespaceOrModule() = (222, GetStringFunc("buildMultiFileRequiresNamespaceOrModule",",,,") )
    /// Files in libraries or multiple-file applications must begin with a namespace or module declaration. When using a module declaration at the start of a file the '=' sign is not allowed. If this is a top-level module, consider removing the = to resolve this error.
    /// (Originally from ..\FSComp.txt:52)
    static member noEqualSignAfterModule() = (222, GetStringFunc("noEqualSignAfterModule",",,,") )
    /// This file contains multiple declarations of the form 'module SomeNamespace.SomeModule'. Only one declaration of this form is permitted in a file. Change your file to use an initial namespace declaration and/or use 'module ModuleName = ...' to define your modules.
    /// (Originally from ..\FSComp.txt:53)
    static member buildMultipleToplevelModules() = (223, GetStringFunc("buildMultipleToplevelModules",",,,") )
    /// Option requires parameter: %s
    /// (Originally from ..\FSComp.txt:54)
    static member buildOptionRequiresParameter(a0 : System.String) = (224, GetStringFunc("buildOptionRequiresParameter",",,,%s,,,") a0)
    /// Source file '%s' could not be found
    /// (Originally from ..\FSComp.txt:55)
    static member buildCouldNotFindSourceFile(a0 : System.String) = (225, GetStringFunc("buildCouldNotFindSourceFile",",,,%s,,,") a0)
    /// The file extension of '%s' is not recognized. Source files must have extension .fs, .fsi, .fsx, .fsscript, .ml or .mli.
    /// (Originally from ..\FSComp.txt:56)
    static member buildInvalidSourceFileExtension(a0 : System.String) = (226, GetStringFunc("buildInvalidSourceFileExtension",",,,%s,,,") a0)
    /// Could not resolve assembly '%s'
    /// (Originally from ..\FSComp.txt:57)
    static member buildCouldNotResolveAssembly(a0 : System.String) = (227, GetStringFunc("buildCouldNotResolveAssembly",",,,%s,,,") a0)
    /// Could not resolve assembly '%s' required by '%s'
    /// (Originally from ..\FSComp.txt:58)
    static member buildCouldNotResolveAssemblyRequiredByFile(a0 : System.String, a1 : System.String) = (228, GetStringFunc("buildCouldNotResolveAssemblyRequiredByFile",",,,%s,,,%s,,,") a0 a1)
    /// Error opening binary file '%s': %s
    /// (Originally from ..\FSComp.txt:59)
    static member buildErrorOpeningBinaryFile(a0 : System.String, a1 : System.String) = (229, GetStringFunc("buildErrorOpeningBinaryFile",",,,%s,,,%s,,,") a0 a1)
    /// The F#-compiled DLL '%s' needs to be recompiled to be used with this version of F#
    /// (Originally from ..\FSComp.txt:60)
    static member buildDifferentVersionMustRecompile(a0 : System.String) = (231, GetStringFunc("buildDifferentVersionMustRecompile",",,,%s,,,") a0)
    /// Invalid directive. Expected '#I \"<path>\"'.
    /// (Originally from ..\FSComp.txt:61)
    static member buildInvalidHashIDirective() = (232, GetStringFunc("buildInvalidHashIDirective",",,,") )
    /// Invalid directive. Expected '#r \"<file-or-assembly>\"'.
    /// (Originally from ..\FSComp.txt:62)
    static member buildInvalidHashrDirective() = (233, GetStringFunc("buildInvalidHashrDirective",",,,") )
    /// Invalid directive. Expected '#load \"<file>\" ... \"<file>\"'.
    /// (Originally from ..\FSComp.txt:63)
    static member buildInvalidHashloadDirective() = (234, GetStringFunc("buildInvalidHashloadDirective",",,,") )
    /// Invalid directive. Expected '#time', '#time \"on\"' or '#time \"off\"'.
    /// (Originally from ..\FSComp.txt:64)
    static member buildInvalidHashtimeDirective() = (235, GetStringFunc("buildInvalidHashtimeDirective",",,,") )
    /// Directives inside modules are ignored
    /// (Originally from ..\FSComp.txt:65)
    static member buildDirectivesInModulesAreIgnored() = (236, GetStringFunc("buildDirectivesInModulesAreIgnored",",,,") )
    /// A signature for the file or module '%s' has already been specified
    /// (Originally from ..\FSComp.txt:66)
    static member buildSignatureAlreadySpecified(a0 : System.String) = (237, GetStringFunc("buildSignatureAlreadySpecified",",,,%s,,,") a0)
    /// An implementation of file or module '%s' has already been given. Compilation order is significant in F# because of type inference. You may need to adjust the order of your files to place the signature file before the implementation. In Visual Studio files are type-checked in the order they appear in the project file, which can be edited manually or adjusted using the solution explorer.
    /// (Originally from ..\FSComp.txt:67)
    static member buildImplementationAlreadyGivenDetail(a0 : System.String) = (238, GetStringFunc("buildImplementationAlreadyGivenDetail",",,,%s,,,") a0)
    /// An implementation of the file or module '%s' has already been given
    /// (Originally from ..\FSComp.txt:68)
    static member buildImplementationAlreadyGiven(a0 : System.String) = (239, GetStringFunc("buildImplementationAlreadyGiven",",,,%s,,,") a0)
    /// The signature file '%s' does not have a corresponding implementation file. If an implementation file exists then check the 'module' and 'namespace' declarations in the signature and implementation files match.
    /// (Originally from ..\FSComp.txt:69)
    static member buildSignatureWithoutImplementation(a0 : System.String) = (240, GetStringFunc("buildSignatureWithoutImplementation",",,,%s,,,") a0)
    /// '%s' is not a valid integer argument
    /// (Originally from ..\FSComp.txt:70)
    static member buildArgInvalidInt(a0 : System.String) = (241, GetStringFunc("buildArgInvalidInt",",,,%s,,,") a0)
    /// '%s' is not a valid floating point argument
    /// (Originally from ..\FSComp.txt:71)
    static member buildArgInvalidFloat(a0 : System.String) = (242, GetStringFunc("buildArgInvalidFloat",",,,%s,,,") a0)
    /// Unrecognized option: '%s'
    /// (Originally from ..\FSComp.txt:72)
    static member buildUnrecognizedOption(a0 : System.String) = (243, GetStringFunc("buildUnrecognizedOption",",,,%s,,,") a0)
    /// Invalid module or namespace name
    /// (Originally from ..\FSComp.txt:73)
    static member buildInvalidModuleOrNamespaceName() = (244, GetStringFunc("buildInvalidModuleOrNamespaceName",",,,") )
    /// Error reading/writing metadata for the F# compiled DLL '%s'. Was the DLL compiled with an earlier version of the F# compiler? (error: '%s').
    /// (Originally from ..\FSComp.txt:74)
    static member pickleErrorReadingWritingMetadata(a0 : System.String, a1 : System.String) = (GetStringFunc("pickleErrorReadingWritingMetadata",",,,%s,,,%s,,,") a0 a1)
    /// The type/module '%s' is not a concrete module or type
    /// (Originally from ..\FSComp.txt:75)
    static member tastTypeOrModuleNotConcrete(a0 : System.String) = (245, GetStringFunc("tastTypeOrModuleNotConcrete",",,,%s,,,") a0)
    /// The type '%s' has an inline assembly code representation
    /// (Originally from ..\FSComp.txt:76)
    static member tastTypeHasAssemblyCodeRepresentation(a0 : System.String) = (GetStringFunc("tastTypeHasAssemblyCodeRepresentation",",,,%s,,,") a0)
    /// A namespace and a module named '%s' both occur in two parts of this assembly
    /// (Originally from ..\FSComp.txt:77)
    static member tastNamespaceAndModuleWithSameNameInAssembly(a0 : System.String) = (247, GetStringFunc("tastNamespaceAndModuleWithSameNameInAssembly",",,,%s,,,") a0)
    /// Two modules named '%s' occur in two parts of this assembly
    /// (Originally from ..\FSComp.txt:78)
    static member tastTwoModulesWithSameNameInAssembly(a0 : System.String) = (248, GetStringFunc("tastTwoModulesWithSameNameInAssembly",",,,%s,,,") a0)
    /// Two type definitions named '%s' occur in namespace '%s' in two parts of this assembly
    /// (Originally from ..\FSComp.txt:79)
    static member tastDuplicateTypeDefinitionInAssembly(a0 : System.String, a1 : System.String) = (249, GetStringFunc("tastDuplicateTypeDefinitionInAssembly",",,,%s,,,%s,,,") a0 a1)
    /// A module and a type definition named '%s' occur in namespace '%s' in two parts of this assembly
    /// (Originally from ..\FSComp.txt:80)
    static member tastConflictingModuleAndTypeDefinitionInAssembly(a0 : System.String, a1 : System.String) = (250, GetStringFunc("tastConflictingModuleAndTypeDefinitionInAssembly",",,,%s,,,%s,,,") a0 a1)
    /// Invalid member signature encountered because of an earlier error
    /// (Originally from ..\FSComp.txt:81)
    static member tastInvalidMemberSignature() = (251, GetStringFunc("tastInvalidMemberSignature",",,,") )
    /// This value does not have a valid property setter type
    /// (Originally from ..\FSComp.txt:82)
    static member tastValueDoesNotHaveSetterType() = (252, GetStringFunc("tastValueDoesNotHaveSetterType",",,,") )
    /// Invalid form for a property getter. At least one '()' argument is required when using the explicit syntax.
    /// (Originally from ..\FSComp.txt:83)
    static member tastInvalidFormForPropertyGetter() = (253, GetStringFunc("tastInvalidFormForPropertyGetter",",,,") )
    /// Invalid form for a property setter. At least one argument is required.
    /// (Originally from ..\FSComp.txt:84)
    static member tastInvalidFormForPropertySetter() = (254, GetStringFunc("tastInvalidFormForPropertySetter",",,,") )
    /// Unexpected use of a byref-typed variable
    /// (Originally from ..\FSComp.txt:85)
    static member tastUnexpectedByRef() = (255, GetStringFunc("tastUnexpectedByRef",",,,") )
    /// A value must be mutable in order to mutate the contents or take the address of a value type, e.g. 'let mutable x = ...'
    /// (Originally from ..\FSComp.txt:86)
    static member tastValueMustBeMutable() = (256, GetStringFunc("tastValueMustBeMutable",",,,") )
    /// Invalid mutation of a constant expression. Consider copying the expression to a mutable local, e.g. 'let mutable x = ...'.
    /// (Originally from ..\FSComp.txt:87)
    static member tastInvalidMutationOfConstant() = (257, GetStringFunc("tastInvalidMutationOfConstant",",,,") )
    /// The value has been copied to ensure the original is not mutated by this operation or because the copy is implicit when returning a struct from a member and another member is then accessed
    /// (Originally from ..\FSComp.txt:88)
    static member tastValueHasBeenCopied() = (GetStringFunc("tastValueHasBeenCopied",",,,") )
    /// Recursively defined values cannot appear directly as part of the construction of a tuple value within a recursive binding
    /// (Originally from ..\FSComp.txt:89)
    static member tastRecursiveValuesMayNotBeInConstructionOfTuple() = (259, GetStringFunc("tastRecursiveValuesMayNotBeInConstructionOfTuple",",,,") )
    /// Recursive values cannot appear directly as a construction of the type '%s' within a recursive binding. This feature has been removed from the F# language. Consider using a record instead.
    /// (Originally from ..\FSComp.txt:90)
    static member tastRecursiveValuesMayNotAppearInConstructionOfType(a0 : System.String) = (260, GetStringFunc("tastRecursiveValuesMayNotAppearInConstructionOfType",",,,%s,,,") a0)
    /// Recursive values cannot be directly assigned to the non-mutable field '%s' of the type '%s' within a recursive binding. Consider using a mutable field instead.
    /// (Originally from ..\FSComp.txt:91)
    static member tastRecursiveValuesMayNotBeAssignedToNonMutableField(a0 : System.String, a1 : System.String) = (261, GetStringFunc("tastRecursiveValuesMayNotBeAssignedToNonMutableField",",,,%s,,,%s,,,") a0 a1)
    /// Unexpected decode of AutoOpenAttribute
    /// (Originally from ..\FSComp.txt:92)
    static member tastUnexpectedDecodeOfAutoOpenAttribute() = (GetStringFunc("tastUnexpectedDecodeOfAutoOpenAttribute",",,,") )
    /// Unexpected decode of InternalsVisibleToAttribute
    /// (Originally from ..\FSComp.txt:93)
    static member tastUnexpectedDecodeOfInternalsVisibleToAttribute() = (GetStringFunc("tastUnexpectedDecodeOfInternalsVisibleToAttribute",",,,") )
    /// Unexpected decode of InterfaceDataVersionAttribute
    /// (Originally from ..\FSComp.txt:94)
    static member tastUnexpectedDecodeOfInterfaceDataVersionAttribute() = (GetStringFunc("tastUnexpectedDecodeOfInterfaceDataVersionAttribute",",,,") )
    /// Active patterns cannot return more than 7 possibilities
    /// (Originally from ..\FSComp.txt:95)
    static member tastActivePatternsLimitedToSeven() = (265, GetStringFunc("tastActivePatternsLimitedToSeven",",,,") )
    /// This is not a valid constant expression or custom attribute value
    /// (Originally from ..\FSComp.txt:96)
    static member tastNotAConstantExpression() = (267, GetStringFunc("tastNotAConstantExpression",",,,") )
    /// Module '%s' contains\n    %s    \nbut its signature specifies\n    %s    \nThe mutability attributes differ
    /// (Originally from ..\FSComp.txt:97)
    static member ValueNotContainedMutabilityAttributesDiffer(a0 : System.String, a1 : System.String, a2 : System.String) = (GetStringFunc("ValueNotContainedMutabilityAttributesDiffer",",,,%s,,,%s,,,%s,,,") a0 a1 a2)
    /// Module '%s' contains\n    %s    \nbut its signature specifies\n    %s    \nThe names differ
    /// (Originally from ..\FSComp.txt:98)
    static member ValueNotContainedMutabilityNamesDiffer(a0 : System.String, a1 : System.String, a2 : System.String) = (GetStringFunc("ValueNotContainedMutabilityNamesDiffer",",,,%s,,,%s,,,%s,,,") a0 a1 a2)
    /// Module '%s' contains\n    %s    \nbut its signature specifies\n    %s    \nThe compiled names differ
    /// (Originally from ..\FSComp.txt:99)
    static member ValueNotContainedMutabilityCompiledNamesDiffer(a0 : System.String, a1 : System.String, a2 : System.String) = (GetStringFunc("ValueNotContainedMutabilityCompiledNamesDiffer",",,,%s,,,%s,,,%s,,,") a0 a1 a2)
    /// Module '%s' contains\n    %s    \nbut its signature specifies\n    %s    \nThe display names differ
    /// (Originally from ..\FSComp.txt:100)
    static member ValueNotContainedMutabilityDisplayNamesDiffer(a0 : System.String, a1 : System.String, a2 : System.String) = (GetStringFunc("ValueNotContainedMutabilityDisplayNamesDiffer",",,,%s,,,%s,,,%s,,,") a0 a1 a2)
    /// Module '%s' contains\n    %s    \nbut its signature specifies\n    %s    \nThe accessibility specified in the signature is more than that specified in the implementation
    /// (Originally from ..\FSComp.txt:101)
    static member ValueNotContainedMutabilityAccessibilityMore(a0 : System.String, a1 : System.String, a2 : System.String) = (GetStringFunc("ValueNotContainedMutabilityAccessibilityMore",",,,%s,,,%s,,,%s,,,") a0 a1 a2)
    /// Module '%s' contains\n    %s    \nbut its signature specifies\n    %s    \nThe inline flags differ
    /// (Originally from ..\FSComp.txt:102)
    static member ValueNotContainedMutabilityInlineFlagsDiffer(a0 : System.String, a1 : System.String, a2 : System.String) = (GetStringFunc("ValueNotContainedMutabilityInlineFlagsDiffer",",,,%s,,,%s,,,%s,,,") a0 a1 a2)
    /// Module '%s' contains\n    %s    \nbut its signature specifies\n    %s    \nThe literal constant values and/or attributes differ
    /// (Originally from ..\FSComp.txt:103)
    static member ValueNotContainedMutabilityLiteralConstantValuesDiffer(a0 : System.String, a1 : System.String, a2 : System.String) = (GetStringFunc("ValueNotContainedMutabilityLiteralConstantValuesDiffer",",,,%s,,,%s,,,%s,,,") a0 a1 a2)
    /// Module '%s' contains\n    %s    \nbut its signature specifies\n    %s    \nOne is a type function and the other is not. The signature requires explicit type parameters if they are present in the implementation.
    /// (Originally from ..\FSComp.txt:104)
    static member ValueNotContainedMutabilityOneIsTypeFunction(a0 : System.String, a1 : System.String, a2 : System.String) = (GetStringFunc("ValueNotContainedMutabilityOneIsTypeFunction",",,,%s,,,%s,,,%s,,,") a0 a1 a2)
    /// Module '%s' contains\n    %s    \nbut its signature specifies\n    %s    \nThe respective type parameter counts differ
    /// (Originally from ..\FSComp.txt:105)
    static member ValueNotContainedMutabilityParameterCountsDiffer(a0 : System.String, a1 : System.String, a2 : System.String) = (GetStringFunc("ValueNotContainedMutabilityParameterCountsDiffer",",,,%s,,,%s,,,%s,,,") a0 a1 a2)
    /// Module '%s' contains\n    %s    \nbut its signature specifies\n    %s    \nThe types differ
    /// (Originally from ..\FSComp.txt:106)
    static member ValueNotContainedMutabilityTypesDiffer(a0 : System.String, a1 : System.String, a2 : System.String) = (GetStringFunc("ValueNotContainedMutabilityTypesDiffer",",,,%s,,,%s,,,%s,,,") a0 a1 a2)
    /// Module '%s' contains\n    %s    \nbut its signature specifies\n    %s    \nOne is an extension member and the other is not
    /// (Originally from ..\FSComp.txt:107)
    static member ValueNotContainedMutabilityExtensionsDiffer(a0 : System.String, a1 : System.String, a2 : System.String) = (GetStringFunc("ValueNotContainedMutabilityExtensionsDiffer",",,,%s,,,%s,,,%s,,,") a0 a1 a2)
    /// Module '%s' contains\n    %s    \nbut its signature specifies\n    %s    \nAn arity was not inferred for this value
    /// (Originally from ..\FSComp.txt:108)
    static member ValueNotContainedMutabilityArityNotInferred(a0 : System.String, a1 : System.String, a2 : System.String) = (GetStringFunc("ValueNotContainedMutabilityArityNotInferred",",,,%s,,,%s,,,%s,,,") a0 a1 a2)
    /// Module '%s' contains\n    %s    \nbut its signature specifies\n    %s    \nThe number of generic parameters in the signature and implementation differ (the signature declares %s but the implementation declares %s
    /// (Originally from ..\FSComp.txt:109)
    static member ValueNotContainedMutabilityGenericParametersDiffer(a0 : System.String, a1 : System.String, a2 : System.String, a3 : System.String, a4 : System.String) = (GetStringFunc("ValueNotContainedMutabilityGenericParametersDiffer",",,,%s,,,%s,,,%s,,,%s,,,%s,,,") a0 a1 a2 a3 a4)
    /// Module '%s' contains\n    %s    \nbut its signature specifies\n    %s    \nThe generic parameters in the signature and implementation have different kinds. Perhaps there is a missing [<Measure>] attribute.
    /// (Originally from ..\FSComp.txt:110)
    static member ValueNotContainedMutabilityGenericParametersAreDifferentKinds(a0 : System.String, a1 : System.String, a2 : System.String) = (GetStringFunc("ValueNotContainedMutabilityGenericParametersAreDifferentKinds",",,,%s,,,%s,,,%s,,,") a0 a1 a2)
    /// Module '%s' contains\n    %s    \nbut its signature specifies\n    %s    \nThe arities in the signature and implementation differ. The signature specifies that '%s' is function definition or lambda expression accepting at least %s argument(s), but the implementation is a computed function value. To declare that a computed function value is a permitted implementation simply parenthesize its type in the signature, e.g.\n\tval %s: int -> (int -> int)\ninstead of\n\tval %s: int -> int -> int.
    /// (Originally from ..\FSComp.txt:111)
    static member ValueNotContainedMutabilityAritiesDiffer(a0 : System.String, a1 : System.String, a2 : System.String, a3 : System.String, a4 : System.String, a5 : System.String, a6 : System.String) = (GetStringFunc("ValueNotContainedMutabilityAritiesDiffer",",,,%s,,,%s,,,%s,,,%s,,,%s,,,%s,,,%s,,,") a0 a1 a2 a3 a4 a5 a6)
    /// Module '%s' contains\n    %s    \nbut its signature specifies\n    %s    \nThe CLI member names differ
    /// (Originally from ..\FSComp.txt:112)
    static member ValueNotContainedMutabilityDotNetNamesDiffer(a0 : System.String, a1 : System.String, a2 : System.String) = (GetStringFunc("ValueNotContainedMutabilityDotNetNamesDiffer",",,,%s,,,%s,,,%s,,,") a0 a1 a2)
    /// Module '%s' contains\n    %s    \nbut its signature specifies\n    %s    \nOne is static and the other isn't
    /// (Originally from ..\FSComp.txt:113)
    static member ValueNotContainedMutabilityStaticsDiffer(a0 : System.String, a1 : System.String, a2 : System.String) = (GetStringFunc("ValueNotContainedMutabilityStaticsDiffer",",,,%s,,,%s,,,%s,,,") a0 a1 a2)
    /// Module '%s' contains\n    %s    \nbut its signature specifies\n    %s    \nOne is virtual and the other isn't
    /// (Originally from ..\FSComp.txt:114)
    static member ValueNotContainedMutabilityVirtualsDiffer(a0 : System.String, a1 : System.String, a2 : System.String) = (GetStringFunc("ValueNotContainedMutabilityVirtualsDiffer",",,,%s,,,%s,,,%s,,,") a0 a1 a2)
    /// Module '%s' contains\n    %s    \nbut its signature specifies\n    %s    \nOne is abstract and the other isn't
    /// (Originally from ..\FSComp.txt:115)
    static member ValueNotContainedMutabilityAbstractsDiffer(a0 : System.String, a1 : System.String, a2 : System.String) = (GetStringFunc("ValueNotContainedMutabilityAbstractsDiffer",",,,%s,,,%s,,,%s,,,") a0 a1 a2)
    /// Module '%s' contains\n    %s    \nbut its signature specifies\n    %s    \nOne is final and the other isn't
    /// (Originally from ..\FSComp.txt:116)
    static member ValueNotContainedMutabilityFinalsDiffer(a0 : System.String, a1 : System.String, a2 : System.String) = (GetStringFunc("ValueNotContainedMutabilityFinalsDiffer",",,,%s,,,%s,,,%s,,,") a0 a1 a2)
    /// Module '%s' contains\n    %s    \nbut its signature specifies\n    %s    \nOne is marked as an override and the other isn't
    /// (Originally from ..\FSComp.txt:117)
    static member ValueNotContainedMutabilityOverridesDiffer(a0 : System.String, a1 : System.String, a2 : System.String) = (GetStringFunc("ValueNotContainedMutabilityOverridesDiffer",",,,%s,,,%s,,,%s,,,") a0 a1 a2)
    /// Module '%s' contains\n    %s    \nbut its signature specifies\n    %s    \nOne is a constructor/property and the other is not
    /// (Originally from ..\FSComp.txt:118)
    static member ValueNotContainedMutabilityOneIsConstructor(a0 : System.String, a1 : System.String, a2 : System.String) = (GetStringFunc("ValueNotContainedMutabilityOneIsConstructor",",,,%s,,,%s,,,%s,,,") a0 a1 a2)
    /// Module '%s' contains\n    %s    \nbut its signature specifies\n    %s    \nThe compiled representation of this method is as a static member but the signature indicates its compiled representation is as an instance member
    /// (Originally from ..\FSComp.txt:119)
    static member ValueNotContainedMutabilityStaticButInstance(a0 : System.String, a1 : System.String, a2 : System.String) = (GetStringFunc("ValueNotContainedMutabilityStaticButInstance",",,,%s,,,%s,,,%s,,,") a0 a1 a2)
    /// Module '%s' contains\n    %s    \nbut its signature specifies\n    %s    \nThe compiled representation of this method is as an instance member, but the signature indicates its compiled representation is as a static member
    /// (Originally from ..\FSComp.txt:120)
    static member ValueNotContainedMutabilityInstanceButStatic(a0 : System.String, a1 : System.String, a2 : System.String) = (GetStringFunc("ValueNotContainedMutabilityInstanceButStatic",",,,%s,,,%s,,,%s,,,") a0 a1 a2)
    /// The %s definitions in the signature and implementation are not compatible because the names differ. The type is called '%s' in the signature file but '%s' in implementation.
    /// (Originally from ..\FSComp.txt:121)
    static member DefinitionsInSigAndImplNotCompatibleNamesDiffer(a0 : System.String, a1 : System.String, a2 : System.String) = (290, GetStringFunc("DefinitionsInSigAndImplNotCompatibleNamesDiffer",",,,%s,,,%s,,,%s,,,") a0 a1 a2)
    /// The %s definitions for type '%s' in the signature and implementation are not compatible because the respective type parameter counts differ
    /// (Originally from ..\FSComp.txt:122)
    static member DefinitionsInSigAndImplNotCompatibleParameterCountsDiffer(a0 : System.String, a1 : System.String) = (291, GetStringFunc("DefinitionsInSigAndImplNotCompatibleParameterCountsDiffer",",,,%s,,,%s,,,") a0 a1)
    /// The %s definitions for type '%s' in the signature and implementation are not compatible because the accessibility specified in the signature is more than that specified in the implementation
    /// (Originally from ..\FSComp.txt:123)
    static member DefinitionsInSigAndImplNotCompatibleAccessibilityDiffer(a0 : System.String, a1 : System.String) = (292, GetStringFunc("DefinitionsInSigAndImplNotCompatibleAccessibilityDiffer",",,,%s,,,%s,,,") a0 a1)
    /// The %s definitions for type '%s' in the signature and implementation are not compatible because the signature requires that the type supports the interface %s but the interface has not been implemented
    /// (Originally from ..\FSComp.txt:124)
    static member DefinitionsInSigAndImplNotCompatibleMissingInterface(a0 : System.String, a1 : System.String, a2 : System.String) = (293, GetStringFunc("DefinitionsInSigAndImplNotCompatibleMissingInterface",",,,%s,,,%s,,,%s,,,") a0 a1 a2)
    /// The %s definitions for type '%s' in the signature and implementation are not compatible because the implementation says this type may use nulls as a representation but the signature does not
    /// (Originally from ..\FSComp.txt:125)
    static member DefinitionsInSigAndImplNotCompatibleImplementationSaysNull(a0 : System.String, a1 : System.String) = (294, GetStringFunc("DefinitionsInSigAndImplNotCompatibleImplementationSaysNull",",,,%s,,,%s,,,") a0 a1)
    /// The %s definitions for type '%s' in the signature and implementation are not compatible because the implementation says this type may use nulls as an extra value but the signature does not
    /// (Originally from ..\FSComp.txt:126)
    static member DefinitionsInSigAndImplNotCompatibleImplementationSaysNull2(a0 : System.String, a1 : System.String) = (294, GetStringFunc("DefinitionsInSigAndImplNotCompatibleImplementationSaysNull2",",,,%s,,,%s,,,") a0 a1)
    /// The %s definitions for type '%s' in the signature and implementation are not compatible because the signature says this type may use nulls as a representation but the implementation does not
    /// (Originally from ..\FSComp.txt:127)
    static member DefinitionsInSigAndImplNotCompatibleSignatureSaysNull(a0 : System.String, a1 : System.String) = (295, GetStringFunc("DefinitionsInSigAndImplNotCompatibleSignatureSaysNull",",,,%s,,,%s,,,") a0 a1)
    /// The %s definitions for type '%s' in the signature and implementation are not compatible because the signature says this type may use nulls as an extra value but the implementation does not
    /// (Originally from ..\FSComp.txt:128)
    static member DefinitionsInSigAndImplNotCompatibleSignatureSaysNull2(a0 : System.String, a1 : System.String) = (295, GetStringFunc("DefinitionsInSigAndImplNotCompatibleSignatureSaysNull2",",,,%s,,,%s,,,") a0 a1)
    /// The %s definitions for type '%s' in the signature and implementation are not compatible because the implementation type is sealed but the signature implies it is not. Consider adding the [<Sealed>] attribute to the signature.
    /// (Originally from ..\FSComp.txt:129)
    static member DefinitionsInSigAndImplNotCompatibleImplementationSealed(a0 : System.String, a1 : System.String) = (296, GetStringFunc("DefinitionsInSigAndImplNotCompatibleImplementationSealed",",,,%s,,,%s,,,") a0 a1)
    /// The %s definitions for type '%s' in the signature and implementation are not compatible because the implementation type is not sealed but signature implies it is. Consider adding the [<Sealed>] attribute to the implementation.
    /// (Originally from ..\FSComp.txt:130)
    static member DefinitionsInSigAndImplNotCompatibleImplementationIsNotSealed(a0 : System.String, a1 : System.String) = (297, GetStringFunc("DefinitionsInSigAndImplNotCompatibleImplementationIsNotSealed",",,,%s,,,%s,,,") a0 a1)
    /// The %s definitions for type '%s' in the signature and implementation are not compatible because the implementation is an abstract class but the signature is not. Consider adding the [<AbstractClass>] attribute to the signature.
    /// (Originally from ..\FSComp.txt:131)
    static member DefinitionsInSigAndImplNotCompatibleImplementationIsAbstract(a0 : System.String, a1 : System.String) = (298, GetStringFunc("DefinitionsInSigAndImplNotCompatibleImplementationIsAbstract",",,,%s,,,%s,,,") a0 a1)
    /// The %s definitions for type '%s' in the signature and implementation are not compatible because the signature is an abstract class but the implementation is not. Consider adding the [<AbstractClass>] attribute to the implementation.
    /// (Originally from ..\FSComp.txt:132)
    static member DefinitionsInSigAndImplNotCompatibleSignatureIsAbstract(a0 : System.String, a1 : System.String) = (299, GetStringFunc("DefinitionsInSigAndImplNotCompatibleSignatureIsAbstract",",,,%s,,,%s,,,") a0 a1)
    /// The %s definitions for type '%s' in the signature and implementation are not compatible because the types have different base types
    /// (Originally from ..\FSComp.txt:133)
    static member DefinitionsInSigAndImplNotCompatibleTypesHaveDifferentBaseTypes(a0 : System.String, a1 : System.String) = (300, GetStringFunc("DefinitionsInSigAndImplNotCompatibleTypesHaveDifferentBaseTypes",",,,%s,,,%s,,,") a0 a1)
    /// The %s definitions for type '%s' in the signature and implementation are not compatible because the number of %ss differ
    /// (Originally from ..\FSComp.txt:134)
    static member DefinitionsInSigAndImplNotCompatibleNumbersDiffer(a0 : System.String, a1 : System.String, a2 : System.String) = (301, GetStringFunc("DefinitionsInSigAndImplNotCompatibleNumbersDiffer",",,,%s,,,%s,,,%s,,,") a0 a1 a2)
    /// The %s definitions for type '%s' in the signature and implementation are not compatible because the signature defines the %s '%s' but the implementation does not (or does, but not in the same order)
    /// (Originally from ..\FSComp.txt:135)
    static member DefinitionsInSigAndImplNotCompatibleSignatureDefinesButImplDoesNot(a0 : System.String, a1 : System.String, a2 : System.String, a3 : System.String) = (302, GetStringFunc("DefinitionsInSigAndImplNotCompatibleSignatureDefinesButImplDoesNot",",,,%s,,,%s,,,%s,,,%s,,,") a0 a1 a2 a3)
    /// The %s definitions for type '%s' in the signature and implementation are not compatible because the implementation defines the %s '%s' but the signature does not (or does, but not in the same order)
    /// (Originally from ..\FSComp.txt:136)
    static member DefinitionsInSigAndImplNotCompatibleImplDefinesButSignatureDoesNot(a0 : System.String, a1 : System.String, a2 : System.String, a3 : System.String) = (303, GetStringFunc("DefinitionsInSigAndImplNotCompatibleImplDefinesButSignatureDoesNot",",,,%s,,,%s,,,%s,,,%s,,,") a0 a1 a2 a3)
    /// The %s definitions for type '%s' in the signature and implementation are not compatible because the implementation defines a struct but the signature defines a type with a hidden representation
    /// (Originally from ..\FSComp.txt:137)
    static member DefinitionsInSigAndImplNotCompatibleImplDefinesStruct(a0 : System.String, a1 : System.String) = (304, GetStringFunc("DefinitionsInSigAndImplNotCompatibleImplDefinesStruct",",,,%s,,,%s,,,") a0 a1)
    /// The %s definitions for type '%s' in the signature and implementation are not compatible because a CLI type representation is being hidden by a signature
    /// (Originally from ..\FSComp.txt:138)
    static member DefinitionsInSigAndImplNotCompatibleDotNetTypeRepresentationIsHidden(a0 : System.String, a1 : System.String) = (305, GetStringFunc("DefinitionsInSigAndImplNotCompatibleDotNetTypeRepresentationIsHidden",",,,%s,,,%s,,,") a0 a1)
    /// The %s definitions for type '%s' in the signature and implementation are not compatible because a type representation is being hidden by a signature
    /// (Originally from ..\FSComp.txt:139)
    static member DefinitionsInSigAndImplNotCompatibleTypeIsHidden(a0 : System.String, a1 : System.String) = (306, GetStringFunc("DefinitionsInSigAndImplNotCompatibleTypeIsHidden",",,,%s,,,%s,,,") a0 a1)
    /// The %s definitions for type '%s' in the signature and implementation are not compatible because the types are of different kinds
    /// (Originally from ..\FSComp.txt:140)
    static member DefinitionsInSigAndImplNotCompatibleTypeIsDifferentKind(a0 : System.String, a1 : System.String) = (307, GetStringFunc("DefinitionsInSigAndImplNotCompatibleTypeIsDifferentKind",",,,%s,,,%s,,,") a0 a1)
    /// The %s definitions for type '%s' in the signature and implementation are not compatible because the IL representations differ
    /// (Originally from ..\FSComp.txt:141)
    static member DefinitionsInSigAndImplNotCompatibleILDiffer(a0 : System.String, a1 : System.String) = (308, GetStringFunc("DefinitionsInSigAndImplNotCompatibleILDiffer",",,,%s,,,%s,,,") a0 a1)
    /// The %s definitions for type '%s' in the signature and implementation are not compatible because the representations differ
    /// (Originally from ..\FSComp.txt:142)
    static member DefinitionsInSigAndImplNotCompatibleRepresentationsDiffer(a0 : System.String, a1 : System.String) = (309, GetStringFunc("DefinitionsInSigAndImplNotCompatibleRepresentationsDiffer",",,,%s,,,%s,,,") a0 a1)
    /// The %s definitions for type '%s' in the signature and implementation are not compatible because the field %s was present in the implementation but not in the signature
    /// (Originally from ..\FSComp.txt:143)
    static member DefinitionsInSigAndImplNotCompatibleFieldWasPresent(a0 : System.String, a1 : System.String, a2 : System.String) = (311, GetStringFunc("DefinitionsInSigAndImplNotCompatibleFieldWasPresent",",,,%s,,,%s,,,%s,,,") a0 a1 a2)
    /// The %s definitions for type '%s' in the signature and implementation are not compatible because the order of the fields is different in the signature and implementation
    /// (Originally from ..\FSComp.txt:144)
    static member DefinitionsInSigAndImplNotCompatibleFieldOrderDiffer(a0 : System.String, a1 : System.String) = (312, GetStringFunc("DefinitionsInSigAndImplNotCompatibleFieldOrderDiffer",",,,%s,,,%s,,,") a0 a1)
    /// The %s definitions for type '%s' in the signature and implementation are not compatible because the field %s was required by the signature but was not specified by the implementation
    /// (Originally from ..\FSComp.txt:145)
    static member DefinitionsInSigAndImplNotCompatibleFieldRequiredButNotSpecified(a0 : System.String, a1 : System.String, a2 : System.String) = (313, GetStringFunc("DefinitionsInSigAndImplNotCompatibleFieldRequiredButNotSpecified",",,,%s,,,%s,,,%s,,,") a0 a1 a2)
    /// The %s definitions for type '%s' in the signature and implementation are not compatible because the field '%s' was present in the implementation but not in the signature. Struct types must now reveal their fields in the signature for the type, though the fields may still be labelled 'private' or 'internal'.
    /// (Originally from ..\FSComp.txt:146)
    static member DefinitionsInSigAndImplNotCompatibleFieldIsInImplButNotSig(a0 : System.String, a1 : System.String, a2 : System.String) = (314, GetStringFunc("DefinitionsInSigAndImplNotCompatibleFieldIsInImplButNotSig",",,,%s,,,%s,,,%s,,,") a0 a1 a2)
    /// The %s definitions for type '%s' in the signature and implementation are not compatible because the abstract member '%s' was required by the signature but was not specified by the implementation
    /// (Originally from ..\FSComp.txt:147)
    static member DefinitionsInSigAndImplNotCompatibleAbstractMemberMissingInImpl(a0 : System.String, a1 : System.String, a2 : System.String) = (315, GetStringFunc("DefinitionsInSigAndImplNotCompatibleAbstractMemberMissingInImpl",",,,%s,,,%s,,,%s,,,") a0 a1 a2)
    /// The %s definitions for type '%s' in the signature and implementation are not compatible because the abstract member '%s' was present in the implementation but not in the signature
    /// (Originally from ..\FSComp.txt:148)
    static member DefinitionsInSigAndImplNotCompatibleAbstractMemberMissingInSig(a0 : System.String, a1 : System.String, a2 : System.String) = (316, GetStringFunc("DefinitionsInSigAndImplNotCompatibleAbstractMemberMissingInSig",",,,%s,,,%s,,,%s,,,") a0 a1 a2)
    /// The %s definitions for type '%s' in the signature and implementation are not compatible because the signature declares a %s while the implementation declares a %s
    /// (Originally from ..\FSComp.txt:149)
    static member DefinitionsInSigAndImplNotCompatibleSignatureDeclaresDiffer(a0 : System.String, a1 : System.String, a2 : System.String, a3 : System.String) = (317, GetStringFunc("DefinitionsInSigAndImplNotCompatibleSignatureDeclaresDiffer",",,,%s,,,%s,,,%s,,,%s,,,") a0 a1 a2 a3)
    /// The %s definitions for type '%s' in the signature and implementation are not compatible because the abbreviations differ: %s versus %s
    /// (Originally from ..\FSComp.txt:150)
    static member DefinitionsInSigAndImplNotCompatibleAbbreviationsDiffer(a0 : System.String, a1 : System.String, a2 : System.String, a3 : System.String) = (318, GetStringFunc("DefinitionsInSigAndImplNotCompatibleAbbreviationsDiffer",",,,%s,,,%s,,,%s,,,%s,,,") a0 a1 a2 a3)
    /// The %s definitions for type '%s' in the signature and implementation are not compatible because an abbreviation is being hidden by a signature. The abbreviation must be visible to other CLI languages. Consider making the abbreviation visible in the signature.
    /// (Originally from ..\FSComp.txt:151)
    static member DefinitionsInSigAndImplNotCompatibleAbbreviationHiddenBySig(a0 : System.String, a1 : System.String) = (319, GetStringFunc("DefinitionsInSigAndImplNotCompatibleAbbreviationHiddenBySig",",,,%s,,,%s,,,") a0 a1)
    /// The %s definitions for type '%s' in the signature and implementation are not compatible because the signature has an abbreviation while the implementation does not
    /// (Originally from ..\FSComp.txt:152)
    static member DefinitionsInSigAndImplNotCompatibleSigHasAbbreviation(a0 : System.String, a1 : System.String) = (320, GetStringFunc("DefinitionsInSigAndImplNotCompatibleSigHasAbbreviation",",,,%s,,,%s,,,") a0 a1)
    /// The module contains the constructor\n    %s    \nbut its signature specifies\n    %s    \nThe names differ
    /// (Originally from ..\FSComp.txt:153)
    static member ModuleContainsConstructorButNamesDiffer(a0 : System.String, a1 : System.String) = (GetStringFunc("ModuleContainsConstructorButNamesDiffer",",,,%s,,,%s,,,") a0 a1)
    /// The module contains the constructor\n    %s    \nbut its signature specifies\n    %s    \nThe respective number of data fields differ
    /// (Originally from ..\FSComp.txt:154)
    static member ModuleContainsConstructorButDataFieldsDiffer(a0 : System.String, a1 : System.String) = (GetStringFunc("ModuleContainsConstructorButDataFieldsDiffer",",,,%s,,,%s,,,") a0 a1)
    /// The module contains the constructor\n    %s    \nbut its signature specifies\n    %s    \nThe types of the fields differ
    /// (Originally from ..\FSComp.txt:155)
    static member ModuleContainsConstructorButTypesOfFieldsDiffer(a0 : System.String, a1 : System.String) = (GetStringFunc("ModuleContainsConstructorButTypesOfFieldsDiffer",",,,%s,,,%s,,,") a0 a1)
    /// The module contains the constructor\n    %s    \nbut its signature specifies\n    %s    \nthe accessibility specified in the signature is more than that specified in the implementation
    /// (Originally from ..\FSComp.txt:156)
    static member ModuleContainsConstructorButAccessibilityDiffers(a0 : System.String, a1 : System.String) = (GetStringFunc("ModuleContainsConstructorButAccessibilityDiffers",",,,%s,,,%s,,,") a0 a1)
    /// The module contains the field\n    %s    \nbut its signature specifies\n    %s    \nThe names differ
    /// (Originally from ..\FSComp.txt:157)
    static member FieldNotContainedNamesDiffer(a0 : System.String, a1 : System.String) = (GetStringFunc("FieldNotContainedNamesDiffer",",,,%s,,,%s,,,") a0 a1)
    /// The module contains the field\n    %s    \nbut its signature specifies\n    %s    \nthe accessibility specified in the signature is more than that specified in the implementation
    /// (Originally from ..\FSComp.txt:158)
    static member FieldNotContainedAccessibilitiesDiffer(a0 : System.String, a1 : System.String) = (GetStringFunc("FieldNotContainedAccessibilitiesDiffer",",,,%s,,,%s,,,") a0 a1)
    /// The module contains the field\n    %s    \nbut its signature specifies\n    %s    \nThe 'static' modifiers differ
    /// (Originally from ..\FSComp.txt:159)
    static member FieldNotContainedStaticsDiffer(a0 : System.String, a1 : System.String) = (GetStringFunc("FieldNotContainedStaticsDiffer",",,,%s,,,%s,,,") a0 a1)
    /// The module contains the field\n    %s    \nbut its signature specifies\n    %s    \nThe 'mutable' modifiers differ
    /// (Originally from ..\FSComp.txt:160)
    static member FieldNotContainedMutablesDiffer(a0 : System.String, a1 : System.String) = (GetStringFunc("FieldNotContainedMutablesDiffer",",,,%s,,,%s,,,") a0 a1)
    /// The module contains the field\n    %s    \nbut its signature specifies\n    %s    \nThe 'literal' modifiers differ
    /// (Originally from ..\FSComp.txt:161)
    static member FieldNotContainedLiteralsDiffer(a0 : System.String, a1 : System.String) = (GetStringFunc("FieldNotContainedLiteralsDiffer",",,,%s,,,%s,,,") a0 a1)
    /// The module contains the field\n    %s    \nbut its signature specifies\n    %s    \nThe types differ
    /// (Originally from ..\FSComp.txt:162)
    static member FieldNotContainedTypesDiffer(a0 : System.String, a1 : System.String) = (GetStringFunc("FieldNotContainedTypesDiffer",",,,%s,,,%s,,,") a0 a1)
    /// The implicit instantiation of a generic construct at or near this point could not be resolved because it could resolve to multiple unrelated types, e.g. '%s' and '%s'. Consider using type annotations to resolve the ambiguity
    /// (Originally from ..\FSComp.txt:163)
    static member typrelCannotResolveImplicitGenericInstantiation(a0 : System.String, a1 : System.String) = (331, GetStringFunc("typrelCannotResolveImplicitGenericInstantiation",",,,%s,,,%s,,,") a0 a1)
    /// Could not resolve the ambiguity inherent in the use of a 'printf'-style format string
    /// (Originally from ..\FSComp.txt:164)
    static member typrelCannotResolveAmbiguityInPrintf() = (333, GetStringFunc("typrelCannotResolveAmbiguityInPrintf",",,,") )
    /// Could not resolve the ambiguity in the use of a generic construct with an 'enum' constraint at or near this position
    /// (Originally from ..\FSComp.txt:165)
    static member typrelCannotResolveAmbiguityInEnum() = (334, GetStringFunc("typrelCannotResolveAmbiguityInEnum",",,,") )
    /// Could not resolve the ambiguity in the use of a generic construct with a 'delegate' constraint at or near this position
    /// (Originally from ..\FSComp.txt:166)
    static member typrelCannotResolveAmbiguityInDelegate() = (335, GetStringFunc("typrelCannotResolveAmbiguityInDelegate",",,,") )
    /// Invalid value
    /// (Originally from ..\FSComp.txt:167)
    static member typrelInvalidValue() = (337, GetStringFunc("typrelInvalidValue",",,,") )
    /// The signature and implementation are not compatible because the respective type parameter counts differ
    /// (Originally from ..\FSComp.txt:168)
    static member typrelSigImplNotCompatibleParamCountsDiffer() = (338, GetStringFunc("typrelSigImplNotCompatibleParamCountsDiffer",",,,") )
    /// The signature and implementation are not compatible because the type parameter in the class/signature has a different compile-time requirement to the one in the member/implementation
    /// (Originally from ..\FSComp.txt:169)
    static member typrelSigImplNotCompatibleCompileTimeRequirementsDiffer() = (339, GetStringFunc("typrelSigImplNotCompatibleCompileTimeRequirementsDiffer",",,,") )
    /// The signature and implementation are not compatible because the declaration of the type parameter '%s' requires a constraint of the form %s
    /// (Originally from ..\FSComp.txt:170)
    static member typrelSigImplNotCompatibleConstraintsDiffer(a0 : System.String, a1 : System.String) = (340, GetStringFunc("typrelSigImplNotCompatibleConstraintsDiffer",",,,%s,,,%s,,,") a0 a1)
    /// The signature and implementation are not compatible because the type parameter '%s' has a constraint of the form %s but the implementation does not. Either remove this constraint from the signature or add it to the implementation.
    /// (Originally from ..\FSComp.txt:171)
    static member typrelSigImplNotCompatibleConstraintsDifferRemove(a0 : System.String, a1 : System.String) = (341, GetStringFunc("typrelSigImplNotCompatibleConstraintsDifferRemove",",,,%s,,,%s,,,") a0 a1)
    /// The type '%s' implements 'System.IComparable'. Consider also adding an explicit override for 'Object.Equals'
    /// (Originally from ..\FSComp.txt:172)
    static member typrelTypeImplementsIComparableShouldOverrideObjectEquals(a0 : System.String) = (342, GetStringFunc("typrelTypeImplementsIComparableShouldOverrideObjectEquals",",,,%s,,,") a0)
    /// The type '%s' implements 'System.IComparable' explicitly but provides no corresponding override for 'Object.Equals'. An implementation of 'Object.Equals' has been automatically provided, implemented via 'System.IComparable'. Consider implementing the override 'Object.Equals' explicitly
    /// (Originally from ..\FSComp.txt:173)
    static member typrelTypeImplementsIComparableDefaultObjectEqualsProvided(a0 : System.String) = (343, GetStringFunc("typrelTypeImplementsIComparableDefaultObjectEqualsProvided",",,,%s,,,") a0)
    /// The struct, record or union type '%s' has an explicit implementation of 'Object.GetHashCode' or 'Object.Equals'. You must apply the 'CustomEquality' attribute to the type
    /// (Originally from ..\FSComp.txt:174)
    static member typrelExplicitImplementationOfGetHashCodeOrEquals(a0 : System.String) = (344, GetStringFunc("typrelExplicitImplementationOfGetHashCodeOrEquals",",,,%s,,,") a0)
    /// The struct, record or union type '%s' has an explicit implementation of 'Object.GetHashCode'. Consider implementing a matching override for 'Object.Equals(obj)'
    /// (Originally from ..\FSComp.txt:175)
    static member typrelExplicitImplementationOfGetHashCode(a0 : System.String) = (345, GetStringFunc("typrelExplicitImplementationOfGetHashCode",",,,%s,,,") a0)
    /// The struct, record or union type '%s' has an explicit implementation of 'Object.Equals'. Consider implementing a matching override for 'Object.GetHashCode()'
    /// (Originally from ..\FSComp.txt:176)
    static member typrelExplicitImplementationOfEquals(a0 : System.String) = (346, GetStringFunc("typrelExplicitImplementationOfEquals",",,,%s,,,") a0)
    /// The exception definitions are not compatible because a CLI exception mapping is being hidden by a signature. The exception mapping must be visible to other modules. The module contains the exception definition\n    %s    \nbut its signature specifies\n\t%s
    /// (Originally from ..\FSComp.txt:177)
    static member ExceptionDefsNotCompatibleHiddenBySignature(a0 : System.String, a1 : System.String) = (GetStringFunc("ExceptionDefsNotCompatibleHiddenBySignature",",,,%s,,,%s,,,") a0 a1)
    /// The exception definitions are not compatible because the CLI representations differ. The module contains the exception definition\n    %s    \nbut its signature specifies\n\t%s
    /// (Originally from ..\FSComp.txt:178)
    static member ExceptionDefsNotCompatibleDotNetRepresentationsDiffer(a0 : System.String, a1 : System.String) = (GetStringFunc("ExceptionDefsNotCompatibleDotNetRepresentationsDiffer",",,,%s,,,%s,,,") a0 a1)
    /// The exception definitions are not compatible because the exception abbreviation is being hidden by the signature. The abbreviation must be visible to other CLI languages. Consider making the abbreviation visible in the signature. The module contains the exception definition\n    %s    \nbut its signature specifies\n\t%s.
    /// (Originally from ..\FSComp.txt:179)
    static member ExceptionDefsNotCompatibleAbbreviationHiddenBySignature(a0 : System.String, a1 : System.String) = (GetStringFunc("ExceptionDefsNotCompatibleAbbreviationHiddenBySignature",",,,%s,,,%s,,,") a0 a1)
    /// The exception definitions are not compatible because the exception abbreviations in the signature and implementation differ. The module contains the exception definition\n    %s    \nbut its signature specifies\n\t%s.
    /// (Originally from ..\FSComp.txt:180)
    static member ExceptionDefsNotCompatibleSignaturesDiffer(a0 : System.String, a1 : System.String) = (GetStringFunc("ExceptionDefsNotCompatibleSignaturesDiffer",",,,%s,,,%s,,,") a0 a1)
    /// The exception definitions are not compatible because the exception declarations differ. The module contains the exception definition\n    %s    \nbut its signature specifies\n\t%s.
    /// (Originally from ..\FSComp.txt:181)
    static member ExceptionDefsNotCompatibleExceptionDeclarationsDiffer(a0 : System.String, a1 : System.String) = (GetStringFunc("ExceptionDefsNotCompatibleExceptionDeclarationsDiffer",",,,%s,,,%s,,,") a0 a1)
    /// The exception definitions are not compatible because the field '%s' was required by the signature but was not specified by the implementation. The module contains the exception definition\n    %s    \nbut its signature specifies\n\t%s.
    /// (Originally from ..\FSComp.txt:182)
    static member ExceptionDefsNotCompatibleFieldInSigButNotImpl(a0 : System.String, a1 : System.String, a2 : System.String) = (GetStringFunc("ExceptionDefsNotCompatibleFieldInSigButNotImpl",",,,%s,,,%s,,,%s,,,") a0 a1 a2)
    /// The exception definitions are not compatible because the field '%s' was present in the implementation but not in the signature. The module contains the exception definition\n    %s    \nbut its signature specifies\n\t%s.
    /// (Originally from ..\FSComp.txt:183)
    static member ExceptionDefsNotCompatibleFieldInImplButNotSig(a0 : System.String, a1 : System.String, a2 : System.String) = (GetStringFunc("ExceptionDefsNotCompatibleFieldInImplButNotSig",",,,%s,,,%s,,,%s,,,") a0 a1 a2)
    /// The exception definitions are not compatible because the order of the fields is different in the signature and implementation. The module contains the exception definition\n    %s    \nbut its signature specifies\n\t%s.
    /// (Originally from ..\FSComp.txt:184)
    static member ExceptionDefsNotCompatibleFieldOrderDiffers(a0 : System.String, a1 : System.String) = (GetStringFunc("ExceptionDefsNotCompatibleFieldOrderDiffers",",,,%s,,,%s,,,") a0 a1)
    /// The namespace or module attributes differ between signature and implementation
    /// (Originally from ..\FSComp.txt:185)
    static member typrelModuleNamespaceAttributesDifferInSigAndImpl() = (355, GetStringFunc("typrelModuleNamespaceAttributesDifferInSigAndImpl",",,,") )
    /// This method is over-constrained in its type parameters
    /// (Originally from ..\FSComp.txt:186)
    static member typrelMethodIsOverconstrained() = (356, GetStringFunc("typrelMethodIsOverconstrained",",,,") )
    /// No implementations of '%s' had the correct number of arguments and type parameters. The required signature is '%s'.
    /// (Originally from ..\FSComp.txt:187)
    static member typrelOverloadNotFound(a0 : System.String, a1 : System.String) = (357, GetStringFunc("typrelOverloadNotFound",",,,%s,,,%s,,,") a0 a1)
    /// The override for '%s' was ambiguous
    /// (Originally from ..\FSComp.txt:188)
    static member typrelOverrideWasAmbiguous(a0 : System.String) = (358, GetStringFunc("typrelOverrideWasAmbiguous",",,,%s,,,") a0)
    /// More than one override implements '%s'
    /// (Originally from ..\FSComp.txt:189)
    static member typrelMoreThenOneOverride(a0 : System.String) = (359, GetStringFunc("typrelMoreThenOneOverride",",,,%s,,,") a0)
    /// The method '%s' is sealed and cannot be overridden
    /// (Originally from ..\FSComp.txt:190)
    static member typrelMethodIsSealed(a0 : System.String) = (360, GetStringFunc("typrelMethodIsSealed",",,,%s,,,") a0)
    /// The override '%s' implements more than one abstract slot, e.g. '%s' and '%s'
    /// (Originally from ..\FSComp.txt:191)
    static member typrelOverrideImplementsMoreThenOneSlot(a0 : System.String, a1 : System.String, a2 : System.String) = (361, GetStringFunc("typrelOverrideImplementsMoreThenOneSlot",",,,%s,,,%s,,,%s,,,") a0 a1 a2)
    /// Duplicate or redundant interface
    /// (Originally from ..\FSComp.txt:192)
    static member typrelDuplicateInterface() = (362, GetStringFunc("typrelDuplicateInterface",",,,") )
    /// The interface '%s' is included in multiple explicitly implemented interface types. Add an explicit implementation of this interface.
    /// (Originally from ..\FSComp.txt:193)
    static member typrelNeedExplicitImplementation(a0 : System.String) = (363, GetStringFunc("typrelNeedExplicitImplementation",",,,%s,,,") a0)
    /// A named argument has been assigned more than one value
    /// (Originally from ..\FSComp.txt:194)
    static member typrelNamedArgumentHasBeenAssignedMoreThenOnce() = (364, GetStringFunc("typrelNamedArgumentHasBeenAssignedMoreThenOnce",",,,") )
    /// No implementation was given for '%s'
    /// (Originally from ..\FSComp.txt:195)
    static member typrelNoImplementationGiven(a0 : System.String) = (365, GetStringFunc("typrelNoImplementationGiven",",,,%s,,,") a0)
    /// No implementation was given for '%s'. Note that all interface members must be implemented and listed under an appropriate 'interface' declaration, e.g. 'interface ... with member ...'.
    /// (Originally from ..\FSComp.txt:196)
    static member typrelNoImplementationGivenWithSuggestion(a0 : System.String) = (366, GetStringFunc("typrelNoImplementationGivenWithSuggestion",",,,%s,,,") a0)
    /// The member '%s' does not have the correct number of arguments. The required signature is '%s'.
    /// (Originally from ..\FSComp.txt:197)
    static member typrelMemberDoesNotHaveCorrectNumberOfArguments(a0 : System.String, a1 : System.String) = (367, GetStringFunc("typrelMemberDoesNotHaveCorrectNumberOfArguments",",,,%s,,,%s,,,") a0 a1)
    /// The member '%s' does not have the correct number of method type parameters. The required signature is '%s'.
    /// (Originally from ..\FSComp.txt:198)
    static member typrelMemberDoesNotHaveCorrectNumberOfTypeParameters(a0 : System.String, a1 : System.String) = (368, GetStringFunc("typrelMemberDoesNotHaveCorrectNumberOfTypeParameters",",,,%s,,,%s,,,") a0 a1)
    /// The member '%s' does not have the correct kinds of generic parameters. The required signature is '%s'.
    /// (Originally from ..\FSComp.txt:199)
    static member typrelMemberDoesNotHaveCorrectKindsOfGenericParameters(a0 : System.String, a1 : System.String) = (369, GetStringFunc("typrelMemberDoesNotHaveCorrectKindsOfGenericParameters",",,,%s,,,%s,,,") a0 a1)
    /// The member '%s' cannot be used to implement '%s'. The required signature is '%s'.
    /// (Originally from ..\FSComp.txt:200)
    static member typrelMemberCannotImplement(a0 : System.String, a1 : System.String, a2 : System.String) = (370, GetStringFunc("typrelMemberCannotImplement",",,,%s,,,%s,,,%s,,,") a0 a1 a2)
    /// Error while parsing embedded IL
    /// (Originally from ..\FSComp.txt:201)
    static member astParseEmbeddedILError() = (371, GetStringFunc("astParseEmbeddedILError",",,,") )
    /// Error while parsing embedded IL type
    /// (Originally from ..\FSComp.txt:202)
    static member astParseEmbeddedILTypeError() = (372, GetStringFunc("astParseEmbeddedILTypeError",",,,") )
    /// This indexer notation has been removed from the F# language
    /// (Originally from ..\FSComp.txt:203)
    static member astDeprecatedIndexerNotation() = (GetStringFunc("astDeprecatedIndexerNotation",",,,") )
    /// Invalid expression on left of assignment
    /// (Originally from ..\FSComp.txt:204)
    static member astInvalidExprLeftHandOfAssignment() = (374, GetStringFunc("astInvalidExprLeftHandOfAssignment",",,,") )
    /// The 'ReferenceEquality' attribute cannot be used on structs. Consider using the 'StructuralEquality' attribute instead, or implement an override for 'System.Object.Equals(obj)'.
    /// (Originally from ..\FSComp.txt:205)
    static member augNoRefEqualsOnStruct() = (376, GetStringFunc("augNoRefEqualsOnStruct",",,,") )
    /// This type uses an invalid mix of the attributes 'NoEquality', 'ReferenceEquality', 'StructuralEquality', 'NoComparison' and 'StructuralComparison'
    /// (Originally from ..\FSComp.txt:206)
    static member augInvalidAttrs() = (377, GetStringFunc("augInvalidAttrs",",,,") )
    /// The 'NoEquality' attribute must be used in conjunction with the 'NoComparison' attribute
    /// (Originally from ..\FSComp.txt:207)
    static member augNoEqualityNeedsNoComparison() = (378, GetStringFunc("augNoEqualityNeedsNoComparison",",,,") )
    /// The 'StructuralComparison' attribute must be used in conjunction with the 'StructuralEquality' attribute
    /// (Originally from ..\FSComp.txt:208)
    static member augStructCompNeedsStructEquality() = (379, GetStringFunc("augStructCompNeedsStructEquality",",,,") )
    /// The 'StructuralEquality' attribute must be used in conjunction with the 'NoComparison' or 'StructuralComparison' attributes
    /// (Originally from ..\FSComp.txt:209)
    static member augStructEqNeedsNoCompOrStructComp() = (380, GetStringFunc("augStructEqNeedsNoCompOrStructComp",",,,") )
    /// A type cannot have both the 'ReferenceEquality' and 'StructuralEquality' or 'StructuralComparison' attributes
    /// (Originally from ..\FSComp.txt:210)
    static member augTypeCantHaveRefEqAndStructAttrs() = (381, GetStringFunc("augTypeCantHaveRefEqAndStructAttrs",",,,") )
    /// Only record, union, exception and struct types may be augmented with the 'ReferenceEquality', 'StructuralEquality' and 'StructuralComparison' attributes
    /// (Originally from ..\FSComp.txt:211)
    static member augOnlyCertainTypesCanHaveAttrs() = (382, GetStringFunc("augOnlyCertainTypesCanHaveAttrs",",,,") )
    /// A type with attribute 'ReferenceEquality' cannot have an explicit implementation of 'Object.Equals(obj)', 'System.IEquatable<_>' or 'System.Collections.IStructuralEquatable'
    /// (Originally from ..\FSComp.txt:212)
    static member augRefEqCantHaveObjEquals() = (383, GetStringFunc("augRefEqCantHaveObjEquals",",,,") )
    /// A type with attribute 'CustomEquality' must have an explicit implementation of at least one of 'Object.Equals(obj)', 'System.IEquatable<_>' or 'System.Collections.IStructuralEquatable'
    /// (Originally from ..\FSComp.txt:213)
    static member augCustomEqNeedsObjEquals() = (384, GetStringFunc("augCustomEqNeedsObjEquals",",,,") )
    /// A type with attribute 'CustomComparison' must have an explicit implementation of at least one of 'System.IComparable' or 'System.Collections.IStructuralComparable'
    /// (Originally from ..\FSComp.txt:214)
    static member augCustomCompareNeedsIComp() = (385, GetStringFunc("augCustomCompareNeedsIComp",",,,") )
    /// A type with attribute 'NoEquality' should not usually have an explicit implementation of 'Object.Equals(obj)'. Disable this warning if this is intentional for interoperability purposes
    /// (Originally from ..\FSComp.txt:215)
    static member augNoEqNeedsNoObjEquals() = (386, GetStringFunc("augNoEqNeedsNoObjEquals",",,,") )
    /// A type with attribute 'NoComparison' should not usually have an explicit implementation of 'System.IComparable', 'System.IComparable<_>' or 'System.Collections.IStructuralComparable'. Disable this warning if this is intentional for interoperability purposes
    /// (Originally from ..\FSComp.txt:216)
    static member augNoCompCantImpIComp() = (386, GetStringFunc("augNoCompCantImpIComp",",,,") )
    /// The 'CustomEquality' attribute must be used in conjunction with the 'NoComparison' or 'CustomComparison' attributes
    /// (Originally from ..\FSComp.txt:217)
    static member augCustomEqNeedsNoCompOrCustomComp() = (387, GetStringFunc("augCustomEqNeedsNoCompOrCustomComp",",,,") )
    /// Positional specifiers are not permitted in format strings
    /// (Originally from ..\FSComp.txt:218)
    static member forPositionalSpecifiersNotPermitted() = (GetStringFunc("forPositionalSpecifiersNotPermitted",",,,") )
    /// Missing format specifier
    /// (Originally from ..\FSComp.txt:219)
    static member forMissingFormatSpecifier() = (GetStringFunc("forMissingFormatSpecifier",",,,") )
    /// '%s' flag set twice
    /// (Originally from ..\FSComp.txt:220)
    static member forFlagSetTwice(a0 : System.String) = (GetStringFunc("forFlagSetTwice",",,,%s,,,") a0)
    /// Prefix flag (' ' or '+') set twice
    /// (Originally from ..\FSComp.txt:221)
    static member forPrefixFlagSpacePlusSetTwice() = (GetStringFunc("forPrefixFlagSpacePlusSetTwice",",,,") )
    /// The # formatting modifier is invalid in F#
    /// (Originally from ..\FSComp.txt:222)
    static member forHashSpecifierIsInvalid() = (GetStringFunc("forHashSpecifierIsInvalid",",,,") )
    /// Bad precision in format specifier
    /// (Originally from ..\FSComp.txt:223)
    static member forBadPrecision() = (GetStringFunc("forBadPrecision",",,,") )
    /// Bad width in format specifier
    /// (Originally from ..\FSComp.txt:224)
    static member forBadWidth() = (GetStringFunc("forBadWidth",",,,") )
    /// '%s' format does not support '0' flag
    /// (Originally from ..\FSComp.txt:225)
    static member forDoesNotSupportZeroFlag(a0 : System.String) = (GetStringFunc("forDoesNotSupportZeroFlag",",,,%s,,,") a0)
    /// Precision missing after the '.'
    /// (Originally from ..\FSComp.txt:226)
    static member forPrecisionMissingAfterDot() = (GetStringFunc("forPrecisionMissingAfterDot",",,,") )
    /// '%s' format does not support precision
    /// (Originally from ..\FSComp.txt:227)
    static member forFormatDoesntSupportPrecision(a0 : System.String) = (GetStringFunc("forFormatDoesntSupportPrecision",",,,%s,,,") a0)
    /// Bad format specifier (after l or L): Expected ld,li,lo,lu,lx or lX. In F# code you can use %%d, %%x, %%o or %%u instead, which are overloaded to work with all basic integer types.
    /// (Originally from ..\FSComp.txt:228)
    static member forBadFormatSpecifier() = (GetStringFunc("forBadFormatSpecifier",",,,") )
    /// The 'l' or 'L' in this format specifier is unnecessary. In F# code you can use %%d, %%x, %%o or %%u instead, which are overloaded to work with all basic integer types.
    /// (Originally from ..\FSComp.txt:229)
    static member forLIsUnnecessary() = (GetStringFunc("forLIsUnnecessary",",,,") )
    /// The 'h' or 'H' in this format specifier is unnecessary. You can use %%d, %%x, %%o or %%u instead, which are overloaded to work with all basic integer types.
    /// (Originally from ..\FSComp.txt:230)
    static member forHIsUnnecessary() = (GetStringFunc("forHIsUnnecessary",",,,") )
    /// '%s' does not support prefix '%s' flag
    /// (Originally from ..\FSComp.txt:231)
    static member forDoesNotSupportPrefixFlag(a0 : System.String, a1 : System.String) = (GetStringFunc("forDoesNotSupportPrefixFlag",",,,%s,,,%s,,,") a0 a1)
    /// Bad format specifier: '%s'
    /// (Originally from ..\FSComp.txt:232)
    static member forBadFormatSpecifierGeneral(a0 : System.String) = (GetStringFunc("forBadFormatSpecifierGeneral",",,,%s,,,") a0)
    /// System.Environment.Exit did not exit
    /// (Originally from ..\FSComp.txt:233)
    static member elSysEnvExitDidntExit() = (GetStringFunc("elSysEnvExitDidntExit",",,,") )
    /// The treatment of this operator is now handled directly by the F# compiler and its meaning cannot be redefined
    /// (Originally from ..\FSComp.txt:234)
    static member elDeprecatedOperator() = (GetStringFunc("elDeprecatedOperator",",,,") )
    /// A protected member is called or 'base' is being used. This is only allowed in the direct implementation of members since they could escape their object scope.
    /// (Originally from ..\FSComp.txt:235)
    static member chkProtectedOrBaseCalled() = (405, GetStringFunc("chkProtectedOrBaseCalled",",,,") )
    /// The byref-typed variable '%s' is used in an invalid way. Byrefs cannot be captured by closures or passed to inner functions.
    /// (Originally from ..\FSComp.txt:236)
    static member chkByrefUsedInInvalidWay(a0 : System.String) = (406, GetStringFunc("chkByrefUsedInInvalidWay",",,,%s,,,") a0)
    /// The 'base' keyword is used in an invalid way. Base calls cannot be used in closures. Consider using a private member to make base calls.
    /// (Originally from ..\FSComp.txt:237)
    static member chkBaseUsedInInvalidWay() = (408, GetStringFunc("chkBaseUsedInInvalidWay",",,,") )
    /// The variable '%s' is used in an invalid way
    /// (Originally from ..\FSComp.txt:238)
    static member chkVariableUsedInInvalidWay(a0 : System.String) = (GetStringFunc("chkVariableUsedInInvalidWay",",,,%s,,,") a0)
    /// The type '%s' is less accessible than the value, member or type '%s' it is used in.
    /// (Originally from ..\FSComp.txt:239)
    static member chkTypeLessAccessibleThanType(a0 : System.String, a1 : System.String) = (410, GetStringFunc("chkTypeLessAccessibleThanType",",,,%s,,,%s,,,") a0 a1)
    /// 'System.Void' can only be used as 'typeof<System.Void>' in F#
    /// (Originally from ..\FSComp.txt:240)
    static member chkSystemVoidOnlyInTypeof() = (411, GetStringFunc("chkSystemVoidOnlyInTypeof",",,,") )
    /// A type instantiation involves a byref type. This is not permitted by the rules of Common IL.
    /// (Originally from ..\FSComp.txt:241)
    static member chkErrorUseOfByref() = (412, GetStringFunc("chkErrorUseOfByref",",,,") )
    /// Calls to 'reraise' may only occur directly in a handler of a try-with
    /// (Originally from ..\FSComp.txt:242)
    static member chkErrorContainsCallToRethrow() = (413, GetStringFunc("chkErrorContainsCallToRethrow",",,,") )
    /// Expression-splicing operators may only be used within quotations
    /// (Originally from ..\FSComp.txt:243)
    static member chkSplicingOnlyInQuotations() = (414, GetStringFunc("chkSplicingOnlyInQuotations",",,,") )
    /// First-class uses of the expression-splicing operator are not permitted
    /// (Originally from ..\FSComp.txt:244)
    static member chkNoFirstClassSplicing() = (415, GetStringFunc("chkNoFirstClassSplicing",",,,") )
    /// First-class uses of the address-of operators are not permitted
    /// (Originally from ..\FSComp.txt:245)
    static member chkNoFirstClassAddressOf() = (416, GetStringFunc("chkNoFirstClassAddressOf",",,,") )
    /// First-class uses of the 'reraise' function is not permitted
    /// (Originally from ..\FSComp.txt:246)
    static member chkNoFirstClassRethrow() = (417, GetStringFunc("chkNoFirstClassRethrow",",,,") )
    /// The byref typed value '%s' cannot be used at this point
    /// (Originally from ..\FSComp.txt:247)
    static member chkNoByrefAtThisPoint(a0 : System.String) = (418, GetStringFunc("chkNoByrefAtThisPoint",",,,%s,,,") a0)
    /// 'base' values may only be used to make direct calls to the base implementations of overridden members
    /// (Originally from ..\FSComp.txt:248)
    static member chkLimitationsOfBaseKeyword() = (419, GetStringFunc("chkLimitationsOfBaseKeyword",",,,") )
    /// Object constructors cannot directly use try/with and try/finally prior to the initialization of the object. This includes constructs such as 'for x in ...' that may elaborate to uses of these constructs. This is a limitation imposed by Common IL.
    /// (Originally from ..\FSComp.txt:249)
    static member chkObjCtorsCantUseExceptionHandling() = (420, GetStringFunc("chkObjCtorsCantUseExceptionHandling",",,,") )
    /// The address of the variable '%s' cannot be used at this point
    /// (Originally from ..\FSComp.txt:250)
    static member chkNoAddressOfAtThisPoint(a0 : System.String) = (421, GetStringFunc("chkNoAddressOfAtThisPoint",",,,%s,,,") a0)
    /// The address of the static field '%s' cannot be used at this point
    /// (Originally from ..\FSComp.txt:251)
    static member chkNoAddressStaticFieldAtThisPoint(a0 : System.String) = (422, GetStringFunc("chkNoAddressStaticFieldAtThisPoint",",,,%s,,,") a0)
    /// The address of the field '%s' cannot be used at this point
    /// (Originally from ..\FSComp.txt:252)
    static member chkNoAddressFieldAtThisPoint(a0 : System.String) = (423, GetStringFunc("chkNoAddressFieldAtThisPoint",",,,%s,,,") a0)
    /// The address of an array element cannot be used at this point
    /// (Originally from ..\FSComp.txt:253)
    static member chkNoAddressOfArrayElementAtThisPoint() = (424, GetStringFunc("chkNoAddressOfArrayElementAtThisPoint",",,,") )
    /// The type of a first-class function cannot contain byrefs
    /// (Originally from ..\FSComp.txt:254)
    static member chkFirstClassFuncNoByref() = (425, GetStringFunc("chkFirstClassFuncNoByref",",,,") )
    /// A method return type would contain byrefs which is not permitted
    /// (Originally from ..\FSComp.txt:255)
    static member chkReturnTypeNoByref() = (426, GetStringFunc("chkReturnTypeNoByref",",,,") )
    /// Invalid custom attribute value (not a constant or literal)
    /// (Originally from ..\FSComp.txt:256)
    static member chkInvalidCustAttrVal() = (428, GetStringFunc("chkInvalidCustAttrVal",",,,") )
    /// The attribute type '%s' has 'AllowMultiple=false'. Multiple instances of this attribute cannot be attached to a single language element.
    /// (Originally from ..\FSComp.txt:257)
    static member chkAttrHasAllowMultiFalse(a0 : System.String) = (429, GetStringFunc("chkAttrHasAllowMultiFalse",",,,%s,,,") a0)
    /// The member '%s' is used in an invalid way. A use of '%s' has been inferred prior to its definition at or near '%s'. This is an invalid forward reference.
    /// (Originally from ..\FSComp.txt:258)
    static member chkMemberUsedInInvalidWay(a0 : System.String, a1 : System.String, a2 : System.String) = (430, GetStringFunc("chkMemberUsedInInvalidWay",",,,%s,,,%s,,,%s,,,") a0 a1 a2)
    /// A byref typed value would be stored here. Top-level let-bound byref values are not permitted.
    /// (Originally from ..\FSComp.txt:259)
    static member chkNoByrefAsTopValue() = (431, GetStringFunc("chkNoByrefAsTopValue",",,,") )
    /// [<ReflectedDefinition>] terms cannot contain uses of the prefix splice operator '%%'
    /// (Originally from ..\FSComp.txt:260)
    static member chkReflectedDefCantSplice() = (432, GetStringFunc("chkReflectedDefCantSplice",",,,") )
    /// A function labeled with the 'EntryPointAttribute' attribute must be the last declaration in the last file in the compilation sequence.
    /// (Originally from ..\FSComp.txt:261)
    static member chkEntryPointUsage() = (433, GetStringFunc("chkEntryPointUsage",",,,") )
    /// compiled form of the union case
    /// (Originally from ..\FSComp.txt:262)
    static member chkUnionCaseCompiledForm() = (GetStringFunc("chkUnionCaseCompiledForm",",,,") )
    /// default augmentation of the union case
    /// (Originally from ..\FSComp.txt:263)
    static member chkUnionCaseDefaultAugmentation() = (GetStringFunc("chkUnionCaseDefaultAugmentation",",,,") )
    /// The property '%s' has the same name as a method in type '%s'.
    /// (Originally from ..\FSComp.txt:264)
    static member chkPropertySameNameMethod(a0 : System.String, a1 : System.String) = (434, GetStringFunc("chkPropertySameNameMethod",",,,%s,,,%s,,,") a0 a1)
    /// The property '%s' of type '%s' has a getter and a setter that do not match. If one is abstract then the other must be as well.
    /// (Originally from ..\FSComp.txt:265)
    static member chkGetterSetterDoNotMatchAbstract(a0 : System.String, a1 : System.String) = (435, GetStringFunc("chkGetterSetterDoNotMatchAbstract",",,,%s,,,%s,,,") a0 a1)
    /// The property '%s' has the same name as another property in type '%s', but one takes indexer arguments and the other does not. You may be missing an indexer argument to one of your properties.
    /// (Originally from ..\FSComp.txt:266)
    static member chkPropertySameNameIndexer(a0 : System.String, a1 : System.String) = (436, GetStringFunc("chkPropertySameNameIndexer",",,,%s,,,%s,,,") a0 a1)
    /// A type would store a byref typed value. This is not permitted by Common IL.
    /// (Originally from ..\FSComp.txt:267)
    static member chkCantStoreByrefValue() = (437, GetStringFunc("chkCantStoreByrefValue",",,,") )
    /// Duplicate method. The method '%s' has the same name and signature as another method in type '%s'.
    /// (Originally from ..\FSComp.txt:269)
    static member chkDuplicateMethod(a0 : System.String, a1 : System.String) = (438, GetStringFunc("chkDuplicateMethod",",,,%s,,,%s,,,") a0 a1)
    /// Duplicate method. The method '%s' has the same name and signature as another method in type '%s' once tuples, functions, units of measure and/or provided types are erased.
    /// (Originally from ..\FSComp.txt:270)
    static member chkDuplicateMethodWithSuffix(a0 : System.String, a1 : System.String) = (438, GetStringFunc("chkDuplicateMethodWithSuffix",",,,%s,,,%s,,,") a0 a1)
    /// The method '%s' has curried arguments but has the same name as another method in type '%s'. Methods with curried arguments cannot be overloaded. Consider using a method taking tupled arguments.
    /// (Originally from ..\FSComp.txt:271)
    static member chkDuplicateMethodCurried(a0 : System.String, a1 : System.String) = (439, GetStringFunc("chkDuplicateMethodCurried",",,,%s,,,%s,,,") a0 a1)
    /// Methods with curried arguments cannot declare 'out', 'ParamArray', 'optional', 'ReflectedDefinition', 'byref', 'CallerLineNumber', 'CallerMemberName', or 'CallerFilePath' arguments
    /// (Originally from ..\FSComp.txt:272)
    static member chkCurriedMethodsCantHaveOutParams() = (440, GetStringFunc("chkCurriedMethodsCantHaveOutParams",",,,") )
    /// Duplicate property. The property '%s' has the same name and signature as another property in type '%s'.
    /// (Originally from ..\FSComp.txt:273)
    static member chkDuplicateProperty(a0 : System.String, a1 : System.String) = (441, GetStringFunc("chkDuplicateProperty",",,,%s,,,%s,,,") a0 a1)
    /// Duplicate property. The property '%s' has the same name and signature as another property in type '%s' once tuples, functions, units of measure and/or provided types are erased.
    /// (Originally from ..\FSComp.txt:274)
    static member chkDuplicatePropertyWithSuffix(a0 : System.String, a1 : System.String) = (441, GetStringFunc("chkDuplicatePropertyWithSuffix",",,,%s,,,%s,,,") a0 a1)
    /// Duplicate method. The abstract method '%s' has the same name and signature as an abstract method in an inherited type.
    /// (Originally from ..\FSComp.txt:275)
    static member chkDuplicateMethodInheritedType(a0 : System.String) = (442, GetStringFunc("chkDuplicateMethodInheritedType",",,,%s,,,") a0)
    /// Duplicate method. The abstract method '%s' has the same name and signature as an abstract method in an inherited type once tuples, functions, units of measure and/or provided types are erased.
    /// (Originally from ..\FSComp.txt:276)
    static member chkDuplicateMethodInheritedTypeWithSuffix(a0 : System.String) = (442, GetStringFunc("chkDuplicateMethodInheritedTypeWithSuffix",",,,%s,,,") a0)
    /// This type implements the same interface at different generic instantiations '%s' and '%s'. This is not permitted in this version of F#.
    /// (Originally from ..\FSComp.txt:277)
    static member chkMultipleGenericInterfaceInstantiations(a0 : System.String, a1 : System.String) = (443, GetStringFunc("chkMultipleGenericInterfaceInstantiations",",,,%s,,,%s,,,") a0 a1)
    /// The type of a field using the 'DefaultValue' attribute must admit default initialization, i.e. have 'null' as a proper value or be a struct type whose fields all admit default initialization. You can use 'DefaultValue(false)' to disable this check
    /// (Originally from ..\FSComp.txt:278)
    static member chkValueWithDefaultValueMustHaveDefaultValue() = (444, GetStringFunc("chkValueWithDefaultValueMustHaveDefaultValue",",,,") )
    /// The type abbreviation contains byrefs. This is not permitted by F#.
    /// (Originally from ..\FSComp.txt:279)
    static member chkNoByrefInTypeAbbrev() = (445, GetStringFunc("chkNoByrefInTypeAbbrev",",,,") )
    /// The variable '%s' is bound in a quotation but is used as part of a spliced expression. This is not permitted since it may escape its scope.
    /// (Originally from ..\FSComp.txt:280)
    static member crefBoundVarUsedInSplice(a0 : System.String) = (446, GetStringFunc("crefBoundVarUsedInSplice",",,,%s,,,") a0)
    /// Quotations cannot contain uses of generic expressions
    /// (Originally from ..\FSComp.txt:281)
    static member crefQuotationsCantContainGenericExprs() = (447, GetStringFunc("crefQuotationsCantContainGenericExprs",",,,") )
    /// Quotations cannot contain function definitions that are inferred or declared to be generic. Consider adding some type constraints to make this a valid quoted expression.
    /// (Originally from ..\FSComp.txt:282)
    static member crefQuotationsCantContainGenericFunctions() = (448, GetStringFunc("crefQuotationsCantContainGenericFunctions",",,,") )
    /// Quotations cannot contain object expressions
    /// (Originally from ..\FSComp.txt:283)
    static member crefQuotationsCantContainObjExprs() = (449, GetStringFunc("crefQuotationsCantContainObjExprs",",,,") )
    /// Quotations cannot contain expressions that take the address of a field
    /// (Originally from ..\FSComp.txt:284)
    static member crefQuotationsCantContainAddressOf() = (450, GetStringFunc("crefQuotationsCantContainAddressOf",",,,") )
    /// Quotations cannot contain expressions that fetch static fields
    /// (Originally from ..\FSComp.txt:285)
    static member crefQuotationsCantContainStaticFieldRef() = (451, GetStringFunc("crefQuotationsCantContainStaticFieldRef",",,,") )
    /// Quotations cannot contain inline assembly code or pattern matching on arrays
    /// (Originally from ..\FSComp.txt:286)
    static member crefQuotationsCantContainInlineIL() = (452, GetStringFunc("crefQuotationsCantContainInlineIL",",,,") )
    /// Quotations cannot contain descending for loops
    /// (Originally from ..\FSComp.txt:287)
    static member crefQuotationsCantContainDescendingForLoops() = (453, GetStringFunc("crefQuotationsCantContainDescendingForLoops",",,,") )
    /// Quotations cannot contain expressions that fetch union case indexes
    /// (Originally from ..\FSComp.txt:288)
    static member crefQuotationsCantFetchUnionIndexes() = (454, GetStringFunc("crefQuotationsCantFetchUnionIndexes",",,,") )
    /// Quotations cannot contain expressions that set union case fields
    /// (Originally from ..\FSComp.txt:289)
    static member crefQuotationsCantSetUnionFields() = (455, GetStringFunc("crefQuotationsCantSetUnionFields",",,,") )
    /// Quotations cannot contain expressions that set fields in exception values
    /// (Originally from ..\FSComp.txt:290)
    static member crefQuotationsCantSetExceptionFields() = (456, GetStringFunc("crefQuotationsCantSetExceptionFields",",,,") )
    /// Quotations cannot contain expressions that require byref pointers
    /// (Originally from ..\FSComp.txt:291)
    static member crefQuotationsCantRequireByref() = (457, GetStringFunc("crefQuotationsCantRequireByref",",,,") )
    /// Quotations cannot contain expressions that make member constraint calls, or uses of operators that implicitly resolve to a member constraint call
    /// (Originally from ..\FSComp.txt:292)
    static member crefQuotationsCantCallTraitMembers() = (458, GetStringFunc("crefQuotationsCantCallTraitMembers",",,,") )
    /// Quotations cannot contain this kind of constant
    /// (Originally from ..\FSComp.txt:293)
    static member crefQuotationsCantContainThisConstant() = (459, GetStringFunc("crefQuotationsCantContainThisConstant",",,,") )
    /// Quotations cannot contain this kind of pattern match
    /// (Originally from ..\FSComp.txt:294)
    static member crefQuotationsCantContainThisPatternMatch() = (460, GetStringFunc("crefQuotationsCantContainThisPatternMatch",",,,") )
    /// Quotations cannot contain array pattern matching
    /// (Originally from ..\FSComp.txt:295)
    static member crefQuotationsCantContainArrayPatternMatching() = (461, GetStringFunc("crefQuotationsCantContainArrayPatternMatching",",,,") )
    /// Quotations cannot contain this kind of type
    /// (Originally from ..\FSComp.txt:296)
    static member crefQuotationsCantContainThisType() = (462, GetStringFunc("crefQuotationsCantContainThisType",",,,") )
    /// The declared type parameter '%s' cannot be used here since the type parameter cannot be resolved at compile time
    /// (Originally from ..\FSComp.txt:297)
    static member csTypeCannotBeResolvedAtCompileTime(a0 : System.String) = (GetStringFunc("csTypeCannotBeResolvedAtCompileTime",",,,%s,,,") a0)
    /// This code is less generic than indicated by its annotations. A unit-of-measure specified using '_' has been determined to be '1', i.e. dimensionless. Consider making the code generic, or removing the use of '_'.
    /// (Originally from ..\FSComp.txt:298)
    static member csCodeLessGeneric() = (464, GetStringFunc("csCodeLessGeneric",",,,") )
    /// Type inference problem too complicated (maximum iteration depth reached). Consider adding further type annotations.
    /// (Originally from ..\FSComp.txt:299)
    static member csTypeInferenceMaxDepth() = (465, GetStringFunc("csTypeInferenceMaxDepth",",,,") )
    /// Expected arguments to an instance member
    /// (Originally from ..\FSComp.txt:300)
    static member csExpectedArguments() = (GetStringFunc("csExpectedArguments",",,,") )
    /// This indexer expects %d arguments but is here given %d
    /// (Originally from ..\FSComp.txt:301)
    static member csIndexArgumentMismatch(a0 : System.Int32, a1 : System.Int32) = (GetStringFunc("csIndexArgumentMismatch",",,,%d,,,%d,,,") a0 a1)
    /// Expecting a type supporting the operator '%s' but given a function type. You may be missing an argument to a function.
    /// (Originally from ..\FSComp.txt:302)
    static member csExpectTypeWithOperatorButGivenFunction(a0 : System.String) = (GetStringFunc("csExpectTypeWithOperatorButGivenFunction",",,,%s,,,") a0)
    /// Expecting a type supporting the operator '%s' but given a tuple type
    /// (Originally from ..\FSComp.txt:303)
    static member csExpectTypeWithOperatorButGivenTuple(a0 : System.String) = (GetStringFunc("csExpectTypeWithOperatorButGivenTuple",",,,%s,,,") a0)
    /// None of the types '%s' support the operator '%s'
    /// (Originally from ..\FSComp.txt:304)
    static member csTypesDoNotSupportOperator(a0 : System.String, a1 : System.String) = (GetStringFunc("csTypesDoNotSupportOperator",",,,%s,,,%s,,,") a0 a1)
    /// The type '%s' does not support the operator '%s'
    /// (Originally from ..\FSComp.txt:305)
    static member csTypeDoesNotSupportOperator(a0 : System.String, a1 : System.String) = (GetStringFunc("csTypeDoesNotSupportOperator",",,,%s,,,%s,,,") a0 a1)
    /// None of the types '%s' support the operator '%s'. Consider opening the module 'Microsoft.FSharp.Linq.NullableOperators'.
    /// (Originally from ..\FSComp.txt:306)
    static member csTypesDoNotSupportOperatorNullable(a0 : System.String, a1 : System.String) = (GetStringFunc("csTypesDoNotSupportOperatorNullable",",,,%s,,,%s,,,") a0 a1)
    /// The type '%s' does not support the operator '%s'. Consider opening the module 'Microsoft.FSharp.Linq.NullableOperators'.
    /// (Originally from ..\FSComp.txt:307)
    static member csTypeDoesNotSupportOperatorNullable(a0 : System.String, a1 : System.String) = (GetStringFunc("csTypeDoesNotSupportOperatorNullable",",,,%s,,,%s,,,") a0 a1)
    /// The type '%s' does not support a conversion to the type '%s'
    /// (Originally from ..\FSComp.txt:308)
    static member csTypeDoesNotSupportConversion(a0 : System.String, a1 : System.String) = (GetStringFunc("csTypeDoesNotSupportConversion",",,,%s,,,%s,,,") a0 a1)
    /// The type '%s' has a method '%s' (full name '%s'), but the method is static
    /// (Originally from ..\FSComp.txt:309)
    static member csMethodFoundButIsStatic(a0 : System.String, a1 : System.String, a2 : System.String) = (GetStringFunc("csMethodFoundButIsStatic",",,,%s,,,%s,,,%s,,,") a0 a1 a2)
    /// The type '%s' has a method '%s' (full name '%s'), but the method is not static
    /// (Originally from ..\FSComp.txt:310)
    static member csMethodFoundButIsNotStatic(a0 : System.String, a1 : System.String, a2 : System.String) = (GetStringFunc("csMethodFoundButIsNotStatic",",,,%s,,,%s,,,%s,,,") a0 a1 a2)
    /// The constraints 'struct' and 'not struct' are inconsistent
    /// (Originally from ..\FSComp.txt:311)
    static member csStructConstraintInconsistent() = (472, GetStringFunc("csStructConstraintInconsistent",",,,") )
    /// The type '%s' does not have 'null' as a proper value
    /// (Originally from ..\FSComp.txt:312)
    static member csTypeDoesNotHaveNull(a0 : System.String) = (GetStringFunc("csTypeDoesNotHaveNull",",,,%s,,,") a0)
    /// The type '%s' does not have 'null' as a proper value. To create a null value for a Nullable type use 'System.Nullable()'.
    /// (Originally from ..\FSComp.txt:313)
    static member csNullableTypeDoesNotHaveNull(a0 : System.String) = (GetStringFunc("csNullableTypeDoesNotHaveNull",",,,%s,,,") a0)
    /// The type '%s' does not support the 'comparison' constraint because it has the 'NoComparison' attribute
    /// (Originally from ..\FSComp.txt:314)
    static member csTypeDoesNotSupportComparison1(a0 : System.String) = (GetStringFunc("csTypeDoesNotSupportComparison1",",,,%s,,,") a0)
    /// The type '%s' does not support the 'comparison' constraint. For example, it does not support the 'System.IComparable' interface
    /// (Originally from ..\FSComp.txt:315)
    static member csTypeDoesNotSupportComparison2(a0 : System.String) = (GetStringFunc("csTypeDoesNotSupportComparison2",",,,%s,,,") a0)
    /// The type '%s' does not support the 'comparison' constraint because it is a record, union or struct with one or more structural element types which do not support the 'comparison' constraint. Either avoid the use of comparison with this type, or add the 'StructuralComparison' attribute to the type to determine which field type does not support comparison
    /// (Originally from ..\FSComp.txt:316)
    static member csTypeDoesNotSupportComparison3(a0 : System.String) = (GetStringFunc("csTypeDoesNotSupportComparison3",",,,%s,,,") a0)
    /// The type '%s' does not support the 'equality' constraint because it has the 'NoEquality' attribute
    /// (Originally from ..\FSComp.txt:317)
    static member csTypeDoesNotSupportEquality1(a0 : System.String) = (GetStringFunc("csTypeDoesNotSupportEquality1",",,,%s,,,") a0)
    /// The type '%s' does not support the 'equality' constraint because it is a function type
    /// (Originally from ..\FSComp.txt:318)
    static member csTypeDoesNotSupportEquality2(a0 : System.String) = (GetStringFunc("csTypeDoesNotSupportEquality2",",,,%s,,,") a0)
    /// The type '%s' does not support the 'equality' constraint because it is a record, union or struct with one or more structural element types which do not support the 'equality' constraint. Either avoid the use of equality with this type, or add the 'StructuralEquality' attribute to the type to determine which field type does not support equality
    /// (Originally from ..\FSComp.txt:319)
    static member csTypeDoesNotSupportEquality3(a0 : System.String) = (GetStringFunc("csTypeDoesNotSupportEquality3",",,,%s,,,") a0)
    /// The type '%s' is not a CLI enum type
    /// (Originally from ..\FSComp.txt:320)
    static member csTypeIsNotEnumType(a0 : System.String) = (GetStringFunc("csTypeIsNotEnumType",",,,%s,,,") a0)
    /// The type '%s' has a non-standard delegate type
    /// (Originally from ..\FSComp.txt:321)
    static member csTypeHasNonStandardDelegateType(a0 : System.String) = (GetStringFunc("csTypeHasNonStandardDelegateType",",,,%s,,,") a0)
    /// The type '%s' is not a CLI delegate type
    /// (Originally from ..\FSComp.txt:322)
    static member csTypeIsNotDelegateType(a0 : System.String) = (GetStringFunc("csTypeIsNotDelegateType",",,,%s,,,") a0)
    /// This type parameter cannot be instantiated to 'Nullable'. This is a restriction imposed in order to ensure the meaning of 'null' in some CLI languages is not confusing when used in conjunction with 'Nullable' values.
    /// (Originally from ..\FSComp.txt:323)
    static member csTypeParameterCannotBeNullable() = (GetStringFunc("csTypeParameterCannotBeNullable",",,,") )
    /// A generic construct requires that the type '%s' is a CLI or F# struct type
    /// (Originally from ..\FSComp.txt:324)
    static member csGenericConstructRequiresStructType(a0 : System.String) = (GetStringFunc("csGenericConstructRequiresStructType",",,,%s,,,") a0)
    /// A generic construct requires that the type '%s' is an unmanaged type
    /// (Originally from ..\FSComp.txt:325)
    static member csGenericConstructRequiresUnmanagedType(a0 : System.String) = (GetStringFunc("csGenericConstructRequiresUnmanagedType",",,,%s,,,") a0)
    /// The type '%s' is not compatible with any of the types %s, arising from the use of a printf-style format string
    /// (Originally from ..\FSComp.txt:326)
    static member csTypeNotCompatibleBecauseOfPrintf(a0 : System.String, a1 : System.String) = (GetStringFunc("csTypeNotCompatibleBecauseOfPrintf",",,,%s,,,%s,,,") a0 a1)
    /// A generic construct requires that the type '%s' have reference semantics, but it does not, i.e. it is a struct
    /// (Originally from ..\FSComp.txt:327)
    static member csGenericConstructRequiresReferenceSemantics(a0 : System.String) = (GetStringFunc("csGenericConstructRequiresReferenceSemantics",",,,%s,,,") a0)
    /// A generic construct requires that the type '%s' be non-abstract
    /// (Originally from ..\FSComp.txt:328)
    static member csGenericConstructRequiresNonAbstract(a0 : System.String) = (GetStringFunc("csGenericConstructRequiresNonAbstract",",,,%s,,,") a0)
    /// A generic construct requires that the type '%s' have a public default constructor
    /// (Originally from ..\FSComp.txt:329)
    static member csGenericConstructRequiresPublicDefaultConstructor(a0 : System.String) = (GetStringFunc("csGenericConstructRequiresPublicDefaultConstructor",",,,%s,,,") a0)
    /// Type instantiation length mismatch
    /// (Originally from ..\FSComp.txt:330)
    static member csTypeInstantiationLengthMismatch() = (483, GetStringFunc("csTypeInstantiationLengthMismatch",",,,") )
    /// Optional arguments not permitted here
    /// (Originally from ..\FSComp.txt:331)
    static member csOptionalArgumentNotPermittedHere() = (484, GetStringFunc("csOptionalArgumentNotPermittedHere",",,,") )
    /// %s is not a static member
    /// (Originally from ..\FSComp.txt:332)
    static member csMemberIsNotStatic(a0 : System.String) = (485, GetStringFunc("csMemberIsNotStatic",",,,%s,,,") a0)
    /// %s is not an instance member
    /// (Originally from ..\FSComp.txt:333)
    static member csMemberIsNotInstance(a0 : System.String) = (486, GetStringFunc("csMemberIsNotInstance",",,,%s,,,") a0)
    /// Argument length mismatch
    /// (Originally from ..\FSComp.txt:334)
    static member csArgumentLengthMismatch() = (487, GetStringFunc("csArgumentLengthMismatch",",,,") )
    /// The argument types don't match
    /// (Originally from ..\FSComp.txt:335)
    static member csArgumentTypesDoNotMatch() = (488, GetStringFunc("csArgumentTypesDoNotMatch",",,,") )
    /// This method expects a CLI 'params' parameter in this position. 'params' is a way of passing a variable number of arguments to a method in languages such as C#. Consider passing an array for this argument
    /// (Originally from ..\FSComp.txt:336)
    static member csMethodExpectsParams() = (489, GetStringFunc("csMethodExpectsParams",",,,") )
    /// The member or object constructor '%s' is not %s
    /// (Originally from ..\FSComp.txt:337)
    static member csMemberIsNotAccessible(a0 : System.String, a1 : System.String) = (490, GetStringFunc("csMemberIsNotAccessible",",,,%s,,,%s,,,") a0 a1)
    /// The member or object constructor '%s' is not %s. Private members may only be accessed from within the declaring type. Protected members may only be accessed from an extending type and cannot be accessed from inner lambda expressions.
    /// (Originally from ..\FSComp.txt:338)
    static member csMemberIsNotAccessible2(a0 : System.String, a1 : System.String) = (491, GetStringFunc("csMemberIsNotAccessible2",",,,%s,,,%s,,,") a0 a1)
    /// %s is not a static method
    /// (Originally from ..\FSComp.txt:339)
    static member csMethodIsNotAStaticMethod(a0 : System.String) = (492, GetStringFunc("csMethodIsNotAStaticMethod",",,,%s,,,") a0)
    /// %s is not an instance method
    /// (Originally from ..\FSComp.txt:340)
    static member csMethodIsNotAnInstanceMethod(a0 : System.String) = (493, GetStringFunc("csMethodIsNotAnInstanceMethod",",,,%s,,,") a0)
    /// The member or object constructor '%s' has no argument or settable return property '%s'. %s.
    /// (Originally from ..\FSComp.txt:341)
    static member csMemberHasNoArgumentOrReturnProperty(a0 : System.String, a1 : System.String, a2 : System.String) = (GetStringFunc("csMemberHasNoArgumentOrReturnProperty",",,,%s,,,%s,,,%s,,,") a0 a1 a2)
    /// The object constructor '%s' has no argument or settable return property '%s'. %s.
    /// (Originally from ..\FSComp.txt:342)
    static member csCtorHasNoArgumentOrReturnProperty(a0 : System.String, a1 : System.String, a2 : System.String) = (GetStringFunc("csCtorHasNoArgumentOrReturnProperty",",,,%s,,,%s,,,%s,,,") a0 a1 a2)
    /// The required signature is %s
    /// (Originally from ..\FSComp.txt:343)
    static member csRequiredSignatureIs(a0 : System.String) = (495, GetStringFunc("csRequiredSignatureIs",",,,%s,,,") a0)
    /// The member or object constructor '%s' requires %d argument(s). The required signature is '%s'.
    /// (Originally from ..\FSComp.txt:344)
    static member csMemberSignatureMismatch(a0 : System.String, a1 : System.Int32, a2 : System.String) = (496, GetStringFunc("csMemberSignatureMismatch",",,,%s,,,%d,,,%s,,,") a0 a1 a2)
    /// The member or object constructor '%s' requires %d additional argument(s). The required signature is '%s'.
    /// (Originally from ..\FSComp.txt:345)
    static member csMemberSignatureMismatch2(a0 : System.String, a1 : System.Int32, a2 : System.String) = (497, GetStringFunc("csMemberSignatureMismatch2",",,,%s,,,%d,,,%s,,,") a0 a1 a2)
    /// The member or object constructor '%s' requires %d argument(s). The required signature is '%s'. Some names for missing arguments are %s.
    /// (Originally from ..\FSComp.txt:346)
    static member csMemberSignatureMismatch3(a0 : System.String, a1 : System.Int32, a2 : System.String, a3 : System.String) = (498, GetStringFunc("csMemberSignatureMismatch3",",,,%s,,,%d,,,%s,,,%s,,,") a0 a1 a2 a3)
    /// The member or object constructor '%s' requires %d additional argument(s). The required signature is '%s'. Some names for missing arguments are %s.
    /// (Originally from ..\FSComp.txt:347)
    static member csMemberSignatureMismatch4(a0 : System.String, a1 : System.Int32, a2 : System.String, a3 : System.String) = (499, GetStringFunc("csMemberSignatureMismatch4",",,,%s,,,%d,,,%s,,,%s,,,") a0 a1 a2 a3)
    /// The member or object constructor '%s' requires %d argument(s) but is here given %d unnamed and %d named argument(s). The required signature is '%s'.
    /// (Originally from ..\FSComp.txt:348)
    static member csMemberSignatureMismatchArityNamed(a0 : System.String, a1 : System.Int32, a2 : System.Int32, a3 : System.Int32, a4 : System.String) = (500, GetStringFunc("csMemberSignatureMismatchArityNamed",",,,%s,,,%d,,,%d,,,%d,,,%s,,,") a0 a1 a2 a3 a4)
    /// The member or object constructor '%s' takes %d argument(s) but is here given %d. The required signature is '%s'.
    /// (Originally from ..\FSComp.txt:349)
    static member csMemberSignatureMismatchArity(a0 : System.String, a1 : System.Int32, a2 : System.Int32, a3 : System.String) = (501, GetStringFunc("csMemberSignatureMismatchArity",",,,%s,,,%d,,,%d,,,%s,,,") a0 a1 a2 a3)
    /// The object constructor '%s' takes %d argument(s) but is here given %d. The required signature is '%s'.
    /// (Originally from ..\FSComp.txt:350)
    static member csCtorSignatureMismatchArity(a0 : System.String, a1 : System.Int32, a2 : System.Int32, a3 : System.String) = (501, GetStringFunc("csCtorSignatureMismatchArity",",,,%s,,,%d,,,%d,,,%s,,,") a0 a1 a2 a3)
    /// The object constructor '%s' takes %d argument(s) but is here given %d. The required signature is '%s'. If some of the arguments are meant to assign values to properties, consider separating those arguments with a comma (',').
    /// (Originally from ..\FSComp.txt:351)
    static member csCtorSignatureMismatchArityProp(a0 : System.String, a1 : System.Int32, a2 : System.Int32, a3 : System.String) = (501, GetStringFunc("csCtorSignatureMismatchArityProp",",,,%s,,,%d,,,%d,,,%s,,,") a0 a1 a2 a3)
    /// The member or object constructor '%s' takes %d type argument(s) but is here given %d. The required signature is '%s'.
    /// (Originally from ..\FSComp.txt:352)
    static member csMemberSignatureMismatchArityType(a0 : System.String, a1 : System.Int32, a2 : System.Int32, a3 : System.String) = (502, GetStringFunc("csMemberSignatureMismatchArityType",",,,%s,,,%d,,,%d,,,%s,,,") a0 a1 a2 a3)
    /// A member or object constructor '%s' taking %d arguments is not accessible from this code location. All accessible versions of method '%s' take %d arguments.
    /// (Originally from ..\FSComp.txt:353)
    static member csMemberNotAccessible(a0 : System.String, a1 : System.Int32, a2 : System.String, a3 : System.Int32) = (503, GetStringFunc("csMemberNotAccessible",",,,%s,,,%d,,,%s,,,%d,,,") a0 a1 a2 a3)
    /// Incorrect generic instantiation. No %s member named '%s' takes %d generic arguments.
    /// (Originally from ..\FSComp.txt:354)
    static member csIncorrectGenericInstantiation(a0 : System.String, a1 : System.String, a2 : System.Int32) = (504, GetStringFunc("csIncorrectGenericInstantiation",",,,%s,,,%s,,,%d,,,") a0 a1 a2)
    /// The member or object constructor '%s' does not take %d argument(s). An overload was found taking %d arguments.
    /// (Originally from ..\FSComp.txt:355)
    static member csMemberOverloadArityMismatch(a0 : System.String, a1 : System.Int32, a2 : System.Int32) = (505, GetStringFunc("csMemberOverloadArityMismatch",",,,%s,,,%d,,,%d,,,") a0 a1 a2)
    /// No %s member or object constructor named '%s' takes %d arguments
    /// (Originally from ..\FSComp.txt:356)
    static member csNoMemberTakesTheseArguments(a0 : System.String, a1 : System.String, a2 : System.Int32) = (506, GetStringFunc("csNoMemberTakesTheseArguments",",,,%s,,,%s,,,%d,,,") a0 a1 a2)
    /// No %s member or object constructor named '%s' takes %d arguments. Note the call to this member also provides %d named arguments.
    /// (Originally from ..\FSComp.txt:357)
    static member csNoMemberTakesTheseArguments2(a0 : System.String, a1 : System.String, a2 : System.Int32, a3 : System.Int32) = (507, GetStringFunc("csNoMemberTakesTheseArguments2",",,,%s,,,%s,,,%d,,,%d,,,") a0 a1 a2 a3)
    /// No %s member or object constructor named '%s' takes %d arguments. The named argument '%s' doesn't correspond to any argument or settable return property for any overload.
    /// (Originally from ..\FSComp.txt:358)
    static member csNoMemberTakesTheseArguments3(a0 : System.String, a1 : System.String, a2 : System.Int32, a3 : System.String) = (508, GetStringFunc("csNoMemberTakesTheseArguments3",",,,%s,,,%s,,,%d,,,%s,,,") a0 a1 a2 a3)
    /// Method or object constructor '%s' not found
    /// (Originally from ..\FSComp.txt:359)
    static member csMethodNotFound(a0 : System.String) = (509, GetStringFunc("csMethodNotFound",",,,%s,,,") a0)
    /// No overloads match for method '%s'.
    /// (Originally from ..\FSComp.txt:360)
    static member csNoOverloadsFound(a0 : System.String) = (GetStringFunc("csNoOverloadsFound",",,,%s,,,") a0)
    /// A unique overload for method '%s' could not be determined based on type information prior to this program point. A type annotation may be needed.
    /// (Originally from ..\FSComp.txt:361)
    static member csMethodIsOverloaded(a0 : System.String) = (GetStringFunc("csMethodIsOverloaded",",,,%s,,,") a0)
    /// Candidates: %s
    /// (Originally from ..\FSComp.txt:362)
    static member csCandidates(a0 : System.String) = (GetStringFunc("csCandidates",",,,%s,,,") a0)
    /// The available overloads are shown below.
    /// (Originally from ..\FSComp.txt:363)
    static member csSeeAvailableOverloads() = (GetStringFunc("csSeeAvailableOverloads",",,,") )
    /// Accessibility modifiers are not permitted on 'do' bindings, but '%s' was given.
    /// (Originally from ..\FSComp.txt:364)
    static member parsDoCannotHaveVisibilityDeclarations(a0 : System.String) = (512, GetStringFunc("parsDoCannotHaveVisibilityDeclarations",",,,%s,,,") a0)
    /// End of file in #if section begun at or after here
    /// (Originally from ..\FSComp.txt:365)
    static member parsEofInHashIf() = (513, GetStringFunc("parsEofInHashIf",",,,") )
    /// End of file in string begun at or before here
    /// (Originally from ..\FSComp.txt:366)
    static member parsEofInString() = (514, GetStringFunc("parsEofInString",",,,") )
    /// End of file in verbatim string begun at or before here
    /// (Originally from ..\FSComp.txt:367)
    static member parsEofInVerbatimString() = (515, GetStringFunc("parsEofInVerbatimString",",,,") )
    /// End of file in comment begun at or before here
    /// (Originally from ..\FSComp.txt:368)
    static member parsEofInComment() = (516, GetStringFunc("parsEofInComment",",,,") )
    /// End of file in string embedded in comment begun at or before here
    /// (Originally from ..\FSComp.txt:369)
    static member parsEofInStringInComment() = (517, GetStringFunc("parsEofInStringInComment",",,,") )
    /// End of file in verbatim string embedded in comment begun at or before here
    /// (Originally from ..\FSComp.txt:370)
    static member parsEofInVerbatimStringInComment() = (518, GetStringFunc("parsEofInVerbatimStringInComment",",,,") )
    /// End of file in IF-OCAML section begun at or before here
    /// (Originally from ..\FSComp.txt:371)
    static member parsEofInIfOcaml() = (519, GetStringFunc("parsEofInIfOcaml",",,,") )
    /// End of file in directive begun at or before here
    /// (Originally from ..\FSComp.txt:372)
    static member parsEofInDirective() = (520, GetStringFunc("parsEofInDirective",",,,") )
    /// No #endif found for #if or #else
    /// (Originally from ..\FSComp.txt:373)
    static member parsNoHashEndIfFound() = (521, GetStringFunc("parsNoHashEndIfFound",",,,") )
    /// Attributes have been ignored in this construct
    /// (Originally from ..\FSComp.txt:374)
    static member parsAttributesIgnored() = (522, GetStringFunc("parsAttributesIgnored",",,,") )
    /// 'use' bindings are not permitted in primary constructors
    /// (Originally from ..\FSComp.txt:375)
    static member parsUseBindingsIllegalInImplicitClassConstructors() = (523, GetStringFunc("parsUseBindingsIllegalInImplicitClassConstructors",",,,") )
    /// 'use' bindings are not permitted in modules and are treated as 'let' bindings
    /// (Originally from ..\FSComp.txt:376)
    static member parsUseBindingsIllegalInModules() = (524, GetStringFunc("parsUseBindingsIllegalInModules",",,,") )
    /// An integer for loop must use a simple identifier
    /// (Originally from ..\FSComp.txt:377)
    static member parsIntegerForLoopRequiresSimpleIdentifier() = (525, GetStringFunc("parsIntegerForLoopRequiresSimpleIdentifier",",,,") )
    /// At most one 'with' augmentation is permitted
    /// (Originally from ..\FSComp.txt:378)
    static member parsOnlyOneWithAugmentationAllowed() = (526, GetStringFunc("parsOnlyOneWithAugmentationAllowed",",,,") )
    /// A semicolon is not expected at this point
    /// (Originally from ..\FSComp.txt:379)
    static member parsUnexpectedSemicolon() = (527, GetStringFunc("parsUnexpectedSemicolon",",,,") )
    /// Unexpected end of input
    /// (Originally from ..\FSComp.txt:380)
    static member parsUnexpectedEndOfFile() = (528, GetStringFunc("parsUnexpectedEndOfFile",",,,") )
    /// Accessibility modifiers are not permitted here, but '%s' was given.
    /// (Originally from ..\FSComp.txt:381)
    static member parsUnexpectedVisibilityDeclaration(a0 : System.String) = (529, GetStringFunc("parsUnexpectedVisibilityDeclaration",",,,%s,,,") a0)
    /// Only '#' compiler directives may occur prior to the first 'namespace' declaration
    /// (Originally from ..\FSComp.txt:382)
    static member parsOnlyHashDirectivesAllowed() = (530, GetStringFunc("parsOnlyHashDirectivesAllowed",",,,") )
    /// Accessibility modifiers should come immediately prior to the identifier naming a construct
    /// (Originally from ..\FSComp.txt:383)
    static member parsVisibilityDeclarationsShouldComePriorToIdentifier() = (531, GetStringFunc("parsVisibilityDeclarationsShouldComePriorToIdentifier",",,,") )
    /// Files should begin with either a namespace or module declaration, e.g. 'namespace SomeNamespace.SubNamespace' or 'module SomeNamespace.SomeModule', but not both. To define a module within a namespace use 'module SomeModule = ...'
    /// (Originally from ..\FSComp.txt:384)
    static member parsNamespaceOrModuleNotBoth() = (532, GetStringFunc("parsNamespaceOrModuleNotBoth",",,,") )
    /// A module abbreviation must be a simple name, not a path
    /// (Originally from ..\FSComp.txt:385)
    static member parsModuleAbbreviationMustBeSimpleName() = (534, GetStringFunc("parsModuleAbbreviationMustBeSimpleName",",,,") )
    /// Ignoring attributes on module abbreviation
    /// (Originally from ..\FSComp.txt:386)
    static member parsIgnoreAttributesOnModuleAbbreviation() = (535, GetStringFunc("parsIgnoreAttributesOnModuleAbbreviation",",,,") )
    /// The '%s' accessibility attribute is not allowed on module abbreviation. Module abbreviations are always private.
    /// (Originally from ..\FSComp.txt:387)
    static member parsIgnoreAttributesOnModuleAbbreviationAlwaysPrivate(a0 : System.String) = (536, GetStringFunc("parsIgnoreAttributesOnModuleAbbreviationAlwaysPrivate",",,,%s,,,") a0)
    /// The '%s' visibility attribute is not allowed on module abbreviation. Module abbreviations are always private.
    /// (Originally from ..\FSComp.txt:388)
    static member parsIgnoreVisibilityOnModuleAbbreviationAlwaysPrivate(a0 : System.String) = (537, GetStringFunc("parsIgnoreVisibilityOnModuleAbbreviationAlwaysPrivate",",,,%s,,,") a0)
    /// Unclosed block
    /// (Originally from ..\FSComp.txt:389)
    static member parsUnClosedBlockInHashLight() = (538, GetStringFunc("parsUnClosedBlockInHashLight",",,,") )
    /// Unmatched 'begin' or 'struct'
    /// (Originally from ..\FSComp.txt:390)
    static member parsUnmatchedBeginOrStruct() = (539, GetStringFunc("parsUnmatchedBeginOrStruct",",,,") )
    /// A module name must be a simple name, not a path
    /// (Originally from ..\FSComp.txt:391)
    static member parsModuleDefnMustBeSimpleName() = (541, GetStringFunc("parsModuleDefnMustBeSimpleName",",,,") )
    /// Unexpected empty type moduleDefn list
    /// (Originally from ..\FSComp.txt:392)
    static member parsUnexpectedEmptyModuleDefn() = (542, GetStringFunc("parsUnexpectedEmptyModuleDefn",",,,") )
    /// Attributes should be placed before 'val'
    /// (Originally from ..\FSComp.txt:393)
    static member parsAttributesMustComeBeforeVal() = (GetStringFunc("parsAttributesMustComeBeforeVal",",,,") )
    /// Attributes are not permitted on interface implementations
    /// (Originally from ..\FSComp.txt:394)
    static member parsAttributesAreNotPermittedOnInterfaceImplementations() = (543, GetStringFunc("parsAttributesAreNotPermittedOnInterfaceImplementations",",,,") )
    /// Syntax error
    /// (Originally from ..\FSComp.txt:395)
    static member parsSyntaxError() = (544, GetStringFunc("parsSyntaxError",",,,") )
    /// Augmentations are not permitted on delegate type moduleDefns
    /// (Originally from ..\FSComp.txt:396)
    static member parsAugmentationsIllegalOnDelegateType() = (545, GetStringFunc("parsAugmentationsIllegalOnDelegateType",",,,") )
    /// Unmatched 'class', 'interface' or 'struct'
    /// (Originally from ..\FSComp.txt:397)
    static member parsUnmatchedClassInterfaceOrStruct() = (546, GetStringFunc("parsUnmatchedClassInterfaceOrStruct",",,,") )
    /// A type definition requires one or more members or other declarations. If you intend to define an empty class, struct or interface, then use 'type ... = class end', 'interface end' or 'struct end'.
    /// (Originally from ..\FSComp.txt:398)
    static member parsEmptyTypeDefinition() = (547, GetStringFunc("parsEmptyTypeDefinition",",,,") )
    /// Unmatched 'with' or badly formatted 'with' block
    /// (Originally from ..\FSComp.txt:399)
    static member parsUnmatchedWith() = (550, GetStringFunc("parsUnmatchedWith",",,,") )
    /// 'get', 'set' or 'get,set' required
    /// (Originally from ..\FSComp.txt:400)
    static member parsGetOrSetRequired() = (551, GetStringFunc("parsGetOrSetRequired",",,,") )
    /// Only class types may take value arguments
    /// (Originally from ..\FSComp.txt:401)
    static member parsOnlyClassCanTakeValueArguments() = (552, GetStringFunc("parsOnlyClassCanTakeValueArguments",",,,") )
    /// Unmatched 'begin'
    /// (Originally from ..\FSComp.txt:402)
    static member parsUnmatchedBegin() = (553, GetStringFunc("parsUnmatchedBegin",",,,") )
    /// Invalid declaration syntax
    /// (Originally from ..\FSComp.txt:403)
    static member parsInvalidDeclarationSyntax() = (554, GetStringFunc("parsInvalidDeclarationSyntax",",,,") )
    /// 'get' and/or 'set' required
    /// (Originally from ..\FSComp.txt:404)
    static member parsGetAndOrSetRequired() = (555, GetStringFunc("parsGetAndOrSetRequired",",,,") )
    /// Type annotations on property getters and setters must be given after the 'get()' or 'set(v)', e.g. 'with get() : string = ...'
    /// (Originally from ..\FSComp.txt:405)
    static member parsTypeAnnotationsOnGetSet() = (556, GetStringFunc("parsTypeAnnotationsOnGetSet",",,,") )
    /// A getter property is expected to be a function, e.g. 'get() = ...' or 'get(index) = ...'
    /// (Originally from ..\FSComp.txt:406)
    static member parsGetterMustHaveAtLeastOneArgument() = (557, GetStringFunc("parsGetterMustHaveAtLeastOneArgument",",,,") )
    /// Multiple accessibilities given for property getter or setter
    /// (Originally from ..\FSComp.txt:407)
    static member parsMultipleAccessibilitiesForGetSet() = (558, GetStringFunc("parsMultipleAccessibilitiesForGetSet",",,,") )
    /// Property setters must be defined using 'set value = ', 'set idx value = ' or 'set (idx1,...,idxN) value = ... '
    /// (Originally from ..\FSComp.txt:408)
    static member parsSetSyntax() = (559, GetStringFunc("parsSetSyntax",",,,") )
    /// Interfaces always have the same visibility as the enclosing type
    /// (Originally from ..\FSComp.txt:409)
    static member parsInterfacesHaveSameVisibilityAsEnclosingType() = (560, GetStringFunc("parsInterfacesHaveSameVisibilityAsEnclosingType",",,,") )
    /// Accessibility modifiers are not allowed on this member. Abstract slots always have the same visibility as the enclosing type.
    /// (Originally from ..\FSComp.txt:410)
    static member parsAccessibilityModsIllegalForAbstract() = (561, GetStringFunc("parsAccessibilityModsIllegalForAbstract",",,,") )
    /// Attributes are not permitted on 'inherit' declarations
    /// (Originally from ..\FSComp.txt:411)
    static member parsAttributesIllegalOnInherit() = (562, GetStringFunc("parsAttributesIllegalOnInherit",",,,") )
    /// Accessibility modifiers are not permitted on an 'inherits' declaration
    /// (Originally from ..\FSComp.txt:412)
    static member parsVisibilityIllegalOnInherit() = (563, GetStringFunc("parsVisibilityIllegalOnInherit",",,,") )
    /// 'inherit' declarations cannot have 'as' bindings. To access members of the base class when overriding a method, the syntax 'base.SomeMember' may be used; 'base' is a keyword. Remove this 'as' binding.
    /// (Originally from ..\FSComp.txt:413)
    static member parsInheritDeclarationsCannotHaveAsBindings() = (564, GetStringFunc("parsInheritDeclarationsCannotHaveAsBindings",",,,") )
    /// Attributes are not allowed here
    /// (Originally from ..\FSComp.txt:414)
    static member parsAttributesIllegalHere() = (565, GetStringFunc("parsAttributesIllegalHere",",,,") )
    /// Accessibility modifiers are not permitted in this position for type abbreviations
    /// (Originally from ..\FSComp.txt:415)
    static member parsTypeAbbreviationsCannotHaveVisibilityDeclarations() = (566, GetStringFunc("parsTypeAbbreviationsCannotHaveVisibilityDeclarations",",,,") )
    /// Accessibility modifiers are not permitted in this position for enum types
    /// (Originally from ..\FSComp.txt:416)
    static member parsEnumTypesCannotHaveVisibilityDeclarations() = (567, GetStringFunc("parsEnumTypesCannotHaveVisibilityDeclarations",",,,") )
    /// All enum fields must be given values
    /// (Originally from ..\FSComp.txt:417)
    static member parsAllEnumFieldsRequireValues() = (568, GetStringFunc("parsAllEnumFieldsRequireValues",",,,") )
    /// Accessibility modifiers are not permitted on inline assembly code types
    /// (Originally from ..\FSComp.txt:418)
    static member parsInlineAssemblyCannotHaveVisibilityDeclarations() = (569, GetStringFunc("parsInlineAssemblyCannotHaveVisibilityDeclarations",",,,") )
    /// Unexpected identifier: '%s'
    /// (Originally from ..\FSComp.txt:419)
    static member parsUnexpectedIdentifier(a0 : System.String) = (571, GetStringFunc("parsUnexpectedIdentifier",",,,%s,,,") a0)
    /// Accessibility modifiers are not permitted on union cases. Use 'type U = internal ...' or 'type U = private ...' to give an accessibility to the whole representation.
    /// (Originally from ..\FSComp.txt:420)
    static member parsUnionCasesCannotHaveVisibilityDeclarations() = (572, GetStringFunc("parsUnionCasesCannotHaveVisibilityDeclarations",",,,") )
    /// Accessibility modifiers are not permitted on enumeration fields
    /// (Originally from ..\FSComp.txt:421)
    static member parsEnumFieldsCannotHaveVisibilityDeclarations() = (573, GetStringFunc("parsEnumFieldsCannotHaveVisibilityDeclarations",",,,") )
    /// Consider using a separate record type instead
    /// (Originally from ..\FSComp.txt:422)
    static member parsConsiderUsingSeparateRecordType() = (GetStringFunc("parsConsiderUsingSeparateRecordType",",,,") )
    /// Accessibility modifiers are not permitted on record fields. Use 'type R = internal ...' or 'type R = private ...' to give an accessibility to the whole representation.
    /// (Originally from ..\FSComp.txt:423)
    static member parsRecordFieldsCannotHaveVisibilityDeclarations() = (575, GetStringFunc("parsRecordFieldsCannotHaveVisibilityDeclarations",",,,") )
    /// The declaration form 'let ... and ...' for non-recursive bindings is not used in F# code. Consider using a sequence of 'let' bindings
    /// (Originally from ..\FSComp.txt:424)
    static member parsLetAndForNonRecBindings() = (576, GetStringFunc("parsLetAndForNonRecBindings",",,,") )
    /// Unmatched '('
    /// (Originally from ..\FSComp.txt:425)
    static member parsUnmatchedParen() = (583, GetStringFunc("parsUnmatchedParen",",,,") )
    /// Successive patterns should be separated by spaces or tupled
    /// (Originally from ..\FSComp.txt:426)
    static member parsSuccessivePatternsShouldBeSpacedOrTupled() = (584, GetStringFunc("parsSuccessivePatternsShouldBeSpacedOrTupled",",,,") )
    /// No matching 'in' found for this 'let'
    /// (Originally from ..\FSComp.txt:427)
    static member parsNoMatchingInForLet() = (586, GetStringFunc("parsNoMatchingInForLet",",,,") )
    /// Error in the return expression for this 'let'. Possible incorrect indentation.
    /// (Originally from ..\FSComp.txt:428)
    static member parsErrorInReturnForLetIncorrectIndentation() = (587, GetStringFunc("parsErrorInReturnForLetIncorrectIndentation",",,,") )
    /// The block following this '%s' is unfinished. Every code block is an expression and must have a result. '%s' cannot be the final code element in a block. Consider giving this block an explicit result.
    /// (Originally from ..\FSComp.txt:429)
    static member parsExpectedExpressionAfterLet(a0 : System.String, a1 : System.String) = (588, GetStringFunc("parsExpectedExpressionAfterLet",",,,%s,,,%s,,,") a0 a1)
    /// Incomplete conditional. Expected 'if <expr> then <expr>' or 'if <expr> then <expr> else <expr>'.
    /// (Originally from ..\FSComp.txt:430)
    static member parsIncompleteIf() = (589, GetStringFunc("parsIncompleteIf",",,,") )
    /// 'assert' may not be used as a first class value. Use 'assert <expr>' instead.
    /// (Originally from ..\FSComp.txt:431)
    static member parsAssertIsNotFirstClassValue() = (590, GetStringFunc("parsAssertIsNotFirstClassValue",",,,") )
    /// Identifier expected
    /// (Originally from ..\FSComp.txt:432)
    static member parsIdentifierExpected() = (594, GetStringFunc("parsIdentifierExpected",",,,") )
    /// 'in' or '=' expected
    /// (Originally from ..\FSComp.txt:433)
    static member parsInOrEqualExpected() = (595, GetStringFunc("parsInOrEqualExpected",",,,") )
    /// The use of '->' in sequence and computation expressions is limited to the form 'for pat in expr -> expr'. Use the syntax 'for ... in ... do ... yield...' to generate elements in more complex sequence expressions.
    /// (Originally from ..\FSComp.txt:434)
    static member parsArrowUseIsLimited() = (596, GetStringFunc("parsArrowUseIsLimited",",,,") )
    /// Successive arguments should be separated by spaces or tupled, and arguments involving function or method applications should be parenthesized
    /// (Originally from ..\FSComp.txt:435)
    static member parsSuccessiveArgsShouldBeSpacedOrTupled() = (597, GetStringFunc("parsSuccessiveArgsShouldBeSpacedOrTupled",",,,") )
    /// Unmatched '['
    /// (Originally from ..\FSComp.txt:436)
    static member parsUnmatchedBracket() = (598, GetStringFunc("parsUnmatchedBracket",",,,") )
    /// Missing qualification after '.'
    /// (Originally from ..\FSComp.txt:437)
    static member parsMissingQualificationAfterDot() = (599, GetStringFunc("parsMissingQualificationAfterDot",",,,") )
    /// In F# code you may use 'expr.[expr]'. A type annotation may be required to indicate the first expression is an array
    /// (Originally from ..\FSComp.txt:438)
    static member parsParenFormIsForML() = (GetStringFunc("parsParenFormIsForML",",,,") )
    /// Mismatched quotation, beginning with '%s'
    /// (Originally from ..\FSComp.txt:439)
    static member parsMismatchedQuote(a0 : System.String) = (601, GetStringFunc("parsMismatchedQuote",",,,%s,,,") a0)
    /// Unmatched '%s'
    /// (Originally from ..\FSComp.txt:440)
    static member parsUnmatched(a0 : System.String) = (602, GetStringFunc("parsUnmatched",",,,%s,,,") a0)
    /// Unmatched '[|'
    /// (Originally from ..\FSComp.txt:441)
    static member parsUnmatchedBracketBar() = (603, GetStringFunc("parsUnmatchedBracketBar",",,,") )
    /// Unmatched '{'
    /// (Originally from ..\FSComp.txt:442)
    static member parsUnmatchedBrace() = (604, GetStringFunc("parsUnmatchedBrace",",,,") )
    /// Unmatched '{|'
    /// (Originally from ..\FSComp.txt:443)
    static member parsUnmatchedBraceBar() = (605, GetStringFunc("parsUnmatchedBraceBar",",,,") )
    /// Field bindings must have the form 'id = expr;'
    /// (Originally from ..\FSComp.txt:444)
    static member parsFieldBinding() = (609, GetStringFunc("parsFieldBinding",",,,") )
    /// This member is not permitted in an object implementation
    /// (Originally from ..\FSComp.txt:445)
    static member parsMemberIllegalInObjectImplementation() = (610, GetStringFunc("parsMemberIllegalInObjectImplementation",",,,") )
    /// Missing function body
    /// (Originally from ..\FSComp.txt:446)
    static member parsMissingFunctionBody() = (611, GetStringFunc("parsMissingFunctionBody",",,,") )
    /// Syntax error in labelled type argument
    /// (Originally from ..\FSComp.txt:447)
    static member parsSyntaxErrorInLabeledType() = (613, GetStringFunc("parsSyntaxErrorInLabeledType",",,,") )
    /// Unexpected infix operator in type expression
    /// (Originally from ..\FSComp.txt:448)
    static member parsUnexpectedInfixOperator() = (615, GetStringFunc("parsUnexpectedInfixOperator",",,,") )
    /// The syntax '(typ,...,typ) ident' is not used in F# code. Consider using 'ident<typ,...,typ>' instead
    /// (Originally from ..\FSComp.txt:449)
    static member parsMultiArgumentGenericTypeFormDeprecated() = (GetStringFunc("parsMultiArgumentGenericTypeFormDeprecated",",,,") )
    /// Invalid literal in type
    /// (Originally from ..\FSComp.txt:450)
    static member parsInvalidLiteralInType() = (618, GetStringFunc("parsInvalidLiteralInType",",,,") )
    /// Unexpected infix operator in unit-of-measure expression. Legal operators are '*', '/' and '^'.
    /// (Originally from ..\FSComp.txt:451)
    static member parsUnexpectedOperatorForUnitOfMeasure() = (619, GetStringFunc("parsUnexpectedOperatorForUnitOfMeasure",",,,") )
    /// Unexpected integer literal in unit-of-measure expression
    /// (Originally from ..\FSComp.txt:452)
    static member parsUnexpectedIntegerLiteralForUnitOfMeasure() = (620, GetStringFunc("parsUnexpectedIntegerLiteralForUnitOfMeasure",",,,") )
    /// Syntax error: unexpected type parameter specification
    /// (Originally from ..\FSComp.txt:453)
    static member parsUnexpectedTypeParameter() = (621, GetStringFunc("parsUnexpectedTypeParameter",",,,") )
    /// Mismatched quotation operator name, beginning with '%s'
    /// (Originally from ..\FSComp.txt:454)
    static member parsMismatchedQuotationName(a0 : System.String) = (622, GetStringFunc("parsMismatchedQuotationName",",,,%s,,,") a0)
    /// Active pattern case identifiers must begin with an uppercase letter
    /// (Originally from ..\FSComp.txt:455)
    static member parsActivePatternCaseMustBeginWithUpperCase() = (623, GetStringFunc("parsActivePatternCaseMustBeginWithUpperCase",",,,") )
    /// The '|' character is not permitted in active pattern case identifiers
    /// (Originally from ..\FSComp.txt:456)
    static member parsActivePatternCaseContainsPipe() = (624, GetStringFunc("parsActivePatternCaseContainsPipe",",,,") )
    /// Denominator must not be 0 in unit-of-measure exponent
    /// (Originally from ..\FSComp.txt:457)
    static member parsIllegalDenominatorForMeasureExponent() = (625, GetStringFunc("parsIllegalDenominatorForMeasureExponent",",,,") )
    /// No '=' symbol should follow a 'namespace' declaration
    /// (Originally from ..\FSComp.txt:458)
    static member parsNoEqualShouldFollowNamespace() = (GetStringFunc("parsNoEqualShouldFollowNamespace",",,,") )
    /// The syntax 'module ... = struct .. end' is not used in F# code. Consider using 'module ... = begin .. end'
    /// (Originally from ..\FSComp.txt:459)
    static member parsSyntaxModuleStructEndDeprecated() = (GetStringFunc("parsSyntaxModuleStructEndDeprecated",",,,") )
    /// The syntax 'module ... : sig .. end' is not used in F# code. Consider using 'module ... = begin .. end'
    /// (Originally from ..\FSComp.txt:460)
    static member parsSyntaxModuleSigEndDeprecated() = (GetStringFunc("parsSyntaxModuleSigEndDeprecated",",,,") )
    /// A static field was used where an instance field is expected
    /// (Originally from ..\FSComp.txt:461)
    static member tcStaticFieldUsedWhenInstanceFieldExpected() = (627, GetStringFunc("tcStaticFieldUsedWhenInstanceFieldExpected",",,,") )
    /// Method '%s' is not accessible from this code location
    /// (Originally from ..\FSComp.txt:462)
    static member tcMethodNotAccessible(a0 : System.String) = (629, GetStringFunc("tcMethodNotAccessible",",,,%s,,,") a0)
    /// Implicit product of measures following /
    /// (Originally from ..\FSComp.txt:464)
    static member tcImplicitMeasureFollowingSlash() = (632, GetStringFunc("tcImplicitMeasureFollowingSlash",",,,") )
    /// Unexpected SynMeasure.Anon
    /// (Originally from ..\FSComp.txt:465)
    static member tcUnexpectedMeasureAnon() = (633, GetStringFunc("tcUnexpectedMeasureAnon",",,,") )
    /// Non-zero constants cannot have generic units. For generic zero, write 0.0<_>.
    /// (Originally from ..\FSComp.txt:466)
    static member tcNonZeroConstantCannotHaveGenericUnit() = (634, GetStringFunc("tcNonZeroConstantCannotHaveGenericUnit",",,,") )
    /// In sequence expressions, results are generated using 'yield'
    /// (Originally from ..\FSComp.txt:467)
    static member tcSeqResultsUseYield() = (635, GetStringFunc("tcSeqResultsUseYield",",,,") )
    /// Unexpected big rational constant
    /// (Originally from ..\FSComp.txt:468)
    static member tcUnexpectedBigRationalConstant() = (GetStringFunc("tcUnexpectedBigRationalConstant",",,,") )
    /// Units-of-measure supported only on float, float32, decimal and signed integer types
    /// (Originally from ..\FSComp.txt:469)
    static member tcInvalidTypeForUnitsOfMeasure() = (636, GetStringFunc("tcInvalidTypeForUnitsOfMeasure",",,,") )
    /// Unexpected Const_uint16array
    /// (Originally from ..\FSComp.txt:470)
    static member tcUnexpectedConstUint16Array() = (GetStringFunc("tcUnexpectedConstUint16Array",",,,") )
    /// Unexpected Const_bytearray
    /// (Originally from ..\FSComp.txt:471)
    static member tcUnexpectedConstByteArray() = (GetStringFunc("tcUnexpectedConstByteArray",",,,") )
    /// A parameter with attributes must also be given a name, e.g. '[<Attribute>] Name : Type'
    /// (Originally from ..\FSComp.txt:472)
    static member tcParameterRequiresName() = (640, GetStringFunc("tcParameterRequiresName",",,,") )
    /// Return values cannot have names
    /// (Originally from ..\FSComp.txt:473)
    static member tcReturnValuesCannotHaveNames() = (641, GetStringFunc("tcReturnValuesCannotHaveNames",",,,") )
    /// MemberKind.PropertyGetSet only expected in parse trees
    /// (Originally from ..\FSComp.txt:474)
    static member tcMemberKindPropertyGetSetNotExpected() = (GetStringFunc("tcMemberKindPropertyGetSetNotExpected",",,,") )
    /// Namespaces cannot contain values. Consider using a module to hold your value declarations.
    /// (Originally from ..\FSComp.txt:475)
    static member tcNamespaceCannotContainValues() = (201, GetStringFunc("tcNamespaceCannotContainValues",",,,") )
    /// Namespaces cannot contain extension members except in the same file and namespace declaration group where the type is defined. Consider using a module to hold declarations of extension members.
    /// (Originally from ..\FSComp.txt:476)
    static member tcNamespaceCannotContainExtensionMembers() = (644, GetStringFunc("tcNamespaceCannotContainExtensionMembers",",,,") )
    /// Multiple visibility attributes have been specified for this identifier
    /// (Originally from ..\FSComp.txt:477)
    static member tcMultipleVisibilityAttributes() = (645, GetStringFunc("tcMultipleVisibilityAttributes",",,,") )
    /// Multiple visibility attributes have been specified for this identifier. 'let' bindings in classes are always private, as are any 'let' bindings inside expressions.
    /// (Originally from ..\FSComp.txt:478)
    static member tcMultipleVisibilityAttributesWithLet() = (646, GetStringFunc("tcMultipleVisibilityAttributesWithLet",",,,") )
    /// The name '(%s)' should not be used as a member name. To define comparison semantics for a type, implement the 'System.IComparable' interface. If defining a static member for use from other CLI languages then use the name '%s' instead.
    /// (Originally from ..\FSComp.txt:479)
    static member tcInvalidMethodNameForRelationalOperator(a0 : System.String, a1 : System.String) = (GetStringFunc("tcInvalidMethodNameForRelationalOperator",",,,%s,,,%s,,,") a0 a1)
    /// The name '(%s)' should not be used as a member name. To define equality semantics for a type, override the 'Object.Equals' member. If defining a static member for use from other CLI languages then use the name '%s' instead.
    /// (Originally from ..\FSComp.txt:480)
    static member tcInvalidMethodNameForEquality(a0 : System.String, a1 : System.String) = (GetStringFunc("tcInvalidMethodNameForEquality",",,,%s,,,%s,,,") a0 a1)
    /// The name '(%s)' should not be used as a member name. If defining a static member for use from other CLI languages then use the name '%s' instead.
    /// (Originally from ..\FSComp.txt:481)
    static member tcInvalidMemberName(a0 : System.String, a1 : System.String) = (GetStringFunc("tcInvalidMemberName",",,,%s,,,%s,,,") a0 a1)
    /// The name '(%s)' should not be used as a member name because it is given a standard definition in the F# library over fixed types
    /// (Originally from ..\FSComp.txt:482)
    static member tcInvalidMemberNameFixedTypes(a0 : System.String) = (GetStringFunc("tcInvalidMemberNameFixedTypes",",,,%s,,,") a0)
    /// The '%s' operator should not normally be redefined. To define overloaded comparison semantics for a particular type, implement the 'System.IComparable' interface in the definition of that type.
    /// (Originally from ..\FSComp.txt:483)
    static member tcInvalidOperatorDefinitionRelational(a0 : System.String) = (GetStringFunc("tcInvalidOperatorDefinitionRelational",",,,%s,,,") a0)
    /// The '%s' operator should not normally be redefined. To define equality semantics for a type, override the 'Object.Equals' member in the definition of that type.
    /// (Originally from ..\FSComp.txt:484)
    static member tcInvalidOperatorDefinitionEquality(a0 : System.String) = (GetStringFunc("tcInvalidOperatorDefinitionEquality",",,,%s,,,") a0)
    /// The '%s' operator should not normally be redefined. Consider using a different operator name
    /// (Originally from ..\FSComp.txt:485)
    static member tcInvalidOperatorDefinition(a0 : System.String) = (GetStringFunc("tcInvalidOperatorDefinition",",,,%s,,,") a0)
    /// The '%s' operator cannot be redefined. Consider using a different operator name
    /// (Originally from ..\FSComp.txt:486)
    static member tcInvalidIndexOperatorDefinition(a0 : System.String) = (GetStringFunc("tcInvalidIndexOperatorDefinition",",,,%s,,,") a0)
    /// Expected module or namespace parent %s
    /// (Originally from ..\FSComp.txt:487)
    static member tcExpectModuleOrNamespaceParent(a0 : System.String) = (GetStringFunc("tcExpectModuleOrNamespaceParent",",,,%s,,,") a0)
    /// The struct, record or union type '%s' implements the interface 'System.IComparable' explicitly. You must apply the 'CustomComparison' attribute to the type.
    /// (Originally from ..\FSComp.txt:488)
    static member tcImplementsIComparableExplicitly(a0 : System.String) = (647, GetStringFunc("tcImplementsIComparableExplicitly",",,,%s,,,") a0)
    /// The struct, record or union type '%s' implements the interface 'System.IComparable<_>' explicitly. You must apply the 'CustomComparison' attribute to the type, and should also provide a consistent implementation of the non-generic interface System.IComparable.
    /// (Originally from ..\FSComp.txt:489)
    static member tcImplementsGenericIComparableExplicitly(a0 : System.String) = (648, GetStringFunc("tcImplementsGenericIComparableExplicitly",",,,%s,,,") a0)
    /// The struct, record or union type '%s' implements the interface 'System.IStructuralComparable' explicitly. Apply the 'CustomComparison' attribute to the type.
    /// (Originally from ..\FSComp.txt:490)
    static member tcImplementsIStructuralComparableExplicitly(a0 : System.String) = (649, GetStringFunc("tcImplementsIStructuralComparableExplicitly",",,,%s,,,") a0)
    /// This record contains fields from inconsistent types
    /// (Originally from ..\FSComp.txt:491)
    static member tcRecordFieldInconsistentTypes() = (656, GetStringFunc("tcRecordFieldInconsistentTypes",",,,") )
    /// DLLImport stubs cannot be inlined
    /// (Originally from ..\FSComp.txt:492)
    static member tcDllImportStubsCannotBeInlined() = (657, GetStringFunc("tcDllImportStubsCannotBeInlined",",,,") )
    /// Structs may only bind a 'this' parameter at member declarations
    /// (Originally from ..\FSComp.txt:493)
    static member tcStructsCanOnlyBindThisAtMemberDeclaration() = (658, GetStringFunc("tcStructsCanOnlyBindThisAtMemberDeclaration",",,,") )
    /// Unexpected expression at recursive inference point
    /// (Originally from ..\FSComp.txt:494)
    static member tcUnexpectedExprAtRecInfPoint() = (659, GetStringFunc("tcUnexpectedExprAtRecInfPoint",",,,") )
    /// This code is less generic than required by its annotations because the explicit type variable '%s' could not be generalized. It was constrained to be '%s'.
    /// (Originally from ..\FSComp.txt:495)
    static member tcLessGenericBecauseOfAnnotation(a0 : System.String, a1 : System.String) = (660, GetStringFunc("tcLessGenericBecauseOfAnnotation",",,,%s,,,%s,,,") a0 a1)
    /// One or more of the explicit class or function type variables for this binding could not be generalized, because they were constrained to other types
    /// (Originally from ..\FSComp.txt:496)
    static member tcConstrainedTypeVariableCannotBeGeneralized() = (661, GetStringFunc("tcConstrainedTypeVariableCannotBeGeneralized",",,,") )
    /// A generic type parameter has been used in a way that constrains it to always be '%s'
    /// (Originally from ..\FSComp.txt:497)
    static member tcGenericParameterHasBeenConstrained(a0 : System.String) = (662, GetStringFunc("tcGenericParameterHasBeenConstrained",",,,%s,,,") a0)
    /// This type parameter has been used in a way that constrains it to always be '%s'
    /// (Originally from ..\FSComp.txt:498)
    static member tcTypeParameterHasBeenConstrained(a0 : System.String) = (663, GetStringFunc("tcTypeParameterHasBeenConstrained",",,,%s,,,") a0)
    /// The type parameters inferred for this value are not stable under the erasure of type abbreviations. This is due to the use of type abbreviations which drop or reorder type parameters, e.g. \n\ttype taggedInt<'a> = int or\n\ttype swap<'a,'b> = 'b * 'a.\nConsider declaring the type parameters for this value explicitly, e.g.\n\tlet f<'a,'b> ((x,y) : swap<'b,'a>) : swap<'a,'b> = (y,x).
    /// (Originally from ..\FSComp.txt:499)
    static member tcTypeParametersInferredAreNotStable() = (664, GetStringFunc("tcTypeParametersInferredAreNotStable",",,,") )
    /// Explicit type parameters may only be used on module or member bindings
    /// (Originally from ..\FSComp.txt:500)
    static member tcExplicitTypeParameterInvalid() = (665, GetStringFunc("tcExplicitTypeParameterInvalid",",,,") )
    /// You must explicitly declare either all or no type parameters when overriding a generic abstract method
    /// (Originally from ..\FSComp.txt:501)
    static member tcOverridingMethodRequiresAllOrNoTypeParameters() = (666, GetStringFunc("tcOverridingMethodRequiresAllOrNoTypeParameters",",,,") )
    /// The field labels and expected type of this record expression or pattern do not uniquely determine a corresponding record type
    /// (Originally from ..\FSComp.txt:502)
    static member tcFieldsDoNotDetermineUniqueRecordType() = (667, GetStringFunc("tcFieldsDoNotDetermineUniqueRecordType",",,,") )
    /// The field '%s' appears twice in this record expression or pattern
    /// (Originally from ..\FSComp.txt:503)
    static member tcFieldAppearsTwiceInRecord(a0 : System.String) = (668, GetStringFunc("tcFieldAppearsTwiceInRecord",",,,%s,,,") a0)
    /// Unknown union case
    /// (Originally from ..\FSComp.txt:504)
    static member tcUnknownUnion() = (669, GetStringFunc("tcUnknownUnion",",,,") )
    /// This code is not sufficiently generic. The type variable %s could not be generalized because it would escape its scope.
    /// (Originally from ..\FSComp.txt:505)
    static member tcNotSufficientlyGenericBecauseOfScope(a0 : System.String) = (670, GetStringFunc("tcNotSufficientlyGenericBecauseOfScope",",,,%s,,,") a0)
    /// A property cannot have explicit type parameters. Consider using a method instead.
    /// (Originally from ..\FSComp.txt:506)
    static member tcPropertyRequiresExplicitTypeParameters() = (671, GetStringFunc("tcPropertyRequiresExplicitTypeParameters",",,,") )
    /// A constructor cannot have explicit type parameters. Consider using a static construction method instead.
    /// (Originally from ..\FSComp.txt:507)
    static member tcConstructorCannotHaveTypeParameters() = (672, GetStringFunc("tcConstructorCannotHaveTypeParameters",",,,") )
    /// This instance member needs a parameter to represent the object being invoked. Make the member static or use the notation 'member x.Member(args) = ...'.
    /// (Originally from ..\FSComp.txt:508)
    static member tcInstanceMemberRequiresTarget() = (673, GetStringFunc("tcInstanceMemberRequiresTarget",",,,") )
    /// Unexpected source-level property specification in syntax tree
    /// (Originally from ..\FSComp.txt:509)
    static member tcUnexpectedPropertyInSyntaxTree() = (674, GetStringFunc("tcUnexpectedPropertyInSyntaxTree",",,,") )
    /// A static initializer requires an argument
    /// (Originally from ..\FSComp.txt:510)
    static member tcStaticInitializerRequiresArgument() = (675, GetStringFunc("tcStaticInitializerRequiresArgument",",,,") )
    /// An object constructor requires an argument
    /// (Originally from ..\FSComp.txt:511)
    static member tcObjectConstructorRequiresArgument() = (676, GetStringFunc("tcObjectConstructorRequiresArgument",",,,") )
    /// This static member should not have a 'this' parameter. Consider using the notation 'member Member(args) = ...'.
    /// (Originally from ..\FSComp.txt:512)
    static member tcStaticMemberShouldNotHaveThis() = (677, GetStringFunc("tcStaticMemberShouldNotHaveThis",",,,") )
    /// An explicit static initializer should use the syntax 'static new(args) = expr'
    /// (Originally from ..\FSComp.txt:513)
    static member tcExplicitStaticInitializerSyntax() = (678, GetStringFunc("tcExplicitStaticInitializerSyntax",",,,") )
    /// An explicit object constructor should use the syntax 'new(args) = expr'
    /// (Originally from ..\FSComp.txt:514)
    static member tcExplicitObjectConstructorSyntax() = (679, GetStringFunc("tcExplicitObjectConstructorSyntax",",,,") )
    /// Unexpected source-level property specification
    /// (Originally from ..\FSComp.txt:515)
    static member tcUnexpectedPropertySpec() = (680, GetStringFunc("tcUnexpectedPropertySpec",",,,") )
    /// This form of object expression is not used in F#. Use 'member this.MemberName ... = ...' to define member implementations in object expressions.
    /// (Originally from ..\FSComp.txt:516)
    static member tcObjectExpressionFormDeprecated() = (GetStringFunc("tcObjectExpressionFormDeprecated",",,,") )
    /// Invalid declaration
    /// (Originally from ..\FSComp.txt:517)
    static member tcInvalidDeclaration() = (682, GetStringFunc("tcInvalidDeclaration",",,,") )
    /// Attributes are not allowed within patterns
    /// (Originally from ..\FSComp.txt:518)
    static member tcAttributesInvalidInPatterns() = (683, GetStringFunc("tcAttributesInvalidInPatterns",",,,") )
    /// The generic function '%s' must be given explicit type argument(s)
    /// (Originally from ..\FSComp.txt:519)
    static member tcFunctionRequiresExplicitTypeArguments(a0 : System.String) = (685, GetStringFunc("tcFunctionRequiresExplicitTypeArguments",",,,%s,,,") a0)
    /// The method or function '%s' should not be given explicit type argument(s) because it does not declare its type parameters explicitly
    /// (Originally from ..\FSComp.txt:520)
    static member tcDoesNotAllowExplicitTypeArguments(a0 : System.String) = (686, GetStringFunc("tcDoesNotAllowExplicitTypeArguments",",,,%s,,,") a0)
    /// This value, type or method expects %d type parameter(s) but was given %d
    /// (Originally from ..\FSComp.txt:521)
    static member tcTypeParameterArityMismatch(a0 : System.Int32, a1 : System.Int32) = (687, GetStringFunc("tcTypeParameterArityMismatch",",,,%d,,,%d,,,") a0 a1)
    /// The default, zero-initializing constructor of a struct type may only be used if all the fields of the struct type admit default initialization
    /// (Originally from ..\FSComp.txt:522)
    static member tcDefaultStructConstructorCall() = (688, GetStringFunc("tcDefaultStructConstructorCall",",,,") )
    /// Couldn't find Dispose on IDisposable, or it was overloaded
    /// (Originally from ..\FSComp.txt:523)
    static member tcCouldNotFindIDisposable() = (GetStringFunc("tcCouldNotFindIDisposable",",,,") )
    /// This value is not a literal and cannot be used in a pattern
    /// (Originally from ..\FSComp.txt:524)
    static member tcNonLiteralCannotBeUsedInPattern() = (689, GetStringFunc("tcNonLiteralCannotBeUsedInPattern",",,,") )
    /// This field is readonly
    /// (Originally from ..\FSComp.txt:525)
    static member tcFieldIsReadonly() = (690, GetStringFunc("tcFieldIsReadonly",",,,") )
    /// Named arguments must appear after all other arguments
    /// (Originally from ..\FSComp.txt:526)
    static member tcNameArgumentsMustAppearLast() = (691, GetStringFunc("tcNameArgumentsMustAppearLast",",,,") )
    /// This function value is being used to construct a delegate type whose signature includes a byref argument. You must use an explicit lambda expression taking %d arguments.
    /// (Originally from ..\FSComp.txt:527)
    static member tcFunctionRequiresExplicitLambda(a0 : System.Int32) = (692, GetStringFunc("tcFunctionRequiresExplicitLambda",",,,%d,,,") a0)
    /// The type '%s' is not a type whose values can be enumerated with this syntax, i.e. is not compatible with either seq<_>, IEnumerable<_> or IEnumerable and does not have a GetEnumerator method
    /// (Originally from ..\FSComp.txt:528)
    static member tcTypeCannotBeEnumerated(a0 : System.String) = (693, GetStringFunc("tcTypeCannotBeEnumerated",",,,%s,,,") a0)
    /// This recursive binding uses an invalid mixture of recursive forms
    /// (Originally from ..\FSComp.txt:529)
    static member tcInvalidMixtureOfRecursiveForms() = (695, GetStringFunc("tcInvalidMixtureOfRecursiveForms",",,,") )
    /// This is not a valid object construction expression. Explicit object constructors must either call an alternate constructor or initialize all fields of the object and specify a call to a super class constructor.
    /// (Originally from ..\FSComp.txt:530)
    static member tcInvalidObjectConstructionExpression() = (696, GetStringFunc("tcInvalidObjectConstructionExpression",",,,") )
    /// Invalid constraint
    /// (Originally from ..\FSComp.txt:531)
    static member tcInvalidConstraint() = (697, GetStringFunc("tcInvalidConstraint",",,,") )
    /// Invalid constraint: the type used for the constraint is sealed, which means the constraint could only be satisfied by at most one solution
    /// (Originally from ..\FSComp.txt:532)
    static member tcInvalidConstraintTypeSealed() = (698, GetStringFunc("tcInvalidConstraintTypeSealed",",,,") )
    /// An 'enum' constraint must be of the form 'enum<type>'
    /// (Originally from ..\FSComp.txt:533)
    static member tcInvalidEnumConstraint() = (699, GetStringFunc("tcInvalidEnumConstraint",",,,") )
    /// 'new' constraints must take one argument of type 'unit' and return the constructed type
    /// (Originally from ..\FSComp.txt:534)
    static member tcInvalidNewConstraint() = (700, GetStringFunc("tcInvalidNewConstraint",",,,") )
    /// This property has an invalid type. Properties taking multiple indexer arguments should have types of the form 'ty1 * ty2 -> ty3'. Properties returning functions should have types of the form '(ty1 -> ty2)'.
    /// (Originally from ..\FSComp.txt:535)
    static member tcInvalidPropertyType() = (701, GetStringFunc("tcInvalidPropertyType",",,,") )
    /// Expected unit-of-measure parameter, not type parameter. Explicit unit-of-measure parameters must be marked with the [<Measure>] attribute.
    /// (Originally from ..\FSComp.txt:536)
    static member tcExpectedUnitOfMeasureMarkWithAttribute() = (702, GetStringFunc("tcExpectedUnitOfMeasureMarkWithAttribute",",,,") )
    /// Expected type parameter, not unit-of-measure parameter
    /// (Originally from ..\FSComp.txt:537)
    static member tcExpectedTypeParameter() = (703, GetStringFunc("tcExpectedTypeParameter",",,,") )
    /// Expected type, not unit-of-measure
    /// (Originally from ..\FSComp.txt:538)
    static member tcExpectedTypeNotUnitOfMeasure() = (704, GetStringFunc("tcExpectedTypeNotUnitOfMeasure",",,,") )
    /// Expected unit-of-measure, not type
    /// (Originally from ..\FSComp.txt:539)
    static member tcExpectedUnitOfMeasureNotType() = (705, GetStringFunc("tcExpectedUnitOfMeasureNotType",",,,") )
    /// Units-of-measure cannot be used as prefix arguments to a type. Rewrite as postfix arguments in angle brackets.
    /// (Originally from ..\FSComp.txt:540)
    static member tcInvalidUnitsOfMeasurePrefix() = (706, GetStringFunc("tcInvalidUnitsOfMeasurePrefix",",,,") )
    /// Unit-of-measure cannot be used in type constructor application
    /// (Originally from ..\FSComp.txt:541)
    static member tcUnitsOfMeasureInvalidInTypeConstructor() = (707, GetStringFunc("tcUnitsOfMeasureInvalidInTypeConstructor",",,,") )
    /// This control construct may only be used if the computation expression builder defines a '%s' method
    /// (Originally from ..\FSComp.txt:542)
    static member tcRequireBuilderMethod(a0 : System.String) = (708, GetStringFunc("tcRequireBuilderMethod",",,,%s,,,") a0)
    /// This type has no nested types
    /// (Originally from ..\FSComp.txt:543)
    static member tcTypeHasNoNestedTypes() = (709, GetStringFunc("tcTypeHasNoNestedTypes",",,,") )
    /// Unexpected %s in type expression
    /// (Originally from ..\FSComp.txt:544)
    static member tcUnexpectedSymbolInTypeExpression(a0 : System.String) = (711, GetStringFunc("tcUnexpectedSymbolInTypeExpression",",,,%s,,,") a0)
    /// Type parameter cannot be used as type constructor
    /// (Originally from ..\FSComp.txt:545)
    static member tcTypeParameterInvalidAsTypeConstructor() = (712, GetStringFunc("tcTypeParameterInvalidAsTypeConstructor",",,,") )
    /// Illegal syntax in type expression
    /// (Originally from ..\FSComp.txt:546)
    static member tcIllegalSyntaxInTypeExpression() = (713, GetStringFunc("tcIllegalSyntaxInTypeExpression",",,,") )
    /// Anonymous unit-of-measure cannot be nested inside another unit-of-measure expression
    /// (Originally from ..\FSComp.txt:547)
    static member tcAnonymousUnitsOfMeasureCannotBeNested() = (714, GetStringFunc("tcAnonymousUnitsOfMeasureCannotBeNested",",,,") )
    /// Anonymous type variables are not permitted in this declaration
    /// (Originally from ..\FSComp.txt:548)
    static member tcAnonymousTypeInvalidInDeclaration() = (715, GetStringFunc("tcAnonymousTypeInvalidInDeclaration",",,,") )
    /// Unexpected / in type
    /// (Originally from ..\FSComp.txt:549)
    static member tcUnexpectedSlashInType() = (716, GetStringFunc("tcUnexpectedSlashInType",",,,") )
    /// Unexpected type arguments
    /// (Originally from ..\FSComp.txt:550)
    static member tcUnexpectedTypeArguments() = (717, GetStringFunc("tcUnexpectedTypeArguments",",,,") )
    /// Optional arguments are only permitted on type members
    /// (Originally from ..\FSComp.txt:551)
    static member tcOptionalArgsOnlyOnMembers() = (718, GetStringFunc("tcOptionalArgsOnlyOnMembers",",,,") )
    /// Name '%s' not bound in pattern context
    /// (Originally from ..\FSComp.txt:552)
    static member tcNameNotBoundInPattern(a0 : System.String) = (719, GetStringFunc("tcNameNotBoundInPattern",",,,%s,,,") a0)
    /// Non-primitive numeric literal constants cannot be used in pattern matches because they can be mapped to multiple different types through the use of a NumericLiteral module. Consider using replacing with a variable, and use 'when <variable> = <constant>' at the end of the match clause.
    /// (Originally from ..\FSComp.txt:553)
    static member tcInvalidNonPrimitiveLiteralInPatternMatch() = (720, GetStringFunc("tcInvalidNonPrimitiveLiteralInPatternMatch",",,,") )
    /// Type arguments cannot be specified here
    /// (Originally from ..\FSComp.txt:554)
    static member tcInvalidTypeArgumentUsage() = (721, GetStringFunc("tcInvalidTypeArgumentUsage",",,,") )
    /// Only active patterns returning exactly one result may accept arguments
    /// (Originally from ..\FSComp.txt:555)
    static member tcRequireActivePatternWithOneResult() = (722, GetStringFunc("tcRequireActivePatternWithOneResult",",,,") )
    /// Invalid argument to parameterized pattern label
    /// (Originally from ..\FSComp.txt:556)
    static member tcInvalidArgForParameterizedPattern() = (723, GetStringFunc("tcInvalidArgForParameterizedPattern",",,,") )
    /// Internal error. Invalid index into active pattern array
    /// (Originally from ..\FSComp.txt:557)
    static member tcInvalidIndexIntoActivePatternArray() = (724, GetStringFunc("tcInvalidIndexIntoActivePatternArray",",,,") )
    /// This union case does not take arguments
    /// (Originally from ..\FSComp.txt:558)
    static member tcUnionCaseDoesNotTakeArguments() = (725, GetStringFunc("tcUnionCaseDoesNotTakeArguments",",,,") )
    /// This union case takes one argument
    /// (Originally from ..\FSComp.txt:559)
    static member tcUnionCaseRequiresOneArgument() = (726, GetStringFunc("tcUnionCaseRequiresOneArgument",",,,") )
    /// This union case expects %d arguments in tupled form
    /// (Originally from ..\FSComp.txt:560)
    static member tcUnionCaseExpectsTupledArguments(a0 : System.Int32) = (727, GetStringFunc("tcUnionCaseExpectsTupledArguments",",,,%d,,,") a0)
    /// Field '%s' is not static
    /// (Originally from ..\FSComp.txt:561)
    static member tcFieldIsNotStatic(a0 : System.String) = (728, GetStringFunc("tcFieldIsNotStatic",",,,%s,,,") a0)
    /// This field is not a literal and cannot be used in a pattern
    /// (Originally from ..\FSComp.txt:562)
    static member tcFieldNotLiteralCannotBeUsedInPattern() = (729, GetStringFunc("tcFieldNotLiteralCannotBeUsedInPattern",",,,") )
    /// This is not a variable, constant, active recognizer or literal
    /// (Originally from ..\FSComp.txt:563)
    static member tcRequireVarConstRecogOrLiteral() = (730, GetStringFunc("tcRequireVarConstRecogOrLiteral",",,,") )
    /// This is not a valid pattern
    /// (Originally from ..\FSComp.txt:564)
    static member tcInvalidPattern() = (731, GetStringFunc("tcInvalidPattern",",,,") )
    /// Character range matches have been removed in F#. Consider using a 'when' pattern guard instead.
    /// (Originally from ..\FSComp.txt:565)
    static member tcUseWhenPatternGuard() = (GetStringFunc("tcUseWhenPatternGuard",",,,") )
    /// Illegal pattern
    /// (Originally from ..\FSComp.txt:566)
    static member tcIllegalPattern() = (733, GetStringFunc("tcIllegalPattern",",,,") )
    /// Syntax error - unexpected '?' symbol
    /// (Originally from ..\FSComp.txt:567)
    static member tcSyntaxErrorUnexpectedQMark() = (734, GetStringFunc("tcSyntaxErrorUnexpectedQMark",",,,") )
    /// Expected %d expressions, got %d
    /// (Originally from ..\FSComp.txt:568)
    static member tcExpressionCountMisMatch(a0 : System.Int32, a1 : System.Int32) = (735, GetStringFunc("tcExpressionCountMisMatch",",,,%d,,,%d,,,") a0 a1)
    /// TcExprUndelayed: delayed
    /// (Originally from ..\FSComp.txt:569)
    static member tcExprUndelayed() = (736, GetStringFunc("tcExprUndelayed",",,,") )
    /// This expression form may only be used in sequence and computation expressions
    /// (Originally from ..\FSComp.txt:570)
    static member tcExpressionRequiresSequence() = (737, GetStringFunc("tcExpressionRequiresSequence",",,,") )
    /// Invalid object expression. Objects without overrides or interfaces should use the expression form 'new Type(args)' without braces.
    /// (Originally from ..\FSComp.txt:571)
    static member tcInvalidObjectExpressionSyntaxForm() = (738, GetStringFunc("tcInvalidObjectExpressionSyntaxForm",",,,") )
    /// Invalid object, sequence or record expression
    /// (Originally from ..\FSComp.txt:572)
    static member tcInvalidObjectSequenceOrRecordExpression() = (739, GetStringFunc("tcInvalidObjectSequenceOrRecordExpression",",,,") )
    /// Invalid record, sequence or computation expression. Sequence expressions should be of the form 'seq { ... }'
    /// (Originally from ..\FSComp.txt:573)
    static member tcInvalidSequenceExpressionSyntaxForm() = (740, GetStringFunc("tcInvalidSequenceExpressionSyntaxForm",",,,") )
    /// This list or array expression includes an element of the form 'if ... then ... else'. Parenthesize this expression to indicate it is an individual element of the list or array, to disambiguate this from a list generated using a sequence expression
    /// (Originally from ..\FSComp.txt:574)
    static member tcExpressionWithIfRequiresParenthesis() = (GetStringFunc("tcExpressionWithIfRequiresParenthesis",",,,") )
    /// Unable to parse format string '%s'
    /// (Originally from ..\FSComp.txt:575)
    static member tcUnableToParseFormatString(a0 : System.String) = (741, GetStringFunc("tcUnableToParseFormatString",",,,%s,,,") a0)
    /// This list expression exceeds the maximum size for list literals. Use an array for larger literals and call Array.ToList.
    /// (Originally from ..\FSComp.txt:576)
    static member tcListLiteralMaxSize() = (742, GetStringFunc("tcListLiteralMaxSize",",,,") )
    /// The expression form 'expr then expr' may only be used as part of an explicit object constructor
    /// (Originally from ..\FSComp.txt:577)
    static member tcExpressionFormRequiresObjectConstructor() = (743, GetStringFunc("tcExpressionFormRequiresObjectConstructor",",,,") )
    /// Named arguments cannot be given to member trait calls
    /// (Originally from ..\FSComp.txt:578)
    static member tcNamedArgumentsCannotBeUsedInMemberTraits() = (744, GetStringFunc("tcNamedArgumentsCannotBeUsedInMemberTraits",",,,") )
    /// This is not a valid name for an enumeration case
    /// (Originally from ..\FSComp.txt:579)
    static member tcNotValidEnumCaseName() = (745, GetStringFunc("tcNotValidEnumCaseName",",,,") )
    /// This field is not mutable
    /// (Originally from ..\FSComp.txt:580)
    static member tcFieldIsNotMutable() = (746, GetStringFunc("tcFieldIsNotMutable",",,,") )
    /// This construct may only be used within list, array and sequence expressions, e.g. expressions of the form 'seq { ... }', '[ ... ]' or '[| ... |]'. These use the syntax 'for ... in ... do ... yield...' to generate elements
    /// (Originally from ..\FSComp.txt:581)
    static member tcConstructRequiresListArrayOrSequence() = (747, GetStringFunc("tcConstructRequiresListArrayOrSequence",",,,") )
    /// This construct may only be used within computation expressions. To return a value from an ordinary function simply write the expression without 'return'.
    /// (Originally from ..\FSComp.txt:582)
    static member tcConstructRequiresComputationExpressions() = (748, GetStringFunc("tcConstructRequiresComputationExpressions",",,,") )
    /// This construct may only be used within sequence or computation expressions
    /// (Originally from ..\FSComp.txt:583)
    static member tcConstructRequiresSequenceOrComputations() = (749, GetStringFunc("tcConstructRequiresSequenceOrComputations",",,,") )
    /// This construct may only be used within computation expressions
    /// (Originally from ..\FSComp.txt:584)
    static member tcConstructRequiresComputationExpression() = (750, GetStringFunc("tcConstructRequiresComputationExpression",",,,") )
    /// Invalid indexer expression
    /// (Originally from ..\FSComp.txt:585)
    static member tcInvalidIndexerExpression() = (751, GetStringFunc("tcInvalidIndexerExpression",",,,") )
    /// The operator 'expr.[idx]' has been used on an object of indeterminate type based on information prior to this program point. Consider adding further type constraints
    /// (Originally from ..\FSComp.txt:586)
    static member tcObjectOfIndeterminateTypeUsedRequireTypeConstraint() = (752, GetStringFunc("tcObjectOfIndeterminateTypeUsedRequireTypeConstraint",",,,") )
    /// Cannot inherit from a variable type
    /// (Originally from ..\FSComp.txt:587)
    static member tcCannotInheritFromVariableType() = (753, GetStringFunc("tcCannotInheritFromVariableType",",,,") )
    /// Calls to object constructors on type parameters cannot be given arguments
    /// (Originally from ..\FSComp.txt:588)
    static member tcObjectConstructorsOnTypeParametersCannotTakeArguments() = (754, GetStringFunc("tcObjectConstructorsOnTypeParametersCannotTakeArguments",",,,") )
    /// The 'CompiledName' attribute cannot be used with this language element
    /// (Originally from ..\FSComp.txt:589)
    static member tcCompiledNameAttributeMisused() = (755, GetStringFunc("tcCompiledNameAttributeMisused",",,,") )
    /// '%s' may only be used with named types
    /// (Originally from ..\FSComp.txt:590)
    static member tcNamedTypeRequired(a0 : System.String) = (756, GetStringFunc("tcNamedTypeRequired",",,,%s,,,") a0)
    /// 'inherit' cannot be used on interface types. Consider implementing the interface by using 'interface ... with ... end' instead.
    /// (Originally from ..\FSComp.txt:591)
    static member tcInheritCannotBeUsedOnInterfaceType() = (757, GetStringFunc("tcInheritCannotBeUsedOnInterfaceType",",,,") )
    /// 'new' cannot be used on interface types. Consider using an object expression '{ new ... with ... }' instead.
    /// (Originally from ..\FSComp.txt:592)
    static member tcNewCannotBeUsedOnInterfaceType() = (758, GetStringFunc("tcNewCannotBeUsedOnInterfaceType",",,,") )
    /// Instances of this type cannot be created since it has been marked abstract or not all methods have been given implementations. Consider using an object expression '{ new ... with ... }' instead.
    /// (Originally from ..\FSComp.txt:593)
    static member tcAbstractTypeCannotBeInstantiated() = (759, GetStringFunc("tcAbstractTypeCannotBeInstantiated",",,,") )
    /// It is recommended that objects supporting the IDisposable interface are created using the syntax 'new Type(args)', rather than 'Type(args)' or 'Type' as a function value representing the constructor, to indicate that resources may be owned by the generated value
    /// (Originally from ..\FSComp.txt:594)
    static member tcIDisposableTypeShouldUseNew() = (760, GetStringFunc("tcIDisposableTypeShouldUseNew",",,,") )
    /// '%s' may only be used to construct object types
    /// (Originally from ..\FSComp.txt:595)
    static member tcSyntaxCanOnlyBeUsedToCreateObjectTypes(a0 : System.String) = (761, GetStringFunc("tcSyntaxCanOnlyBeUsedToCreateObjectTypes",",,,%s,,,") a0)
    /// Constructors for the type '%s' must directly or indirectly call its implicit object constructor. Use a call to the implicit object constructor instead of a record expression.
    /// (Originally from ..\FSComp.txt:596)
    static member tcConstructorRequiresCall(a0 : System.String) = (762, GetStringFunc("tcConstructorRequiresCall",",,,%s,,,") a0)
    /// The field '%s' has been given a value, but is not present in the type '%s'
    /// (Originally from ..\FSComp.txt:597)
    static member tcUndefinedField(a0 : System.String, a1 : System.String) = (763, GetStringFunc("tcUndefinedField",",,,%s,,,%s,,,") a0 a1)
    /// No assignment given for field '%s' of type '%s'
    /// (Originally from ..\FSComp.txt:598)
    static member tcFieldRequiresAssignment(a0 : System.String, a1 : System.String) = (764, GetStringFunc("tcFieldRequiresAssignment",",,,%s,,,%s,,,") a0 a1)
    /// Extraneous fields have been given values
    /// (Originally from ..\FSComp.txt:599)
    static member tcExtraneousFieldsGivenValues() = (765, GetStringFunc("tcExtraneousFieldsGivenValues",",,,") )
    /// Only overrides of abstract and virtual members may be specified in object expressions
    /// (Originally from ..\FSComp.txt:600)
    static member tcObjectExpressionsCanOnlyOverrideAbstractOrVirtual() = (766, GetStringFunc("tcObjectExpressionsCanOnlyOverrideAbstractOrVirtual",",,,") )
    /// The member '%s' does not correspond to any abstract or virtual method available to override or implement.
    /// (Originally from ..\FSComp.txt:601)
    static member tcNoAbstractOrVirtualMemberFound(a0 : System.String) = (767, GetStringFunc("tcNoAbstractOrVirtualMemberFound",",,,%s,,,") a0)
    /// The type %s contains the member '%s' but it is not a virtual or abstract method that is available to override or implement.
    /// (Originally from ..\FSComp.txt:602)
    static member tcMemberFoundIsNotAbstractOrVirtual(a0 : System.String, a1 : System.String) = (767, GetStringFunc("tcMemberFoundIsNotAbstractOrVirtual",",,,%s,,,%s,,,") a0 a1)
    /// The member '%s' does not accept the correct number of arguments. %d argument(s) are expected, but %d were given. The required signature is '%s'.%s
    /// (Originally from ..\FSComp.txt:603)
    static member tcArgumentArityMismatch(a0 : System.String, a1 : System.Int32, a2 : System.Int32, a3 : System.String, a4 : System.String) = (768, GetStringFunc("tcArgumentArityMismatch",",,,%s,,,%d,,,%d,,,%s,,,%s,,,") a0 a1 a2 a3 a4)
    /// The member '%s' does not accept the correct number of arguments. One overload accepts %d arguments, but %d were given. The required signature is '%s'.%s
    /// (Originally from ..\FSComp.txt:604)
    static member tcArgumentArityMismatchOneOverload(a0 : System.String, a1 : System.Int32, a2 : System.Int32, a3 : System.String, a4 : System.String) = (769, GetStringFunc("tcArgumentArityMismatchOneOverload",",,,%s,,,%d,,,%d,,,%s,,,%s,,,") a0 a1 a2 a3 a4)
    /// A simple method name is required here
    /// (Originally from ..\FSComp.txt:605)
    static member tcSimpleMethodNameRequired() = (770, GetStringFunc("tcSimpleMethodNameRequired",",,,") )
    /// The types System.ValueType, System.Enum, System.Delegate, System.MulticastDelegate and System.Array cannot be used as super types in an object expression or class
    /// (Originally from ..\FSComp.txt:606)
    static member tcPredefinedTypeCannotBeUsedAsSuperType() = (771, GetStringFunc("tcPredefinedTypeCannotBeUsedAsSuperType",",,,") )
    /// 'new' must be used with a named type
    /// (Originally from ..\FSComp.txt:607)
    static member tcNewMustBeUsedWithNamedType() = (772, GetStringFunc("tcNewMustBeUsedWithNamedType",",,,") )
    /// Cannot create an extension of a sealed type
    /// (Originally from ..\FSComp.txt:608)
    static member tcCannotCreateExtensionOfSealedType() = (773, GetStringFunc("tcCannotCreateExtensionOfSealedType",",,,") )
    /// No arguments may be given when constructing a record value
    /// (Originally from ..\FSComp.txt:609)
    static member tcNoArgumentsForRecordValue() = (774, GetStringFunc("tcNoArgumentsForRecordValue",",,,") )
    /// Interface implementations cannot be given on construction expressions
    /// (Originally from ..\FSComp.txt:610)
    static member tcNoInterfaceImplementationForConstructionExpression() = (775, GetStringFunc("tcNoInterfaceImplementationForConstructionExpression",",,,") )
    /// Object construction expressions may only be used to implement constructors in class types
    /// (Originally from ..\FSComp.txt:611)
    static member tcObjectConstructionCanOnlyBeUsedInClassTypes() = (776, GetStringFunc("tcObjectConstructionCanOnlyBeUsedInClassTypes",",,,") )
    /// Only simple bindings of the form 'id = expr' can be used in construction expressions
    /// (Originally from ..\FSComp.txt:612)
    static member tcOnlySimpleBindingsCanBeUsedInConstructionExpressions() = (777, GetStringFunc("tcOnlySimpleBindingsCanBeUsedInConstructionExpressions",",,,") )
    /// Objects must be initialized by an object construction expression that calls an inherited object constructor and assigns a value to each field
    /// (Originally from ..\FSComp.txt:613)
    static member tcObjectsMustBeInitializedWithObjectExpression() = (778, GetStringFunc("tcObjectsMustBeInitializedWithObjectExpression",",,,") )
    /// Expected an interface type
    /// (Originally from ..\FSComp.txt:614)
    static member tcExpectedInterfaceType() = (779, GetStringFunc("tcExpectedInterfaceType",",,,") )
    /// Constructor expressions for interfaces do not take arguments
    /// (Originally from ..\FSComp.txt:615)
    static member tcConstructorForInterfacesDoNotTakeArguments() = (780, GetStringFunc("tcConstructorForInterfacesDoNotTakeArguments",",,,") )
    /// This object constructor requires arguments
    /// (Originally from ..\FSComp.txt:616)
    static member tcConstructorRequiresArguments() = (781, GetStringFunc("tcConstructorRequiresArguments",",,,") )
    /// 'new' may only be used with object constructors
    /// (Originally from ..\FSComp.txt:617)
    static member tcNewRequiresObjectConstructor() = (782, GetStringFunc("tcNewRequiresObjectConstructor",",,,") )
    /// At least one override did not correctly implement its corresponding abstract member
    /// (Originally from ..\FSComp.txt:618)
    static member tcAtLeastOneOverrideIsInvalid() = (783, GetStringFunc("tcAtLeastOneOverrideIsInvalid",",,,") )
    /// This numeric literal requires that a module '%s' defining functions FromZero, FromOne, FromInt32, FromInt64 and FromString be in scope
    /// (Originally from ..\FSComp.txt:619)
    static member tcNumericLiteralRequiresModule(a0 : System.String) = (784, GetStringFunc("tcNumericLiteralRequiresModule",",,,%s,,,") a0)
    /// Invalid record construction
    /// (Originally from ..\FSComp.txt:620)
    static member tcInvalidRecordConstruction() = (785, GetStringFunc("tcInvalidRecordConstruction",",,,") )
    /// The expression form { expr with ... } may only be used with record types. To build object types use { new Type(...) with ... }
    /// (Originally from ..\FSComp.txt:621)
    static member tcExpressionFormRequiresRecordTypes() = (786, GetStringFunc("tcExpressionFormRequiresRecordTypes",",,,") )
    /// The inherited type is not an object model type
    /// (Originally from ..\FSComp.txt:622)
    static member tcInheritedTypeIsNotObjectModelType() = (787, GetStringFunc("tcInheritedTypeIsNotObjectModelType",",,,") )
    /// Object construction expressions (i.e. record expressions with inheritance specifications) may only be used to implement constructors in object model types. Use 'new ObjectType(args)' to construct instances of object model types outside of constructors
    /// (Originally from ..\FSComp.txt:623)
    static member tcObjectConstructionExpressionCanOnlyImplementConstructorsInObjectModelTypes() = (788, GetStringFunc("tcObjectConstructionExpressionCanOnlyImplementConstructorsInObjectModelTypes",",,,") )
    /// '{ }' is not a valid expression. Records must include at least one field. Empty sequences are specified by using Seq.empty or an empty list '[]'.
    /// (Originally from ..\FSComp.txt:624)
    static member tcEmptyRecordInvalid() = (789, GetStringFunc("tcEmptyRecordInvalid",",,,") )
    /// This type is not a record type. Values of class and struct types must be created using calls to object constructors.
    /// (Originally from ..\FSComp.txt:625)
    static member tcTypeIsNotARecordTypeNeedConstructor() = (790, GetStringFunc("tcTypeIsNotARecordTypeNeedConstructor",",,,") )
    /// This type is not a record type
    /// (Originally from ..\FSComp.txt:626)
    static member tcTypeIsNotARecordType() = (791, GetStringFunc("tcTypeIsNotARecordType",",,,") )
    /// This construct is ambiguous as part of a computation expression. Nested expressions may be written using 'let _ = (...)' and nested computations using 'let! res = builder { ... }'.
    /// (Originally from ..\FSComp.txt:627)
    static member tcConstructIsAmbiguousInComputationExpression() = (792, GetStringFunc("tcConstructIsAmbiguousInComputationExpression",",,,") )
    /// This construct is ambiguous as part of a sequence expression. Nested expressions may be written using 'let _ = (...)' and nested sequences using 'yield! seq {... }'.
    /// (Originally from ..\FSComp.txt:628)
    static member tcConstructIsAmbiguousInSequenceExpression() = (793, GetStringFunc("tcConstructIsAmbiguousInSequenceExpression",",,,") )
    /// 'do!' cannot be used within sequence expressions
    /// (Originally from ..\FSComp.txt:629)
    static member tcDoBangIllegalInSequenceExpression() = (794, GetStringFunc("tcDoBangIllegalInSequenceExpression",",,,") )
    /// The use of 'let! x = coll' in sequence expressions is not permitted. Use 'for x in coll' instead.
    /// (Originally from ..\FSComp.txt:630)
    static member tcUseForInSequenceExpression() = (795, GetStringFunc("tcUseForInSequenceExpression",",,,") )
    /// 'try'/'with' cannot be used within sequence expressions
    /// (Originally from ..\FSComp.txt:631)
    static member tcTryIllegalInSequenceExpression() = (796, GetStringFunc("tcTryIllegalInSequenceExpression",",,,") )
    /// In sequence expressions, multiple results are generated using 'yield!'
    /// (Originally from ..\FSComp.txt:632)
    static member tcUseYieldBangForMultipleResults() = (797, GetStringFunc("tcUseYieldBangForMultipleResults",",,,") )
    /// Invalid assignment
    /// (Originally from ..\FSComp.txt:633)
    static member tcInvalidAssignment() = (799, GetStringFunc("tcInvalidAssignment",",,,") )
    /// Invalid use of a type name
    /// (Originally from ..\FSComp.txt:634)
    static member tcInvalidUseOfTypeName() = (800, GetStringFunc("tcInvalidUseOfTypeName",",,,") )
    /// This type has no accessible object constructors
    /// (Originally from ..\FSComp.txt:635)
    static member tcTypeHasNoAccessibleConstructor() = (801, GetStringFunc("tcTypeHasNoAccessibleConstructor",",,,") )
    /// Invalid use of an interface type
    /// (Originally from ..\FSComp.txt:638)
    static member tcInvalidUseOfInterfaceType() = (804, GetStringFunc("tcInvalidUseOfInterfaceType",",,,") )
    /// Invalid use of a delegate constructor. Use the syntax 'new Type(args)' or just 'Type(args)'.
    /// (Originally from ..\FSComp.txt:639)
    static member tcInvalidUseOfDelegate() = (805, GetStringFunc("tcInvalidUseOfDelegate",",,,") )
    /// Property '%s' is not static
    /// (Originally from ..\FSComp.txt:640)
    static member tcPropertyIsNotStatic(a0 : System.String) = (806, GetStringFunc("tcPropertyIsNotStatic",",,,%s,,,") a0)
    /// Property '%s' is not readable
    /// (Originally from ..\FSComp.txt:641)
    static member tcPropertyIsNotReadable(a0 : System.String) = (807, GetStringFunc("tcPropertyIsNotReadable",",,,%s,,,") a0)
    /// This lookup cannot be used here
    /// (Originally from ..\FSComp.txt:642)
    static member tcLookupMayNotBeUsedHere() = (808, GetStringFunc("tcLookupMayNotBeUsedHere",",,,") )
    /// Property '%s' is static
    /// (Originally from ..\FSComp.txt:643)
    static member tcPropertyIsStatic(a0 : System.String) = (809, GetStringFunc("tcPropertyIsStatic",",,,%s,,,") a0)
    /// Property '%s' cannot be set
    /// (Originally from ..\FSComp.txt:644)
    static member tcPropertyCannotBeSet1(a0 : System.String) = (810, GetStringFunc("tcPropertyCannotBeSet1",",,,%s,,,") a0)
    /// Constructors must be applied to arguments and cannot be used as first-class values. If necessary use an anonymous function '(fun arg1 ... argN -> new Type(arg1,...,argN))'.
    /// (Originally from ..\FSComp.txt:645)
    static member tcConstructorsCannotBeFirstClassValues() = (811, GetStringFunc("tcConstructorsCannotBeFirstClassValues",",,,") )
    /// The syntax 'expr.id' may only be used with record labels, properties and fields
    /// (Originally from ..\FSComp.txt:646)
    static member tcSyntaxFormUsedOnlyWithRecordLabelsPropertiesAndFields() = (812, GetStringFunc("tcSyntaxFormUsedOnlyWithRecordLabelsPropertiesAndFields",",,,") )
    /// Event '%s' is static
    /// (Originally from ..\FSComp.txt:647)
    static member tcEventIsStatic(a0 : System.String) = (813, GetStringFunc("tcEventIsStatic",",,,%s,,,") a0)
    /// Event '%s' is not static
    /// (Originally from ..\FSComp.txt:648)
    static member tcEventIsNotStatic(a0 : System.String) = (814, GetStringFunc("tcEventIsNotStatic",",,,%s,,,") a0)
    /// The named argument '%s' did not match any argument or mutable property
    /// (Originally from ..\FSComp.txt:649)
    static member tcNamedArgumentDidNotMatch(a0 : System.String) = (815, GetStringFunc("tcNamedArgumentDidNotMatch",",,,%s,,,") a0)
    /// One or more of the overloads of this method has curried arguments. Consider redesigning these members to take arguments in tupled form.
    /// (Originally from ..\FSComp.txt:650)
    static member tcOverloadsCannotHaveCurriedArguments() = (816, GetStringFunc("tcOverloadsCannotHaveCurriedArguments",",,,") )
    /// The unnamed arguments do not form a prefix of the arguments of the method called
    /// (Originally from ..\FSComp.txt:651)
    static member tcUnnamedArgumentsDoNotFormPrefix() = (GetStringFunc("tcUnnamedArgumentsDoNotFormPrefix",",,,") )
    /// Static optimization conditionals are only for use within the F# library
    /// (Originally from ..\FSComp.txt:652)
    static member tcStaticOptimizationConditionalsOnlyForFSharpLibrary() = (817, GetStringFunc("tcStaticOptimizationConditionalsOnlyForFSharpLibrary",",,,") )
    /// The corresponding formal argument is not optional
    /// (Originally from ..\FSComp.txt:653)
    static member tcFormalArgumentIsNotOptional() = (818, GetStringFunc("tcFormalArgumentIsNotOptional",",,,") )
    /// Invalid optional assignment to a property or field
    /// (Originally from ..\FSComp.txt:654)
    static member tcInvalidOptionalAssignmentToPropertyOrField() = (819, GetStringFunc("tcInvalidOptionalAssignmentToPropertyOrField",",,,") )
    /// A delegate constructor must be passed a single function value
    /// (Originally from ..\FSComp.txt:655)
    static member tcDelegateConstructorMustBePassed() = (820, GetStringFunc("tcDelegateConstructorMustBePassed",",,,") )
    /// A binding cannot be marked both 'use' and 'rec'
    /// (Originally from ..\FSComp.txt:656)
    static member tcBindingCannotBeUseAndRec() = (821, GetStringFunc("tcBindingCannotBeUseAndRec",",,,") )
    /// The 'VolatileField' attribute may only be used on 'let' bindings in classes
    /// (Originally from ..\FSComp.txt:657)
    static member tcVolatileOnlyOnClassLetBindings() = (823, GetStringFunc("tcVolatileOnlyOnClassLetBindings",",,,") )
    /// Attributes are not permitted on 'let' bindings in expressions
    /// (Originally from ..\FSComp.txt:658)
    static member tcAttributesAreNotPermittedOnLetBindings() = (824, GetStringFunc("tcAttributesAreNotPermittedOnLetBindings",",,,") )
    /// The 'DefaultValue' attribute may only be used on 'val' declarations
    /// (Originally from ..\FSComp.txt:659)
    static member tcDefaultValueAttributeRequiresVal() = (825, GetStringFunc("tcDefaultValueAttributeRequiresVal",",,,") )
    /// The 'ConditionalAttribute' attribute may only be used on members
    /// (Originally from ..\FSComp.txt:660)
    static member tcConditionalAttributeRequiresMembers() = (826, GetStringFunc("tcConditionalAttributeRequiresMembers",",,,") )
    /// This is not a valid name for an active pattern
    /// (Originally from ..\FSComp.txt:661)
    static member tcInvalidActivePatternName() = (827, GetStringFunc("tcInvalidActivePatternName",",,,") )
    /// The 'EntryPointAttribute' attribute may only be used on function definitions in modules
    /// (Originally from ..\FSComp.txt:662)
    static member tcEntryPointAttributeRequiresFunctionInModule() = (828, GetStringFunc("tcEntryPointAttributeRequiresFunctionInModule",",,,") )
    /// Mutable values cannot be marked 'inline'
    /// (Originally from ..\FSComp.txt:663)
    static member tcMutableValuesCannotBeInline() = (829, GetStringFunc("tcMutableValuesCannotBeInline",",,,") )
    /// Mutable values cannot have generic parameters
    /// (Originally from ..\FSComp.txt:664)
    static member tcMutableValuesMayNotHaveGenericParameters() = (830, GetStringFunc("tcMutableValuesMayNotHaveGenericParameters",",,,") )
    /// Mutable function values should be written 'let mutable f = (fun args -> ...)'
    /// (Originally from ..\FSComp.txt:665)
    static member tcMutableValuesSyntax() = (831, GetStringFunc("tcMutableValuesSyntax",",,,") )
    /// Only functions may be marked 'inline'
    /// (Originally from ..\FSComp.txt:666)
    static member tcOnlyFunctionsCanBeInline() = (832, GetStringFunc("tcOnlyFunctionsCanBeInline",",,,") )
    /// A literal value cannot be given the [<ThreadStatic>] or [<ContextStatic>] attributes
    /// (Originally from ..\FSComp.txt:667)
    static member tcIllegalAttributesForLiteral() = (833, GetStringFunc("tcIllegalAttributesForLiteral",",,,") )
    /// A literal value cannot be marked 'mutable'
    /// (Originally from ..\FSComp.txt:668)
    static member tcLiteralCannotBeMutable() = (834, GetStringFunc("tcLiteralCannotBeMutable",",,,") )
    /// A literal value cannot be marked 'inline'
    /// (Originally from ..\FSComp.txt:669)
    static member tcLiteralCannotBeInline() = (835, GetStringFunc("tcLiteralCannotBeInline",",,,") )
    /// Literal values cannot have generic parameters
    /// (Originally from ..\FSComp.txt:670)
    static member tcLiteralCannotHaveGenericParameters() = (836, GetStringFunc("tcLiteralCannotHaveGenericParameters",",,,") )
    /// This is not a valid constant expression
    /// (Originally from ..\FSComp.txt:671)
    static member tcInvalidConstantExpression() = (837, GetStringFunc("tcInvalidConstantExpression",",,,") )
    /// This type is not accessible from this code location
    /// (Originally from ..\FSComp.txt:672)
    static member tcTypeIsInaccessible() = (838, GetStringFunc("tcTypeIsInaccessible",",,,") )
    /// Unexpected condition in imported assembly: failed to decode AttributeUsage attribute
    /// (Originally from ..\FSComp.txt:673)
    static member tcUnexpectedConditionInImportedAssembly() = (839, GetStringFunc("tcUnexpectedConditionInImportedAssembly",",,,") )
    /// Unrecognized attribute target. Valid attribute targets are 'assembly', 'module', 'type', 'method', 'property', 'return', 'param', 'field', 'event', 'constructor'.
    /// (Originally from ..\FSComp.txt:674)
    static member tcUnrecognizedAttributeTarget() = (840, GetStringFunc("tcUnrecognizedAttributeTarget",",,,") )
    /// This attribute is not valid for use on this language element. Assembly attributes should be attached to a 'do ()' declaration, if necessary within an F# module.
    /// (Originally from ..\FSComp.txt:675)
    static member tcAttributeIsNotValidForLanguageElementUseDo() = (841, GetStringFunc("tcAttributeIsNotValidForLanguageElementUseDo",",,,") )
    /// This attribute is not valid for use on this language element
    /// (Originally from ..\FSComp.txt:676)
    static member tcAttributeIsNotValidForLanguageElement() = (842, GetStringFunc("tcAttributeIsNotValidForLanguageElement",",,,") )
    /// Optional arguments cannot be used in custom attributes
    /// (Originally from ..\FSComp.txt:677)
    static member tcOptionalArgumentsCannotBeUsedInCustomAttribute() = (843, GetStringFunc("tcOptionalArgumentsCannotBeUsedInCustomAttribute",",,,") )
    /// This property cannot be set
    /// (Originally from ..\FSComp.txt:678)
    static member tcPropertyCannotBeSet0() = (844, GetStringFunc("tcPropertyCannotBeSet0",",,,") )
    /// This property or field was not found on this custom attribute type
    /// (Originally from ..\FSComp.txt:679)
    static member tcPropertyOrFieldNotFoundInAttribute() = (845, GetStringFunc("tcPropertyOrFieldNotFoundInAttribute",",,,") )
    /// A custom attribute must be a reference type
    /// (Originally from ..\FSComp.txt:680)
    static member tcCustomAttributeMustBeReferenceType() = (846, GetStringFunc("tcCustomAttributeMustBeReferenceType",",,,") )
    /// The number of args for a custom attribute does not match the expected number of args for the attribute constructor
    /// (Originally from ..\FSComp.txt:681)
    static member tcCustomAttributeArgumentMismatch() = (847, GetStringFunc("tcCustomAttributeArgumentMismatch",",,,") )
    /// A custom attribute must invoke an object constructor
    /// (Originally from ..\FSComp.txt:682)
    static member tcCustomAttributeMustInvokeConstructor() = (848, GetStringFunc("tcCustomAttributeMustInvokeConstructor",",,,") )
    /// Attribute expressions must be calls to object constructors
    /// (Originally from ..\FSComp.txt:683)
    static member tcAttributeExpressionsMustBeConstructorCalls() = (849, GetStringFunc("tcAttributeExpressionsMustBeConstructorCalls",",,,") )
    /// This attribute cannot be used in this version of F#
    /// (Originally from ..\FSComp.txt:684)
    static member tcUnsupportedAttribute() = (850, GetStringFunc("tcUnsupportedAttribute",",,,") )
    /// Invalid inline specification
    /// (Originally from ..\FSComp.txt:685)
    static member tcInvalidInlineSpecification() = (851, GetStringFunc("tcInvalidInlineSpecification",",,,") )
    /// 'use' bindings must be of the form 'use <var> = <expr>'
    /// (Originally from ..\FSComp.txt:686)
    static member tcInvalidUseBinding() = (852, GetStringFunc("tcInvalidUseBinding",",,,") )
    /// Abstract members are not permitted in an augmentation - they must be defined as part of the type itself
    /// (Originally from ..\FSComp.txt:687)
    static member tcAbstractMembersIllegalInAugmentation() = (853, GetStringFunc("tcAbstractMembersIllegalInAugmentation",",,,") )
    /// Method overrides and interface implementations are not permitted here
    /// (Originally from ..\FSComp.txt:688)
    static member tcMethodOverridesIllegalHere() = (854, GetStringFunc("tcMethodOverridesIllegalHere",",,,") )
    /// No abstract or interface member was found that corresponds to this override
    /// (Originally from ..\FSComp.txt:689)
    static member tcNoMemberFoundForOverride() = (855, GetStringFunc("tcNoMemberFoundForOverride",",,,") )
    /// This override takes a different number of arguments to the corresponding abstract member. The following abstract members were found:%s
    /// (Originally from ..\FSComp.txt:690)
    static member tcOverrideArityMismatch(a0 : System.String) = (856, GetStringFunc("tcOverrideArityMismatch",",,,%s,,,") a0)
    /// This method already has a default implementation
    /// (Originally from ..\FSComp.txt:691)
    static member tcDefaultImplementationAlreadyExists() = (857, GetStringFunc("tcDefaultImplementationAlreadyExists",",,,") )
    /// The method implemented by this default is ambiguous
    /// (Originally from ..\FSComp.txt:692)
    static member tcDefaultAmbiguous() = (858, GetStringFunc("tcDefaultAmbiguous",",,,") )
    /// No abstract property was found that corresponds to this override
    /// (Originally from ..\FSComp.txt:693)
    static member tcNoPropertyFoundForOverride() = (859, GetStringFunc("tcNoPropertyFoundForOverride",",,,") )
    /// This property overrides or implements an abstract property but the abstract property doesn't have a corresponding %s
    /// (Originally from ..\FSComp.txt:694)
    static member tcAbstractPropertyMissingGetOrSet(a0 : System.String) = (860, GetStringFunc("tcAbstractPropertyMissingGetOrSet",",,,%s,,,") a0)
    /// Invalid signature for set member
    /// (Originally from ..\FSComp.txt:695)
    static member tcInvalidSignatureForSet() = (861, GetStringFunc("tcInvalidSignatureForSet",",,,") )
    /// This new member hides the abstract member '%s'. Rename the member or use 'override' instead.
    /// (Originally from ..\FSComp.txt:696)
    static member tcNewMemberHidesAbstractMember(a0 : System.String) = (864, GetStringFunc("tcNewMemberHidesAbstractMember",",,,%s,,,") a0)
    /// This new member hides the abstract member '%s' once tuples, functions, units of measure and/or provided types are erased. Rename the member or use 'override' instead.
    /// (Originally from ..\FSComp.txt:697)
    static member tcNewMemberHidesAbstractMemberWithSuffix(a0 : System.String) = (864, GetStringFunc("tcNewMemberHidesAbstractMemberWithSuffix",",,,%s,,,") a0)
    /// Interfaces cannot contain definitions of static initializers
    /// (Originally from ..\FSComp.txt:698)
    static member tcStaticInitializersIllegalInInterface() = (865, GetStringFunc("tcStaticInitializersIllegalInInterface",",,,") )
    /// Interfaces cannot contain definitions of object constructors
    /// (Originally from ..\FSComp.txt:699)
    static member tcObjectConstructorsIllegalInInterface() = (866, GetStringFunc("tcObjectConstructorsIllegalInInterface",",,,") )
    /// Interfaces cannot contain definitions of member overrides
    /// (Originally from ..\FSComp.txt:700)
    static member tcMemberOverridesIllegalInInterface() = (867, GetStringFunc("tcMemberOverridesIllegalInInterface",",,,") )
    /// Interfaces cannot contain definitions of concrete members. You may need to define a constructor on your type to indicate that the type is a class.
    /// (Originally from ..\FSComp.txt:701)
    static member tcConcreteMembersIllegalInInterface() = (868, GetStringFunc("tcConcreteMembersIllegalInInterface",",,,") )
    /// Constructors cannot be specified in exception augmentations
    /// (Originally from ..\FSComp.txt:702)
    static member tcConstructorsDisallowedInExceptionAugmentation() = (869, GetStringFunc("tcConstructorsDisallowedInExceptionAugmentation",",,,") )
    /// Structs cannot have an object constructor with no arguments. This is a restriction imposed on all CLI languages as structs automatically support a default constructor.
    /// (Originally from ..\FSComp.txt:703)
    static member tcStructsCannotHaveConstructorWithNoArguments() = (870, GetStringFunc("tcStructsCannotHaveConstructorWithNoArguments",",,,") )
    /// Constructors cannot be defined for this type
    /// (Originally from ..\FSComp.txt:704)
    static member tcConstructorsIllegalForThisType() = (871, GetStringFunc("tcConstructorsIllegalForThisType",",,,") )
    /// Recursive bindings that include member specifications can only occur as a direct augmentation of a type
    /// (Originally from ..\FSComp.txt:705)
    static member tcRecursiveBindingsWithMembersMustBeDirectAugmentation() = (872, GetStringFunc("tcRecursiveBindingsWithMembersMustBeDirectAugmentation",",,,") )
    /// Only simple variable patterns can be bound in 'let rec' constructs
    /// (Originally from ..\FSComp.txt:706)
    static member tcOnlySimplePatternsInLetRec() = (873, GetStringFunc("tcOnlySimplePatternsInLetRec",",,,") )
    /// Only record fields and simple, non-recursive 'let' bindings may be marked mutable
    /// (Originally from ..\FSComp.txt:707)
    static member tcOnlyRecordFieldsAndSimpleLetCanBeMutable() = (874, GetStringFunc("tcOnlyRecordFieldsAndSimpleLetCanBeMutable",",,,") )
    /// This member is not sufficiently generic
    /// (Originally from ..\FSComp.txt:708)
    static member tcMemberIsNotSufficientlyGeneric() = (875, GetStringFunc("tcMemberIsNotSufficientlyGeneric",",,,") )
    /// A declaration may only be the [<Literal>] attribute if a constant value is also given, e.g. 'val x : int = 1'
    /// (Originally from ..\FSComp.txt:709)
    static member tcLiteralAttributeRequiresConstantValue() = (876, GetStringFunc("tcLiteralAttributeRequiresConstantValue",",,,") )
    /// A declaration may only be given a value in a signature if the declaration has the [<Literal>] attribute
    /// (Originally from ..\FSComp.txt:710)
    static member tcValueInSignatureRequiresLiteralAttribute() = (877, GetStringFunc("tcValueInSignatureRequiresLiteralAttribute",",,,") )
    /// Thread-static and context-static variables must be static and given the [<DefaultValue>] attribute to indicate that the value is initialized to the default value on each new thread
    /// (Originally from ..\FSComp.txt:711)
    static member tcThreadStaticAndContextStaticMustBeStatic() = (878, GetStringFunc("tcThreadStaticAndContextStaticMustBeStatic",",,,") )
    /// Volatile fields must be marked 'mutable' and cannot be thread-static
    /// (Originally from ..\FSComp.txt:712)
    static member tcVolatileFieldsMustBeMutable() = (879, GetStringFunc("tcVolatileFieldsMustBeMutable",",,,") )
    /// Uninitialized 'val' fields must be mutable and marked with the '[<DefaultValue>]' attribute. Consider using a 'let' binding instead of a 'val' field.
    /// (Originally from ..\FSComp.txt:713)
    static member tcUninitializedValFieldsMustBeMutable() = (880, GetStringFunc("tcUninitializedValFieldsMustBeMutable",",,,") )
    /// Static 'val' fields in types must be mutable, private and marked with the '[<DefaultValue>]' attribute. They are initialized to the 'null' or 'zero' value for their type. Consider also using a 'static let mutable' binding in a class type.
    /// (Originally from ..\FSComp.txt:714)
    static member tcStaticValFieldsMustBeMutableAndPrivate() = (881, GetStringFunc("tcStaticValFieldsMustBeMutableAndPrivate",",,,") )
    /// This field requires a name
    /// (Originally from ..\FSComp.txt:715)
    static member tcFieldRequiresName() = (882, GetStringFunc("tcFieldRequiresName",",,,") )
    /// Invalid namespace, module, type or union case name
    /// (Originally from ..\FSComp.txt:716)
    static member tcInvalidNamespaceModuleTypeUnionName() = (883, GetStringFunc("tcInvalidNamespaceModuleTypeUnionName",",,,") )
    /// Explicit type declarations for constructors must be of the form 'ty1 * ... * tyN -> resTy'. Parentheses may be required around 'resTy'
    /// (Originally from ..\FSComp.txt:717)
    static member tcIllegalFormForExplicitTypeDeclaration() = (884, GetStringFunc("tcIllegalFormForExplicitTypeDeclaration",",,,") )
    /// Return types of union cases must be identical to the type being defined, up to abbreviations
    /// (Originally from ..\FSComp.txt:718)
    static member tcReturnTypesForUnionMustBeSameAsType() = (885, GetStringFunc("tcReturnTypesForUnionMustBeSameAsType",",,,") )
    /// This is not a valid value for an enumeration literal
    /// (Originally from ..\FSComp.txt:719)
    static member tcInvalidEnumerationLiteral() = (886, GetStringFunc("tcInvalidEnumerationLiteral",",,,") )
    /// The type '%s' is not an interface type
    /// (Originally from ..\FSComp.txt:720)
    static member tcTypeIsNotInterfaceType1(a0 : System.String) = (887, GetStringFunc("tcTypeIsNotInterfaceType1",",,,%s,,,") a0)
    /// Duplicate specification of an interface
    /// (Originally from ..\FSComp.txt:721)
    static member tcDuplicateSpecOfInterface() = (888, GetStringFunc("tcDuplicateSpecOfInterface",",,,") )
    /// A field/val declaration is not permitted here
    /// (Originally from ..\FSComp.txt:722)
    static member tcFieldValIllegalHere() = (889, GetStringFunc("tcFieldValIllegalHere",",,,") )
    /// A inheritance declaration is not permitted here
    /// (Originally from ..\FSComp.txt:723)
    static member tcInheritIllegalHere() = (890, GetStringFunc("tcInheritIllegalHere",",,,") )
    /// This declaration opens the module '%s', which is marked as 'RequireQualifiedAccess'. Adjust your code to use qualified references to the elements of the module instead, e.g. 'List.map' instead of 'map'. This change will ensure that your code is robust as new constructs are added to libraries.
    /// (Originally from ..\FSComp.txt:724)
    static member tcModuleRequiresQualifiedAccess(a0 : System.String) = (892, GetStringFunc("tcModuleRequiresQualifiedAccess",",,,%s,,,") a0)
    /// This declaration opens the namespace or module '%s' through a partially qualified path. Adjust this code to use the full path of the namespace. This change will make your code more robust as new constructs are added to the F# and CLI libraries.
    /// (Originally from ..\FSComp.txt:725)
    static member tcOpenUsedWithPartiallyQualifiedPath(a0 : System.String) = (893, GetStringFunc("tcOpenUsedWithPartiallyQualifiedPath",",,,%s,,,") a0)
    /// Local class bindings cannot be marked inline. Consider lifting the definition out of the class or else do not mark it as inline.
    /// (Originally from ..\FSComp.txt:726)
    static member tcLocalClassBindingsCannotBeInline() = (894, GetStringFunc("tcLocalClassBindingsCannotBeInline",",,,") )
    /// Type abbreviations cannot have members
    /// (Originally from ..\FSComp.txt:727)
    static member tcTypeAbbreviationsMayNotHaveMembers() = (895, GetStringFunc("tcTypeAbbreviationsMayNotHaveMembers",",,,") )
    /// As of F# 4.1, the accessibility of type abbreviations is checked at compile-time. Consider changing the accessibility of the type abbreviation. Ignoring this warning might lead to runtime errors.
    /// (Originally from ..\FSComp.txt:728)
    static member tcTypeAbbreviationsCheckedAtCompileTime() = (GetStringFunc("tcTypeAbbreviationsCheckedAtCompileTime",",,,") )
    /// Enumerations cannot have members
    /// (Originally from ..\FSComp.txt:729)
    static member tcEnumerationsMayNotHaveMembers() = (896, GetStringFunc("tcEnumerationsMayNotHaveMembers",",,,") )
    /// Measure declarations may have only static members
    /// (Originally from ..\FSComp.txt:730)
    static member tcMeasureDeclarationsRequireStaticMembers() = (897, GetStringFunc("tcMeasureDeclarationsRequireStaticMembers",",,,") )
    /// Structs cannot contain 'do' bindings because the default constructor for structs would not execute these bindings
    /// (Originally from ..\FSComp.txt:731)
    static member tcStructsMayNotContainDoBindings() = (GetStringFunc("tcStructsMayNotContainDoBindings",",,,") )
    /// Structs cannot contain value definitions because the default constructor for structs will not execute these bindings. Consider adding additional arguments to the primary constructor for the type.
    /// (Originally from ..\FSComp.txt:732)
    static member tcStructsMayNotContainLetBindings() = (901, GetStringFunc("tcStructsMayNotContainLetBindings",",,,") )
    /// Static value definitions may only be used in types with a primary constructor. Consider adding arguments to the type definition, e.g. 'type X(args) = ...'.
    /// (Originally from ..\FSComp.txt:733)
    static member tcStaticLetBindingsRequireClassesWithImplicitConstructors() = (902, GetStringFunc("tcStaticLetBindingsRequireClassesWithImplicitConstructors",",,,") )
    /// Measure declarations may have only static members: constructors are not available
    /// (Originally from ..\FSComp.txt:734)
    static member tcMeasureDeclarationsRequireStaticMembersNotConstructors() = (904, GetStringFunc("tcMeasureDeclarationsRequireStaticMembersNotConstructors",",,,") )
    /// A member and a local class binding both have the name '%s'
    /// (Originally from ..\FSComp.txt:735)
    static member tcMemberAndLocalClassBindingHaveSameName(a0 : System.String) = (905, GetStringFunc("tcMemberAndLocalClassBindingHaveSameName",",,,%s,,,") a0)
    /// Type abbreviations cannot have interface declarations
    /// (Originally from ..\FSComp.txt:736)
    static member tcTypeAbbreviationsCannotHaveInterfaceDeclaration() = (906, GetStringFunc("tcTypeAbbreviationsCannotHaveInterfaceDeclaration",",,,") )
    /// Enumerations cannot have interface declarations
    /// (Originally from ..\FSComp.txt:737)
    static member tcEnumerationsCannotHaveInterfaceDeclaration() = (907, GetStringFunc("tcEnumerationsCannotHaveInterfaceDeclaration",",,,") )
    /// This type is not an interface type
    /// (Originally from ..\FSComp.txt:738)
    static member tcTypeIsNotInterfaceType0() = (908, GetStringFunc("tcTypeIsNotInterfaceType0",",,,") )
    /// All implemented interfaces should be declared on the initial declaration of the type
    /// (Originally from ..\FSComp.txt:739)
    static member tcAllImplementedInterfacesShouldBeDeclared() = (909, GetStringFunc("tcAllImplementedInterfacesShouldBeDeclared",",,,") )
    /// A default implementation of this interface has already been added because the explicit implementation of the interface was not specified at the definition of the type
    /// (Originally from ..\FSComp.txt:740)
    static member tcDefaultImplementationForInterfaceHasAlreadyBeenAdded() = (910, GetStringFunc("tcDefaultImplementationForInterfaceHasAlreadyBeenAdded",",,,") )
    /// This member is not permitted in an interface implementation
    /// (Originally from ..\FSComp.txt:741)
    static member tcMemberNotPermittedInInterfaceImplementation() = (911, GetStringFunc("tcMemberNotPermittedInInterfaceImplementation",",,,") )
    /// This declaration element is not permitted in an augmentation
    /// (Originally from ..\FSComp.txt:742)
    static member tcDeclarationElementNotPermittedInAugmentation() = (912, GetStringFunc("tcDeclarationElementNotPermittedInAugmentation",",,,") )
    /// Types cannot contain nested type definitions
    /// (Originally from ..\FSComp.txt:743)
    static member tcTypesCannotContainNestedTypes() = (913, GetStringFunc("tcTypesCannotContainNestedTypes",",,,") )
    /// type, exception or module
    /// (Originally from ..\FSComp.txt:744)
    static member tcTypeExceptionOrModule() = (GetStringFunc("tcTypeExceptionOrModule",",,,") )
    /// type or module
    /// (Originally from ..\FSComp.txt:745)
    static member tcTypeOrModule() = (GetStringFunc("tcTypeOrModule",",,,") )
    /// The struct, record or union type '%s' implements the interface 'System.IStructuralEquatable' explicitly. Apply the 'CustomEquality' attribute to the type.
    /// (Originally from ..\FSComp.txt:746)
    static member tcImplementsIStructuralEquatableExplicitly(a0 : System.String) = (914, GetStringFunc("tcImplementsIStructuralEquatableExplicitly",",,,%s,,,") a0)
    /// The struct, record or union type '%s' implements the interface 'System.IEquatable<_>' explicitly. Apply the 'CustomEquality' attribute to the type and provide a consistent implementation of the non-generic override 'System.Object.Equals(obj)'.
    /// (Originally from ..\FSComp.txt:747)
    static member tcImplementsIEquatableExplicitly(a0 : System.String) = (915, GetStringFunc("tcImplementsIEquatableExplicitly",",,,%s,,,") a0)
    /// Explicit type specifications cannot be used for exception constructors
    /// (Originally from ..\FSComp.txt:748)
    static member tcExplicitTypeSpecificationCannotBeUsedForExceptionConstructors() = (916, GetStringFunc("tcExplicitTypeSpecificationCannotBeUsedForExceptionConstructors",",,,") )
    /// Exception abbreviations should not have argument lists
    /// (Originally from ..\FSComp.txt:749)
    static member tcExceptionAbbreviationsShouldNotHaveArgumentList() = (917, GetStringFunc("tcExceptionAbbreviationsShouldNotHaveArgumentList",",,,") )
    /// Abbreviations for Common IL exceptions cannot take arguments
    /// (Originally from ..\FSComp.txt:750)
    static member tcAbbreviationsFordotNetExceptionsCannotTakeArguments() = (918, GetStringFunc("tcAbbreviationsFordotNetExceptionsCannotTakeArguments",",,,") )
    /// Exception abbreviations must refer to existing exceptions or F# types deriving from System.Exception
    /// (Originally from ..\FSComp.txt:751)
    static member tcExceptionAbbreviationsMustReferToValidExceptions() = (919, GetStringFunc("tcExceptionAbbreviationsMustReferToValidExceptions",",,,") )
    /// Abbreviations for Common IL exception types must have a matching object constructor
    /// (Originally from ..\FSComp.txt:752)
    static member tcAbbreviationsFordotNetExceptionsMustHaveMatchingObjectConstructor() = (920, GetStringFunc("tcAbbreviationsFordotNetExceptionsMustHaveMatchingObjectConstructor",",,,") )
    /// Not an exception
    /// (Originally from ..\FSComp.txt:753)
    static member tcNotAnException() = (921, GetStringFunc("tcNotAnException",",,,") )
    /// Invalid module name
    /// (Originally from ..\FSComp.txt:755)
    static member tcInvalidModuleName() = (924, GetStringFunc("tcInvalidModuleName",",,,") )
    /// Invalid type extension
    /// (Originally from ..\FSComp.txt:756)
    static member tcInvalidTypeExtension() = (925, GetStringFunc("tcInvalidTypeExtension",",,,") )
    /// The attributes of this type specify multiple kinds for the type
    /// (Originally from ..\FSComp.txt:757)
    static member tcAttributesOfTypeSpecifyMultipleKindsForType() = (926, GetStringFunc("tcAttributesOfTypeSpecifyMultipleKindsForType",",,,") )
    /// The kind of the type specified by its attributes does not match the kind implied by its definition
    /// (Originally from ..\FSComp.txt:758)
    static member tcKindOfTypeSpecifiedDoesNotMatchDefinition() = (927, GetStringFunc("tcKindOfTypeSpecifiedDoesNotMatchDefinition",",,,") )
    /// Measure definitions cannot have type parameters
    /// (Originally from ..\FSComp.txt:759)
    static member tcMeasureDefinitionsCannotHaveTypeParameters() = (928, GetStringFunc("tcMeasureDefinitionsCannotHaveTypeParameters",",,,") )
    /// This type requires a definition
    /// (Originally from ..\FSComp.txt:760)
    static member tcTypeRequiresDefinition() = (929, GetStringFunc("tcTypeRequiresDefinition",",,,") )
    /// This type abbreviation has one or more declared type parameters that do not appear in the type being abbreviated. Type abbreviations must use all declared type parameters in the type being abbreviated. Consider removing one or more type parameters, or use a concrete type definition that wraps an underlying type, such as 'type C<'a> = C of ...'.
    /// (Originally from ..\FSComp.txt:761)
    static member tcTypeAbbreviationHasTypeParametersMissingOnType() = (GetStringFunc("tcTypeAbbreviationHasTypeParametersMissingOnType",",,,") )
    /// Structs, interfaces, enums and delegates cannot inherit from other types
    /// (Originally from ..\FSComp.txt:762)
    static member tcStructsInterfacesEnumsDelegatesMayNotInheritFromOtherTypes() = (931, GetStringFunc("tcStructsInterfacesEnumsDelegatesMayNotInheritFromOtherTypes",",,,") )
    /// Types cannot inherit from multiple concrete types
    /// (Originally from ..\FSComp.txt:763)
    static member tcTypesCannotInheritFromMultipleConcreteTypes() = (932, GetStringFunc("tcTypesCannotInheritFromMultipleConcreteTypes",",,,") )
    /// Records, union, abbreviations and struct types cannot have the 'AllowNullLiteral' attribute
    /// (Originally from ..\FSComp.txt:764)
    static member tcRecordsUnionsAbbreviationsStructsMayNotHaveAllowNullLiteralAttribute() = (934, GetStringFunc("tcRecordsUnionsAbbreviationsStructsMayNotHaveAllowNullLiteralAttribute",",,,") )
    /// Types with the 'AllowNullLiteral' attribute may only inherit from or implement types which also allow the use of the null literal
    /// (Originally from ..\FSComp.txt:765)
    static member tcAllowNullTypesMayOnlyInheritFromAllowNullTypes() = (935, GetStringFunc("tcAllowNullTypesMayOnlyInheritFromAllowNullTypes",",,,") )
    /// Generic types cannot be given the 'StructLayout' attribute
    /// (Originally from ..\FSComp.txt:766)
    static member tcGenericTypesCannotHaveStructLayout() = (936, GetStringFunc("tcGenericTypesCannotHaveStructLayout",",,,") )
    /// Only structs and classes without primary constructors may be given the 'StructLayout' attribute
    /// (Originally from ..\FSComp.txt:767)
    static member tcOnlyStructsCanHaveStructLayout() = (937, GetStringFunc("tcOnlyStructsCanHaveStructLayout",",,,") )
    /// The representation of this type is hidden by the signature. It must be given an attribute such as [<Sealed>], [<Class>] or [<Interface>] to indicate the characteristics of the type.
    /// (Originally from ..\FSComp.txt:768)
    static member tcRepresentationOfTypeHiddenBySignature() = (938, GetStringFunc("tcRepresentationOfTypeHiddenBySignature",",,,") )
    /// Only classes may be given the 'AbstractClass' attribute
    /// (Originally from ..\FSComp.txt:769)
    static member tcOnlyClassesCanHaveAbstract() = (939, GetStringFunc("tcOnlyClassesCanHaveAbstract",",,,") )
    /// Only types representing units-of-measure may be given the 'Measure' attribute
    /// (Originally from ..\FSComp.txt:770)
    static member tcOnlyTypesRepresentingUnitsOfMeasureCanHaveMeasure() = (940, GetStringFunc("tcOnlyTypesRepresentingUnitsOfMeasureCanHaveMeasure",",,,") )
    /// Accessibility modifiers are not permitted on overrides or interface implementations
    /// (Originally from ..\FSComp.txt:771)
    static member tcOverridesCannotHaveVisibilityDeclarations() = (941, GetStringFunc("tcOverridesCannotHaveVisibilityDeclarations",",,,") )
    /// Discriminated union types are always sealed
    /// (Originally from ..\FSComp.txt:772)
    static member tcTypesAreAlwaysSealedDU() = (942, GetStringFunc("tcTypesAreAlwaysSealedDU",",,,") )
    /// Record types are always sealed
    /// (Originally from ..\FSComp.txt:773)
    static member tcTypesAreAlwaysSealedRecord() = (942, GetStringFunc("tcTypesAreAlwaysSealedRecord",",,,") )
    /// Assembly code types are always sealed
    /// (Originally from ..\FSComp.txt:774)
    static member tcTypesAreAlwaysSealedAssemblyCode() = (942, GetStringFunc("tcTypesAreAlwaysSealedAssemblyCode",",,,") )
    /// Struct types are always sealed
    /// (Originally from ..\FSComp.txt:775)
    static member tcTypesAreAlwaysSealedStruct() = (942, GetStringFunc("tcTypesAreAlwaysSealedStruct",",,,") )
    /// Delegate types are always sealed
    /// (Originally from ..\FSComp.txt:776)
    static member tcTypesAreAlwaysSealedDelegate() = (942, GetStringFunc("tcTypesAreAlwaysSealedDelegate",",,,") )
    /// Enum types are always sealed
    /// (Originally from ..\FSComp.txt:777)
    static member tcTypesAreAlwaysSealedEnum() = (942, GetStringFunc("tcTypesAreAlwaysSealedEnum",",,,") )
    /// Interface types and delegate types cannot contain fields
    /// (Originally from ..\FSComp.txt:778)
    static member tcInterfaceTypesAndDelegatesCannotContainFields() = (943, GetStringFunc("tcInterfaceTypesAndDelegatesCannotContainFields",",,,") )
    /// Abbreviated types cannot be given the 'Sealed' attribute
    /// (Originally from ..\FSComp.txt:779)
    static member tcAbbreviatedTypesCannotBeSealed() = (944, GetStringFunc("tcAbbreviatedTypesCannotBeSealed",",,,") )
    /// Cannot inherit a sealed type
    /// (Originally from ..\FSComp.txt:780)
    static member tcCannotInheritFromSealedType() = (945, GetStringFunc("tcCannotInheritFromSealedType",",,,") )
    /// Cannot inherit from interface type. Use interface ... with instead.
    /// (Originally from ..\FSComp.txt:781)
    static member tcCannotInheritFromInterfaceType() = (946, GetStringFunc("tcCannotInheritFromInterfaceType",",,,") )
    /// Struct types cannot contain abstract members
    /// (Originally from ..\FSComp.txt:782)
    static member tcStructTypesCannotContainAbstractMembers() = (947, GetStringFunc("tcStructTypesCannotContainAbstractMembers",",,,") )
    /// Interface types cannot be sealed
    /// (Originally from ..\FSComp.txt:783)
    static member tcInterfaceTypesCannotBeSealed() = (948, GetStringFunc("tcInterfaceTypesCannotBeSealed",",,,") )
    /// Delegate specifications must be of the form 'typ -> typ'
    /// (Originally from ..\FSComp.txt:784)
    static member tcInvalidDelegateSpecification() = (949, GetStringFunc("tcInvalidDelegateSpecification",",,,") )
    /// Delegate specifications must not be curried types. Use 'typ * ... * typ -> typ' for multi-argument delegates, and 'typ -> (typ -> typ)' for delegates returning function values.
    /// (Originally from ..\FSComp.txt:785)
    static member tcDelegatesCannotBeCurried() = (950, GetStringFunc("tcDelegatesCannotBeCurried",",,,") )
    /// Literal enumerations must have type int, uint, int16, uint16, int64, uint64, byte, sbyte or char
    /// (Originally from ..\FSComp.txt:786)
    static member tcInvalidTypeForLiteralEnumeration() = (951, GetStringFunc("tcInvalidTypeForLiteralEnumeration",",,,") )
    /// This type definition involves an immediate cyclic reference through an abbreviation
    /// (Originally from ..\FSComp.txt:788)
    static member tcTypeDefinitionIsCyclic() = (953, GetStringFunc("tcTypeDefinitionIsCyclic",",,,") )
    /// This type definition involves an immediate cyclic reference through a struct field or inheritance relation
    /// (Originally from ..\FSComp.txt:789)
    static member tcTypeDefinitionIsCyclicThroughInheritance() = (954, GetStringFunc("tcTypeDefinitionIsCyclicThroughInheritance",",,,") )
    /// The syntax 'type X with ...' is reserved for augmentations. Types whose representations are hidden but which have members are now declared in signatures using 'type X = ...'. You may also need to add the '[<Sealed>] attribute to the type definition in the signature
    /// (Originally from ..\FSComp.txt:790)
    static member tcReservedSyntaxForAugmentation() = (GetStringFunc("tcReservedSyntaxForAugmentation",",,,") )
    /// Members that extend interface, delegate or enum types must be placed in a module separate to the definition of the type. This module must either have the AutoOpen attribute or be opened explicitly by client code to bring the extension members into scope.
    /// (Originally from ..\FSComp.txt:791)
    static member tcMembersThatExtendInterfaceMustBePlacedInSeparateModule() = (956, GetStringFunc("tcMembersThatExtendInterfaceMustBePlacedInSeparateModule",",,,") )
    /// One or more of the declared type parameters for this type extension have a missing or wrong type constraint not matching the original type constraints on '%s'
    /// (Originally from ..\FSComp.txt:792)
    static member tcDeclaredTypeParametersForExtensionDoNotMatchOriginal(a0 : System.String) = (957, GetStringFunc("tcDeclaredTypeParametersForExtensionDoNotMatchOriginal",",,,%s,,,") a0)
    /// Type definitions may only have one 'inherit' specification and it must be the first declaration
    /// (Originally from ..\FSComp.txt:793)
    static member tcTypeDefinitionsWithImplicitConstructionMustHaveOneInherit() = (959, GetStringFunc("tcTypeDefinitionsWithImplicitConstructionMustHaveOneInherit",",,,") )
    /// 'let' and 'do' bindings must come before member and interface definitions in type definitions
    /// (Originally from ..\FSComp.txt:794)
    static member tcTypeDefinitionsWithImplicitConstructionMustHaveLocalBindingsBeforeMembers() = (960, GetStringFunc("tcTypeDefinitionsWithImplicitConstructionMustHaveLocalBindingsBeforeMembers",",,,") )
    /// This 'inherit' declaration specifies the inherited type but no arguments. Consider supplying arguments, e.g. 'inherit BaseType(args)'.
    /// (Originally from ..\FSComp.txt:795)
    static member tcInheritDeclarationMissingArguments() = (961, GetStringFunc("tcInheritDeclarationMissingArguments",",,,") )
    /// This 'inherit' declaration has arguments, but is not in a type with a primary constructor. Consider adding arguments to your type definition, e.g. 'type X(args) = ...'.
    /// (Originally from ..\FSComp.txt:796)
    static member tcInheritConstructionCallNotPartOfImplicitSequence() = (962, GetStringFunc("tcInheritConstructionCallNotPartOfImplicitSequence",",,,") )
    /// This definition may only be used in a type with a primary constructor. Consider adding arguments to your type definition, e.g. 'type X(args) = ...'.
    /// (Originally from ..\FSComp.txt:797)
    static member tcLetAndDoRequiresImplicitConstructionSequence() = (963, GetStringFunc("tcLetAndDoRequiresImplicitConstructionSequence",",,,") )
    /// Type abbreviations cannot have augmentations
    /// (Originally from ..\FSComp.txt:798)
    static member tcTypeAbbreviationsCannotHaveAugmentations() = (964, GetStringFunc("tcTypeAbbreviationsCannotHaveAugmentations",",,,") )
    /// The path '%s' is a namespace. A module abbreviation may not abbreviate a namespace.
    /// (Originally from ..\FSComp.txt:799)
    static member tcModuleAbbreviationForNamespace(a0 : System.String) = (965, GetStringFunc("tcModuleAbbreviationForNamespace",",,,%s,,,") a0)
    /// The type '%s' is used in an invalid way. A value prior to '%s' has an inferred type involving '%s', which is an invalid forward reference.
    /// (Originally from ..\FSComp.txt:800)
    static member tcTypeUsedInInvalidWay(a0 : System.String, a1 : System.String, a2 : System.String) = (966, GetStringFunc("tcTypeUsedInInvalidWay",",,,%s,,,%s,,,%s,,,") a0 a1 a2)
    /// The member '%s' is used in an invalid way. A use of '%s' has been inferred prior to the definition of '%s', which is an invalid forward reference.
    /// (Originally from ..\FSComp.txt:801)
    static member tcMemberUsedInInvalidWay(a0 : System.String, a1 : System.String, a2 : System.String) = (967, GetStringFunc("tcMemberUsedInInvalidWay",",,,%s,,,%s,,,%s,,,") a0 a1 a2)
    /// The attribute 'AutoOpen(\"%s\")' in the assembly '%s' did not refer to a valid module or namespace in that assembly and has been ignored
    /// (Originally from ..\FSComp.txt:804)
    static member tcAttributeAutoOpenWasIgnored(a0 : System.String, a1 : System.String) = (970, GetStringFunc("tcAttributeAutoOpenWasIgnored",",,,%s,,,%s,,,") a0 a1)
    /// Undefined value '%s'
    /// (Originally from ..\FSComp.txt:805)
    static member ilUndefinedValue(a0 : System.String) = (971, GetStringFunc("ilUndefinedValue",",,,%s,,,") a0)
    /// Label %s not found
    /// (Originally from ..\FSComp.txt:806)
    static member ilLabelNotFound(a0 : System.String) = (972, GetStringFunc("ilLabelNotFound",",,,%s,,,") a0)
    /// Incorrect number of type arguments to local call
    /// (Originally from ..\FSComp.txt:807)
    static member ilIncorrectNumberOfTypeArguments() = (973, GetStringFunc("ilIncorrectNumberOfTypeArguments",",,,") )
    /// Dynamic invocation of %s is not supported
    /// (Originally from ..\FSComp.txt:808)
    static member ilDynamicInvocationNotSupported(a0 : System.String) = (GetStringFunc("ilDynamicInvocationNotSupported",",,,%s,,,") a0)
    /// Taking the address of a literal field is invalid
    /// (Originally from ..\FSComp.txt:809)
    static member ilAddressOfLiteralFieldIsInvalid() = (975, GetStringFunc("ilAddressOfLiteralFieldIsInvalid",",,,") )
    /// This operation involves taking the address of a value '%s' represented using a local variable or other special representation. This is invalid.
    /// (Originally from ..\FSComp.txt:810)
    static member ilAddressOfValueHereIsInvalid(a0 : System.String) = (976, GetStringFunc("ilAddressOfValueHereIsInvalid",",,,%s,,,") a0)
    /// Custom marshallers cannot be specified in F# code. Consider using a C# helper function.
    /// (Originally from ..\FSComp.txt:811)
    static member ilCustomMarshallersCannotBeUsedInFSharp() = (980, GetStringFunc("ilCustomMarshallersCannotBeUsedInFSharp",",,,") )
    /// The MarshalAs attribute could not be decoded
    /// (Originally from ..\FSComp.txt:812)
    static member ilMarshalAsAttributeCannotBeDecoded() = (981, GetStringFunc("ilMarshalAsAttributeCannotBeDecoded",",,,") )
    /// The signature for this external function contains type parameters. Constrain the argument and return types to indicate the types of the corresponding C function.
    /// (Originally from ..\FSComp.txt:813)
    static member ilSignatureForExternalFunctionContainsTypeParameters() = (982, GetStringFunc("ilSignatureForExternalFunctionContainsTypeParameters",",,,") )
    /// The DllImport attribute could not be decoded
    /// (Originally from ..\FSComp.txt:814)
    static member ilDllImportAttributeCouldNotBeDecoded() = (983, GetStringFunc("ilDllImportAttributeCouldNotBeDecoded",",,,") )
    /// Literal fields cannot be set
    /// (Originally from ..\FSComp.txt:815)
    static member ilLiteralFieldsCannotBeSet() = (984, GetStringFunc("ilLiteralFieldsCannotBeSet",",,,") )
    /// GenSetStorage: %s was represented as a static method but was not an appropriate lambda expression
    /// (Originally from ..\FSComp.txt:816)
    static member ilStaticMethodIsNotLambda(a0 : System.String) = (985, GetStringFunc("ilStaticMethodIsNotLambda",",,,%s,,,") a0)
    /// Mutable variables cannot escape their method
    /// (Originally from ..\FSComp.txt:817)
    static member ilMutableVariablesCannotEscapeMethod() = (986, GetStringFunc("ilMutableVariablesCannotEscapeMethod",",,,") )
    /// Compiler error: unexpected unrealized value
    /// (Originally from ..\FSComp.txt:818)
    static member ilUnexpectedUnrealizedValue() = (987, GetStringFunc("ilUnexpectedUnrealizedValue",",,,") )
    /// Main module of program is empty: nothing will happen when it is run
    /// (Originally from ..\FSComp.txt:819)
    static member ilMainModuleEmpty() = (988, GetStringFunc("ilMainModuleEmpty",",,,") )
    /// This type cannot be used for a literal field
    /// (Originally from ..\FSComp.txt:820)
    static member ilTypeCannotBeUsedForLiteralField() = (989, GetStringFunc("ilTypeCannotBeUsedForLiteralField",",,,") )
    /// Unexpected GetSet annotation on a property
    /// (Originally from ..\FSComp.txt:821)
    static member ilUnexpectedGetSetAnnotation() = (990, GetStringFunc("ilUnexpectedGetSetAnnotation",",,,") )
    /// The FieldOffset attribute could not be decoded
    /// (Originally from ..\FSComp.txt:822)
    static member ilFieldOffsetAttributeCouldNotBeDecoded() = (991, GetStringFunc("ilFieldOffsetAttributeCouldNotBeDecoded",",,,") )
    /// The StructLayout attribute could not be decoded
    /// (Originally from ..\FSComp.txt:823)
    static member ilStructLayoutAttributeCouldNotBeDecoded() = (992, GetStringFunc("ilStructLayoutAttributeCouldNotBeDecoded",",,,") )
    /// The DefaultAugmentation attribute could not be decoded
    /// (Originally from ..\FSComp.txt:824)
    static member ilDefaultAugmentationAttributeCouldNotBeDecoded() = (993, GetStringFunc("ilDefaultAugmentationAttributeCouldNotBeDecoded",",,,") )
    /// Reflected definitions cannot contain uses of the prefix splice operator '%%'
    /// (Originally from ..\FSComp.txt:825)
    static member ilReflectedDefinitionsCannotUseSliceOperator() = (994, GetStringFunc("ilReflectedDefinitionsCannotUseSliceOperator",",,,") )
    /// Problem with codepage '%d': %s
    /// (Originally from ..\FSComp.txt:826)
    static member optsProblemWithCodepage(a0 : System.Int32, a1 : System.String) = (1000, GetStringFunc("optsProblemWithCodepage",",,,%d,,,%s,,,") a0 a1)
    /// Copyright (c) Microsoft Corporation. All Rights Reserved.
    /// (Originally from ..\FSComp.txt:827)
    static member optsCopyright() = (GetStringFunc("optsCopyright",",,,") )
    /// Freely distributed under the MIT Open Source License.  https://github.com/Microsoft/visualfsharp/blob/master/License.txt
    /// (Originally from ..\FSComp.txt:828)
    static member optsCopyrightCommunity() = (GetStringFunc("optsCopyrightCommunity",",,,") )
    /// Name of the output file (Short form: -o)
    /// (Originally from ..\FSComp.txt:829)
    static member optsNameOfOutputFile() = (GetStringFunc("optsNameOfOutputFile",",,,") )
    /// Build a console executable
    /// (Originally from ..\FSComp.txt:830)
    static member optsBuildConsole() = (GetStringFunc("optsBuildConsole",",,,") )
    /// Build a Windows executable
    /// (Originally from ..\FSComp.txt:831)
    static member optsBuildWindows() = (GetStringFunc("optsBuildWindows",",,,") )
    /// Build a library (Short form: -a)
    /// (Originally from ..\FSComp.txt:832)
    static member optsBuildLibrary() = (GetStringFunc("optsBuildLibrary",",,,") )
    /// Build a module that can be added to another assembly
    /// (Originally from ..\FSComp.txt:833)
    static member optsBuildModule() = (GetStringFunc("optsBuildModule",",,,") )
    /// Delay-sign the assembly using only the public portion of the strong name key
    /// (Originally from ..\FSComp.txt:834)
    static member optsDelaySign() = (GetStringFunc("optsDelaySign",",,,") )
    /// Public-sign the assembly using only the public portion of the strong name key, and mark the assembly as signed
    /// (Originally from ..\FSComp.txt:835)
    static member optsPublicSign() = (GetStringFunc("optsPublicSign",",,,") )
    /// Write the xmldoc of the assembly to the given file
    /// (Originally from ..\FSComp.txt:836)
    static member optsWriteXml() = (GetStringFunc("optsWriteXml",",,,") )
    /// Specify a strong name key file
    /// (Originally from ..\FSComp.txt:837)
    static member optsStrongKeyFile() = (GetStringFunc("optsStrongKeyFile",",,,") )
    /// Specify a strong name key container
    /// (Originally from ..\FSComp.txt:838)
    static member optsStrongKeyContainer() = (GetStringFunc("optsStrongKeyContainer",",,,") )
    /// Limit which platforms this code can run on: x86, Itanium, x64, anycpu32bitpreferred, or anycpu. The default is anycpu.
    /// (Originally from ..\FSComp.txt:839)
    static member optsPlatform() = (GetStringFunc("optsPlatform",",,,") )
    /// Only include optimization information essential for implementing inlined constructs. Inhibits cross-module inlining but improves binary compatibility.
    /// (Originally from ..\FSComp.txt:840)
    static member optsNoOpt() = (GetStringFunc("optsNoOpt",",,,") )
    /// Don't add a resource to the generated assembly containing F#-specific metadata
    /// (Originally from ..\FSComp.txt:841)
    static member optsNoInterface() = (GetStringFunc("optsNoInterface",",,,") )
    /// Print the inferred interface of the assembly to a file
    /// (Originally from ..\FSComp.txt:842)
    static member optsSig() = (GetStringFunc("optsSig",",,,") )
    /// Reference an assembly (Short form: -r)
    /// (Originally from ..\FSComp.txt:843)
    static member optsReference() = (GetStringFunc("optsReference",",,,") )
    /// Specify a Win32 resource file (.res)
    /// (Originally from ..\FSComp.txt:844)
    static member optsWin32res() = (GetStringFunc("optsWin32res",",,,") )
    /// Specify a Win32 manifest file
    /// (Originally from ..\FSComp.txt:845)
    static member optsWin32manifest() = (GetStringFunc("optsWin32manifest",",,,") )
    /// Do not include the default Win32 manifest
    /// (Originally from ..\FSComp.txt:846)
    static member optsNowin32manifest() = (GetStringFunc("optsNowin32manifest",",,,") )
    /// Embed all source files in the portable PDB file
    /// (Originally from ..\FSComp.txt:847)
    static member optsEmbedAllSource() = (GetStringFunc("optsEmbedAllSource",",,,") )
    /// Embed specific source files in the portable PDB file
    /// (Originally from ..\FSComp.txt:848)
    static member optsEmbedSource() = (GetStringFunc("optsEmbedSource",",,,") )
    /// Source link information file to embed in the portable PDB file
    /// (Originally from ..\FSComp.txt:849)
    static member optsSourceLink() = (GetStringFunc("optsSourceLink",",,,") )
    /// --embed switch only supported when emitting a Portable PDB (--debug:portable or --debug:embedded)
    /// (Originally from ..\FSComp.txt:850)
    static member optsEmbeddedSourceRequirePortablePDBs() = (1501, GetStringFunc("optsEmbeddedSourceRequirePortablePDBs",",,,") )
    /// --sourcelink switch only supported when emitting a Portable PDB (--debug:portable or --debug:embedded)
    /// (Originally from ..\FSComp.txt:851)
    static member optsSourceLinkRequirePortablePDBs() = (1502, GetStringFunc("optsSourceLinkRequirePortablePDBs",",,,") )
    /// Source file is too large to embed in a portable PDB
    /// (Originally from ..\FSComp.txt:852)
    static member srcFileTooLarge() = (GetStringFunc("srcFileTooLarge",",,,") )
    /// Embed the specified managed resource
    /// (Originally from ..\FSComp.txt:853)
    static member optsResource() = (GetStringFunc("optsResource",",,,") )
    /// Link the specified resource to this assembly where the resinfo format is <file>[,<string name>[,public|private]]
    /// (Originally from ..\FSComp.txt:854)
    static member optsLinkresource() = (GetStringFunc("optsLinkresource",",,,") )
    /// Emit debug information (Short form: -g)
    /// (Originally from ..\FSComp.txt:855)
    static member optsDebugPM() = (GetStringFunc("optsDebugPM",",,,") )
    /// Specify debugging type: full, portable, embedded, pdbonly. ('%s' is the default if no debuggging type specified and enables attaching a debugger to a running program, 'portable' is a cross-platform format, 'embedded' is a cross-platform format embedded into the output file).
    /// (Originally from ..\FSComp.txt:856)
    static member optsDebug(a0 : System.String) = (GetStringFunc("optsDebug",",,,%s,,,") a0)
    /// Enable optimizations (Short form: -O)
    /// (Originally from ..\FSComp.txt:857)
    static member optsOptimize() = (GetStringFunc("optsOptimize",",,,") )
    /// Enable or disable tailcalls
    /// (Originally from ..\FSComp.txt:858)
    static member optsTailcalls() = (GetStringFunc("optsTailcalls",",,,") )
    /// Produce a deterministic assembly (including module version GUID and timestamp)
    /// (Originally from ..\FSComp.txt:859)
    static member optsDeterministic() = (GetStringFunc("optsDeterministic",",,,") )
    /// Enable or disable cross-module optimizations
    /// (Originally from ..\FSComp.txt:860)
    static member optsCrossoptimize() = (GetStringFunc("optsCrossoptimize",",,,") )
    /// Report all warnings as errors
    /// (Originally from ..\FSComp.txt:861)
    static member optsWarnaserrorPM() = (GetStringFunc("optsWarnaserrorPM",",,,") )
    /// Report specific warnings as errors
    /// (Originally from ..\FSComp.txt:862)
    static member optsWarnaserror() = (GetStringFunc("optsWarnaserror",",,,") )
    /// Set a warning level (0-5)
    /// (Originally from ..\FSComp.txt:863)
    static member optsWarn() = (GetStringFunc("optsWarn",",,,") )
    /// Disable specific warning messages
    /// (Originally from ..\FSComp.txt:864)
    static member optsNowarn() = (GetStringFunc("optsNowarn",",,,") )
    /// Enable specific warnings that may be off by default
    /// (Originally from ..\FSComp.txt:865)
    static member optsWarnOn() = (GetStringFunc("optsWarnOn",",,,") )
    /// Generate overflow checks
    /// (Originally from ..\FSComp.txt:866)
    static member optsChecked() = (GetStringFunc("optsChecked",",,,") )
    /// Define conditional compilation symbols (Short form: -d)
    /// (Originally from ..\FSComp.txt:867)
    static member optsDefine() = (GetStringFunc("optsDefine",",,,") )
    /// Ignore ML compatibility warnings
    /// (Originally from ..\FSComp.txt:868)
    static member optsMlcompatibility() = (GetStringFunc("optsMlcompatibility",",,,") )
    /// Suppress compiler copyright message
    /// (Originally from ..\FSComp.txt:869)
    static member optsNologo() = (GetStringFunc("optsNologo",",,,") )
    /// Display this usage message (Short form: -?)
    /// (Originally from ..\FSComp.txt:870)
    static member optsHelp() = (GetStringFunc("optsHelp",",,,") )
    /// Read response file for more options
    /// (Originally from ..\FSComp.txt:871)
    static member optsResponseFile() = (GetStringFunc("optsResponseFile",",,,") )
    /// Specify the codepage used to read source files
    /// (Originally from ..\FSComp.txt:872)
    static member optsCodepage() = (GetStringFunc("optsCodepage",",,,") )
    /// Output messages in UTF-8 encoding
    /// (Originally from ..\FSComp.txt:873)
    static member optsUtf8output() = (GetStringFunc("optsUtf8output",",,,") )
    /// Output messages with fully qualified paths
    /// (Originally from ..\FSComp.txt:874)
    static member optsFullpaths() = (GetStringFunc("optsFullpaths",",,,") )
    /// Specify a directory for the include path which is used to resolve source files and assemblies (Short form: -I)
    /// (Originally from ..\FSComp.txt:875)
    static member optsLib() = (GetStringFunc("optsLib",",,,") )
    /// Base address for the library to be built
    /// (Originally from ..\FSComp.txt:876)
    static member optsBaseaddress() = (GetStringFunc("optsBaseaddress",",,,") )
    /// Do not reference the default CLI assemblies by default
    /// (Originally from ..\FSComp.txt:877)
    static member optsNoframework() = (GetStringFunc("optsNoframework",",,,") )
    /// Statically link the F# library and all referenced DLLs that depend on it into the assembly being generated
    /// (Originally from ..\FSComp.txt:878)
    static member optsStandalone() = (GetStringFunc("optsStandalone",",,,") )
    /// Statically link the given assembly and all referenced DLLs that depend on this assembly. Use an assembly name e.g. mylib, not a DLL name.
    /// (Originally from ..\FSComp.txt:879)
    static member optsStaticlink() = (GetStringFunc("optsStaticlink",",,,") )
    /// Use a resident background compilation service to improve compiler startup times.
    /// (Originally from ..\FSComp.txt:880)
    static member optsResident() = (GetStringFunc("optsResident",",,,") )
    /// Name the output debug file
    /// (Originally from ..\FSComp.txt:881)
    static member optsPdb() = (GetStringFunc("optsPdb",",,,") )
    /// Resolve assembly references using directory-based rules rather than MSBuild resolution
    /// (Originally from ..\FSComp.txt:882)
    static member optsSimpleresolution() = (GetStringFunc("optsSimpleresolution",",,,") )
    /// Unrecognized target '%s', expected 'exe', 'winexe', 'library' or 'module'
    /// (Originally from ..\FSComp.txt:883)
    static member optsUnrecognizedTarget(a0 : System.String) = (1048, GetStringFunc("optsUnrecognizedTarget",",,,%s,,,") a0)
    /// Unrecognized debug type '%s', expected 'pdbonly' or 'full'
    /// (Originally from ..\FSComp.txt:884)
    static member optsUnrecognizedDebugType(a0 : System.String) = (1049, GetStringFunc("optsUnrecognizedDebugType",",,,%s,,,") a0)
    /// Invalid warning level '%d'
    /// (Originally from ..\FSComp.txt:885)
    static member optsInvalidWarningLevel(a0 : System.Int32) = (1050, GetStringFunc("optsInvalidWarningLevel",",,,%d,,,") a0)
    /// Short form of '%s'
    /// (Originally from ..\FSComp.txt:886)
    static member optsShortFormOf(a0 : System.String) = (GetStringFunc("optsShortFormOf",",,,%s,,,") a0)
    /// The command-line option '--cliroot' has been deprecated. Use an explicit reference to a specific copy of mscorlib.dll instead.
    /// (Originally from ..\FSComp.txt:887)
    static member optsClirootDeprecatedMsg() = (GetStringFunc("optsClirootDeprecatedMsg",",,,") )
    /// Use to override where the compiler looks for mscorlib.dll and framework components
    /// (Originally from ..\FSComp.txt:888)
    static member optsClirootDescription() = (GetStringFunc("optsClirootDescription",",,,") )
    /// - OUTPUT FILES -
    /// (Originally from ..\FSComp.txt:889)
    static member optsHelpBannerOutputFiles() = (GetStringFunc("optsHelpBannerOutputFiles",",,,") )
    /// - INPUT FILES -
    /// (Originally from ..\FSComp.txt:890)
    static member optsHelpBannerInputFiles() = (GetStringFunc("optsHelpBannerInputFiles",",,,") )
    /// - RESOURCES -
    /// (Originally from ..\FSComp.txt:891)
    static member optsHelpBannerResources() = (GetStringFunc("optsHelpBannerResources",",,,") )
    /// - CODE GENERATION -
    /// (Originally from ..\FSComp.txt:892)
    static member optsHelpBannerCodeGen() = (GetStringFunc("optsHelpBannerCodeGen",",,,") )
    /// - ADVANCED -
    /// (Originally from ..\FSComp.txt:893)
    static member optsHelpBannerAdvanced() = (GetStringFunc("optsHelpBannerAdvanced",",,,") )
    /// - MISCELLANEOUS -
    /// (Originally from ..\FSComp.txt:894)
    static member optsHelpBannerMisc() = (GetStringFunc("optsHelpBannerMisc",",,,") )
    /// - LANGUAGE -
    /// (Originally from ..\FSComp.txt:895)
    static member optsHelpBannerLanguage() = (GetStringFunc("optsHelpBannerLanguage",",,,") )
    /// - ERRORS AND WARNINGS -
    /// (Originally from ..\FSComp.txt:896)
    static member optsHelpBannerErrsAndWarns() = (GetStringFunc("optsHelpBannerErrsAndWarns",",,,") )
    /// Unknown --test argument: '%s'
    /// (Originally from ..\FSComp.txt:897)
    static member optsUnknownArgumentToTheTestSwitch(a0 : System.String) = (1063, GetStringFunc("optsUnknownArgumentToTheTestSwitch",",,,%s,,,") a0)
    /// Unrecognized platform '%s', valid values are 'x86', 'x64', 'Itanium', 'anycpu32bitpreferred', and 'anycpu'
    /// (Originally from ..\FSComp.txt:898)
    static member optsUnknownPlatform(a0 : System.String) = (1064, GetStringFunc("optsUnknownPlatform",",,,%s,,,") a0)
    /// The command-line option '%s' is for test purposes only
    /// (Originally from ..\FSComp.txt:899)
    static member optsInternalNoDescription(a0 : System.String) = (GetStringFunc("optsInternalNoDescription",",,,%s,,,") a0)
    /// The command-line option '%s' has been deprecated
    /// (Originally from ..\FSComp.txt:900)
    static member optsDCLONoDescription(a0 : System.String) = (GetStringFunc("optsDCLONoDescription",",,,%s,,,") a0)
    /// The command-line option '%s' has been deprecated. Use '%s' instead.
    /// (Originally from ..\FSComp.txt:901)
    static member optsDCLODeprecatedSuggestAlternative(a0 : System.String, a1 : System.String) = (GetStringFunc("optsDCLODeprecatedSuggestAlternative",",,,%s,,,%s,,,") a0 a1)
    /// The command-line option '%s' has been deprecated. HTML document generation is now part of the F# Power Pack, via the tool FsHtmlDoc.exe.
    /// (Originally from ..\FSComp.txt:902)
    static member optsDCLOHtmlDoc(a0 : System.String) = (GetStringFunc("optsDCLOHtmlDoc",",,,%s,,,") a0)
    /// Output warning and error messages in color
    /// (Originally from ..\FSComp.txt:903)
    static member optsConsoleColors() = (GetStringFunc("optsConsoleColors",",,,") )
    /// Enable high-entropy ASLR
    /// (Originally from ..\FSComp.txt:904)
    static member optsUseHighEntropyVA() = (GetStringFunc("optsUseHighEntropyVA",",,,") )
    /// Specify subsystem version of this assembly
    /// (Originally from ..\FSComp.txt:905)
    static member optsSubSystemVersion() = (GetStringFunc("optsSubSystemVersion",",,,") )
    /// Specify target framework profile of this assembly. Valid values are mscorlib, netcore or netstandard. Default - mscorlib
    /// (Originally from ..\FSComp.txt:906)
    static member optsTargetProfile() = (GetStringFunc("optsTargetProfile",",,,") )
    /// Emit debug information in quotations
    /// (Originally from ..\FSComp.txt:907)
    static member optsEmitDebugInfoInQuotations() = (GetStringFunc("optsEmitDebugInfoInQuotations",",,,") )
    /// Specify the preferred output language culture name (e.g. es-ES, ja-JP)
    /// (Originally from ..\FSComp.txt:908)
    static member optsPreferredUiLang() = (GetStringFunc("optsPreferredUiLang",",,,") )
    /// Don't copy FSharp.Core.dll along the produced binaries
    /// (Originally from ..\FSComp.txt:909)
    static member optsNoCopyFsharpCore() = (GetStringFunc("optsNoCopyFsharpCore",",,,") )
    /// Invalid version '%s' for '--subsystemversion'. The version must be 4.00 or greater.
    /// (Originally from ..\FSComp.txt:910)
    static member optsInvalidSubSystemVersion(a0 : System.String) = (1051, GetStringFunc("optsInvalidSubSystemVersion",",,,%s,,,") a0)
    /// Invalid value '%s' for '--targetprofile', valid values are 'mscorlib', 'netcore' or 'netstandard'.
    /// (Originally from ..\FSComp.txt:911)
    static member optsInvalidTargetProfile(a0 : System.String) = (1052, GetStringFunc("optsInvalidTargetProfile",",,,%s,,,") a0)
    /// Full name
    /// (Originally from ..\FSComp.txt:912)
    static member typeInfoFullName() = (GetStringFunc("typeInfoFullName",",,,") )
    /// and %d other overloads
    /// (Originally from ..\FSComp.txt:916)
    static member typeInfoOtherOverloads(a0 : System.Int32) = (GetStringFunc("typeInfoOtherOverloads",",,,%d,,,") a0)
    /// union case
    /// (Originally from ..\FSComp.txt:917)
    static member typeInfoUnionCase() = (GetStringFunc("typeInfoUnionCase",",,,") )
    /// active pattern result
    /// (Originally from ..\FSComp.txt:918)
    static member typeInfoActivePatternResult() = (GetStringFunc("typeInfoActivePatternResult",",,,") )
    /// active recognizer
    /// (Originally from ..\FSComp.txt:919)
    static member typeInfoActiveRecognizer() = (GetStringFunc("typeInfoActiveRecognizer",",,,") )
    /// field
    /// (Originally from ..\FSComp.txt:920)
    static member typeInfoField() = (GetStringFunc("typeInfoField",",,,") )
    /// event
    /// (Originally from ..\FSComp.txt:921)
    static member typeInfoEvent() = (GetStringFunc("typeInfoEvent",",,,") )
    /// property
    /// (Originally from ..\FSComp.txt:922)
    static member typeInfoProperty() = (GetStringFunc("typeInfoProperty",",,,") )
    /// extension
    /// (Originally from ..\FSComp.txt:923)
    static member typeInfoExtension() = (GetStringFunc("typeInfoExtension",",,,") )
    /// custom operation
    /// (Originally from ..\FSComp.txt:924)
    static member typeInfoCustomOperation() = (GetStringFunc("typeInfoCustomOperation",",,,") )
    /// argument
    /// (Originally from ..\FSComp.txt:925)
    static member typeInfoArgument() = (GetStringFunc("typeInfoArgument",",,,") )
    /// anonymous record field
    /// (Originally from ..\FSComp.txt:926)
    static member typeInfoAnonRecdField() = (GetStringFunc("typeInfoAnonRecdField",",,,") )
    /// patvar
    /// (Originally from ..\FSComp.txt:927)
    static member typeInfoPatternVariable() = (GetStringFunc("typeInfoPatternVariable",",,,") )
    /// namespace
    /// (Originally from ..\FSComp.txt:928)
    static member typeInfoNamespace() = (GetStringFunc("typeInfoNamespace",",,,") )
    /// module
    /// (Originally from ..\FSComp.txt:929)
    static member typeInfoModule() = (GetStringFunc("typeInfoModule",",,,") )
    /// namespace/module
    /// (Originally from ..\FSComp.txt:930)
    static member typeInfoNamespaceOrModule() = (GetStringFunc("typeInfoNamespaceOrModule",",,,") )
    /// from %s
    /// (Originally from ..\FSComp.txt:931)
    static member typeInfoFromFirst(a0 : System.String) = (GetStringFunc("typeInfoFromFirst",",,,%s,,,") a0)
    /// also from %s
    /// (Originally from ..\FSComp.txt:932)
    static member typeInfoFromNext(a0 : System.String) = (GetStringFunc("typeInfoFromNext",",,,%s,,,") a0)
    /// generated property
    /// (Originally from ..\FSComp.txt:933)
    static member typeInfoGeneratedProperty() = (GetStringFunc("typeInfoGeneratedProperty",",,,") )
    /// generated type
    /// (Originally from ..\FSComp.txt:934)
    static member typeInfoGeneratedType() = (GetStringFunc("typeInfoGeneratedType",",,,") )
    /// Found by AssemblyFolders registry key
    /// (Originally from ..\FSComp.txt:935)
    static member assemblyResolutionFoundByAssemblyFoldersKey() = (GetStringFunc("assemblyResolutionFoundByAssemblyFoldersKey",",,,") )
    /// Found by AssemblyFoldersEx registry key
    /// (Originally from ..\FSComp.txt:936)
    static member assemblyResolutionFoundByAssemblyFoldersExKey() = (GetStringFunc("assemblyResolutionFoundByAssemblyFoldersExKey",",,,") )
    /// .NET Framework
    /// (Originally from ..\FSComp.txt:937)
    static member assemblyResolutionNetFramework() = (GetStringFunc("assemblyResolutionNetFramework",",,,") )
    /// Global Assembly Cache
    /// (Originally from ..\FSComp.txt:938)
    static member assemblyResolutionGAC() = (GetStringFunc("assemblyResolutionGAC",",,,") )
    /// Recursive class hierarchy in type '%s'
    /// (Originally from ..\FSComp.txt:939)
    static member recursiveClassHierarchy(a0 : System.String) = (1089, GetStringFunc("recursiveClassHierarchy",",,,%s,,,") a0)
    /// Invalid recursive reference to an abstract slot
    /// (Originally from ..\FSComp.txt:940)
    static member InvalidRecursiveReferenceToAbstractSlot() = (1090, GetStringFunc("InvalidRecursiveReferenceToAbstractSlot",",,,") )
    /// The event '%s' has a non-standard type. If this event is declared in another CLI language, you may need to access this event using the explicit %s and %s methods for the event. If this event is declared in F#, make the type of the event an instantiation of either 'IDelegateEvent<_>' or 'IEvent<_,_>'.
    /// (Originally from ..\FSComp.txt:941)
    static member eventHasNonStandardType(a0 : System.String, a1 : System.String, a2 : System.String) = (1091, GetStringFunc("eventHasNonStandardType",",,,%s,,,%s,,,%s,,,") a0 a1 a2)
    /// The type '%s' is not accessible from this code location
    /// (Originally from ..\FSComp.txt:942)
    static member typeIsNotAccessible(a0 : System.String) = (1092, GetStringFunc("typeIsNotAccessible",",,,%s,,,") a0)
    /// The union cases or fields of the type '%s' are not accessible from this code location
    /// (Originally from ..\FSComp.txt:943)
    static member unionCasesAreNotAccessible(a0 : System.String) = (1093, GetStringFunc("unionCasesAreNotAccessible",",,,%s,,,") a0)
    /// The value '%s' is not accessible from this code location
    /// (Originally from ..\FSComp.txt:944)
    static member valueIsNotAccessible(a0 : System.String) = (1094, GetStringFunc("valueIsNotAccessible",",,,%s,,,") a0)
    /// The union case '%s' is not accessible from this code location
    /// (Originally from ..\FSComp.txt:945)
    static member unionCaseIsNotAccessible(a0 : System.String) = (1095, GetStringFunc("unionCaseIsNotAccessible",",,,%s,,,") a0)
    /// The record, struct or class field '%s' is not accessible from this code location
    /// (Originally from ..\FSComp.txt:946)
    static member fieldIsNotAccessible(a0 : System.String) = (1096, GetStringFunc("fieldIsNotAccessible",",,,%s,,,") a0)
    /// The struct or class field '%s' is not accessible from this code location
    /// (Originally from ..\FSComp.txt:947)
    static member structOrClassFieldIsNotAccessible(a0 : System.String) = (1097, GetStringFunc("structOrClassFieldIsNotAccessible",",,,%s,,,") a0)
    /// This construct is experimental
    /// (Originally from ..\FSComp.txt:948)
    static member experimentalConstruct() = (GetStringFunc("experimentalConstruct",",,,") )
    /// No Invoke methods found for delegate type
    /// (Originally from ..\FSComp.txt:949)
    static member noInvokeMethodsFound() = (1099, GetStringFunc("noInvokeMethodsFound",",,,") )
    /// More than one Invoke method found for delegate type
    /// (Originally from ..\FSComp.txt:950)
    static member moreThanOneInvokeMethodFound() = (GetStringFunc("moreThanOneInvokeMethodFound",",,,") )
    /// Delegates are not allowed to have curried signatures
    /// (Originally from ..\FSComp.txt:951)
    static member delegatesNotAllowedToHaveCurriedSignatures() = (1101, GetStringFunc("delegatesNotAllowedToHaveCurriedSignatures",",,,") )
    /// Unexpected Expr.TyChoose
    /// (Originally from ..\FSComp.txt:952)
    static member tlrUnexpectedTExpr() = (1102, GetStringFunc("tlrUnexpectedTExpr",",,,") )
    /// Note: Lambda-lifting optimizations have not been applied because of the use of this local constrained generic function as a first class value. Adding type constraints may resolve this condition.
    /// (Originally from ..\FSComp.txt:953)
    static member tlrLambdaLiftingOptimizationsNotApplied() = (1103, GetStringFunc("tlrLambdaLiftingOptimizationsNotApplied",",,,") )
    /// Identifiers containing '@' are reserved for use in F# code generation
    /// (Originally from ..\FSComp.txt:954)
    static member lexhlpIdentifiersContainingAtSymbolReserved() = (1104, GetStringFunc("lexhlpIdentifiersContainingAtSymbolReserved",",,,") )
    /// The identifier '%s' is reserved for future use by F#
    /// (Originally from ..\FSComp.txt:955)
    static member lexhlpIdentifierReserved(a0 : System.String) = (GetStringFunc("lexhlpIdentifierReserved",",,,%s,,,") a0)
    /// Missing variable '%s'
    /// (Originally from ..\FSComp.txt:956)
    static member patcMissingVariable(a0 : System.String) = (1106, GetStringFunc("patcMissingVariable",",,,%s,,,") a0)
    /// Partial active patterns may only generate one result
    /// (Originally from ..\FSComp.txt:957)
    static member patcPartialActivePatternsGenerateOneResult() = (1107, GetStringFunc("patcPartialActivePatternsGenerateOneResult",",,,") )
    /// The type '%s' is required here and is unavailable. You must add a reference to assembly '%s'.
    /// (Originally from ..\FSComp.txt:958)
    static member impTypeRequiredUnavailable(a0 : System.String, a1 : System.String) = (1108, GetStringFunc("impTypeRequiredUnavailable",",,,%s,,,%s,,,") a0 a1)
    /// A reference to the type '%s' in assembly '%s' was found, but the type could not be found in that assembly
    /// (Originally from ..\FSComp.txt:959)
    static member impReferencedTypeCouldNotBeFoundInAssembly(a0 : System.String, a1 : System.String) = (1109, GetStringFunc("impReferencedTypeCouldNotBeFoundInAssembly",",,,%s,,,%s,,,") a0 a1)
    /// Internal error or badly formed metadata: not enough type parameters were in scope while importing
    /// (Originally from ..\FSComp.txt:960)
    static member impNotEnoughTypeParamsInScopeWhileImporting() = (1110, GetStringFunc("impNotEnoughTypeParamsInScopeWhileImporting",",,,") )
    /// A reference to the DLL %s is required by assembly %s. The imported type %s is located in the first assembly and could not be resolved.
    /// (Originally from ..\FSComp.txt:961)
    static member impReferenceToDllRequiredByAssembly(a0 : System.String, a1 : System.String, a2 : System.String) = (1111, GetStringFunc("impReferenceToDllRequiredByAssembly",",,,%s,,,%s,,,%s,,,") a0 a1 a2)
    /// An imported assembly uses the type '%s' but that type is not public
    /// (Originally from ..\FSComp.txt:962)
    static member impImportedAssemblyUsesNotPublicType(a0 : System.String) = (1112, GetStringFunc("impImportedAssemblyUsesNotPublicType",",,,%s,,,") a0)
    /// The value '%s' was marked inline but its implementation makes use of an internal or private function which is not sufficiently accessible
    /// (Originally from ..\FSComp.txt:963)
    static member optValueMarkedInlineButIncomplete(a0 : System.String) = (1113, GetStringFunc("optValueMarkedInlineButIncomplete",",,,%s,,,") a0)
    /// The value '%s' was marked inline but was not bound in the optimization environment
    /// (Originally from ..\FSComp.txt:964)
    static member optValueMarkedInlineButWasNotBoundInTheOptEnv(a0 : System.String) = (1114, GetStringFunc("optValueMarkedInlineButWasNotBoundInTheOptEnv",",,,%s,,,") a0)
    /// Local value %s not found during optimization
    /// (Originally from ..\FSComp.txt:965)
    static member optLocalValueNotFoundDuringOptimization(a0 : System.String) = (1115, GetStringFunc("optLocalValueNotFoundDuringOptimization",",,,%s,,,") a0)
    /// A value marked as 'inline' has an unexpected value
    /// (Originally from ..\FSComp.txt:966)
    static member optValueMarkedInlineHasUnexpectedValue() = (1116, GetStringFunc("optValueMarkedInlineHasUnexpectedValue",",,,") )
    /// A value marked as 'inline' could not be inlined
    /// (Originally from ..\FSComp.txt:967)
    static member optValueMarkedInlineCouldNotBeInlined() = (1117, GetStringFunc("optValueMarkedInlineCouldNotBeInlined",",,,") )
    /// Failed to inline the value '%s' marked 'inline', perhaps because a recursive value was marked 'inline'
    /// (Originally from ..\FSComp.txt:968)
    static member optFailedToInlineValue(a0 : System.String) = (1118, GetStringFunc("optFailedToInlineValue",",,,%s,,,") a0)
    /// Recursive ValValue %s
    /// (Originally from ..\FSComp.txt:969)
    static member optRecursiveValValue(a0 : System.String) = (1119, GetStringFunc("optRecursiveValValue",",,,%s,,,") a0)
    /// The indentation of this 'in' token is incorrect with respect to the corresponding 'let'
    /// (Originally from ..\FSComp.txt:970)
    static member lexfltIncorrentIndentationOfIn() = (GetStringFunc("lexfltIncorrentIndentationOfIn",",,,") )
    /// Possible incorrect indentation: this token is offside of context started at position %s. Try indenting this token further or using standard formatting conventions.
    /// (Originally from ..\FSComp.txt:971)
    static member lexfltTokenIsOffsideOfContextStartedEarlier(a0 : System.String) = (GetStringFunc("lexfltTokenIsOffsideOfContextStartedEarlier",",,,%s,,,") a0)
    /// The '|' tokens separating rules of this pattern match are misaligned by one column. Consider realigning your code or using further indentation.
    /// (Originally from ..\FSComp.txt:972)
    static member lexfltSeparatorTokensOfPatternMatchMisaligned() = (GetStringFunc("lexfltSeparatorTokensOfPatternMatchMisaligned",",,,") )
    /// Invalid module/expression/type
    /// (Originally from ..\FSComp.txt:973)
    static member nrInvalidModuleExprType() = (1123, GetStringFunc("nrInvalidModuleExprType",",,,") )
    /// Multiple types exist called '%s', taking different numbers of generic parameters. Provide a type instantiation to disambiguate the type resolution, e.g. '%s'.
    /// (Originally from ..\FSComp.txt:974)
    static member nrTypeInstantiationNeededToDisambiguateTypesWithSameName(a0 : System.String, a1 : System.String) = (1124, GetStringFunc("nrTypeInstantiationNeededToDisambiguateTypesWithSameName",",,,%s,,,%s,,,") a0 a1)
    /// The instantiation of the generic type '%s' is missing and can't be inferred from the arguments or return type of this member. Consider providing a type instantiation when accessing this type, e.g. '%s'.
    /// (Originally from ..\FSComp.txt:975)
    static member nrTypeInstantiationIsMissingAndCouldNotBeInferred(a0 : System.String, a1 : System.String) = (1125, GetStringFunc("nrTypeInstantiationIsMissingAndCouldNotBeInferred",",,,%s,,,%s,,,") a0 a1)
    /// 'global' may only be used as the first name in a qualified path
    /// (Originally from ..\FSComp.txt:976)
    static member nrGlobalUsedOnlyAsFirstName() = (1126, GetStringFunc("nrGlobalUsedOnlyAsFirstName",",,,") )
    /// This is not a constructor or literal, or a constructor is being used incorrectly
    /// (Originally from ..\FSComp.txt:977)
    static member nrIsNotConstructorOrLiteral() = (1127, GetStringFunc("nrIsNotConstructorOrLiteral",",,,") )
    /// Unexpected empty long identifier
    /// (Originally from ..\FSComp.txt:978)
    static member nrUnexpectedEmptyLongId() = (1128, GetStringFunc("nrUnexpectedEmptyLongId",",,,") )
    /// The record type '%s' does not contain a label '%s'.
    /// (Originally from ..\FSComp.txt:979)
    static member nrRecordDoesNotContainSuchLabel(a0 : System.String, a1 : System.String) = (1129, GetStringFunc("nrRecordDoesNotContainSuchLabel",",,,%s,,,%s,,,") a0 a1)
    /// Invalid field label
    /// (Originally from ..\FSComp.txt:980)
    static member nrInvalidFieldLabel() = (1130, GetStringFunc("nrInvalidFieldLabel",",,,") )
    /// Invalid expression '%s'
    /// (Originally from ..\FSComp.txt:981)
    static member nrInvalidExpression(a0 : System.String) = (1132, GetStringFunc("nrInvalidExpression",",,,%s,,,") a0)
    /// No constructors are available for the type '%s'
    /// (Originally from ..\FSComp.txt:982)
    static member nrNoConstructorsAvailableForType(a0 : System.String) = (1133, GetStringFunc("nrNoConstructorsAvailableForType",",,,%s,,,") a0)
    /// The union type for union case '%s' was defined with the RequireQualifiedAccessAttribute. Include the name of the union type ('%s') in the name you are using.
    /// (Originally from ..\FSComp.txt:983)
    static member nrUnionTypeNeedsQualifiedAccess(a0 : System.String, a1 : System.String) = (1134, GetStringFunc("nrUnionTypeNeedsQualifiedAccess",",,,%s,,,%s,,,") a0 a1)
    /// The record type for the record field '%s' was defined with the RequireQualifiedAccessAttribute. Include the name of the record type ('%s') in the name you are using.
    /// (Originally from ..\FSComp.txt:984)
    static member nrRecordTypeNeedsQualifiedAccess(a0 : System.String, a1 : System.String) = (1135, GetStringFunc("nrRecordTypeNeedsQualifiedAccess",",,,%s,,,%s,,,") a0 a1)
    /// Unexpected error creating debug information file '%s'
    /// (Originally from ..\FSComp.txt:985)
    static member ilwriteErrorCreatingPdb(a0 : System.String) = (1136, GetStringFunc("ilwriteErrorCreatingPdb",",,,%s,,,") a0)
    /// This number is outside the allowable range for this integer type
    /// (Originally from ..\FSComp.txt:986)
    static member lexOutsideIntegerRange() = (1138, GetStringFunc("lexOutsideIntegerRange",",,,") )
    /// '%s' is not permitted as a character in operator names and is reserved for future use
    /// (Originally from ..\FSComp.txt:990)
    static member lexCharNotAllowedInOperatorNames(a0 : System.String) = (GetStringFunc("lexCharNotAllowedInOperatorNames",",,,%s,,,") a0)
    /// Unexpected character '%s'
    /// (Originally from ..\FSComp.txt:991)
    static member lexUnexpectedChar(a0 : System.String) = (GetStringFunc("lexUnexpectedChar",",,,%s,,,") a0)
    /// This byte array literal contains characters that do not encode as a single byte
    /// (Originally from ..\FSComp.txt:992)
    static member lexByteArrayCannotEncode() = (1140, GetStringFunc("lexByteArrayCannotEncode",",,,") )
    /// Identifiers followed by '%s' are reserved for future use
    /// (Originally from ..\FSComp.txt:993)
    static member lexIdentEndInMarkReserved(a0 : System.String) = (1141, GetStringFunc("lexIdentEndInMarkReserved",",,,%s,,,") a0)
    /// This number is outside the allowable range for 8-bit signed integers
    /// (Originally from ..\FSComp.txt:994)
    static member lexOutsideEightBitSigned() = (1142, GetStringFunc("lexOutsideEightBitSigned",",,,") )
    /// This number is outside the allowable range for hexadecimal 8-bit signed integers
    /// (Originally from ..\FSComp.txt:995)
    static member lexOutsideEightBitSignedHex() = (1143, GetStringFunc("lexOutsideEightBitSignedHex",",,,") )
    /// This number is outside the allowable range for 8-bit unsigned integers
    /// (Originally from ..\FSComp.txt:996)
    static member lexOutsideEightBitUnsigned() = (1144, GetStringFunc("lexOutsideEightBitUnsigned",",,,") )
    /// This number is outside the allowable range for 16-bit signed integers
    /// (Originally from ..\FSComp.txt:997)
    static member lexOutsideSixteenBitSigned() = (1145, GetStringFunc("lexOutsideSixteenBitSigned",",,,") )
    /// This number is outside the allowable range for 16-bit unsigned integers
    /// (Originally from ..\FSComp.txt:998)
    static member lexOutsideSixteenBitUnsigned() = (1146, GetStringFunc("lexOutsideSixteenBitUnsigned",",,,") )
    /// This number is outside the allowable range for 32-bit signed integers
    /// (Originally from ..\FSComp.txt:999)
    static member lexOutsideThirtyTwoBitSigned() = (1147, GetStringFunc("lexOutsideThirtyTwoBitSigned",",,,") )
    /// This number is outside the allowable range for 32-bit unsigned integers
    /// (Originally from ..\FSComp.txt:1000)
    static member lexOutsideThirtyTwoBitUnsigned() = (1148, GetStringFunc("lexOutsideThirtyTwoBitUnsigned",",,,") )
    /// This number is outside the allowable range for 64-bit signed integers
    /// (Originally from ..\FSComp.txt:1001)
    static member lexOutsideSixtyFourBitSigned() = (1149, GetStringFunc("lexOutsideSixtyFourBitSigned",",,,") )
    /// This number is outside the allowable range for 64-bit unsigned integers
    /// (Originally from ..\FSComp.txt:1002)
    static member lexOutsideSixtyFourBitUnsigned() = (1150, GetStringFunc("lexOutsideSixtyFourBitUnsigned",",,,") )
    /// This number is outside the allowable range for signed native integers
    /// (Originally from ..\FSComp.txt:1003)
    static member lexOutsideNativeSigned() = (1151, GetStringFunc("lexOutsideNativeSigned",",,,") )
    /// This number is outside the allowable range for unsigned native integers
    /// (Originally from ..\FSComp.txt:1004)
    static member lexOutsideNativeUnsigned() = (1152, GetStringFunc("lexOutsideNativeUnsigned",",,,") )
    /// Invalid floating point number
    /// (Originally from ..\FSComp.txt:1005)
    static member lexInvalidFloat() = (1153, GetStringFunc("lexInvalidFloat",",,,") )
    /// This number is outside the allowable range for decimal literals
    /// (Originally from ..\FSComp.txt:1006)
    static member lexOusideDecimal() = (1154, GetStringFunc("lexOusideDecimal",",,,") )
    /// This number is outside the allowable range for 32-bit floats
    /// (Originally from ..\FSComp.txt:1007)
    static member lexOusideThirtyTwoBitFloat() = (1155, GetStringFunc("lexOusideThirtyTwoBitFloat",",,,") )
    /// This is not a valid numeric literal. Valid numeric literals include 1, 0x1, 0b0001 (int), 1u (uint32), 1L (int64), 1UL (uint64), 1s (int16), 1y (sbyte), 1uy (byte), 1.0 (float), 1.0f (float32), 1.0m (decimal), 1I (BigInteger).
    /// (Originally from ..\FSComp.txt:1008)
    static member lexInvalidNumericLiteral() = (1156, GetStringFunc("lexInvalidNumericLiteral",",,,") )
    /// This is not a valid byte literal
    /// (Originally from ..\FSComp.txt:1009)
    static member lexInvalidByteLiteral() = (1157, GetStringFunc("lexInvalidByteLiteral",",,,") )
    /// This is not a valid character literal
    /// (Originally from ..\FSComp.txt:1010)
    static member lexInvalidCharLiteral() = (1158, GetStringFunc("lexInvalidCharLiteral",",,,") )
    /// This Unicode encoding is only valid in string literals
    /// (Originally from ..\FSComp.txt:1011)
    static member lexThisUnicodeOnlyInStringLiterals() = (1159, GetStringFunc("lexThisUnicodeOnlyInStringLiterals",",,,") )
    /// This token is reserved for future use
    /// (Originally from ..\FSComp.txt:1012)
    static member lexTokenReserved() = (1160, GetStringFunc("lexTokenReserved",",,,") )
    /// TABs are not allowed in F# code unless the #indent \"off\" option is used
    /// (Originally from ..\FSComp.txt:1013)
    static member lexTabsNotAllowed() = (1161, GetStringFunc("lexTabsNotAllowed",",,,") )
    /// Invalid line number: '%s'
    /// (Originally from ..\FSComp.txt:1014)
    static member lexInvalidLineNumber(a0 : System.String) = (1162, GetStringFunc("lexInvalidLineNumber",",,,%s,,,") a0)
    /// #if directive must appear as the first non-whitespace character on a line
    /// (Originally from ..\FSComp.txt:1015)
    static member lexHashIfMustBeFirst() = (1163, GetStringFunc("lexHashIfMustBeFirst",",,,") )
    /// #else has no matching #if
    /// (Originally from ..\FSComp.txt:1016)
    static member lexHashElseNoMatchingIf() = (GetStringFunc("lexHashElseNoMatchingIf",",,,") )
    /// #endif required for #else
    /// (Originally from ..\FSComp.txt:1017)
    static member lexHashEndifRequiredForElse() = (GetStringFunc("lexHashEndifRequiredForElse",",,,") )
    /// #else directive must appear as the first non-whitespace character on a line
    /// (Originally from ..\FSComp.txt:1018)
    static member lexHashElseMustBeFirst() = (1166, GetStringFunc("lexHashElseMustBeFirst",",,,") )
    /// #endif has no matching #if
    /// (Originally from ..\FSComp.txt:1019)
    static member lexHashEndingNoMatchingIf() = (GetStringFunc("lexHashEndingNoMatchingIf",",,,") )
    /// #endif directive must appear as the first non-whitespace character on a line
    /// (Originally from ..\FSComp.txt:1020)
    static member lexHashEndifMustBeFirst() = (1168, GetStringFunc("lexHashEndifMustBeFirst",",,,") )
    /// #if directive should be immediately followed by an identifier
    /// (Originally from ..\FSComp.txt:1021)
    static member lexHashIfMustHaveIdent() = (1169, GetStringFunc("lexHashIfMustHaveIdent",",,,") )
    /// Syntax error. Wrong nested #endif, unexpected tokens before it.
    /// (Originally from ..\FSComp.txt:1022)
    static member lexWrongNestedHashEndif() = (1170, GetStringFunc("lexWrongNestedHashEndif",",,,") )
    /// #! may only appear as the first line at the start of a file.
    /// (Originally from ..\FSComp.txt:1023)
    static member lexHashBangMustBeFirstInFile() = (GetStringFunc("lexHashBangMustBeFirstInFile",",,,") )
    /// Expected single line comment or end of line
    /// (Originally from ..\FSComp.txt:1024)
    static member pplexExpectedSingleLineComment() = (1171, GetStringFunc("pplexExpectedSingleLineComment",",,,") )
    /// Infix operator member '%s' has no arguments. Expected a tuple of 2 arguments, e.g. static member (+) (x,y) = ...
    /// (Originally from ..\FSComp.txt:1025)
    static member memberOperatorDefinitionWithNoArguments(a0 : System.String) = (1172, GetStringFunc("memberOperatorDefinitionWithNoArguments",",,,%s,,,") a0)
    /// Infix operator member '%s' has %d initial argument(s). Expected a tuple of 2 arguments, e.g. static member (+) (x,y) = ...
    /// (Originally from ..\FSComp.txt:1026)
    static member memberOperatorDefinitionWithNonPairArgument(a0 : System.String, a1 : System.Int32) = (1173, GetStringFunc("memberOperatorDefinitionWithNonPairArgument",",,,%s,,,%d,,,") a0 a1)
    /// Infix operator member '%s' has extra curried arguments. Expected a tuple of 2 arguments, e.g. static member (+) (x,y) = ...
    /// (Originally from ..\FSComp.txt:1027)
    static member memberOperatorDefinitionWithCurriedArguments(a0 : System.String) = (1174, GetStringFunc("memberOperatorDefinitionWithCurriedArguments",",,,%s,,,") a0)
    /// All record, union and struct types in FSharp.Core.dll must be explicitly labelled with 'StructuralComparison' or 'NoComparison'
    /// (Originally from ..\FSComp.txt:1028)
    static member tcFSharpCoreRequiresExplicit() = (1175, GetStringFunc("tcFSharpCoreRequiresExplicit",",,,") )
    /// The struct, record or union type '%s' has the 'StructuralComparison' attribute but the type parameter '%s' does not satisfy the 'comparison' constraint. Consider adding the 'comparison' constraint to the type parameter
    /// (Originally from ..\FSComp.txt:1029)
    static member tcStructuralComparisonNotSatisfied1(a0 : System.String, a1 : System.String) = (1176, GetStringFunc("tcStructuralComparisonNotSatisfied1",",,,%s,,,%s,,,") a0 a1)
    /// The struct, record or union type '%s' has the 'StructuralComparison' attribute but the component type '%s' does not satisfy the 'comparison' constraint
    /// (Originally from ..\FSComp.txt:1030)
    static member tcStructuralComparisonNotSatisfied2(a0 : System.String, a1 : System.String) = (1177, GetStringFunc("tcStructuralComparisonNotSatisfied2",",,,%s,,,%s,,,") a0 a1)
    /// The struct, record or union type '%s' is not structurally comparable because the type parameter %s does not satisfy the 'comparison' constraint. Consider adding the 'NoComparison' attribute to the type '%s' to clarify that the type is not comparable
    /// (Originally from ..\FSComp.txt:1031)
    static member tcNoComparisonNeeded1(a0 : System.String, a1 : System.String, a2 : System.String) = (1178, GetStringFunc("tcNoComparisonNeeded1",",,,%s,,,%s,,,%s,,,") a0 a1 a2)
    /// The struct, record or union type '%s' is not structurally comparable because the type '%s' does not satisfy the 'comparison' constraint. Consider adding the 'NoComparison' attribute to the type '%s' to clarify that the type is not comparable
    /// (Originally from ..\FSComp.txt:1032)
    static member tcNoComparisonNeeded2(a0 : System.String, a1 : System.String, a2 : System.String) = (1178, GetStringFunc("tcNoComparisonNeeded2",",,,%s,,,%s,,,%s,,,") a0 a1 a2)
    /// The struct, record or union type '%s' does not support structural equality because the type parameter %s does not satisfy the 'equality' constraint. Consider adding the 'NoEquality' attribute to the type '%s' to clarify that the type does not support structural equality
    /// (Originally from ..\FSComp.txt:1033)
    static member tcNoEqualityNeeded1(a0 : System.String, a1 : System.String, a2 : System.String) = (1178, GetStringFunc("tcNoEqualityNeeded1",",,,%s,,,%s,,,%s,,,") a0 a1 a2)
    /// The struct, record or union type '%s' does not support structural equality because the type '%s' does not satisfy the 'equality' constraint. Consider adding the 'NoEquality' attribute to the type '%s' to clarify that the type does not support structural equality
    /// (Originally from ..\FSComp.txt:1034)
    static member tcNoEqualityNeeded2(a0 : System.String, a1 : System.String, a2 : System.String) = (1178, GetStringFunc("tcNoEqualityNeeded2",",,,%s,,,%s,,,%s,,,") a0 a1 a2)
    /// The struct, record or union type '%s' has the 'StructuralEquality' attribute but the type parameter '%s' does not satisfy the 'equality' constraint. Consider adding the 'equality' constraint to the type parameter
    /// (Originally from ..\FSComp.txt:1035)
    static member tcStructuralEqualityNotSatisfied1(a0 : System.String, a1 : System.String) = (1179, GetStringFunc("tcStructuralEqualityNotSatisfied1",",,,%s,,,%s,,,") a0 a1)
    /// The struct, record or union type '%s' has the 'StructuralEquality' attribute but the component type '%s' does not satisfy the 'equality' constraint
    /// (Originally from ..\FSComp.txt:1036)
    static member tcStructuralEqualityNotSatisfied2(a0 : System.String, a1 : System.String) = (1180, GetStringFunc("tcStructuralEqualityNotSatisfied2",",,,%s,,,%s,,,") a0 a1)
    /// Each argument of the primary constructor for a struct must be given a type, for example 'type S(x1:int, x2: int) = ...'. These arguments determine the fields of the struct.
    /// (Originally from ..\FSComp.txt:1037)
    static member tcStructsMustDeclareTypesOfImplicitCtorArgsExplicitly() = (1181, GetStringFunc("tcStructsMustDeclareTypesOfImplicitCtorArgsExplicitly",",,,") )
    /// The value '%s' is unused
    /// (Originally from ..\FSComp.txt:1038)
    static member chkUnusedValue(a0 : System.String) = (1182, GetStringFunc("chkUnusedValue",",,,%s,,,") a0)
    /// The recursive object reference '%s' is unused. The presence of a recursive object reference adds runtime initialization checks to members in this and derived types. Consider removing this recursive object reference.
    /// (Originally from ..\FSComp.txt:1039)
    static member chkUnusedThisVariable(a0 : System.String) = (1183, GetStringFunc("chkUnusedThisVariable",",,,%s,,,") a0)
    /// A getter property may have at most one argument group
    /// (Originally from ..\FSComp.txt:1040)
    static member parsGetterAtMostOneArgument() = (1184, GetStringFunc("parsGetterAtMostOneArgument",",,,") )
    /// A setter property may have at most two argument groups
    /// (Originally from ..\FSComp.txt:1041)
    static member parsSetterAtMostTwoArguments() = (1185, GetStringFunc("parsSetterAtMostTwoArguments",",,,") )
    /// Invalid property getter or setter
    /// (Originally from ..\FSComp.txt:1042)
    static member parsInvalidProperty() = (1186, GetStringFunc("parsInvalidProperty",",,,") )
    /// An indexer property must be given at least one argument
    /// (Originally from ..\FSComp.txt:1043)
    static member parsIndexerPropertyRequiresAtLeastOneArgument() = (1187, GetStringFunc("parsIndexerPropertyRequiresAtLeastOneArgument",",,,") )
    /// This operation accesses a mutable top-level value defined in another assembly in an unsupported way. The value cannot be accessed through its address. Consider copying the expression to a mutable local, e.g. 'let mutable x = ...', and if necessary assigning the value back after the completion of the operation
    /// (Originally from ..\FSComp.txt:1044)
    static member tastInvalidAddressOfMutableAcrossAssemblyBoundary() = (1188, GetStringFunc("tastInvalidAddressOfMutableAcrossAssemblyBoundary",",,,") )
    /// Remove spaces between the type name and type parameter, e.g. \"type C<'T>\", not type \"C   <'T>\". Type parameters must be placed directly adjacent to the type name.
    /// (Originally from ..\FSComp.txt:1045)
    static member parsNonAdjacentTypars() = (1189, GetStringFunc("parsNonAdjacentTypars",",,,") )
    /// Remove spaces between the type name and type parameter, e.g. \"C<'T>\", not \"C <'T>\". Type parameters must be placed directly adjacent to the type name.
    /// (Originally from ..\FSComp.txt:1046)
    static member parsNonAdjacentTyargs() = (1190, GetStringFunc("parsNonAdjacentTyargs",",,,") )
    /// The use of the type syntax 'int C' and 'C  <int>' is not permitted here. Consider adjusting this type to be written in the form 'C<int>'
    /// (Originally from ..\FSComp.txt:1047)
    static member parsNonAtomicType() = (GetStringFunc("parsNonAtomicType",",,,") )
    /// The module/namespace '%s' from compilation unit '%s' did not contain the module/namespace '%s'
    /// (Originally from ..\FSComp.txt:1050)
    static member tastUndefinedItemRefModuleNamespace(a0 : System.String, a1 : System.String, a2 : System.String) = (1193, GetStringFunc("tastUndefinedItemRefModuleNamespace",",,,%s,,,%s,,,%s,,,") a0 a1 a2)
    /// The module/namespace '%s' from compilation unit '%s' did not contain the val '%s'
    /// (Originally from ..\FSComp.txt:1051)
    static member tastUndefinedItemRefVal(a0 : System.String, a1 : System.String, a2 : System.String) = (1194, GetStringFunc("tastUndefinedItemRefVal",",,,%s,,,%s,,,%s,,,") a0 a1 a2)
    /// The module/namespace '%s' from compilation unit '%s' did not contain the namespace, module or type '%s'
    /// (Originally from ..\FSComp.txt:1052)
    static member tastUndefinedItemRefModuleNamespaceType(a0 : System.String, a1 : System.String, a2 : System.String) = (1195, GetStringFunc("tastUndefinedItemRefModuleNamespaceType",",,,%s,,,%s,,,%s,,,") a0 a1 a2)
    /// The 'UseNullAsTrueValue' attribute flag may only be used with union types that have one nullary case and at least one non-nullary case
    /// (Originally from ..\FSComp.txt:1053)
    static member tcInvalidUseNullAsTrueValue() = (1196, GetStringFunc("tcInvalidUseNullAsTrueValue",",,,") )
    /// The parameter '%s' was inferred to have byref type. Parameters of byref type must be given an explicit type annotation, e.g. 'x1: byref<int>'. When used, a byref parameter is implicitly dereferenced.
    /// (Originally from ..\FSComp.txt:1054)
    static member tcParameterInferredByref(a0 : System.String) = (1197, GetStringFunc("tcParameterInferredByref",",,,%s,,,") a0)
    /// The generic member '%s' has been used at a non-uniform instantiation prior to this program point. Consider reordering the members so this member occurs first. Alternatively, specify the full type of the member explicitly, including argument types, return type and any additional generic parameters and constraints.
    /// (Originally from ..\FSComp.txt:1055)
    static member tcNonUniformMemberUse(a0 : System.String) = (1198, GetStringFunc("tcNonUniformMemberUse",",,,%s,,,") a0)
    /// The attribute '%s' appears in both the implementation and the signature, but the attribute arguments differ. Only the attribute from the signature will be included in the compiled code.
    /// (Originally from ..\FSComp.txt:1056)
    static member tcAttribArgsDiffer(a0 : System.String) = (1200, GetStringFunc("tcAttribArgsDiffer",",,,%s,,,") a0)
    /// Cannot call an abstract base member: '%s'
    /// (Originally from ..\FSComp.txt:1057)
    static member tcCannotCallAbstractBaseMember(a0 : System.String) = (1201, GetStringFunc("tcCannotCallAbstractBaseMember",",,,%s,,,") a0)
    /// Could not resolve the ambiguity in the use of a generic construct with an 'unmanaged' constraint at or near this position
    /// (Originally from ..\FSComp.txt:1058)
    static member typrelCannotResolveAmbiguityInUnmanaged() = (1202, GetStringFunc("typrelCannotResolveAmbiguityInUnmanaged",",,,") )
    /// This construct is for ML compatibility. %s. You can disable this warning by using '--mlcompatibility' or '--nowarn:62'.
    /// (Originally from ..\FSComp.txt:1061)
    static member mlCompatMessage(a0 : System.String) = (GetStringFunc("mlCompatMessage",",,,%s,,,") a0)
    /// The type '%s' has been marked as having an Explicit layout, but the field '%s' has not been marked with the 'FieldOffset' attribute
    /// (Originally from ..\FSComp.txt:1063)
    static member ilFieldDoesNotHaveValidOffsetForStructureLayout(a0 : System.String, a1 : System.String) = (1206, GetStringFunc("ilFieldDoesNotHaveValidOffsetForStructureLayout",",,,%s,,,%s,,,") a0 a1)
    /// Interfaces inherited by other interfaces should be declared using 'inherit ...' instead of 'interface ...'
    /// (Originally from ..\FSComp.txt:1064)
    static member tcInterfacesShouldUseInheritNotInterface() = (1207, GetStringFunc("tcInterfacesShouldUseInheritNotInterface",",,,") )
    /// Invalid prefix operator
    /// (Originally from ..\FSComp.txt:1065)
    static member parsInvalidPrefixOperator() = (1208, GetStringFunc("parsInvalidPrefixOperator",",,,") )
    /// Invalid operator definition. Prefix operator definitions must use a valid prefix operator name.
    /// (Originally from ..\FSComp.txt:1066)
    static member parsInvalidPrefixOperatorDefinition() = (1208, GetStringFunc("parsInvalidPrefixOperatorDefinition",",,,") )
    /// The file extensions '.ml' and '.mli' are for ML compatibility
    /// (Originally from ..\FSComp.txt:1067)
    static member buildCompilingExtensionIsForML() = (GetStringFunc("buildCompilingExtensionIsForML",",,,") )
    /// Consider using a file with extension '.ml' or '.mli' instead
    /// (Originally from ..\FSComp.txt:1068)
    static member lexIndentOffForML() = (GetStringFunc("lexIndentOffForML",",,,") )
    /// Active pattern '%s' is not a function
    /// (Originally from ..\FSComp.txt:1069)
    static member activePatternIdentIsNotFunctionTyped(a0 : System.String) = (1209, GetStringFunc("activePatternIdentIsNotFunctionTyped",",,,%s,,,") a0)
    /// Active pattern '%s' has a result type containing type variables that are not determined by the input. The common cause is a when a result case is not mentioned, e.g. 'let (|A|B|) (x:int) = A x'. This can be fixed with a type constraint, e.g. 'let (|A|B|) (x:int) : Choice<int,unit> = A x'
    /// (Originally from ..\FSComp.txt:1070)
    static member activePatternChoiceHasFreeTypars(a0 : System.String) = (1210, GetStringFunc("activePatternChoiceHasFreeTypars",",,,%s,,,") a0)
    /// The FieldOffset attribute can only be placed on members of types marked with the StructLayout(LayoutKind.Explicit)
    /// (Originally from ..\FSComp.txt:1071)
    static member ilFieldHasOffsetForSequentialLayout() = (1211, GetStringFunc("ilFieldHasOffsetForSequentialLayout",",,,") )
    /// Optional arguments must come at the end of the argument list, after any non-optional arguments
    /// (Originally from ..\FSComp.txt:1072)
    static member tcOptionalArgsMustComeAfterNonOptionalArgs() = (1212, GetStringFunc("tcOptionalArgsMustComeAfterNonOptionalArgs",",,,") )
    /// Attribute 'System.Diagnostics.ConditionalAttribute' is only valid on methods or attribute classes
    /// (Originally from ..\FSComp.txt:1073)
    static member tcConditionalAttributeUsage() = (1213, GetStringFunc("tcConditionalAttributeUsage",",,,") )
    /// Extension members cannot provide operator overloads.  Consider defining the operator as part of the type definition instead.
    /// (Originally from ..\FSComp.txt:1075)
    static member tcMemberOperatorDefinitionInExtrinsic() = (1215, GetStringFunc("tcMemberOperatorDefinitionInExtrinsic",",,,") )
    /// The name of the MDB file must be <assembly-file-name>.mdb. The --pdb option will be ignored.
    /// (Originally from ..\FSComp.txt:1076)
    static member ilwriteMDBFileNameCannotBeChangedWarning() = (1216, GetStringFunc("ilwriteMDBFileNameCannotBeChangedWarning",",,,") )
    /// MDB generation failed. Could not find compatible member %s
    /// (Originally from ..\FSComp.txt:1077)
    static member ilwriteMDBMemberMissing(a0 : System.String) = (1217, GetStringFunc("ilwriteMDBMemberMissing",",,,%s,,,") a0)
    /// Cannot generate MDB debug information. Failed to load the 'MonoSymbolWriter' type from the 'Mono.CompilerServices.SymbolWriter.dll' assembly.
    /// (Originally from ..\FSComp.txt:1078)
    static member ilwriteErrorCreatingMdb() = (1218, GetStringFunc("ilwriteErrorCreatingMdb",",,,") )
    /// The union case named '%s' conflicts with the generated type '%s'
    /// (Originally from ..\FSComp.txt:1079)
    static member tcUnionCaseNameConflictsWithGeneratedType(a0 : System.String, a1 : System.String) = (1219, GetStringFunc("tcUnionCaseNameConflictsWithGeneratedType",",,,%s,,,%s,,,") a0 a1)
    /// ReflectedDefinitionAttribute may not be applied to an instance member on a struct type, because the instance member takes an implicit 'this' byref parameter
    /// (Originally from ..\FSComp.txt:1080)
    static member chkNoReflectedDefinitionOnStructMember() = (1220, GetStringFunc("chkNoReflectedDefinitionOnStructMember",",,,") )
    /// DLLImport bindings must be static members in a class or function definitions in a module
    /// (Originally from ..\FSComp.txt:1081)
    static member tcDllImportNotAllowed() = (1221, GetStringFunc("tcDllImportNotAllowed",",,,") )
    /// When mscorlib.dll or FSharp.Core.dll is explicitly referenced the %s option must also be passed
    /// (Originally from ..\FSComp.txt:1082)
    static member buildExplicitCoreLibRequiresNoFramework(a0 : System.String) = (1222, GetStringFunc("buildExplicitCoreLibRequiresNoFramework",",,,%s,,,") a0)
    /// FSharp.Core.sigdata not found alongside FSharp.Core. File expected in %s. Consider upgrading to a more recent version of FSharp.Core, where this file is no longer be required.
    /// (Originally from ..\FSComp.txt:1083)
    static member buildExpectedSigdataFile(a0 : System.String) = (1223, GetStringFunc("buildExpectedSigdataFile",",,,%s,,,") a0)
    /// File '%s' not found alongside FSharp.Core. File expected in %s. Consider upgrading to a more recent version of FSharp.Core, where this file is no longer be required.
    /// (Originally from ..\FSComp.txt:1084)
    static member buildExpectedFileAlongSideFSharpCore(a0 : System.String, a1 : System.String) = (1225, GetStringFunc("buildExpectedFileAlongSideFSharpCore",",,,%s,,,%s,,,") a0 a1)
    /// Filename '%s' contains invalid character '%s'
    /// (Originally from ..\FSComp.txt:1085)
    static member buildUnexpectedFileNameCharacter(a0 : System.String, a1 : System.String) = (1227, GetStringFunc("buildUnexpectedFileNameCharacter",",,,%s,,,%s,,,") a0 a1)
    /// 'use!' bindings must be of the form 'use! <var> = <expr>'
    /// (Originally from ..\FSComp.txt:1086)
    static member tcInvalidUseBangBinding() = (1228, GetStringFunc("tcInvalidUseBangBinding",",,,") )
    /// Inner generic functions are not permitted in quoted expressions. Consider adding some type constraints until this function is no longer generic.
    /// (Originally from ..\FSComp.txt:1087)
    static member crefNoInnerGenericsInQuotations() = (1230, GetStringFunc("crefNoInnerGenericsInQuotations",",,,") )
    /// The type '%s' is not a valid enumerator type , i.e. does not have a 'MoveNext()' method returning a bool, and a 'Current' property
    /// (Originally from ..\FSComp.txt:1088)
    static member tcEnumTypeCannotBeEnumerated(a0 : System.String) = (1231, GetStringFunc("tcEnumTypeCannotBeEnumerated",",,,%s,,,") a0)
    /// End of file in triple-quote string begun at or before here
    /// (Originally from ..\FSComp.txt:1089)
    static member parsEofInTripleQuoteString() = (1232, GetStringFunc("parsEofInTripleQuoteString",",,,") )
    /// End of file in triple-quote string embedded in comment begun at or before here
    /// (Originally from ..\FSComp.txt:1090)
    static member parsEofInTripleQuoteStringInComment() = (1233, GetStringFunc("parsEofInTripleQuoteStringInComment",",,,") )
    /// This type test or downcast will ignore the unit-of-measure '%s'
    /// (Originally from ..\FSComp.txt:1091)
    static member tcTypeTestLosesMeasures(a0 : System.String) = (1240, GetStringFunc("tcTypeTestLosesMeasures",",,,%s,,,") a0)
    /// Expected type argument or static argument
    /// (Originally from ..\FSComp.txt:1092)
    static member parsMissingTypeArgs() = (1241, GetStringFunc("parsMissingTypeArgs",",,,") )
    /// Unmatched '<'. Expected closing '>'
    /// (Originally from ..\FSComp.txt:1093)
    static member parsMissingGreaterThan() = (1242, GetStringFunc("parsMissingGreaterThan",",,,") )
    /// Unexpected quotation operator '<@' in type definition. If you intend to pass a verbatim string as a static argument to a type provider, put a space between the '<' and '@' characters.
    /// (Originally from ..\FSComp.txt:1094)
    static member parsUnexpectedQuotationOperatorInTypeAliasDidYouMeanVerbatimString() = (1243, GetStringFunc("parsUnexpectedQuotationOperatorInTypeAliasDidYouMeanVerbatimString",",,,") )
    /// Attempted to parse this as an operator name, but failed
    /// (Originally from ..\FSComp.txt:1095)
    static member parsErrorParsingAsOperatorName() = (1244, GetStringFunc("parsErrorParsingAsOperatorName",",,,") )
    /// \U%s is not a valid Unicode character escape sequence
    /// (Originally from ..\FSComp.txt:1096)
    static member lexInvalidUnicodeLiteral(a0 : System.String) = (1245, GetStringFunc("lexInvalidUnicodeLiteral",",,,%s,,,") a0)
    /// '%s' must be applied to an argument of type '%s', but has been applied to an argument of type '%s'
    /// (Originally from ..\FSComp.txt:1097)
    static member tcCallerInfoWrongType(a0 : System.String, a1 : System.String, a2 : System.String) = (1246, GetStringFunc("tcCallerInfoWrongType",",,,%s,,,%s,,,%s,,,") a0 a1 a2)
    /// '%s' can only be applied to optional arguments
    /// (Originally from ..\FSComp.txt:1098)
    static member tcCallerInfoNotOptional(a0 : System.String) = (1247, GetStringFunc("tcCallerInfoNotOptional",",,,%s,,,") a0)
    /// The specified .NET Framework version '%s' is not supported. Please specify a value from the enumeration Microsoft.Build.Utilities.TargetDotNetFrameworkVersion.
    /// (Originally from ..\FSComp.txt:1100)
    static member toolLocationHelperUnsupportedFrameworkVersion(a0 : System.String) = (1300, GetStringFunc("toolLocationHelperUnsupportedFrameworkVersion",",,,%s,,,") a0)
    /// Invalid Magic value in CLR Header
    /// (Originally from ..\FSComp.txt:1104)
    static member ilSignInvalidMagicValue() = (1301, GetStringFunc("ilSignInvalidMagicValue",",,,") )
    /// Bad image format
    /// (Originally from ..\FSComp.txt:1105)
    static member ilSignBadImageFormat() = (1302, GetStringFunc("ilSignBadImageFormat",",,,") )
    /// Private key expected
    /// (Originally from ..\FSComp.txt:1106)
    static member ilSignPrivateKeyExpected() = (1303, GetStringFunc("ilSignPrivateKeyExpected",",,,") )
    /// RSA key expected
    /// (Originally from ..\FSComp.txt:1107)
    static member ilSignRsaKeyExpected() = (1304, GetStringFunc("ilSignRsaKeyExpected",",,,") )
    /// Invalid bit Length
    /// (Originally from ..\FSComp.txt:1108)
    static member ilSignInvalidBitLen() = (1305, GetStringFunc("ilSignInvalidBitLen",",,,") )
    /// Invalid RSAParameters structure - '{0}' expected
    /// (Originally from ..\FSComp.txt:1109)
    static member ilSignInvalidRSAParams() = (1306, GetStringFunc("ilSignInvalidRSAParams",",,,") )
    /// Invalid algId - 'Exponent' expected
    /// (Originally from ..\FSComp.txt:1110)
    static member ilSignInvalidAlgId() = (1307, GetStringFunc("ilSignInvalidAlgId",",,,") )
    /// Invalid signature size
    /// (Originally from ..\FSComp.txt:1111)
    static member ilSignInvalidSignatureSize() = (1308, GetStringFunc("ilSignInvalidSignatureSize",",,,") )
    /// No signature directory
    /// (Originally from ..\FSComp.txt:1112)
    static member ilSignNoSignatureDirectory() = (1309, GetStringFunc("ilSignNoSignatureDirectory",",,,") )
    /// Invalid Public Key blob
    /// (Originally from ..\FSComp.txt:1113)
    static member ilSignInvalidPKBlob() = (1310, GetStringFunc("ilSignInvalidPKBlob",",,,") )
    /// Exiting - too many errors
    /// (Originally from ..\FSComp.txt:1115)
    static member fscTooManyErrors() = (GetStringFunc("fscTooManyErrors",",,,") )
    /// The documentation file has no .xml suffix
    /// (Originally from ..\FSComp.txt:1116)
    static member docfileNoXmlSuffix() = (2001, GetStringFunc("docfileNoXmlSuffix",",,,") )
    /// No implementation files specified
    /// (Originally from ..\FSComp.txt:1117)
    static member fscNoImplementationFiles() = (2002, GetStringFunc("fscNoImplementationFiles",",,,") )
    /// The attribute %s specified version '%s', but this value is invalid and has been ignored
    /// (Originally from ..\FSComp.txt:1118)
    static member fscBadAssemblyVersion(a0 : System.String, a1 : System.String) = (2003, GetStringFunc("fscBadAssemblyVersion",",,,%s,,,%s,,,") a0 a1)
    /// Conflicting options specified: 'win32manifest' and 'win32res'. Only one of these can be used.
    /// (Originally from ..\FSComp.txt:1119)
    static member fscTwoResourceManifests() = (2004, GetStringFunc("fscTwoResourceManifests",",,,") )
    /// The code in assembly '%s' makes uses of quotation literals. Static linking may not include components that make use of quotation literals unless all assemblies are compiled with at least F# 4.0.
    /// (Originally from ..\FSComp.txt:1120)
    static member fscQuotationLiteralsStaticLinking(a0 : System.String) = (2005, GetStringFunc("fscQuotationLiteralsStaticLinking",",,,%s,,,") a0)
    /// Code in this assembly makes uses of quotation literals. Static linking may not include components that make use of quotation literals unless all assemblies are compiled with at least F# 4.0.
    /// (Originally from ..\FSComp.txt:1121)
    static member fscQuotationLiteralsStaticLinking0() = (2006, GetStringFunc("fscQuotationLiteralsStaticLinking0",",,,") )
    /// Static linking may not include a .EXE
    /// (Originally from ..\FSComp.txt:1122)
    static member fscStaticLinkingNoEXE() = (2007, GetStringFunc("fscStaticLinkingNoEXE",",,,") )
    /// Static linking may not include a mixed managed/unmanaged DLL
    /// (Originally from ..\FSComp.txt:1123)
    static member fscStaticLinkingNoMixedDLL() = (2008, GetStringFunc("fscStaticLinkingNoMixedDLL",",,,") )
    /// Ignoring mixed managed/unmanaged assembly '%s' during static linking
    /// (Originally from ..\FSComp.txt:1124)
    static member fscIgnoringMixedWhenLinking(a0 : System.String) = (2009, GetStringFunc("fscIgnoringMixedWhenLinking",",,,%s,,,") a0)
    /// Assembly '%s' was referenced transitively and the assembly could not be resolved automatically. Static linking will assume this DLL has no dependencies on the F# library or other statically linked DLLs. Consider adding an explicit reference to this DLL.
    /// (Originally from ..\FSComp.txt:1125)
    static member fscAssumeStaticLinkContainsNoDependencies(a0 : System.String) = (2011, GetStringFunc("fscAssumeStaticLinkContainsNoDependencies",",,,%s,,,") a0)
    /// Assembly '%s' not found in dependency set of target binary. Statically linked roots should be specified using an assembly name, without a DLL or EXE extension. If this assembly was referenced explicitly then it is possible the assembly was not actually required by the generated binary, in which case it should not be statically linked.
    /// (Originally from ..\FSComp.txt:1126)
    static member fscAssemblyNotFoundInDependencySet(a0 : System.String) = (2012, GetStringFunc("fscAssemblyNotFoundInDependencySet",",,,%s,,,") a0)
    /// The key file '%s' could not be opened
    /// (Originally from ..\FSComp.txt:1127)
    static member fscKeyFileCouldNotBeOpened(a0 : System.String) = (2013, GetStringFunc("fscKeyFileCouldNotBeOpened",",,,%s,,,") a0)
    /// A problem occurred writing the binary '%s': %s
    /// (Originally from ..\FSComp.txt:1128)
    static member fscProblemWritingBinary(a0 : System.String, a1 : System.String) = (2014, GetStringFunc("fscProblemWritingBinary",",,,%s,,,%s,,,") a0 a1)
    /// The 'AssemblyVersionAttribute' has been ignored because a version was given using a command line option
    /// (Originally from ..\FSComp.txt:1129)
    static member fscAssemblyVersionAttributeIgnored() = (2015, GetStringFunc("fscAssemblyVersionAttributeIgnored",",,,") )
    /// Error emitting 'System.Reflection.AssemblyCultureAttribute' attribute -- 'Executables cannot be satellite assemblies, Culture should always be empty'
    /// (Originally from ..\FSComp.txt:1130)
    static member fscAssemblyCultureAttributeError() = (2016, GetStringFunc("fscAssemblyCultureAttributeError",",,,") )
    /// Option '--delaysign' overrides attribute 'System.Reflection.AssemblyDelaySignAttribute' given in a source file or added module
    /// (Originally from ..\FSComp.txt:1131)
    static member fscDelaySignWarning() = (2017, GetStringFunc("fscDelaySignWarning",",,,") )
    /// Option '--keyfile' overrides attribute 'System.Reflection.AssemblyKeyFileAttribute' given in a source file or added module
    /// (Originally from ..\FSComp.txt:1132)
    static member fscKeyFileWarning() = (2018, GetStringFunc("fscKeyFileWarning",",,,") )
    /// Option '--keycontainer' overrides attribute 'System.Reflection.AssemblyNameAttribute' given in a source file or added module
    /// (Originally from ..\FSComp.txt:1133)
    static member fscKeyNameWarning() = (2019, GetStringFunc("fscKeyNameWarning",",,,") )
    /// The assembly '%s' is listed on the command line. Assemblies should be referenced using a command line flag such as '-r'.
    /// (Originally from ..\FSComp.txt:1134)
    static member fscReferenceOnCommandLine(a0 : System.String) = (2020, GetStringFunc("fscReferenceOnCommandLine",",,,%s,,,") a0)
    /// The resident compilation service was not used because a problem occured in communicating with the server.
    /// (Originally from ..\FSComp.txt:1135)
    static member fscRemotingError() = (2021, GetStringFunc("fscRemotingError",",,,") )
    /// Problem with filename '%s': Illegal characters in path.
    /// (Originally from ..\FSComp.txt:1136)
    static member pathIsInvalid(a0 : System.String) = (2022, GetStringFunc("pathIsInvalid",",,,%s,,,") a0)
    /// Passing a .resx file (%s) as a source file to the compiler is deprecated. Use resgen.exe to transform the .resx file into a .resources file to pass as a --resource option. If you are using MSBuild, this can be done via an <EmbeddedResource> item in the .fsproj project file.
    /// (Originally from ..\FSComp.txt:1137)
    static member fscResxSourceFileDeprecated(a0 : System.String) = (2023, GetStringFunc("fscResxSourceFileDeprecated",",,,%s,,,") a0)
    /// Static linking may not be used on an assembly referencing mscorlib (e.g. a .NET Framework assembly) when generating an assembly that references System.Runtime (e.g. a .NET Core or Portable assembly).
    /// (Originally from ..\FSComp.txt:1138)
    static member fscStaticLinkingNoProfileMismatches() = (2024, GetStringFunc("fscStaticLinkingNoProfileMismatches",",,,") )
    /// An %s specified version '%s', but this value is a wildcard, and you have requested a deterministic build, these are in conflict.
    /// (Originally from ..\FSComp.txt:1139)
    static member fscAssemblyWildcardAndDeterminism(a0 : System.String, a1 : System.String) = (2025, GetStringFunc("fscAssemblyWildcardAndDeterminism",",,,%s,,,%s,,,") a0 a1)
    /// Determinstic builds only support portable PDBs (--debug:portable or --debug:embedded)
    /// (Originally from ..\FSComp.txt:1140)
    static member fscDeterministicDebugRequiresPortablePdb() = (2026, GetStringFunc("fscDeterministicDebugRequiresPortablePdb",",,,") )
    /// Character '%s' is not allowed in provided namespace name '%s'
    /// (Originally from ..\FSComp.txt:1141)
    static member etIllegalCharactersInNamespaceName(a0 : System.String, a1 : System.String) = (3000, GetStringFunc("etIllegalCharactersInNamespaceName",",,,%s,,,%s,,,") a0 a1)
    /// The provided type '%s' returned a member with a null or empty member name
    /// (Originally from ..\FSComp.txt:1142)
    static member etNullOrEmptyMemberName(a0 : System.String) = (3001, GetStringFunc("etNullOrEmptyMemberName",",,,%s,,,") a0)
    /// The provided type '%s' returned a null member
    /// (Originally from ..\FSComp.txt:1143)
    static member etNullMember(a0 : System.String) = (3002, GetStringFunc("etNullMember",",,,%s,,,") a0)
    /// The provided type '%s' member info '%s' has null declaring type
    /// (Originally from ..\FSComp.txt:1144)
    static member etNullMemberDeclaringType(a0 : System.String, a1 : System.String) = (3003, GetStringFunc("etNullMemberDeclaringType",",,,%s,,,%s,,,") a0 a1)
    /// The provided type '%s' has member '%s' which has declaring type '%s'. Expected declaring type to be the same as provided type.
    /// (Originally from ..\FSComp.txt:1145)
    static member etNullMemberDeclaringTypeDifferentFromProvidedType(a0 : System.String, a1 : System.String, a2 : System.String) = (3004, GetStringFunc("etNullMemberDeclaringTypeDifferentFromProvidedType",",,,%s,,,%s,,,%s,,,") a0 a1 a2)
    /// Referenced assembly '%s' has assembly level attribute '%s' but no public type provider classes were found
    /// (Originally from ..\FSComp.txt:1146)
    static member etHostingAssemblyFoundWithoutHosts(a0 : System.String, a1 : System.String) = (3005, GetStringFunc("etHostingAssemblyFoundWithoutHosts",",,,%s,,,%s,,,") a0 a1)
    /// Type '%s' from type provider '%s' has an empty namespace. Use 'null' for the global namespace.
    /// (Originally from ..\FSComp.txt:1147)
    static member etEmptyNamespaceOfTypeNotAllowed(a0 : System.String, a1 : System.String) = (3006, GetStringFunc("etEmptyNamespaceOfTypeNotAllowed",",,,%s,,,%s,,,") a0 a1)
    /// Empty namespace found from the type provider '%s'. Use 'null' for the global namespace.
    /// (Originally from ..\FSComp.txt:1148)
    static member etEmptyNamespaceNotAllowed(a0 : System.String) = (3007, GetStringFunc("etEmptyNamespaceNotAllowed",",,,%s,,,") a0)
    /// Provided type '%s' has 'IsGenericType' as true, but generic types are not supported.
    /// (Originally from ..\FSComp.txt:1149)
    static member etMustNotBeGeneric(a0 : System.String) = (3011, GetStringFunc("etMustNotBeGeneric",",,,%s,,,") a0)
    /// Provided type '%s' has 'IsArray' as true, but array types are not supported.
    /// (Originally from ..\FSComp.txt:1150)
    static member etMustNotBeAnArray(a0 : System.String) = (3013, GetStringFunc("etMustNotBeAnArray",",,,%s,,,") a0)
    /// Invalid member '%s' on provided type '%s'. Provided type members must be public, and not be generic, virtual, or abstract.
    /// (Originally from ..\FSComp.txt:1151)
    static member etMethodHasRequirements(a0 : System.String, a1 : System.String) = (3014, GetStringFunc("etMethodHasRequirements",",,,%s,,,%s,,,") a0 a1)
    /// Invalid member '%s' on provided type '%s'. Only properties, methods and constructors are allowed
    /// (Originally from ..\FSComp.txt:1152)
    static member etUnsupportedMemberKind(a0 : System.String, a1 : System.String) = (3015, GetStringFunc("etUnsupportedMemberKind",",,,%s,,,%s,,,") a0 a1)
    /// Property '%s' on provided type '%s' has CanRead=true but there was no value from GetGetMethod()
    /// (Originally from ..\FSComp.txt:1153)
    static member etPropertyCanReadButHasNoGetter(a0 : System.String, a1 : System.String) = (3016, GetStringFunc("etPropertyCanReadButHasNoGetter",",,,%s,,,%s,,,") a0 a1)
    /// Property '%s' on provided type '%s' has CanRead=false but GetGetMethod() returned a method
    /// (Originally from ..\FSComp.txt:1154)
    static member etPropertyHasGetterButNoCanRead(a0 : System.String, a1 : System.String) = (3017, GetStringFunc("etPropertyHasGetterButNoCanRead",",,,%s,,,%s,,,") a0 a1)
    /// Property '%s' on provided type '%s' has CanWrite=true but there was no value from GetSetMethod()
    /// (Originally from ..\FSComp.txt:1155)
    static member etPropertyCanWriteButHasNoSetter(a0 : System.String, a1 : System.String) = (3018, GetStringFunc("etPropertyCanWriteButHasNoSetter",",,,%s,,,%s,,,") a0 a1)
    /// Property '%s' on provided type '%s' has CanWrite=false but GetSetMethod() returned a method
    /// (Originally from ..\FSComp.txt:1156)
    static member etPropertyHasSetterButNoCanWrite(a0 : System.String, a1 : System.String) = (3019, GetStringFunc("etPropertyHasSetterButNoCanWrite",",,,%s,,,%s,,,") a0 a1)
    /// One or more errors seen during provided type setup
    /// (Originally from ..\FSComp.txt:1157)
    static member etOneOrMoreErrorsSeenDuringExtensionTypeSetting() = (3020, GetStringFunc("etOneOrMoreErrorsSeenDuringExtensionTypeSetting",",,,") )
    /// Unexpected exception from provided type '%s' member '%s': %s
    /// (Originally from ..\FSComp.txt:1158)
    static member etUnexpectedExceptionFromProvidedTypeMember(a0 : System.String, a1 : System.String, a2 : System.String) = (3021, GetStringFunc("etUnexpectedExceptionFromProvidedTypeMember",",,,%s,,,%s,,,%s,,,") a0 a1 a2)
    /// Unsupported constant type '%s'. Quotations provided by type providers can only contain simple constants. The implementation of the type provider may need to be adjusted by moving a value declared outside a provided quotation literal to be a 'let' binding inside the quotation literal.
    /// (Originally from ..\FSComp.txt:1159)
    static member etUnsupportedConstantType(a0 : System.String) = (3022, GetStringFunc("etUnsupportedConstantType",",,,%s,,,") a0)
    /// Unsupported expression '%s' from type provider. If you are the author of this type provider, consider adjusting it to provide a different provided expression.
    /// (Originally from ..\FSComp.txt:1160)
    static member etUnsupportedProvidedExpression(a0 : System.String) = (3025, GetStringFunc("etUnsupportedProvidedExpression",",,,%s,,,") a0)
    /// Expected provided type named '%s' but provided type has 'Name' with value '%s'
    /// (Originally from ..\FSComp.txt:1161)
    static member etProvidedTypeHasUnexpectedName(a0 : System.String, a1 : System.String) = (3028, GetStringFunc("etProvidedTypeHasUnexpectedName",",,,%s,,,%s,,,") a0 a1)
    /// Event '%s' on provided type '%s' has no value from GetAddMethod()
    /// (Originally from ..\FSComp.txt:1162)
    static member etEventNoAdd(a0 : System.String, a1 : System.String) = (3029, GetStringFunc("etEventNoAdd",",,,%s,,,%s,,,") a0 a1)
    /// Event '%s' on provided type '%s' has no value from GetRemoveMethod()
    /// (Originally from ..\FSComp.txt:1163)
    static member etEventNoRemove(a0 : System.String, a1 : System.String) = (3030, GetStringFunc("etEventNoRemove",",,,%s,,,%s,,,") a0 a1)
    /// Assembly attribute '%s' refers to a designer assembly '%s' which cannot be loaded or doesn't exist. %s
    /// (Originally from ..\FSComp.txt:1164)
    static member etProviderHasWrongDesignerAssembly(a0 : System.String, a1 : System.String, a2 : System.String) = (3031, GetStringFunc("etProviderHasWrongDesignerAssembly",",,,%s,,,%s,,,%s,,,") a0 a1 a2)
    /// The type provider does not have a valid constructor. A constructor taking either no arguments or one argument of type 'TypeProviderConfig' was expected.
    /// (Originally from ..\FSComp.txt:1165)
    static member etProviderDoesNotHaveValidConstructor() = (3032, GetStringFunc("etProviderDoesNotHaveValidConstructor",",,,") )
    /// The type provider '%s' reported an error: %s
    /// (Originally from ..\FSComp.txt:1166)
    static member etProviderError(a0 : System.String, a1 : System.String) = (3033, GetStringFunc("etProviderError",",,,%s,,,%s,,,") a0 a1)
    /// The type provider '%s' used an invalid parameter in the ParameterExpression: %s
    /// (Originally from ..\FSComp.txt:1167)
    static member etIncorrectParameterExpression(a0 : System.String, a1 : System.String) = (3034, GetStringFunc("etIncorrectParameterExpression",",,,%s,,,%s,,,") a0 a1)
    /// The type provider '%s' provided a method with a name '%s' and metadata token '%d', which is not reported among its methods of its declaring type '%s'
    /// (Originally from ..\FSComp.txt:1168)
    static member etIncorrectProvidedMethod(a0 : System.String, a1 : System.String, a2 : System.Int32, a3 : System.String) = (3035, GetStringFunc("etIncorrectProvidedMethod",",,,%s,,,%s,,,%d,,,%s,,,") a0 a1 a2 a3)
    /// The type provider '%s' provided a constructor which is not reported among the constructors of its declaring type '%s'
    /// (Originally from ..\FSComp.txt:1169)
    static member etIncorrectProvidedConstructor(a0 : System.String, a1 : System.String) = (3036, GetStringFunc("etIncorrectProvidedConstructor",",,,%s,,,%s,,,") a0 a1)
    /// A direct reference to the generated type '%s' is not permitted. Instead, use a type definition, e.g. 'type TypeAlias = <path>'. This indicates that a type provider adds generated types to your assembly.
    /// (Originally from ..\FSComp.txt:1170)
    static member etDirectReferenceToGeneratedTypeNotAllowed(a0 : System.String) = (3039, GetStringFunc("etDirectReferenceToGeneratedTypeNotAllowed",",,,%s,,,") a0)
    /// Expected provided type with path '%s' but provided type has path '%s'
    /// (Originally from ..\FSComp.txt:1171)
    static member etProvidedTypeHasUnexpectedPath(a0 : System.String, a1 : System.String) = (3041, GetStringFunc("etProvidedTypeHasUnexpectedPath",",,,%s,,,%s,,,") a0 a1)
    /// Unexpected 'null' return value from provided type '%s' member '%s'
    /// (Originally from ..\FSComp.txt:1172)
    static member etUnexpectedNullFromProvidedTypeMember(a0 : System.String, a1 : System.String) = (3042, GetStringFunc("etUnexpectedNullFromProvidedTypeMember",",,,%s,,,%s,,,") a0 a1)
    /// Unexpected exception from member '%s' of provided type '%s' member '%s': %s
    /// (Originally from ..\FSComp.txt:1173)
    static member etUnexpectedExceptionFromProvidedMemberMember(a0 : System.String, a1 : System.String, a2 : System.String, a3 : System.String) = (3043, GetStringFunc("etUnexpectedExceptionFromProvidedMemberMember",",,,%s,,,%s,,,%s,,,%s,,,") a0 a1 a2 a3)
    /// Nested provided types do not take static arguments or generic parameters
    /// (Originally from ..\FSComp.txt:1174)
    static member etNestedProvidedTypesDoNotTakeStaticArgumentsOrGenericParameters() = (3044, GetStringFunc("etNestedProvidedTypesDoNotTakeStaticArgumentsOrGenericParameters",",,,") )
    /// Invalid static argument to provided type. Expected an argument of kind '%s'.
    /// (Originally from ..\FSComp.txt:1175)
    static member etInvalidStaticArgument(a0 : System.String) = (3045, GetStringFunc("etInvalidStaticArgument",",,,%s,,,") a0)
    /// An error occured applying the static arguments to a provided type
    /// (Originally from ..\FSComp.txt:1176)
    static member etErrorApplyingStaticArgumentsToType() = (3046, GetStringFunc("etErrorApplyingStaticArgumentsToType",",,,") )
    /// Unknown static argument kind '%s' when resolving a reference to a provided type or method '%s'
    /// (Originally from ..\FSComp.txt:1177)
    static member etUnknownStaticArgumentKind(a0 : System.String, a1 : System.String) = (3047, GetStringFunc("etUnknownStaticArgumentKind",",,,%s,,,%s,,,") a0 a1)
    /// invalid namespace for provided type
    /// (Originally from ..\FSComp.txt:1178)
    static member invalidNamespaceForProvidedType() = (GetStringFunc("invalidNamespaceForProvidedType",",,,") )
    /// invalid full name for provided type
    /// (Originally from ..\FSComp.txt:1179)
    static member invalidFullNameForProvidedType() = (GetStringFunc("invalidFullNameForProvidedType",",,,") )
    /// The type provider returned 'null', which is not a valid return value from '%s'
    /// (Originally from ..\FSComp.txt:1181)
    static member etProviderReturnedNull(a0 : System.String) = (3051, GetStringFunc("etProviderReturnedNull",",,,%s,,,") a0)
    /// The type provider constructor has thrown an exception: %s
    /// (Originally from ..\FSComp.txt:1182)
    static member etTypeProviderConstructorException(a0 : System.String) = (3053, GetStringFunc("etTypeProviderConstructorException",",,,%s,,,") a0)
    /// Type provider '%s' returned null from GetInvokerExpression.
    /// (Originally from ..\FSComp.txt:1183)
    static member etNullProvidedExpression(a0 : System.String) = (3056, GetStringFunc("etNullProvidedExpression",",,,%s,,,") a0)
    /// The type provider '%s' returned an invalid type from 'ApplyStaticArguments'. A type with name '%s' was expected, but a type with name '%s' was returned.
    /// (Originally from ..\FSComp.txt:1184)
    static member etProvidedAppliedTypeHadWrongName(a0 : System.String, a1 : System.String, a2 : System.String) = (3057, GetStringFunc("etProvidedAppliedTypeHadWrongName",",,,%s,,,%s,,,%s,,,") a0 a1 a2)
    /// The type provider '%s' returned an invalid method from 'ApplyStaticArgumentsForMethod'. A method with name '%s' was expected, but a method with name '%s' was returned.
    /// (Originally from ..\FSComp.txt:1185)
    static member etProvidedAppliedMethodHadWrongName(a0 : System.String, a1 : System.String, a2 : System.String) = (3058, GetStringFunc("etProvidedAppliedMethodHadWrongName",",,,%s,,,%s,,,%s,,,") a0 a1 a2)
    /// This type test or downcast will erase the provided type '%s' to the type '%s'
    /// (Originally from ..\FSComp.txt:1186)
    static member tcTypeTestLossy(a0 : System.String, a1 : System.String) = (3060, GetStringFunc("tcTypeTestLossy",",,,%s,,,%s,,,") a0 a1)
    /// This downcast will erase the provided type '%s' to the type '%s'.
    /// (Originally from ..\FSComp.txt:1187)
    static member tcTypeCastErased(a0 : System.String, a1 : System.String) = (3061, GetStringFunc("tcTypeCastErased",",,,%s,,,%s,,,") a0 a1)
    /// This type test with a provided type '%s' is not allowed because this provided type will be erased to '%s' at runtime.
    /// (Originally from ..\FSComp.txt:1188)
    static member tcTypeTestErased(a0 : System.String, a1 : System.String) = (3062, GetStringFunc("tcTypeTestErased",",,,%s,,,%s,,,") a0 a1)
    /// Cannot inherit from erased provided type
    /// (Originally from ..\FSComp.txt:1189)
    static member tcCannotInheritFromErasedType() = (3063, GetStringFunc("tcCannotInheritFromErasedType",",,,") )
    /// Assembly '%s' hase TypeProviderAssembly attribute with invalid value '%s'. The value should be a valid assembly name
    /// (Originally from ..\FSComp.txt:1190)
    static member etInvalidTypeProviderAssemblyName(a0 : System.String, a1 : System.String) = (3065, GetStringFunc("etInvalidTypeProviderAssemblyName",",,,%s,,,%s,,,") a0 a1)
    /// Invalid member name. Members may not have name '.ctor' or '.cctor'
    /// (Originally from ..\FSComp.txt:1191)
    static member tcInvalidMemberNameCtor() = (3066, GetStringFunc("tcInvalidMemberNameCtor",",,,") )
    /// The function or member '%s' is used in a way that requires further type annotations at its definition to ensure consistency of inferred types. The inferred signature is '%s'.
    /// (Originally from ..\FSComp.txt:1192)
    static member tcInferredGenericTypeGivesRiseToInconsistency(a0 : System.String, a1 : System.String) = (3068, GetStringFunc("tcInferredGenericTypeGivesRiseToInconsistency",",,,%s,,,%s,,,") a0 a1)
    /// The number of type arguments did not match: '%d' given, '%d' expected. This may be related to a previously reported error.
    /// (Originally from ..\FSComp.txt:1193)
    static member tcInvalidTypeArgumentCount(a0 : System.Int32, a1 : System.Int32) = (3069, GetStringFunc("tcInvalidTypeArgumentCount",",,,%d,,,%d,,,") a0 a1)
    /// Cannot override inherited member '%s' because it is sealed
    /// (Originally from ..\FSComp.txt:1194)
    static member tcCannotOverrideSealedMethod(a0 : System.String) = (3070, GetStringFunc("tcCannotOverrideSealedMethod",",,,%s,,,") a0)
    /// The type provider '%s' reported an error in the context of provided type '%s', member '%s'. The error: %s
    /// (Originally from ..\FSComp.txt:1195)
    static member etProviderErrorWithContext(a0 : System.String, a1 : System.String, a2 : System.String, a3 : System.String) = (3071, GetStringFunc("etProviderErrorWithContext",",,,%s,,,%s,,,%s,,,%s,,,") a0 a1 a2 a3)
    /// An exception occurred when accessing the '%s' of a provided type: %s
    /// (Originally from ..\FSComp.txt:1196)
    static member etProvidedTypeWithNameException(a0 : System.String, a1 : System.String) = (3072, GetStringFunc("etProvidedTypeWithNameException",",,,%s,,,%s,,,") a0 a1)
    /// The '%s' of a provided type was null or empty.
    /// (Originally from ..\FSComp.txt:1197)
    static member etProvidedTypeWithNullOrEmptyName(a0 : System.String) = (3073, GetStringFunc("etProvidedTypeWithNullOrEmptyName",",,,%s,,,") a0)
    /// Character '%s' is not allowed in provided type name '%s'
    /// (Originally from ..\FSComp.txt:1198)
    static member etIllegalCharactersInTypeName(a0 : System.String, a1 : System.String) = (3075, GetStringFunc("etIllegalCharactersInTypeName",",,,%s,,,%s,,,") a0 a1)
    /// In queries, '%s' must use a simple pattern
    /// (Originally from ..\FSComp.txt:1199)
    static member tcJoinMustUseSimplePattern(a0 : System.String) = (3077, GetStringFunc("tcJoinMustUseSimplePattern",",,,%s,,,") a0)
    /// A custom query operation for '%s' is required but not specified
    /// (Originally from ..\FSComp.txt:1200)
    static member tcMissingCustomOperation(a0 : System.String) = (3078, GetStringFunc("tcMissingCustomOperation",",,,%s,,,") a0)
    /// Named static arguments must come after all unnamed static arguments
    /// (Originally from ..\FSComp.txt:1201)
    static member etBadUnnamedStaticArgs() = (3080, GetStringFunc("etBadUnnamedStaticArgs",",,,") )
    /// The static parameter '%s' of the provided type or method '%s' requires a value. Static parameters to type providers may be optionally specified using named arguments, e.g. '%s<%s=...>'.
    /// (Originally from ..\FSComp.txt:1202)
    static member etStaticParameterRequiresAValue(a0 : System.String, a1 : System.String, a2 : System.String, a3 : System.String) = (3081, GetStringFunc("etStaticParameterRequiresAValue",",,,%s,,,%s,,,%s,,,%s,,,") a0 a1 a2 a3)
    /// No static parameter exists with name '%s'
    /// (Originally from ..\FSComp.txt:1203)
    static member etNoStaticParameterWithName(a0 : System.String) = (3082, GetStringFunc("etNoStaticParameterWithName",",,,%s,,,") a0)
    /// The static parameter '%s' has already been given a value
    /// (Originally from ..\FSComp.txt:1204)
    static member etStaticParameterAlreadyHasValue(a0 : System.String) = (3083, GetStringFunc("etStaticParameterAlreadyHasValue",",,,%s,,,") a0)
    /// Multiple static parameters exist with name '%s'
    /// (Originally from ..\FSComp.txt:1205)
    static member etMultipleStaticParameterWithName(a0 : System.String) = (3084, GetStringFunc("etMultipleStaticParameterWithName",",,,%s,,,") a0)
    /// A custom operation may not be used in conjunction with a non-value or recursive 'let' binding in another part of this computation expression
    /// (Originally from ..\FSComp.txt:1206)
    static member tcCustomOperationMayNotBeUsedInConjunctionWithNonSimpleLetBindings() = (3085, GetStringFunc("tcCustomOperationMayNotBeUsedInConjunctionWithNonSimpleLetBindings",",,,") )
    /// A custom operation may not be used in conjunction with 'use', 'try/with', 'try/finally', 'if/then/else' or 'match' operators within this computation expression
    /// (Originally from ..\FSComp.txt:1207)
    static member tcCustomOperationMayNotBeUsedHere() = (3086, GetStringFunc("tcCustomOperationMayNotBeUsedHere",",,,") )
    /// The custom operation '%s' refers to a method which is overloaded. The implementations of custom operations may not be overloaded.
    /// (Originally from ..\FSComp.txt:1208)
    static member tcCustomOperationMayNotBeOverloaded(a0 : System.String) = (3087, GetStringFunc("tcCustomOperationMayNotBeOverloaded",",,,%s,,,") a0)
    /// An if/then/else expression may not be used within queries. Consider using either an if/then expression, or use a sequence expression instead.
    /// (Originally from ..\FSComp.txt:1209)
    static member tcIfThenElseMayNotBeUsedWithinQueries() = (3090, GetStringFunc("tcIfThenElseMayNotBeUsedWithinQueries",",,,") )
    /// Invalid argument to 'methodhandleof' during codegen
    /// (Originally from ..\FSComp.txt:1210)
    static member ilxgenUnexpectedArgumentToMethodHandleOfDuringCodegen() = (3091, GetStringFunc("ilxgenUnexpectedArgumentToMethodHandleOfDuringCodegen",",,,") )
    /// A reference to a provided type was missing a value for the static parameter '%s'. You may need to recompile one or more referenced assemblies.
    /// (Originally from ..\FSComp.txt:1211)
    static member etProvidedTypeReferenceMissingArgument(a0 : System.String) = (3092, GetStringFunc("etProvidedTypeReferenceMissingArgument",",,,%s,,,") a0)
    /// A reference to a provided type had an invalid value '%s' for a static parameter. You may need to recompile one or more referenced assemblies.
    /// (Originally from ..\FSComp.txt:1212)
    static member etProvidedTypeReferenceInvalidText(a0 : System.String) = (3093, GetStringFunc("etProvidedTypeReferenceInvalidText",",,,%s,,,") a0)
    /// '%s' is not used correctly. This is a custom operation in this query or computation expression.
    /// (Originally from ..\FSComp.txt:1213)
    static member tcCustomOperationNotUsedCorrectly(a0 : System.String) = (3095, GetStringFunc("tcCustomOperationNotUsedCorrectly",",,,%s,,,") a0)
    /// '%s' is not used correctly. Usage: %s. This is a custom operation in this query or computation expression.
    /// (Originally from ..\FSComp.txt:1214)
    static member tcCustomOperationNotUsedCorrectly2(a0 : System.String, a1 : System.String) = (3095, GetStringFunc("tcCustomOperationNotUsedCorrectly2",",,,%s,,,%s,,,") a0 a1)
    /// %s var in collection %s (outerKey = innerKey). Note that parentheses are required after '%s'
    /// (Originally from ..\FSComp.txt:1215)
    static member customOperationTextLikeJoin(a0 : System.String, a1 : System.String, a2 : System.String) = (GetStringFunc("customOperationTextLikeJoin",",,,%s,,,%s,,,%s,,,") a0 a1 a2)
    /// %s var in collection %s (outerKey = innerKey) into group. Note that parentheses are required after '%s'
    /// (Originally from ..\FSComp.txt:1216)
    static member customOperationTextLikeGroupJoin(a0 : System.String, a1 : System.String, a2 : System.String) = (GetStringFunc("customOperationTextLikeGroupJoin",",,,%s,,,%s,,,%s,,,") a0 a1 a2)
    /// %s var in collection
    /// (Originally from ..\FSComp.txt:1217)
    static member customOperationTextLikeZip(a0 : System.String) = (GetStringFunc("customOperationTextLikeZip",",,,%s,,,") a0)
    /// '%s' must be followed by a variable name. Usage: %s.
    /// (Originally from ..\FSComp.txt:1218)
    static member tcBinaryOperatorRequiresVariable(a0 : System.String, a1 : System.String) = (3096, GetStringFunc("tcBinaryOperatorRequiresVariable",",,,%s,,,%s,,,") a0 a1)
    /// Incorrect syntax for '%s'. Usage: %s.
    /// (Originally from ..\FSComp.txt:1219)
    static member tcOperatorIncorrectSyntax(a0 : System.String, a1 : System.String) = (3097, GetStringFunc("tcOperatorIncorrectSyntax",",,,%s,,,%s,,,") a0 a1)
    /// '%s' must come after a 'for' selection clause and be followed by the rest of the query. Syntax: ... %s ...
    /// (Originally from ..\FSComp.txt:1220)
    static member tcBinaryOperatorRequiresBody(a0 : System.String, a1 : System.String) = (3098, GetStringFunc("tcBinaryOperatorRequiresBody",",,,%s,,,%s,,,") a0 a1)
    /// '%s' is used with an incorrect number of arguments. This is a custom operation in this query or computation expression. Expected %d argument(s), but given %d.
    /// (Originally from ..\FSComp.txt:1221)
    static member tcCustomOperationHasIncorrectArgCount(a0 : System.String, a1 : System.Int32, a2 : System.Int32) = (3099, GetStringFunc("tcCustomOperationHasIncorrectArgCount",",,,%s,,,%d,,,%d,,,") a0 a1 a2)
    /// Expected an expression after this point
    /// (Originally from ..\FSComp.txt:1222)
    static member parsExpectedExpressionAfterToken() = (3100, GetStringFunc("parsExpectedExpressionAfterToken",",,,") )
    /// Expected a type after this point
    /// (Originally from ..\FSComp.txt:1223)
    static member parsExpectedTypeAfterToken() = (3101, GetStringFunc("parsExpectedTypeAfterToken",",,,") )
    /// Unmatched '[<'. Expected closing '>]'
    /// (Originally from ..\FSComp.txt:1224)
    static member parsUnmatchedLBrackLess() = (3102, GetStringFunc("parsUnmatchedLBrackLess",",,,") )
    /// Unexpected end of input in 'match' expression. Expected 'match <expr> with | <pat> -> <expr> | <pat> -> <expr> ...'.
    /// (Originally from ..\FSComp.txt:1225)
    static member parsUnexpectedEndOfFileMatch() = (3103, GetStringFunc("parsUnexpectedEndOfFileMatch",",,,") )
    /// Unexpected end of input in 'try' expression. Expected 'try <expr> with <rules>' or 'try <expr> finally <expr>'.
    /// (Originally from ..\FSComp.txt:1226)
    static member parsUnexpectedEndOfFileTry() = (3104, GetStringFunc("parsUnexpectedEndOfFileTry",",,,") )
    /// Unexpected end of input in 'while' expression. Expected 'while <expr> do <expr>'.
    /// (Originally from ..\FSComp.txt:1227)
    static member parsUnexpectedEndOfFileWhile() = (3105, GetStringFunc("parsUnexpectedEndOfFileWhile",",,,") )
    /// Unexpected end of input in 'for' expression. Expected 'for <pat> in <expr> do <expr>'.
    /// (Originally from ..\FSComp.txt:1228)
    static member parsUnexpectedEndOfFileFor() = (3106, GetStringFunc("parsUnexpectedEndOfFileFor",",,,") )
    /// Unexpected end of input in 'match' or 'try' expression
    /// (Originally from ..\FSComp.txt:1229)
    static member parsUnexpectedEndOfFileWith() = (3107, GetStringFunc("parsUnexpectedEndOfFileWith",",,,") )
    /// Unexpected end of input in 'then' branch of conditional expression. Expected 'if <expr> then <expr>' or 'if <expr> then <expr> else <expr>'.
    /// (Originally from ..\FSComp.txt:1230)
    static member parsUnexpectedEndOfFileThen() = (3108, GetStringFunc("parsUnexpectedEndOfFileThen",",,,") )
    /// Unexpected end of input in 'else' branch of conditional expression. Expected 'if <expr> then <expr>' or 'if <expr> then <expr> else <expr>'.
    /// (Originally from ..\FSComp.txt:1231)
    static member parsUnexpectedEndOfFileElse() = (3109, GetStringFunc("parsUnexpectedEndOfFileElse",",,,") )
    /// Unexpected end of input in body of lambda expression. Expected 'fun <pat> ... <pat> -> <expr>'.
    /// (Originally from ..\FSComp.txt:1232)
    static member parsUnexpectedEndOfFileFunBody() = (3110, GetStringFunc("parsUnexpectedEndOfFileFunBody",",,,") )
    /// Unexpected end of input in type arguments
    /// (Originally from ..\FSComp.txt:1233)
    static member parsUnexpectedEndOfFileTypeArgs() = (3111, GetStringFunc("parsUnexpectedEndOfFileTypeArgs",",,,") )
    /// Unexpected end of input in type signature
    /// (Originally from ..\FSComp.txt:1234)
    static member parsUnexpectedEndOfFileTypeSignature() = (3112, GetStringFunc("parsUnexpectedEndOfFileTypeSignature",",,,") )
    /// Unexpected end of input in type definition
    /// (Originally from ..\FSComp.txt:1235)
    static member parsUnexpectedEndOfFileTypeDefinition() = (3113, GetStringFunc("parsUnexpectedEndOfFileTypeDefinition",",,,") )
    /// Unexpected end of input in object members
    /// (Originally from ..\FSComp.txt:1236)
    static member parsUnexpectedEndOfFileObjectMembers() = (3114, GetStringFunc("parsUnexpectedEndOfFileObjectMembers",",,,") )
    /// Unexpected end of input in value, function or member definition
    /// (Originally from ..\FSComp.txt:1237)
    static member parsUnexpectedEndOfFileDefinition() = (3115, GetStringFunc("parsUnexpectedEndOfFileDefinition",",,,") )
    /// Unexpected end of input in expression
    /// (Originally from ..\FSComp.txt:1238)
    static member parsUnexpectedEndOfFileExpression() = (3116, GetStringFunc("parsUnexpectedEndOfFileExpression",",,,") )
    /// Unexpected end of type. Expected a name after this point.
    /// (Originally from ..\FSComp.txt:1239)
    static member parsExpectedNameAfterToken() = (3117, GetStringFunc("parsExpectedNameAfterToken",",,,") )
    /// Incomplete value or function definition. If this is in an expression, the body of the expression must be indented to the same column as the 'let' keyword.
    /// (Originally from ..\FSComp.txt:1240)
    static member parsUnmatchedLet() = (3118, GetStringFunc("parsUnmatchedLet",",,,") )
    /// Incomplete value definition. If this is in an expression, the body of the expression must be indented to the same column as the 'let!' keyword.
    /// (Originally from ..\FSComp.txt:1241)
    static member parsUnmatchedLetBang() = (3119, GetStringFunc("parsUnmatchedLetBang",",,,") )
    /// Incomplete value definition. If this is in an expression, the body of the expression must be indented to the same column as the 'use!' keyword.
    /// (Originally from ..\FSComp.txt:1242)
    static member parsUnmatchedUseBang() = (3120, GetStringFunc("parsUnmatchedUseBang",",,,") )
    /// Incomplete value definition. If this is in an expression, the body of the expression must be indented to the same column as the 'use' keyword.
    /// (Originally from ..\FSComp.txt:1243)
    static member parsUnmatchedUse() = (3121, GetStringFunc("parsUnmatchedUse",",,,") )
    /// Missing 'do' in 'while' expression. Expected 'while <expr> do <expr>'.
    /// (Originally from ..\FSComp.txt:1244)
    static member parsWhileDoExpected() = (3122, GetStringFunc("parsWhileDoExpected",",,,") )
    /// Missing 'do' in 'for' expression. Expected 'for <pat> in <expr> do <expr>'.
    /// (Originally from ..\FSComp.txt:1245)
    static member parsForDoExpected() = (3123, GetStringFunc("parsForDoExpected",",,,") )
    /// Invalid join relation in '%s'. Expected 'expr <op> expr', where <op> is =, =?, ?= or ?=?.
    /// (Originally from ..\FSComp.txt:1246)
    static member tcInvalidRelationInJoin(a0 : System.String) = (3125, GetStringFunc("tcInvalidRelationInJoin",",,,%s,,,") a0)
    /// Calls
    /// (Originally from ..\FSComp.txt:1247)
    static member typeInfoCallsWord() = (GetStringFunc("typeInfoCallsWord",",,,") )
    /// Invalid number of generic arguments to type '%s' in provided type. Expected '%d' arguments, given '%d'.
    /// (Originally from ..\FSComp.txt:1248)
    static member impInvalidNumberOfGenericArguments(a0 : System.String, a1 : System.Int32, a2 : System.Int32) = (3126, GetStringFunc("impInvalidNumberOfGenericArguments",",,,%s,,,%d,,,%d,,,") a0 a1 a2)
    /// Invalid value '%s' for unit-of-measure parameter '%s'
    /// (Originally from ..\FSComp.txt:1249)
    static member impInvalidMeasureArgument1(a0 : System.String, a1 : System.String) = (3127, GetStringFunc("impInvalidMeasureArgument1",",,,%s,,,%s,,,") a0 a1)
    /// Invalid value unit-of-measure parameter '%s'
    /// (Originally from ..\FSComp.txt:1250)
    static member impInvalidMeasureArgument2(a0 : System.String) = (3127, GetStringFunc("impInvalidMeasureArgument2",",,,%s,,,") a0)
    /// Property '%s' on provided type '%s' is neither readable nor writable as it has CanRead=false and CanWrite=false
    /// (Originally from ..\FSComp.txt:1251)
    static member etPropertyNeedsCanWriteOrCanRead(a0 : System.String, a1 : System.String) = (3128, GetStringFunc("etPropertyNeedsCanWriteOrCanRead",",,,%s,,,%s,,,") a0 a1)
    /// A use of 'into' must be followed by the remainder of the computation
    /// (Originally from ..\FSComp.txt:1252)
    static member tcIntoNeedsRestOfQuery() = (3129, GetStringFunc("tcIntoNeedsRestOfQuery",",,,") )
    /// The operator '%s' does not accept the use of 'into'
    /// (Originally from ..\FSComp.txt:1253)
    static member tcOperatorDoesntAcceptInto(a0 : System.String) = (3130, GetStringFunc("tcOperatorDoesntAcceptInto",",,,%s,,,") a0)
    /// The definition of the custom operator '%s' does not use a valid combination of attribute flags
    /// (Originally from ..\FSComp.txt:1254)
    static member tcCustomOperationInvalid(a0 : System.String) = (3131, GetStringFunc("tcCustomOperationInvalid",",,,%s,,,") a0)
    /// This type definition may not have the 'CLIMutable' attribute. Only record types may have this attribute.
    /// (Originally from ..\FSComp.txt:1255)
    static member tcThisTypeMayNotHaveACLIMutableAttribute() = (3132, GetStringFunc("tcThisTypeMayNotHaveACLIMutableAttribute",",,,") )
    /// 'member val' definitions are only permitted in types with a primary constructor. Consider adding arguments to your type definition, e.g. 'type X(args) = ...'.
    /// (Originally from ..\FSComp.txt:1256)
    static member tcAutoPropertyRequiresImplicitConstructionSequence() = (3133, GetStringFunc("tcAutoPropertyRequiresImplicitConstructionSequence",",,,") )
    /// Property definitions may not be declared mutable. To indicate that this property can be set, use 'member val PropertyName = expr with get,set'.
    /// (Originally from ..\FSComp.txt:1257)
    static member parsMutableOnAutoPropertyShouldBeGetSet() = (3134, GetStringFunc("parsMutableOnAutoPropertyShouldBeGetSet",",,,") )
    /// To indicate that this property can be set, use 'member val PropertyName = expr with get,set'.
    /// (Originally from ..\FSComp.txt:1258)
    static member parsMutableOnAutoPropertyShouldBeGetSetNotJustSet() = (3135, GetStringFunc("parsMutableOnAutoPropertyShouldBeGetSetNotJustSet",",,,") )
    /// Type '%s' is illegal because in byref<T>, T cannot contain byref types.
    /// (Originally from ..\FSComp.txt:1259)
    static member chkNoByrefsOfByrefs(a0 : System.String) = (3136, GetStringFunc("chkNoByrefsOfByrefs",",,,%s,,,") a0)
    /// F# supports array ranks between 1 and 32. The value %d is not allowed.
    /// (Originally from ..\FSComp.txt:1260)
    static member tastopsMaxArrayThirtyTwo(a0 : System.Int32) = (3138, GetStringFunc("tastopsMaxArrayThirtyTwo",",,,%d,,,") a0)
    /// In queries, use the form 'for x in n .. m do ...' for ranging over integers
    /// (Originally from ..\FSComp.txt:1261)
    static member tcNoIntegerForLoopInQuery() = (3139, GetStringFunc("tcNoIntegerForLoopInQuery",",,,") )
    /// 'while' expressions may not be used in queries
    /// (Originally from ..\FSComp.txt:1262)
    static member tcNoWhileInQuery() = (3140, GetStringFunc("tcNoWhileInQuery",",,,") )
    /// 'try/finally' expressions may not be used in queries
    /// (Originally from ..\FSComp.txt:1263)
    static member tcNoTryFinallyInQuery() = (3141, GetStringFunc("tcNoTryFinallyInQuery",",,,") )
    /// 'use' expressions may not be used in queries
    /// (Originally from ..\FSComp.txt:1264)
    static member tcUseMayNotBeUsedInQueries() = (3142, GetStringFunc("tcUseMayNotBeUsedInQueries",",,,") )
    /// 'let!', 'use!' and 'do!' expressions may not be used in queries
    /// (Originally from ..\FSComp.txt:1265)
    static member tcBindMayNotBeUsedInQueries() = (3143, GetStringFunc("tcBindMayNotBeUsedInQueries",",,,") )
    /// 'return' and 'return!' may not be used in queries
    /// (Originally from ..\FSComp.txt:1266)
    static member tcReturnMayNotBeUsedInQueries() = (3144, GetStringFunc("tcReturnMayNotBeUsedInQueries",",,,") )
    /// This is not a known query operator. Query operators are identifiers such as 'select', 'where', 'sortBy', 'thenBy', 'groupBy', 'groupValBy', 'join', 'groupJoin', 'sumBy' and 'averageBy', defined using corresponding methods on the 'QueryBuilder' type.
    /// (Originally from ..\FSComp.txt:1267)
    static member tcUnrecognizedQueryOperator() = (3145, GetStringFunc("tcUnrecognizedQueryOperator",",,,") )
    /// 'try/with' expressions may not be used in queries
    /// (Originally from ..\FSComp.txt:1268)
    static member tcTryWithMayNotBeUsedInQueries() = (3146, GetStringFunc("tcTryWithMayNotBeUsedInQueries",",,,") )
    /// This 'let' definition may not be used in a query. Only simple value definitions may be used in queries.
    /// (Originally from ..\FSComp.txt:1269)
    static member tcNonSimpleLetBindingInQuery() = (3147, GetStringFunc("tcNonSimpleLetBindingInQuery",",,,") )
    /// Too many static parameters. Expected at most %d parameters, but got %d unnamed and %d named parameters.
    /// (Originally from ..\FSComp.txt:1270)
    static member etTooManyStaticParameters(a0 : System.Int32, a1 : System.Int32, a2 : System.Int32) = (3148, GetStringFunc("etTooManyStaticParameters",",,,%d,,,%d,,,%d,,,") a0 a1 a2)
    /// Invalid provided literal value '%s'
    /// (Originally from ..\FSComp.txt:1271)
    static member infosInvalidProvidedLiteralValue(a0 : System.String) = (3149, GetStringFunc("infosInvalidProvidedLiteralValue",",,,%s,,,") a0)
    /// The 'anycpu32bitpreferred' platform can only be used with EXE targets. You must use 'anycpu' instead.
    /// (Originally from ..\FSComp.txt:1272)
    static member invalidPlatformTarget() = (3150, GetStringFunc("invalidPlatformTarget",",,,") )
    /// This member, function or value declaration may not be declared 'inline'
    /// (Originally from ..\FSComp.txt:1273)
    static member tcThisValueMayNotBeInlined() = (3151, GetStringFunc("tcThisValueMayNotBeInlined",",,,") )
    /// The provider '%s' returned a non-generated type '%s' in the context of a set of generated types. Consider adjusting the type provider to only return generated types.
    /// (Originally from ..\FSComp.txt:1274)
    static member etErasedTypeUsedInGeneration(a0 : System.String, a1 : System.String) = (3152, GetStringFunc("etErasedTypeUsedInGeneration",",,,%s,,,%s,,,") a0 a1)
    /// Arguments to query operators may require parentheses, e.g. 'where (x > y)' or 'groupBy (x.Length / 10)'
    /// (Originally from ..\FSComp.txt:1275)
    static member tcUnrecognizedQueryBinaryOperator() = (3153, GetStringFunc("tcUnrecognizedQueryBinaryOperator",",,,") )
    /// A quotation may not involve an assignment to or taking the address of a captured local variable
    /// (Originally from ..\FSComp.txt:1276)
    static member crefNoSetOfHole() = (3155, GetStringFunc("crefNoSetOfHole",",,,") )
    /// + 1 overload
    /// (Originally from ..\FSComp.txt:1277)
    static member nicePrintOtherOverloads1() = (GetStringFunc("nicePrintOtherOverloads1",",,,") )
    /// + %d overloads
    /// (Originally from ..\FSComp.txt:1278)
    static member nicePrintOtherOverloadsN(a0 : System.Int32) = (GetStringFunc("nicePrintOtherOverloadsN",",,,%d,,,") a0)
    /// Erased to
    /// (Originally from ..\FSComp.txt:1279)
    static member erasedTo() = (GetStringFunc("erasedTo",",,,") )
    /// Unexpected token '%s' or incomplete expression
    /// (Originally from ..\FSComp.txt:1280)
    static member parsUnfinishedExpression(a0 : System.String) = (3156, GetStringFunc("parsUnfinishedExpression",",,,%s,,,") a0)
    /// Cannot find code target for this attribute, possibly because the code after the attribute is incomplete.
    /// (Originally from ..\FSComp.txt:1281)
    static member parsAttributeOnIncompleteCode() = (3158, GetStringFunc("parsAttributeOnIncompleteCode",",,,") )
    /// Type name cannot be empty.
    /// (Originally from ..\FSComp.txt:1282)
    static member parsTypeNameCannotBeEmpty() = (3159, GetStringFunc("parsTypeNameCannotBeEmpty",",,,") )
    /// Problem reading assembly '%s': %s
    /// (Originally from ..\FSComp.txt:1283)
    static member buildProblemReadingAssembly(a0 : System.String, a1 : System.String) = (3160, GetStringFunc("buildProblemReadingAssembly",",,,%s,,,%s,,,") a0 a1)
    /// Invalid provided field. Provided fields of erased provided types must be literals.
    /// (Originally from ..\FSComp.txt:1284)
    static member tcTPFieldMustBeLiteral() = (3161, GetStringFunc("tcTPFieldMustBeLiteral",",,,") )
    /// (loading description...)
    /// (Originally from ..\FSComp.txt:1285)
    static member loadingDescription() = (GetStringFunc("loadingDescription",",,,") )
    /// (description unavailable...)
    /// (Originally from ..\FSComp.txt:1286)
    static member descriptionUnavailable() = (GetStringFunc("descriptionUnavailable",",,,") )
    /// A type variable has been constrained by multiple different class types. A type variable may only have one class constraint.
    /// (Originally from ..\FSComp.txt:1287)
    static member chkTyparMultipleClassConstraints() = (3162, GetStringFunc("chkTyparMultipleClassConstraints",",,,") )
    /// 'match' expressions may not be used in queries
    /// (Originally from ..\FSComp.txt:1288)
    static member tcMatchMayNotBeUsedWithQuery() = (3163, GetStringFunc("tcMatchMayNotBeUsedWithQuery",",,,") )
    /// Infix operator member '%s' has %d initial argument(s). Expected a tuple of 3 arguments
    /// (Originally from ..\FSComp.txt:1289)
    static member memberOperatorDefinitionWithNonTripleArgument(a0 : System.String, a1 : System.Int32) = (3164, GetStringFunc("memberOperatorDefinitionWithNonTripleArgument",",,,%s,,,%d,,,") a0 a1)
    /// The operator '%s' cannot be resolved. Consider opening the module 'Microsoft.FSharp.Linq.NullableOperators'.
    /// (Originally from ..\FSComp.txt:1290)
    static member cannotResolveNullableOperators(a0 : System.String) = (3165, GetStringFunc("cannotResolveNullableOperators",",,,%s,,,") a0)
    /// '%s' must be followed by 'in'. Usage: %s.
    /// (Originally from ..\FSComp.txt:1291)
    static member tcOperatorRequiresIn(a0 : System.String, a1 : System.String) = (3167, GetStringFunc("tcOperatorRequiresIn",",,,%s,,,%s,,,") a0 a1)
    /// Neither 'member val' nor 'override val' definitions are permitted in object expressions.
    /// (Originally from ..\FSComp.txt:1292)
    static member parsIllegalMemberVarInObjectImplementation() = (3168, GetStringFunc("parsIllegalMemberVarInObjectImplementation",",,,") )
    /// Copy-and-update record expressions must include at least one field.
    /// (Originally from ..\FSComp.txt:1293)
    static member tcEmptyCopyAndUpdateRecordInvalid() = (3169, GetStringFunc("tcEmptyCopyAndUpdateRecordInvalid",",,,") )
    /// '_' cannot be used as field name
    /// (Originally from ..\FSComp.txt:1294)
    static member parsUnderscoreInvalidFieldName() = (3170, GetStringFunc("parsUnderscoreInvalidFieldName",",,,") )
    /// The provided types generated by this use of a type provider may not be used from other F# assemblies and should be marked internal or private. Consider using 'type internal TypeName = ...' or 'type private TypeName = ...'.
    /// (Originally from ..\FSComp.txt:1295)
    static member tcGeneratedTypesShouldBeInternalOrPrivate() = (3171, GetStringFunc("tcGeneratedTypesShouldBeInternalOrPrivate",",,,") )
    /// A property's getter and setter must have the same type. Property '%s' has getter of type '%s' but setter of type '%s'.
    /// (Originally from ..\FSComp.txt:1296)
    static member chkGetterAndSetterHaveSamePropertyType(a0 : System.String, a1 : System.String, a2 : System.String) = (3172, GetStringFunc("chkGetterAndSetterHaveSamePropertyType",",,,%s,,,%s,,,%s,,,") a0 a1 a2)
    /// Array method '%s' is supplied by the runtime and cannot be directly used in code. For operations with array elements consider using family of GetArray/SetArray functions from LanguagePrimitives.IntrinsicFunctions module.
    /// (Originally from ..\FSComp.txt:1297)
    static member tcRuntimeSuppliedMethodCannotBeUsedInUserCode(a0 : System.String) = (3173, GetStringFunc("tcRuntimeSuppliedMethodCannotBeUsedInUserCode",",,,%s,,,") a0)
    /// The union case '%s' does not have a field named '%s'.
    /// (Originally from ..\FSComp.txt:1298)
    static member tcUnionCaseConstructorDoesNotHaveFieldWithGivenName(a0 : System.String, a1 : System.String) = (3174, GetStringFunc("tcUnionCaseConstructorDoesNotHaveFieldWithGivenName",",,,%s,,,%s,,,") a0 a1)
    /// The exception '%s' does not have a field named '%s'.
    /// (Originally from ..\FSComp.txt:1299)
    static member tcExceptionConstructorDoesNotHaveFieldWithGivenName(a0 : System.String, a1 : System.String) = (3174, GetStringFunc("tcExceptionConstructorDoesNotHaveFieldWithGivenName",",,,%s,,,%s,,,") a0 a1)
    /// Active patterns do not have fields. This syntax is invalid.
    /// (Originally from ..\FSComp.txt:1300)
    static member tcActivePatternsDoNotHaveFields() = (3174, GetStringFunc("tcActivePatternsDoNotHaveFields",",,,") )
    /// The constructor does not have a field named '%s'.
    /// (Originally from ..\FSComp.txt:1301)
    static member tcConstructorDoesNotHaveFieldWithGivenName(a0 : System.String) = (3174, GetStringFunc("tcConstructorDoesNotHaveFieldWithGivenName",",,,%s,,,") a0)
    /// Union case/exception field '%s' cannot be used more than once.
    /// (Originally from ..\FSComp.txt:1302)
    static member tcUnionCaseFieldCannotBeUsedMoreThanOnce(a0 : System.String) = (3175, GetStringFunc("tcUnionCaseFieldCannotBeUsedMoreThanOnce",",,,%s,,,") a0)
    /// Named field '%s' is used more than once.
    /// (Originally from ..\FSComp.txt:1303)
    static member tcFieldNameIsUsedModeThanOnce(a0 : System.String) = (3176, GetStringFunc("tcFieldNameIsUsedModeThanOnce",",,,%s,,,") a0)
    /// Named field '%s' conflicts with autogenerated name for anonymous field.
    /// (Originally from ..\FSComp.txt:1304)
    static member tcFieldNameConflictsWithGeneratedNameForAnonymousField(a0 : System.String) = (3176, GetStringFunc("tcFieldNameConflictsWithGeneratedNameForAnonymousField",",,,%s,,,") a0)
    /// This literal expression or attribute argument results in an arithmetic overflow.
    /// (Originally from ..\FSComp.txt:1305)
    static member tastConstantExpressionOverflow() = (3177, GetStringFunc("tastConstantExpressionOverflow",",,,") )
    /// This is not valid literal expression. The [<Literal>] attribute will be ignored.
    /// (Originally from ..\FSComp.txt:1306)
    static member tcIllegalStructTypeForConstantExpression() = (3178, GetStringFunc("tcIllegalStructTypeForConstantExpression",",,,") )
    /// System.Runtime.InteropServices assembly is required to use UnknownWrapper\DispatchWrapper classes.
    /// (Originally from ..\FSComp.txt:1307)
    static member fscSystemRuntimeInteropServicesIsRequired() = (3179, GetStringFunc("fscSystemRuntimeInteropServicesIsRequired",",,,") )
    /// The mutable local '%s' is implicitly allocated as a reference cell because it has been captured by a closure. This warning is for informational purposes only to indicate where implicit allocations are performed.
    /// (Originally from ..\FSComp.txt:1308)
    static member abImplicitHeapAllocation(a0 : System.String) = (3180, GetStringFunc("abImplicitHeapAllocation",",,,%s,,,") a0)
    /// A type provider implemented GetStaticParametersForMethod, but ApplyStaticArgumentsForMethod was not implemented or invalid
    /// (Originally from ..\FSComp.txt:1309)
    static member estApplyStaticArgumentsForMethodNotImplemented() = (GetStringFunc("estApplyStaticArgumentsForMethodNotImplemented",",,,") )
    /// An error occured applying the static arguments to a provided method
    /// (Originally from ..\FSComp.txt:1310)
    static member etErrorApplyingStaticArgumentsToMethod() = (3181, GetStringFunc("etErrorApplyingStaticArgumentsToMethod",",,,") )
    /// Unexpected character '%s' in preprocessor expression
    /// (Originally from ..\FSComp.txt:1311)
    static member pplexUnexpectedChar(a0 : System.String) = (3182, GetStringFunc("pplexUnexpectedChar",",,,%s,,,") a0)
    /// Unexpected token '%s' in preprocessor expression
    /// (Originally from ..\FSComp.txt:1312)
    static member ppparsUnexpectedToken(a0 : System.String) = (3183, GetStringFunc("ppparsUnexpectedToken",",,,%s,,,") a0)
    /// Incomplete preprocessor expression
    /// (Originally from ..\FSComp.txt:1313)
    static member ppparsIncompleteExpression() = (3184, GetStringFunc("ppparsIncompleteExpression",",,,") )
    /// Missing token '%s' in preprocessor expression
    /// (Originally from ..\FSComp.txt:1314)
    static member ppparsMissingToken(a0 : System.String) = (3185, GetStringFunc("ppparsMissingToken",",,,%s,,,") a0)
    /// An error occurred while reading the F# metadata node at position %d in table '%s' of assembly '%s'. The node had no matching declaration. Please report this warning. You may need to recompile the F# assembly you are using.
    /// (Originally from ..\FSComp.txt:1315)
    static member pickleMissingDefinition(a0 : System.Int32, a1 : System.String, a2 : System.String) = (3186, GetStringFunc("pickleMissingDefinition",",,,%d,,,%s,,,%s,,,") a0 a1 a2)
    /// Type inference caused the type variable %s to escape its scope. Consider adding an explicit type parameter declaration or adjusting your code to be less generic.
    /// (Originally from ..\FSComp.txt:1316)
    static member checkNotSufficientlyGenericBecauseOfScope(a0 : System.String) = (3187, GetStringFunc("checkNotSufficientlyGenericBecauseOfScope",",,,%s,,,") a0)
    /// Type inference caused an inference type variable to escape its scope. Consider adding type annotations to make your code less generic.
    /// (Originally from ..\FSComp.txt:1317)
    static member checkNotSufficientlyGenericBecauseOfScopeAnon() = (3188, GetStringFunc("checkNotSufficientlyGenericBecauseOfScopeAnon",",,,") )
    /// Redundant arguments are being ignored in function '%s'. Expected %d but got %d arguments.
    /// (Originally from ..\FSComp.txt:1318)
    static member checkRaiseFamilyFunctionArgumentCount(a0 : System.String, a1 : System.Int32, a2 : System.Int32) = (3189, GetStringFunc("checkRaiseFamilyFunctionArgumentCount",",,,%s,,,%d,,,%d,,,") a0 a1 a2)
    /// Lowercase literal '%s' is being shadowed by a new pattern with the same name. Only uppercase and module-prefixed literals can be used as named patterns.
    /// (Originally from ..\FSComp.txt:1319)
    static member checkLowercaseLiteralBindingInPattern(a0 : System.String) = (3190, GetStringFunc("checkLowercaseLiteralBindingInPattern",",,,%s,,,") a0)
    /// This literal pattern does not take arguments
    /// (Originally from ..\FSComp.txt:1320)
    static member tcLiteralDoesNotTakeArguments() = (3191, GetStringFunc("tcLiteralDoesNotTakeArguments",",,,") )
    /// Constructors are not permitted as extension members - they must be defined as part of the original definition of the type
    /// (Originally from ..\FSComp.txt:1321)
    static member tcConstructorsIllegalInAugmentation() = (3192, GetStringFunc("tcConstructorsIllegalInAugmentation",",,,") )
    /// Invalid response file '%s' ( '%s' )
    /// (Originally from ..\FSComp.txt:1322)
    static member optsInvalidResponseFile(a0 : System.String, a1 : System.String) = (3193, GetStringFunc("optsInvalidResponseFile",",,,%s,,,%s,,,") a0 a1)
    /// Response file '%s' not found in '%s'
    /// (Originally from ..\FSComp.txt:1323)
    static member optsResponseFileNotFound(a0 : System.String, a1 : System.String) = (3194, GetStringFunc("optsResponseFileNotFound",",,,%s,,,%s,,,") a0 a1)
    /// Response file name '%s' is empty, contains invalid characters, has a drive specification without an absolute path, or is too long
    /// (Originally from ..\FSComp.txt:1324)
    static member optsResponseFileNameInvalid(a0 : System.String) = (3195, GetStringFunc("optsResponseFileNameInvalid",",,,%s,,,") a0)
    /// Cannot find FSharp.Core.dll in compiler's directory
    /// (Originally from ..\FSComp.txt:1325)
    static member fsharpCoreNotFoundToBeCopied() = (3196, GetStringFunc("fsharpCoreNotFoundToBeCopied",",,,") )
    /// One tuple type is a struct tuple, the other is a reference tuple
    /// (Originally from ..\FSComp.txt:1326)
    static member tcTupleStructMismatch() = (GetStringFunc("tcTupleStructMismatch",",,,") )
    /// This provided method requires static parameters
    /// (Originally from ..\FSComp.txt:1327)
    static member etMissingStaticArgumentsToMethod() = (3197, GetStringFunc("etMissingStaticArgumentsToMethod",",,,") )
    /// The conversion from %s to %s is a compile-time safe upcast, not a downcast. Consider using 'upcast' instead of 'downcast'.
    /// (Originally from ..\FSComp.txt:1328)
    static member considerUpcast(a0 : System.String, a1 : System.String) = (3198, GetStringFunc("considerUpcast",",,,%s,,,%s,,,") a0 a1)
    /// The conversion from %s to %s is a compile-time safe upcast, not a downcast. Consider using the :> (upcast) operator instead of the :?> (downcast) operator.
    /// (Originally from ..\FSComp.txt:1329)
    static member considerUpcastOperator(a0 : System.String, a1 : System.String) = (3198, GetStringFunc("considerUpcastOperator",",,,%s,,,%s,,,") a0 a1)
    /// The 'rec' on this module is implied by an outer 'rec' declaration and is being ignored
    /// (Originally from ..\FSComp.txt:1330)
    static member tcRecImplied() = (3199, GetStringFunc("tcRecImplied",",,,") )
    /// In a recursive declaration group, 'open' declarations must come first in each module
    /// (Originally from ..\FSComp.txt:1331)
    static member tcOpenFirstInMutRec() = (3200, GetStringFunc("tcOpenFirstInMutRec",",,,") )
    /// In a recursive declaration group, module abbreviations must come after all 'open' declarations and before other declarations
    /// (Originally from ..\FSComp.txt:1332)
    static member tcModuleAbbrevFirstInMutRec() = (3201, GetStringFunc("tcModuleAbbrevFirstInMutRec",",,,") )
    /// This declaration is not supported in recursive declaration groups
    /// (Originally from ..\FSComp.txt:1333)
    static member tcUnsupportedMutRecDecl() = (3202, GetStringFunc("tcUnsupportedMutRecDecl",",,,") )
    /// Invalid use of 'rec' keyword
    /// (Originally from ..\FSComp.txt:1334)
    static member parsInvalidUseOfRec() = (3203, GetStringFunc("parsInvalidUseOfRec",",,,") )
    /// If a union type has more than one case and is a struct, then all fields within the union type must be given unique names.
    /// (Originally from ..\FSComp.txt:1335)
    static member tcStructUnionMultiCaseDistinctFields() = (3204, GetStringFunc("tcStructUnionMultiCaseDistinctFields",",,,") )
    /// The CallerMemberNameAttribute applied to parameter '%s' will have no effect. It is overridden by the CallerFilePathAttribute.
    /// (Originally from ..\FSComp.txt:1336)
    static member CallerMemberNameIsOverriden(a0 : System.String) = (3206, GetStringFunc("CallerMemberNameIsOverriden",",,,%s,,,") a0)
    /// Invalid use of 'fixed'. 'fixed' may only be used in a declaration of the form 'use x = fixed expr' where the expression is an array, the address of a field, the address of an array element or a string'
    /// (Originally from ..\FSComp.txt:1337)
    static member tcFixedNotAllowed() = (3207, GetStringFunc("tcFixedNotAllowed",",,,") )
    /// Could not find method System.Runtime.CompilerServices.OffsetToStringData in references when building 'fixed' expression.
    /// (Originally from ..\FSComp.txt:1338)
    static member tcCouldNotFindOffsetToStringData() = (3208, GetStringFunc("tcCouldNotFindOffsetToStringData",",,,") )
    /// The address of the variable '%s' or a related expression cannot be used at this point. This is to ensure the address of the local value does not escape its scope.
    /// (Originally from ..\FSComp.txt:1339)
    static member chkNoByrefAddressOfLocal(a0 : System.String) = (3209, GetStringFunc("chkNoByrefAddressOfLocal",",,,%s,,,") a0)
    /// %s is an active pattern and cannot be treated as a discriminated union case with named fields.
    /// (Originally from ..\FSComp.txt:1340)
    static member tcNamedActivePattern(a0 : System.String) = (3210, GetStringFunc("tcNamedActivePattern",",,,%s,,,") a0)
    /// The default value does not have the same type as the argument. The DefaultParameterValue attribute and any Optional attribute will be ignored. Note: 'null' needs to be annotated with the correct type, e.g. 'DefaultParameterValue(null:obj)'.
    /// (Originally from ..\FSComp.txt:1341)
    static member DefaultParameterValueNotAppropriateForArgument() = (3211, GetStringFunc("DefaultParameterValueNotAppropriateForArgument",",,,") )
    /// The system type '%s' was required but no referenced system DLL contained this type
    /// (Originally from ..\FSComp.txt:1342)
    static member tcGlobalsSystemTypeNotFound(a0 : System.String) = (GetStringFunc("tcGlobalsSystemTypeNotFound",",,,%s,,,") a0)
    /// The member '%s' matches multiple overloads of the same method.\nPlease restrict it to one of the following:%s.
    /// (Originally from ..\FSComp.txt:1343)
    static member typrelMemberHasMultiplePossibleDispatchSlots(a0 : System.String, a1 : System.String) = (3213, GetStringFunc("typrelMemberHasMultiplePossibleDispatchSlots",",,,%s,,,%s,,,") a0 a1)
    /// Method or object constructor '%s' is not static
    /// (Originally from ..\FSComp.txt:1344)
    static member methodIsNotStatic(a0 : System.String) = (3214, GetStringFunc("methodIsNotStatic",",,,%s,,,") a0)
    /// Unexpected symbol '=' in expression. Did you intend to use 'for x in y .. z do' instead?
    /// (Originally from ..\FSComp.txt:1345)
    static member parsUnexpectedSymbolEqualsInsteadOfIn() = (3215, GetStringFunc("parsUnexpectedSymbolEqualsInsteadOfIn",",,,") )
    /// Two anonymous record types are from different assemblies '%s' and '%s'
    /// (Originally from ..\FSComp.txt:1346)
    static member tcAnonRecdCcuMismatch(a0 : System.String, a1 : System.String) = (GetStringFunc("tcAnonRecdCcuMismatch",",,,%s,,,%s,,,") a0 a1)
    /// Two anonymous record types have mismatched sets of field names '%s' and '%s'
    /// (Originally from ..\FSComp.txt:1347)
    static member tcAnonRecdFieldNameMismatch(a0 : System.String, a1 : System.String) = (GetStringFunc("tcAnonRecdFieldNameMismatch",",,,%s,,,%s,,,") a0 a1)
    /// Indicates a method that either has no implementation in the type in which it is declared or that is virtual and has a default implementation.
    /// (Originally from ..\FSComp.txt:1348)
    static member keywordDescriptionAbstract() = (GetStringFunc("keywordDescriptionAbstract",",,,") )
    /// Used in mutually recursive bindings, in property declarations, and with multiple constraints on generic parameters.
    /// (Originally from ..\FSComp.txt:1349)
    static member keyworkDescriptionAnd() = (GetStringFunc("keyworkDescriptionAnd",",,,") )
    /// Used to give the current class object an object name. Also used to give a name to a whole pattern within a pattern match.
    /// (Originally from ..\FSComp.txt:1350)
    static member keywordDescriptionAs() = (GetStringFunc("keywordDescriptionAs",",,,") )
    /// Used to verify code during debugging.
    /// (Originally from ..\FSComp.txt:1351)
    static member keywordDescriptionAssert() = (GetStringFunc("keywordDescriptionAssert",",,,") )
    /// Used as the name of the base class object.
    /// (Originally from ..\FSComp.txt:1352)
    static member keywordDescriptionBase() = (GetStringFunc("keywordDescriptionBase",",,,") )
    /// In verbose syntax, indicates the start of a code block.
    /// (Originally from ..\FSComp.txt:1353)
    static member keywordDescriptionBegin() = (GetStringFunc("keywordDescriptionBegin",",,,") )
    /// In verbose syntax, indicates the start of a class definition.
    /// (Originally from ..\FSComp.txt:1354)
    static member keywordDescriptionClass() = (GetStringFunc("keywordDescriptionClass",",,,") )
    /// Indicates an implementation of an abstract method; used together with an abstract method declaration to create a virtual method.
    /// (Originally from ..\FSComp.txt:1355)
    static member keywordDescriptionDefault() = (GetStringFunc("keywordDescriptionDefault",",,,") )
    /// Used to declare a delegate.
    /// (Originally from ..\FSComp.txt:1356)
    static member keywordDescriptionDelegate() = (GetStringFunc("keywordDescriptionDelegate",",,,") )
    /// Used in looping constructs or to execute imperative code.
    /// (Originally from ..\FSComp.txt:1357)
    static member keywordDescriptionDo() = (GetStringFunc("keywordDescriptionDo",",,,") )
    /// In verbose syntax, indicates the end of a block of code in a looping expression.
    /// (Originally from ..\FSComp.txt:1358)
    static member keywordDescriptionDone() = (GetStringFunc("keywordDescriptionDone",",,,") )
    /// Used to convert to a type that is lower in the inheritance chain.
    /// (Originally from ..\FSComp.txt:1359)
    static member keywordDescriptionDowncast() = (GetStringFunc("keywordDescriptionDowncast",",,,") )
    /// In a for expression, used when counting in reverse.
    /// (Originally from ..\FSComp.txt:1360)
    static member keywordDescriptionDownto() = (GetStringFunc("keywordDescriptionDownto",",,,") )
    /// Used in conditional branching. A short form of else if.
    /// (Originally from ..\FSComp.txt:1361)
    static member keywordDescriptionElif() = (GetStringFunc("keywordDescriptionElif",",,,") )
    /// Used in conditional branching.
    /// (Originally from ..\FSComp.txt:1362)
    static member keywordDescriptionElse() = (GetStringFunc("keywordDescriptionElse",",,,") )
    /// In type definitions and type extensions, indicates the end of a section of member definitions. In verbose syntax, used to specify the end of a code block that starts with the begin keyword.
    /// (Originally from ..\FSComp.txt:1363)
    static member keywordDescriptionEnd() = (GetStringFunc("keywordDescriptionEnd",",,,") )
    /// Used to declare an exception type.
    /// (Originally from ..\FSComp.txt:1364)
    static member keywordDescriptionException() = (GetStringFunc("keywordDescriptionException",",,,") )
    /// Indicates that a declared program element is defined in another binary or assembly.
    /// (Originally from ..\FSComp.txt:1365)
    static member keywordDescriptionExtern() = (GetStringFunc("keywordDescriptionExtern",",,,") )
    /// Used as a Boolean literal.
    /// (Originally from ..\FSComp.txt:1366)
    static member keywordDescriptionTrueFalse() = (GetStringFunc("keywordDescriptionTrueFalse",",,,") )
    /// Used together with try to introduce a block of code that executes regardless of whether an exception occurs.
    /// (Originally from ..\FSComp.txt:1367)
    static member keywordDescriptionFinally() = (GetStringFunc("keywordDescriptionFinally",",,,") )
    /// Used in looping constructs.
    /// (Originally from ..\FSComp.txt:1368)
    static member keywordDescriptionFor() = (GetStringFunc("keywordDescriptionFor",",,,") )
    /// Used in lambda expressions, also known as anonymous functions.
    /// (Originally from ..\FSComp.txt:1369)
    static member keywordDescriptionFun() = (GetStringFunc("keywordDescriptionFun",",,,") )
    /// Used as a shorter alternative to the fun keyword and a match expression in a lambda expression that has pattern matching on a single argument.
    /// (Originally from ..\FSComp.txt:1370)
    static member keywordDescriptionFunction() = (GetStringFunc("keywordDescriptionFunction",",,,") )
    /// Used to reference the top-level .NET namespace.
    /// (Originally from ..\FSComp.txt:1371)
    static member keywordDescriptionGlobal() = (GetStringFunc("keywordDescriptionGlobal",",,,") )
    /// Used in conditional branching constructs.
    /// (Originally from ..\FSComp.txt:1372)
    static member keywordDescriptionIf() = (GetStringFunc("keywordDescriptionIf",",,,") )
    /// Used for sequence expressions and, in verbose syntax, to separate expressions from bindings.
    /// (Originally from ..\FSComp.txt:1373)
    static member keywordDescriptionIn() = (GetStringFunc("keywordDescriptionIn",",,,") )
    /// Used to specify a base class or base interface.
    /// (Originally from ..\FSComp.txt:1374)
    static member keywordDescriptionInherit() = (GetStringFunc("keywordDescriptionInherit",",,,") )
    /// Used to indicate a function that should be integrated directly into the caller's code.
    /// (Originally from ..\FSComp.txt:1375)
    static member keywordDescriptionInline() = (GetStringFunc("keywordDescriptionInline",",,,") )
    /// Used to declare and implement interfaces.
    /// (Originally from ..\FSComp.txt:1376)
    static member keywordDescriptionInterface() = (GetStringFunc("keywordDescriptionInterface",",,,") )
    /// Used to specify that a member is visible inside an assembly but not outside it.
    /// (Originally from ..\FSComp.txt:1377)
    static member keywordDescriptionInternal() = (GetStringFunc("keywordDescriptionInternal",",,,") )
    /// Used to specify a computation that is to be performed only when a result is needed.
    /// (Originally from ..\FSComp.txt:1378)
    static member keywordDescriptionLazy() = (GetStringFunc("keywordDescriptionLazy",",,,") )
    /// Used to associate, or bind, a name to a value or function.
    /// (Originally from ..\FSComp.txt:1379)
    static member keywordDescriptionLet() = (GetStringFunc("keywordDescriptionLet",",,,") )
    /// Used in computation expressions to bind a name to the result of another computation expression.
    /// (Originally from ..\FSComp.txt:1380)
    static member keywordDescriptionLetBang() = (GetStringFunc("keywordDescriptionLetBang",",,,") )
    /// Used to branch by comparing a value to a pattern.
    /// (Originally from ..\FSComp.txt:1381)
    static member keywordDescriptionMatch() = (GetStringFunc("keywordDescriptionMatch",",,,") )
    /// Used in computation expressions to pattern match directly over the result of another computation expression.
    /// (Originally from ..\FSComp.txt:1382)
    static member keywordDescriptionMatchBang() = (GetStringFunc("keywordDescriptionMatchBang",",,,") )
    /// Used to declare a property or method in an object type.
    /// (Originally from ..\FSComp.txt:1383)
    static member keywordDescriptionMember() = (GetStringFunc("keywordDescriptionMember",",,,") )
    /// Used to associate a name with a group of related types, values, and functions, to logically separate it from other code.
    /// (Originally from ..\FSComp.txt:1384)
    static member keywordDescriptionModule() = (GetStringFunc("keywordDescriptionModule",",,,") )
    /// Used to declare a variable, that is, a value that can be changed.
    /// (Originally from ..\FSComp.txt:1385)
    static member keywordDescriptionMutable() = (GetStringFunc("keywordDescriptionMutable",",,,") )
    /// Used to associate a name with a group of related types and modules, to logically separate it from other code.
    /// (Originally from ..\FSComp.txt:1386)
    static member keywordDescriptionNamespace() = (GetStringFunc("keywordDescriptionNamespace",",,,") )
    /// Used to declare, define, or invoke a constructor that creates or that can create an object. Also used in generic parameter constraints to indicate that a type must have a certain constructor.
    /// (Originally from ..\FSComp.txt:1387)
    static member keywordDescriptionNew() = (GetStringFunc("keywordDescriptionNew",",,,") )
    /// Not actually a keyword. However, not struct in combination is used as a generic parameter constraint.
    /// (Originally from ..\FSComp.txt:1388)
    static member keywordDescriptionNot() = (GetStringFunc("keywordDescriptionNot",",,,") )
    /// Indicates the absence of an object. Also used in generic parameter constraints.
    /// (Originally from ..\FSComp.txt:1389)
    static member keywordDescriptionNull() = (GetStringFunc("keywordDescriptionNull",",,,") )
    /// Used in discriminated unions to indicate the type of categories of values, and in delegate and exception declarations.
    /// (Originally from ..\FSComp.txt:1390)
    static member keywordDescriptionOf() = (GetStringFunc("keywordDescriptionOf",",,,") )
    /// Used to make the contents of a namespace or module available without qualification.
    /// (Originally from ..\FSComp.txt:1391)
    static member keywordDescriptionOpen() = (GetStringFunc("keywordDescriptionOpen",",,,") )
    /// Used with Boolean conditions as a Boolean or operator. Equivalent to ||. Also used in member constraints.
    /// (Originally from ..\FSComp.txt:1392)
    static member keywordDescriptionOr() = (GetStringFunc("keywordDescriptionOr",",,,") )
    /// Used to implement a version of an abstract or virtual method that differs from the base version.
    /// (Originally from ..\FSComp.txt:1393)
    static member keywordDescriptionOverride() = (GetStringFunc("keywordDescriptionOverride",",,,") )
    /// Restricts access to a member to code in the same type or module.
    /// (Originally from ..\FSComp.txt:1394)
    static member keywordDescriptionPrivate() = (GetStringFunc("keywordDescriptionPrivate",",,,") )
    /// Allows access to a member from outside the type.
    /// (Originally from ..\FSComp.txt:1395)
    static member keywordDescriptionPublic() = (GetStringFunc("keywordDescriptionPublic",",,,") )
    /// Used to indicate that a function is recursive.
    /// (Originally from ..\FSComp.txt:1396)
    static member keywordDescriptionRec() = (GetStringFunc("keywordDescriptionRec",",,,") )
    /// Used to provide a value for the result of the containing computation expression.
    /// (Originally from ..\FSComp.txt:1397)
    static member keywordDescriptionReturn() = (GetStringFunc("keywordDescriptionReturn",",,,") )
    /// Used to provide a value for the result of the containing computation expression, where that value itself comes from the result another computation expression.
    /// (Originally from ..\FSComp.txt:1398)
    static member keywordDescriptionReturnBang() = (GetStringFunc("keywordDescriptionReturnBang",",,,") )
    /// Used in query expressions to specify what fields or columns to extract. Note that this is a contextual keyword, which means that it is not actually a reserved word and it only acts like a keyword in appropriate context.
    /// (Originally from ..\FSComp.txt:1399)
    static member keywordDescriptionSelect() = (GetStringFunc("keywordDescriptionSelect",",,,") )
    /// Used to indicate a method or property that can be called without an instance of a type, or a value member that is shared among all instances of a type.
    /// (Originally from ..\FSComp.txt:1400)
    static member keywordDescriptionStatic() = (GetStringFunc("keywordDescriptionStatic",",,,") )
    /// Used to declare a structure type. Also used in generic parameter constraints. Used for OCaml compatibility in module definitions.
    /// (Originally from ..\FSComp.txt:1401)
    static member keywordDescriptionStruct() = (GetStringFunc("keywordDescriptionStruct",",,,") )
    /// Used in conditional expressions. Also used to perform side effects after object construction.
    /// (Originally from ..\FSComp.txt:1402)
    static member keywordDescriptionThen() = (GetStringFunc("keywordDescriptionThen",",,,") )
    /// Used in for loops to indicate a range.
    /// (Originally from ..\FSComp.txt:1403)
    static member keywordDescriptionTo() = (GetStringFunc("keywordDescriptionTo",",,,") )
    /// Used to introduce a block of code that might generate an exception. Used together with with or finally.
    /// (Originally from ..\FSComp.txt:1404)
    static member keywordDescriptionTry() = (GetStringFunc("keywordDescriptionTry",",,,") )
    /// Used to declare a class, record, structure, discriminated union, enumeration type, unit of measure, or type abbreviation.
    /// (Originally from ..\FSComp.txt:1405)
    static member keywordDescriptionType() = (GetStringFunc("keywordDescriptionType",",,,") )
    /// Used to convert to a type that is higher in the inheritance chain.
    /// (Originally from ..\FSComp.txt:1406)
    static member keywordDescriptionUpcast() = (GetStringFunc("keywordDescriptionUpcast",",,,") )
    /// Used instead of let for values that implement IDisposable"
    /// (Originally from ..\FSComp.txt:1407)
    static member keywordDescriptionUse() = (GetStringFunc("keywordDescriptionUse",",,,") )
    /// Used instead of let! in computation expressions for computation expression results that implement IDisposable.
    /// (Originally from ..\FSComp.txt:1408)
    static member keywordDescriptionUseBang() = (GetStringFunc("keywordDescriptionUseBang",",,,") )
    /// Used in a signature to indicate a value, or in a type to declare a member, in limited situations.
    /// (Originally from ..\FSComp.txt:1409)
    static member keywordDescriptionVal() = (GetStringFunc("keywordDescriptionVal",",,,") )
    /// Indicates the .NET void type. Used when interoperating with other .NET languages.
    /// (Originally from ..\FSComp.txt:1410)
    static member keywordDescriptionVoid() = (GetStringFunc("keywordDescriptionVoid",",,,") )
    /// Used for Boolean conditions (when guards) on pattern matches and to introduce a constraint clause for a generic type parameter.
    /// (Originally from ..\FSComp.txt:1411)
    static member keywordDescriptionWhen() = (GetStringFunc("keywordDescriptionWhen",",,,") )
    /// Introduces a looping construct.
    /// (Originally from ..\FSComp.txt:1412)
    static member keywordDescriptionWhile() = (GetStringFunc("keywordDescriptionWhile",",,,") )
    /// Used together with the match keyword in pattern matching expressions. Also used in object expressions, record copying expressions, and type extensions to introduce member definitions, and to introduce exception handlers.
    /// (Originally from ..\FSComp.txt:1413)
    static member keywordDescriptionWith() = (GetStringFunc("keywordDescriptionWith",",,,") )
    /// Used in a sequence expression to produce a value for a sequence.
    /// (Originally from ..\FSComp.txt:1414)
    static member keywordDescriptionYield() = (GetStringFunc("keywordDescriptionYield",",,,") )
    /// Used in a computation expression to append the result of a given computation expression to a collection of results for the containing computation expression.
    /// (Originally from ..\FSComp.txt:1415)
    static member keywordDescriptionYieldBang() = (GetStringFunc("keywordDescriptionYieldBang",",,,") )
    /// In function types, delimits arguments and return values. Yields an expression (in sequence expressions); equivalent to the yield keyword. Used in match expressions
    /// (Originally from ..\FSComp.txt:1416)
    static member keywordDescriptionRightArrow() = (GetStringFunc("keywordDescriptionRightArrow",",,,") )
    /// Assigns a value to a variable.
    /// (Originally from ..\FSComp.txt:1417)
    static member keywordDescriptionLeftArrow() = (GetStringFunc("keywordDescriptionLeftArrow",",,,") )
    /// Converts a type to type that is higher in the hierarchy.
    /// (Originally from ..\FSComp.txt:1418)
    static member keywordDescriptionCast() = (GetStringFunc("keywordDescriptionCast",",,,") )
    /// Converts a type to a type that is lower in the hierarchy.
    /// (Originally from ..\FSComp.txt:1419)
    static member keywordDescriptionDynamicCast() = (GetStringFunc("keywordDescriptionDynamicCast",",,,") )
    /// Delimits a typed code quotation.
    /// (Originally from ..\FSComp.txt:1420)
    static member keywordDescriptionTypedQuotation() = (GetStringFunc("keywordDescriptionTypedQuotation",",,,") )
    /// Delimits a untyped code quotation.
    /// (Originally from ..\FSComp.txt:1421)
    static member keywordDescriptionUntypedQuotation() = (GetStringFunc("keywordDescriptionUntypedQuotation",",,,") )
    /// %s '%s' not found in assembly '%s'. A possible cause may be a version incompatibility. You may need to explicitly reference the correct version of this assembly to allow all referenced components to use the correct version.
    /// (Originally from ..\FSComp.txt:1422)
    static member itemNotFoundDuringDynamicCodeGen(a0 : System.String, a1 : System.String, a2 : System.String) = (3216, GetStringFunc("itemNotFoundDuringDynamicCodeGen",",,,%s,,,%s,,,%s,,,") a0 a1 a2)
    /// %s '%s' not found in type '%s' from assembly '%s'. A possible cause may be a version incompatibility. You may need to explicitly reference the correct version of this assembly to allow all referenced components to use the correct version.
    /// (Originally from ..\FSComp.txt:1423)
    static member itemNotFoundInTypeDuringDynamicCodeGen(a0 : System.String, a1 : System.String, a2 : System.String, a3 : System.String) = (3216, GetStringFunc("itemNotFoundInTypeDuringDynamicCodeGen",",,,%s,,,%s,,,%s,,,%s,,,") a0 a1 a2 a3)
    /// is
    /// (Originally from ..\FSComp.txt:1424)
    static member descriptionWordIs() = (GetStringFunc("descriptionWordIs",",,,") )
    /// This value is not a function and cannot be applied.
    /// (Originally from ..\FSComp.txt:1425)
    static member notAFunction() = (GetStringFunc("notAFunction",",,,") )
    /// This value is not a function and cannot be applied. Did you intend to access the indexer via %s.[index] instead?
    /// (Originally from ..\FSComp.txt:1426)
    static member notAFunctionButMaybeIndexerWithName(a0 : System.String) = (GetStringFunc("notAFunctionButMaybeIndexerWithName",",,,%s,,,") a0)
    /// This expression is not a function and cannot be applied. Did you intend to access the indexer via expr.[index] instead?
    /// (Originally from ..\FSComp.txt:1427)
    static member notAFunctionButMaybeIndexer() = (GetStringFunc("notAFunctionButMaybeIndexer",",,,") )
    /// 
    /// (Originally from ..\FSComp.txt:1428)
    static member notAFunctionButMaybeIndexerErrorCode() = (3217, GetStringFunc("notAFunctionButMaybeIndexerErrorCode",",,,") )
    /// This value is not a function and cannot be applied. Did you forget to terminate a declaration?
    /// (Originally from ..\FSComp.txt:1429)
    static member notAFunctionButMaybeDeclaration() = (GetStringFunc("notAFunctionButMaybeDeclaration",",,,") )
    /// The argument names in the signature '%s' and implementation '%s' do not match. The argument name from the signature file will be used. This may cause problems when debugging or profiling.
    /// (Originally from ..\FSComp.txt:1430)
    static member ArgumentsInSigAndImplMismatch(a0 : System.String, a1 : System.String) = (3218, GetStringFunc("ArgumentsInSigAndImplMismatch",",,,%s,,,%s,,,") a0 a1)
    /// An error occurred while reading the F# metadata of assembly '%s'. A reserved construct was utilized. You may need to upgrade your F# compiler or use an earlier version of the assembly that doesn't make use of a specific construct.
    /// (Originally from ..\FSComp.txt:1431)
    static member pickleUnexpectedNonZero(a0 : System.String) = (3219, GetStringFunc("pickleUnexpectedNonZero",",,,%s,,,") a0)
    /// This method or property is not normally used from F# code, use an explicit tuple pattern for deconstruction instead.
    /// (Originally from ..\FSComp.txt:1432)
    static member tcTupleMemberNotNormallyUsed() = (3220, GetStringFunc("tcTupleMemberNotNormallyUsed",",,,") )
    /// This expression returns a value of type '%s' but is implicitly discarded. Consider using 'let' to bind the result to a name, e.g. 'let result = expression'. If you intended to use the expression as a value in the sequence then use an explicit 'yield'.
    /// (Originally from ..\FSComp.txt:1433)
    static member implicitlyDiscardedInSequenceExpression(a0 : System.String) = (3221, GetStringFunc("implicitlyDiscardedInSequenceExpression",",,,%s,,,") a0)
    /// This expression returns a value of type '%s' but is implicitly discarded. Consider using 'let' to bind the result to a name, e.g. 'let result = expression'. If you intended to use the expression as a value in the sequence then use an explicit 'yield!'.
    /// (Originally from ..\FSComp.txt:1434)
    static member implicitlyDiscardedSequenceInSequenceExpression(a0 : System.String) = (3222, GetStringFunc("implicitlyDiscardedSequenceInSequenceExpression",",,,%s,,,") a0)
    /// The file '%s' changed on disk unexpectedly, please reload.
    /// (Originally from ..\FSComp.txt:1435)
    static member ilreadFileChanged(a0 : System.String) = (3223, GetStringFunc("ilreadFileChanged",",,,%s,,,") a0)
    /// The byref pointer is readonly, so this write is not permitted.
    /// (Originally from ..\FSComp.txt:1436)
    static member writeToReadOnlyByref() = (3224, GetStringFunc("writeToReadOnlyByref",",,,") )
    /// A ReadOnly attribute has been applied to a struct type with a mutable field.
    /// (Originally from ..\FSComp.txt:1437)
    static member readOnlyAttributeOnStructWithMutableField() = (3225, GetStringFunc("readOnlyAttributeOnStructWithMutableField",",,,") )
    /// A byref pointer returned by a function or method is implicitly dereferenced as of F# 4.5. To acquire the return value as a pointer, use the address-of operator, e.g. '&f(x)' or '&obj.Method(arg1, arg2)'.
    /// (Originally from ..\FSComp.txt:1438)
    static member tcByrefReturnImplicitlyDereferenced() = (3226, GetStringFunc("tcByrefReturnImplicitlyDereferenced",",,,") )
    /// A type annotated with IsByRefLike must also be a struct. Consider adding the [<Struct>] attribute to the type.
    /// (Originally from ..\FSComp.txt:1439)
    static member tcByRefLikeNotStruct() = (3227, GetStringFunc("tcByRefLikeNotStruct",",,,") )
    /// The address of a value returned from the expression cannot be used at this point. This is to ensure the address of the local value does not escape its scope.
    /// (Originally from ..\FSComp.txt:1440)
    static member chkNoByrefAddressOfValueFromExpression() = (3228, GetStringFunc("chkNoByrefAddressOfValueFromExpression",",,,") )
    /// This value can't be assigned because the target '%s' may refer to non-stack-local memory, while the expression being assigned is assessed to potentially refer to stack-local memory. This is to help prevent pointers to stack-bound memory escaping their scope.
    /// (Originally from ..\FSComp.txt:1441)
    static member chkNoWriteToLimitedSpan(a0 : System.String) = (3229, GetStringFunc("chkNoWriteToLimitedSpan",",,,%s,,,") a0)
    /// A value defined in a module must be mutable in order to take its address, e.g. 'let mutable x = ...'
    /// (Originally from ..\FSComp.txt:1442)
    static member tastValueMustBeLocal() = (3230, GetStringFunc("tastValueMustBeLocal",",,,") )
    /// A type annotated with IsReadOnly must also be a struct. Consider adding the [<Struct>] attribute to the type.
    /// (Originally from ..\FSComp.txt:1443)
    static member tcIsReadOnlyNotStruct() = (3231, GetStringFunc("tcIsReadOnlyNotStruct",",,,") )
    /// Struct members cannot return the address of fields of the struct by reference
    /// (Originally from ..\FSComp.txt:1444)
    static member chkStructsMayNotReturnAddressesOfContents() = (3232, GetStringFunc("chkStructsMayNotReturnAddressesOfContents",",,,") )
    /// The function or method call cannot be used at this point, because one argument that is a byref of a non-stack-local Span or IsByRefLike type is used with another argument that is a stack-local Span or IsByRefLike type. This is to ensure the address of the local value does not escape its scope.
    /// (Originally from ..\FSComp.txt:1445)
    static member chkNoByrefLikeFunctionCall() = (3233, GetStringFunc("chkNoByrefLikeFunctionCall",",,,") )
    /// The Span or IsByRefLike variable '%s' cannot be used at this point. This is to ensure the address of the local value does not escape its scope.
    /// (Originally from ..\FSComp.txt:1446)
    static member chkNoSpanLikeVariable(a0 : System.String) = (3234, GetStringFunc("chkNoSpanLikeVariable",",,,%s,,,") a0)
    /// A Span or IsByRefLike value returned from the expression cannot be used at ths point. This is to ensure the address of the local value does not escape its scope.
    /// (Originally from ..\FSComp.txt:1447)
    static member chkNoSpanLikeValueFromExpression() = (3235, GetStringFunc("chkNoSpanLikeValueFromExpression",",,,") )
    /// Cannot take the address of the value returned from the expression. Assign the returned value to a let-bound value before taking the address.
    /// (Originally from ..\FSComp.txt:1448)
    static member tastCantTakeAddressOfExpression() = (3236, GetStringFunc("tastCantTakeAddressOfExpression",",,,") )
    /// Cannot call the byref extension method '%s. The first parameter requires the value to be mutable or a non-readonly byref type.
    /// (Originally from ..\FSComp.txt:1449)
    static member tcCannotCallExtensionMethodInrefToByref(a0 : System.String) = (3237, GetStringFunc("tcCannotCallExtensionMethodInrefToByref",",,,%s,,,") a0)
    /// Byref types are not allowed to have optional type extensions.
    /// (Originally from ..\FSComp.txt:1450)
    static member tcByrefsMayNotHaveTypeExtensions() = (3238, GetStringFunc("tcByrefsMayNotHaveTypeExtensions",",,,") )
    /// Cannot partially apply the extension method '%s' because the first parameter is a byref type.
    /// (Originally from ..\FSComp.txt:1451)
    static member tcCannotPartiallyApplyExtensionMethodForByref(a0 : System.String) = (3239, GetStringFunc("tcCannotPartiallyApplyExtensionMethodForByref",",,,%s,,,") a0)
    /// This type does not inherit Attribute, it will not work correctly with other .NET languages.
    /// (Originally from ..\FSComp.txt:1452)
    static member tcTypeDoesNotInheritAttribute() = (3242, GetStringFunc("tcTypeDoesNotInheritAttribute",",,,") )
<<<<<<< HEAD
    /// Invalid anonymous record expression
    /// (Originally from ..\FSComp.txt:1453)
    static member parsInvalidAnonRecdExpr() = (3243, GetStringFunc("parsInvalidAnonRecdExpr",",,,") )
    /// Invalid anonymous record type
    /// (Originally from ..\FSComp.txt:1454)
    static member parsInvalidAnonRecdType() = (3244, GetStringFunc("parsInvalidAnonRecdType",",,,") )
    /// The input to a copy-and-update expression that creates an anonymous record must be either an anonymous record or a record
    /// (Originally from ..\FSComp.txt:1455)
    static member tcCopyAndUpdateNeedsRecordType() = (3245, GetStringFunc("tcCopyAndUpdateNeedsRecordType",",,,") )
    /// The parameter '%s' has an invalid type '%s'. This is not permitted by the rules of Common IL.
    /// (Originally from ..\FSComp.txt:1456)
    static member chkInvalidFunctionParameterType(a0 : System.String, a1 : System.String) = (3300, GetStringFunc("chkInvalidFunctionParameterType",",,,%s,,,%s,,,") a0 a1)
    /// The function or method has an invalid return type '%s'. This is not permitted by the rules of Common IL.
    /// (Originally from ..\FSComp.txt:1457)
    static member chkInvalidFunctionReturnType(a0 : System.String) = (3301, GetStringFunc("chkInvalidFunctionReturnType",",,,%s,,,") a0)
=======
    /// Expecting 'and!', 'anduse!' or 'return' but saw something else. Applicative computation expressions must be of the form 'let! <pat1> = <expr2> and! <pat2> = <expr2> and! ... and! <patN> = <exprN> return <exprBody>'.
    /// (Originally from ..\FSComp.txt:1447)
    static member tcApplicativeComputationExpressionNotImmediatelyTerminatedWithReturn() = (3243, GetStringFunc("tcApplicativeComputationExpressionNotImmediatelyTerminatedWithReturn",",,,") )
    /// Pattern matching is not allowed on the left-hand side of the equals. 'use! ... anduse! ...' bindings must be of the form 'use! <var> = <expr>' or 'anduse! <var> = <expr>'.
    /// (Originally from ..\FSComp.txt:1448)
    static member tcInvalidAndUseBangBinding() = (3244, GetStringFunc("tcInvalidAndUseBangBinding",",,,") )
    /// '%s' is not valid in this position in an applicative computation expression. Did you mean 'return' instead?
    /// (Originally from ..\FSComp.txt:1449)
    static member tcInvalidKeywordInsteadOfReturnInApplicativeComputationExpression(a0 : System.String) = (3245, GetStringFunc("tcInvalidKeywordInsteadOfReturnInApplicativeComputationExpression",",,,%s,,,") a0)
    /// No body given after the applicative bindings. Expected a 'return' to terminate this applicative computation expression.
    /// (Originally from ..\FSComp.txt:1450)
    static member parsNoBodyInApplicativeComputationExpression() = (3246, GetStringFunc("parsNoBodyInApplicativeComputationExpression",",,,") )
    /// Saw unexpected expression sequenced after 'return'. Applicative computation expressions must be terminated with a single 'return'.
    /// (Originally from ..\FSComp.txt:1451)
    static member tcMoreAfterReturnInApplicativeComputationExpression() = (3247, GetStringFunc("tcMoreAfterReturnInApplicativeComputationExpression",",,,") )
>>>>>>> 63a898d5

    /// Call this method once to validate that all known resources are valid; throws if not
    static member RunStartupValidation() =
        ignore(GetString("undefinedNameNamespace"))
        ignore(GetString("undefinedNameNamespaceOrModule"))
        ignore(GetString("undefinedNameFieldConstructorOrMember"))
        ignore(GetString("undefinedNameValueConstructorNamespaceOrType"))
        ignore(GetString("undefinedNameValueOfConstructor"))
        ignore(GetString("undefinedNameValueNamespaceTypeOrModule"))
        ignore(GetString("undefinedNameConstructorModuleOrNamespace"))
        ignore(GetString("undefinedNameType"))
        ignore(GetString("undefinedNameTypeIn"))
        ignore(GetString("undefinedNameRecordLabelOrNamespace"))
        ignore(GetString("undefinedNameRecordLabel"))
        ignore(GetString("undefinedNameSuggestionsIntro"))
        ignore(GetString("undefinedNameTypeParameter"))
        ignore(GetString("undefinedNamePatternDiscriminator"))
        ignore(GetString("replaceWithSuggestion"))
        ignore(GetString("addIndexerDot"))
        ignore(GetString("listElementHasWrongType"))
        ignore(GetString("arrayElementHasWrongType"))
        ignore(GetString("missingElseBranch"))
        ignore(GetString("ifExpression"))
        ignore(GetString("elseBranchHasWrongType"))
        ignore(GetString("followingPatternMatchClauseHasWrongType"))
        ignore(GetString("patternMatchGuardIsNotBool"))
        ignore(GetString("commaInsteadOfSemicolonInRecord"))
        ignore(GetString("derefInsteadOfNot"))
        ignore(GetString("buildUnexpectedTypeArgs"))
        ignore(GetString("returnUsedInsteadOfReturnBang"))
        ignore(GetString("yieldUsedInsteadOfYieldBang"))
        ignore(GetString("tupleRequiredInAbstractMethod"))
        ignore(GetString("buildInvalidWarningNumber"))
        ignore(GetString("buildInvalidVersionString"))
        ignore(GetString("buildInvalidVersionFile"))
        ignore(GetString("buildProductName"))
        ignore(GetString("buildProductNameCommunity"))
        ignore(GetString("buildProblemWithFilename"))
        ignore(GetString("buildNoInputsSpecified"))
        ignore(GetString("buildPdbRequiresDebug"))
        ignore(GetString("buildInvalidSearchDirectory"))
        ignore(GetString("buildSearchDirectoryNotFound"))
        ignore(GetString("buildInvalidFilename"))
        ignore(GetString("buildInvalidAssemblyName"))
        ignore(GetString("buildInvalidPrivacy"))
        ignore(GetString("buildMultipleReferencesNotAllowed"))
        ignore(GetString("buildCouldNotReadVersionInfoFromMscorlib"))
        ignore(GetString("buildCannotReadAssembly"))
        ignore(GetString("buildAssemblyResolutionFailed"))
        ignore(GetString("buildImplicitModuleIsNotLegalIdentifier"))
        ignore(GetString("buildMultiFileRequiresNamespaceOrModule"))
        ignore(GetString("noEqualSignAfterModule"))
        ignore(GetString("buildMultipleToplevelModules"))
        ignore(GetString("buildOptionRequiresParameter"))
        ignore(GetString("buildCouldNotFindSourceFile"))
        ignore(GetString("buildInvalidSourceFileExtension"))
        ignore(GetString("buildCouldNotResolveAssembly"))
        ignore(GetString("buildCouldNotResolveAssemblyRequiredByFile"))
        ignore(GetString("buildErrorOpeningBinaryFile"))
        ignore(GetString("buildDifferentVersionMustRecompile"))
        ignore(GetString("buildInvalidHashIDirective"))
        ignore(GetString("buildInvalidHashrDirective"))
        ignore(GetString("buildInvalidHashloadDirective"))
        ignore(GetString("buildInvalidHashtimeDirective"))
        ignore(GetString("buildDirectivesInModulesAreIgnored"))
        ignore(GetString("buildSignatureAlreadySpecified"))
        ignore(GetString("buildImplementationAlreadyGivenDetail"))
        ignore(GetString("buildImplementationAlreadyGiven"))
        ignore(GetString("buildSignatureWithoutImplementation"))
        ignore(GetString("buildArgInvalidInt"))
        ignore(GetString("buildArgInvalidFloat"))
        ignore(GetString("buildUnrecognizedOption"))
        ignore(GetString("buildInvalidModuleOrNamespaceName"))
        ignore(GetString("pickleErrorReadingWritingMetadata"))
        ignore(GetString("tastTypeOrModuleNotConcrete"))
        ignore(GetString("tastTypeHasAssemblyCodeRepresentation"))
        ignore(GetString("tastNamespaceAndModuleWithSameNameInAssembly"))
        ignore(GetString("tastTwoModulesWithSameNameInAssembly"))
        ignore(GetString("tastDuplicateTypeDefinitionInAssembly"))
        ignore(GetString("tastConflictingModuleAndTypeDefinitionInAssembly"))
        ignore(GetString("tastInvalidMemberSignature"))
        ignore(GetString("tastValueDoesNotHaveSetterType"))
        ignore(GetString("tastInvalidFormForPropertyGetter"))
        ignore(GetString("tastInvalidFormForPropertySetter"))
        ignore(GetString("tastUnexpectedByRef"))
        ignore(GetString("tastValueMustBeMutable"))
        ignore(GetString("tastInvalidMutationOfConstant"))
        ignore(GetString("tastValueHasBeenCopied"))
        ignore(GetString("tastRecursiveValuesMayNotBeInConstructionOfTuple"))
        ignore(GetString("tastRecursiveValuesMayNotAppearInConstructionOfType"))
        ignore(GetString("tastRecursiveValuesMayNotBeAssignedToNonMutableField"))
        ignore(GetString("tastUnexpectedDecodeOfAutoOpenAttribute"))
        ignore(GetString("tastUnexpectedDecodeOfInternalsVisibleToAttribute"))
        ignore(GetString("tastUnexpectedDecodeOfInterfaceDataVersionAttribute"))
        ignore(GetString("tastActivePatternsLimitedToSeven"))
        ignore(GetString("tastNotAConstantExpression"))
        ignore(GetString("ValueNotContainedMutabilityAttributesDiffer"))
        ignore(GetString("ValueNotContainedMutabilityNamesDiffer"))
        ignore(GetString("ValueNotContainedMutabilityCompiledNamesDiffer"))
        ignore(GetString("ValueNotContainedMutabilityDisplayNamesDiffer"))
        ignore(GetString("ValueNotContainedMutabilityAccessibilityMore"))
        ignore(GetString("ValueNotContainedMutabilityInlineFlagsDiffer"))
        ignore(GetString("ValueNotContainedMutabilityLiteralConstantValuesDiffer"))
        ignore(GetString("ValueNotContainedMutabilityOneIsTypeFunction"))
        ignore(GetString("ValueNotContainedMutabilityParameterCountsDiffer"))
        ignore(GetString("ValueNotContainedMutabilityTypesDiffer"))
        ignore(GetString("ValueNotContainedMutabilityExtensionsDiffer"))
        ignore(GetString("ValueNotContainedMutabilityArityNotInferred"))
        ignore(GetString("ValueNotContainedMutabilityGenericParametersDiffer"))
        ignore(GetString("ValueNotContainedMutabilityGenericParametersAreDifferentKinds"))
        ignore(GetString("ValueNotContainedMutabilityAritiesDiffer"))
        ignore(GetString("ValueNotContainedMutabilityDotNetNamesDiffer"))
        ignore(GetString("ValueNotContainedMutabilityStaticsDiffer"))
        ignore(GetString("ValueNotContainedMutabilityVirtualsDiffer"))
        ignore(GetString("ValueNotContainedMutabilityAbstractsDiffer"))
        ignore(GetString("ValueNotContainedMutabilityFinalsDiffer"))
        ignore(GetString("ValueNotContainedMutabilityOverridesDiffer"))
        ignore(GetString("ValueNotContainedMutabilityOneIsConstructor"))
        ignore(GetString("ValueNotContainedMutabilityStaticButInstance"))
        ignore(GetString("ValueNotContainedMutabilityInstanceButStatic"))
        ignore(GetString("DefinitionsInSigAndImplNotCompatibleNamesDiffer"))
        ignore(GetString("DefinitionsInSigAndImplNotCompatibleParameterCountsDiffer"))
        ignore(GetString("DefinitionsInSigAndImplNotCompatibleAccessibilityDiffer"))
        ignore(GetString("DefinitionsInSigAndImplNotCompatibleMissingInterface"))
        ignore(GetString("DefinitionsInSigAndImplNotCompatibleImplementationSaysNull"))
        ignore(GetString("DefinitionsInSigAndImplNotCompatibleImplementationSaysNull2"))
        ignore(GetString("DefinitionsInSigAndImplNotCompatibleSignatureSaysNull"))
        ignore(GetString("DefinitionsInSigAndImplNotCompatibleSignatureSaysNull2"))
        ignore(GetString("DefinitionsInSigAndImplNotCompatibleImplementationSealed"))
        ignore(GetString("DefinitionsInSigAndImplNotCompatibleImplementationIsNotSealed"))
        ignore(GetString("DefinitionsInSigAndImplNotCompatibleImplementationIsAbstract"))
        ignore(GetString("DefinitionsInSigAndImplNotCompatibleSignatureIsAbstract"))
        ignore(GetString("DefinitionsInSigAndImplNotCompatibleTypesHaveDifferentBaseTypes"))
        ignore(GetString("DefinitionsInSigAndImplNotCompatibleNumbersDiffer"))
        ignore(GetString("DefinitionsInSigAndImplNotCompatibleSignatureDefinesButImplDoesNot"))
        ignore(GetString("DefinitionsInSigAndImplNotCompatibleImplDefinesButSignatureDoesNot"))
        ignore(GetString("DefinitionsInSigAndImplNotCompatibleImplDefinesStruct"))
        ignore(GetString("DefinitionsInSigAndImplNotCompatibleDotNetTypeRepresentationIsHidden"))
        ignore(GetString("DefinitionsInSigAndImplNotCompatibleTypeIsHidden"))
        ignore(GetString("DefinitionsInSigAndImplNotCompatibleTypeIsDifferentKind"))
        ignore(GetString("DefinitionsInSigAndImplNotCompatibleILDiffer"))
        ignore(GetString("DefinitionsInSigAndImplNotCompatibleRepresentationsDiffer"))
        ignore(GetString("DefinitionsInSigAndImplNotCompatibleFieldWasPresent"))
        ignore(GetString("DefinitionsInSigAndImplNotCompatibleFieldOrderDiffer"))
        ignore(GetString("DefinitionsInSigAndImplNotCompatibleFieldRequiredButNotSpecified"))
        ignore(GetString("DefinitionsInSigAndImplNotCompatibleFieldIsInImplButNotSig"))
        ignore(GetString("DefinitionsInSigAndImplNotCompatibleAbstractMemberMissingInImpl"))
        ignore(GetString("DefinitionsInSigAndImplNotCompatibleAbstractMemberMissingInSig"))
        ignore(GetString("DefinitionsInSigAndImplNotCompatibleSignatureDeclaresDiffer"))
        ignore(GetString("DefinitionsInSigAndImplNotCompatibleAbbreviationsDiffer"))
        ignore(GetString("DefinitionsInSigAndImplNotCompatibleAbbreviationHiddenBySig"))
        ignore(GetString("DefinitionsInSigAndImplNotCompatibleSigHasAbbreviation"))
        ignore(GetString("ModuleContainsConstructorButNamesDiffer"))
        ignore(GetString("ModuleContainsConstructorButDataFieldsDiffer"))
        ignore(GetString("ModuleContainsConstructorButTypesOfFieldsDiffer"))
        ignore(GetString("ModuleContainsConstructorButAccessibilityDiffers"))
        ignore(GetString("FieldNotContainedNamesDiffer"))
        ignore(GetString("FieldNotContainedAccessibilitiesDiffer"))
        ignore(GetString("FieldNotContainedStaticsDiffer"))
        ignore(GetString("FieldNotContainedMutablesDiffer"))
        ignore(GetString("FieldNotContainedLiteralsDiffer"))
        ignore(GetString("FieldNotContainedTypesDiffer"))
        ignore(GetString("typrelCannotResolveImplicitGenericInstantiation"))
        ignore(GetString("typrelCannotResolveAmbiguityInPrintf"))
        ignore(GetString("typrelCannotResolveAmbiguityInEnum"))
        ignore(GetString("typrelCannotResolveAmbiguityInDelegate"))
        ignore(GetString("typrelInvalidValue"))
        ignore(GetString("typrelSigImplNotCompatibleParamCountsDiffer"))
        ignore(GetString("typrelSigImplNotCompatibleCompileTimeRequirementsDiffer"))
        ignore(GetString("typrelSigImplNotCompatibleConstraintsDiffer"))
        ignore(GetString("typrelSigImplNotCompatibleConstraintsDifferRemove"))
        ignore(GetString("typrelTypeImplementsIComparableShouldOverrideObjectEquals"))
        ignore(GetString("typrelTypeImplementsIComparableDefaultObjectEqualsProvided"))
        ignore(GetString("typrelExplicitImplementationOfGetHashCodeOrEquals"))
        ignore(GetString("typrelExplicitImplementationOfGetHashCode"))
        ignore(GetString("typrelExplicitImplementationOfEquals"))
        ignore(GetString("ExceptionDefsNotCompatibleHiddenBySignature"))
        ignore(GetString("ExceptionDefsNotCompatibleDotNetRepresentationsDiffer"))
        ignore(GetString("ExceptionDefsNotCompatibleAbbreviationHiddenBySignature"))
        ignore(GetString("ExceptionDefsNotCompatibleSignaturesDiffer"))
        ignore(GetString("ExceptionDefsNotCompatibleExceptionDeclarationsDiffer"))
        ignore(GetString("ExceptionDefsNotCompatibleFieldInSigButNotImpl"))
        ignore(GetString("ExceptionDefsNotCompatibleFieldInImplButNotSig"))
        ignore(GetString("ExceptionDefsNotCompatibleFieldOrderDiffers"))
        ignore(GetString("typrelModuleNamespaceAttributesDifferInSigAndImpl"))
        ignore(GetString("typrelMethodIsOverconstrained"))
        ignore(GetString("typrelOverloadNotFound"))
        ignore(GetString("typrelOverrideWasAmbiguous"))
        ignore(GetString("typrelMoreThenOneOverride"))
        ignore(GetString("typrelMethodIsSealed"))
        ignore(GetString("typrelOverrideImplementsMoreThenOneSlot"))
        ignore(GetString("typrelDuplicateInterface"))
        ignore(GetString("typrelNeedExplicitImplementation"))
        ignore(GetString("typrelNamedArgumentHasBeenAssignedMoreThenOnce"))
        ignore(GetString("typrelNoImplementationGiven"))
        ignore(GetString("typrelNoImplementationGivenWithSuggestion"))
        ignore(GetString("typrelMemberDoesNotHaveCorrectNumberOfArguments"))
        ignore(GetString("typrelMemberDoesNotHaveCorrectNumberOfTypeParameters"))
        ignore(GetString("typrelMemberDoesNotHaveCorrectKindsOfGenericParameters"))
        ignore(GetString("typrelMemberCannotImplement"))
        ignore(GetString("astParseEmbeddedILError"))
        ignore(GetString("astParseEmbeddedILTypeError"))
        ignore(GetString("astDeprecatedIndexerNotation"))
        ignore(GetString("astInvalidExprLeftHandOfAssignment"))
        ignore(GetString("augNoRefEqualsOnStruct"))
        ignore(GetString("augInvalidAttrs"))
        ignore(GetString("augNoEqualityNeedsNoComparison"))
        ignore(GetString("augStructCompNeedsStructEquality"))
        ignore(GetString("augStructEqNeedsNoCompOrStructComp"))
        ignore(GetString("augTypeCantHaveRefEqAndStructAttrs"))
        ignore(GetString("augOnlyCertainTypesCanHaveAttrs"))
        ignore(GetString("augRefEqCantHaveObjEquals"))
        ignore(GetString("augCustomEqNeedsObjEquals"))
        ignore(GetString("augCustomCompareNeedsIComp"))
        ignore(GetString("augNoEqNeedsNoObjEquals"))
        ignore(GetString("augNoCompCantImpIComp"))
        ignore(GetString("augCustomEqNeedsNoCompOrCustomComp"))
        ignore(GetString("forPositionalSpecifiersNotPermitted"))
        ignore(GetString("forMissingFormatSpecifier"))
        ignore(GetString("forFlagSetTwice"))
        ignore(GetString("forPrefixFlagSpacePlusSetTwice"))
        ignore(GetString("forHashSpecifierIsInvalid"))
        ignore(GetString("forBadPrecision"))
        ignore(GetString("forBadWidth"))
        ignore(GetString("forDoesNotSupportZeroFlag"))
        ignore(GetString("forPrecisionMissingAfterDot"))
        ignore(GetString("forFormatDoesntSupportPrecision"))
        ignore(GetString("forBadFormatSpecifier"))
        ignore(GetString("forLIsUnnecessary"))
        ignore(GetString("forHIsUnnecessary"))
        ignore(GetString("forDoesNotSupportPrefixFlag"))
        ignore(GetString("forBadFormatSpecifierGeneral"))
        ignore(GetString("elSysEnvExitDidntExit"))
        ignore(GetString("elDeprecatedOperator"))
        ignore(GetString("chkProtectedOrBaseCalled"))
        ignore(GetString("chkByrefUsedInInvalidWay"))
        ignore(GetString("chkBaseUsedInInvalidWay"))
        ignore(GetString("chkVariableUsedInInvalidWay"))
        ignore(GetString("chkTypeLessAccessibleThanType"))
        ignore(GetString("chkSystemVoidOnlyInTypeof"))
        ignore(GetString("chkErrorUseOfByref"))
        ignore(GetString("chkErrorContainsCallToRethrow"))
        ignore(GetString("chkSplicingOnlyInQuotations"))
        ignore(GetString("chkNoFirstClassSplicing"))
        ignore(GetString("chkNoFirstClassAddressOf"))
        ignore(GetString("chkNoFirstClassRethrow"))
        ignore(GetString("chkNoByrefAtThisPoint"))
        ignore(GetString("chkLimitationsOfBaseKeyword"))
        ignore(GetString("chkObjCtorsCantUseExceptionHandling"))
        ignore(GetString("chkNoAddressOfAtThisPoint"))
        ignore(GetString("chkNoAddressStaticFieldAtThisPoint"))
        ignore(GetString("chkNoAddressFieldAtThisPoint"))
        ignore(GetString("chkNoAddressOfArrayElementAtThisPoint"))
        ignore(GetString("chkFirstClassFuncNoByref"))
        ignore(GetString("chkReturnTypeNoByref"))
        ignore(GetString("chkInvalidCustAttrVal"))
        ignore(GetString("chkAttrHasAllowMultiFalse"))
        ignore(GetString("chkMemberUsedInInvalidWay"))
        ignore(GetString("chkNoByrefAsTopValue"))
        ignore(GetString("chkReflectedDefCantSplice"))
        ignore(GetString("chkEntryPointUsage"))
        ignore(GetString("chkUnionCaseCompiledForm"))
        ignore(GetString("chkUnionCaseDefaultAugmentation"))
        ignore(GetString("chkPropertySameNameMethod"))
        ignore(GetString("chkGetterSetterDoNotMatchAbstract"))
        ignore(GetString("chkPropertySameNameIndexer"))
        ignore(GetString("chkCantStoreByrefValue"))
        ignore(GetString("chkDuplicateMethod"))
        ignore(GetString("chkDuplicateMethodWithSuffix"))
        ignore(GetString("chkDuplicateMethodCurried"))
        ignore(GetString("chkCurriedMethodsCantHaveOutParams"))
        ignore(GetString("chkDuplicateProperty"))
        ignore(GetString("chkDuplicatePropertyWithSuffix"))
        ignore(GetString("chkDuplicateMethodInheritedType"))
        ignore(GetString("chkDuplicateMethodInheritedTypeWithSuffix"))
        ignore(GetString("chkMultipleGenericInterfaceInstantiations"))
        ignore(GetString("chkValueWithDefaultValueMustHaveDefaultValue"))
        ignore(GetString("chkNoByrefInTypeAbbrev"))
        ignore(GetString("crefBoundVarUsedInSplice"))
        ignore(GetString("crefQuotationsCantContainGenericExprs"))
        ignore(GetString("crefQuotationsCantContainGenericFunctions"))
        ignore(GetString("crefQuotationsCantContainObjExprs"))
        ignore(GetString("crefQuotationsCantContainAddressOf"))
        ignore(GetString("crefQuotationsCantContainStaticFieldRef"))
        ignore(GetString("crefQuotationsCantContainInlineIL"))
        ignore(GetString("crefQuotationsCantContainDescendingForLoops"))
        ignore(GetString("crefQuotationsCantFetchUnionIndexes"))
        ignore(GetString("crefQuotationsCantSetUnionFields"))
        ignore(GetString("crefQuotationsCantSetExceptionFields"))
        ignore(GetString("crefQuotationsCantRequireByref"))
        ignore(GetString("crefQuotationsCantCallTraitMembers"))
        ignore(GetString("crefQuotationsCantContainThisConstant"))
        ignore(GetString("crefQuotationsCantContainThisPatternMatch"))
        ignore(GetString("crefQuotationsCantContainArrayPatternMatching"))
        ignore(GetString("crefQuotationsCantContainThisType"))
        ignore(GetString("csTypeCannotBeResolvedAtCompileTime"))
        ignore(GetString("csCodeLessGeneric"))
        ignore(GetString("csTypeInferenceMaxDepth"))
        ignore(GetString("csExpectedArguments"))
        ignore(GetString("csIndexArgumentMismatch"))
        ignore(GetString("csExpectTypeWithOperatorButGivenFunction"))
        ignore(GetString("csExpectTypeWithOperatorButGivenTuple"))
        ignore(GetString("csTypesDoNotSupportOperator"))
        ignore(GetString("csTypeDoesNotSupportOperator"))
        ignore(GetString("csTypesDoNotSupportOperatorNullable"))
        ignore(GetString("csTypeDoesNotSupportOperatorNullable"))
        ignore(GetString("csTypeDoesNotSupportConversion"))
        ignore(GetString("csMethodFoundButIsStatic"))
        ignore(GetString("csMethodFoundButIsNotStatic"))
        ignore(GetString("csStructConstraintInconsistent"))
        ignore(GetString("csTypeDoesNotHaveNull"))
        ignore(GetString("csNullableTypeDoesNotHaveNull"))
        ignore(GetString("csTypeDoesNotSupportComparison1"))
        ignore(GetString("csTypeDoesNotSupportComparison2"))
        ignore(GetString("csTypeDoesNotSupportComparison3"))
        ignore(GetString("csTypeDoesNotSupportEquality1"))
        ignore(GetString("csTypeDoesNotSupportEquality2"))
        ignore(GetString("csTypeDoesNotSupportEquality3"))
        ignore(GetString("csTypeIsNotEnumType"))
        ignore(GetString("csTypeHasNonStandardDelegateType"))
        ignore(GetString("csTypeIsNotDelegateType"))
        ignore(GetString("csTypeParameterCannotBeNullable"))
        ignore(GetString("csGenericConstructRequiresStructType"))
        ignore(GetString("csGenericConstructRequiresUnmanagedType"))
        ignore(GetString("csTypeNotCompatibleBecauseOfPrintf"))
        ignore(GetString("csGenericConstructRequiresReferenceSemantics"))
        ignore(GetString("csGenericConstructRequiresNonAbstract"))
        ignore(GetString("csGenericConstructRequiresPublicDefaultConstructor"))
        ignore(GetString("csTypeInstantiationLengthMismatch"))
        ignore(GetString("csOptionalArgumentNotPermittedHere"))
        ignore(GetString("csMemberIsNotStatic"))
        ignore(GetString("csMemberIsNotInstance"))
        ignore(GetString("csArgumentLengthMismatch"))
        ignore(GetString("csArgumentTypesDoNotMatch"))
        ignore(GetString("csMethodExpectsParams"))
        ignore(GetString("csMemberIsNotAccessible"))
        ignore(GetString("csMemberIsNotAccessible2"))
        ignore(GetString("csMethodIsNotAStaticMethod"))
        ignore(GetString("csMethodIsNotAnInstanceMethod"))
        ignore(GetString("csMemberHasNoArgumentOrReturnProperty"))
        ignore(GetString("csCtorHasNoArgumentOrReturnProperty"))
        ignore(GetString("csRequiredSignatureIs"))
        ignore(GetString("csMemberSignatureMismatch"))
        ignore(GetString("csMemberSignatureMismatch2"))
        ignore(GetString("csMemberSignatureMismatch3"))
        ignore(GetString("csMemberSignatureMismatch4"))
        ignore(GetString("csMemberSignatureMismatchArityNamed"))
        ignore(GetString("csMemberSignatureMismatchArity"))
        ignore(GetString("csCtorSignatureMismatchArity"))
        ignore(GetString("csCtorSignatureMismatchArityProp"))
        ignore(GetString("csMemberSignatureMismatchArityType"))
        ignore(GetString("csMemberNotAccessible"))
        ignore(GetString("csIncorrectGenericInstantiation"))
        ignore(GetString("csMemberOverloadArityMismatch"))
        ignore(GetString("csNoMemberTakesTheseArguments"))
        ignore(GetString("csNoMemberTakesTheseArguments2"))
        ignore(GetString("csNoMemberTakesTheseArguments3"))
        ignore(GetString("csMethodNotFound"))
        ignore(GetString("csNoOverloadsFound"))
        ignore(GetString("csMethodIsOverloaded"))
        ignore(GetString("csCandidates"))
        ignore(GetString("csSeeAvailableOverloads"))
        ignore(GetString("parsDoCannotHaveVisibilityDeclarations"))
        ignore(GetString("parsEofInHashIf"))
        ignore(GetString("parsEofInString"))
        ignore(GetString("parsEofInVerbatimString"))
        ignore(GetString("parsEofInComment"))
        ignore(GetString("parsEofInStringInComment"))
        ignore(GetString("parsEofInVerbatimStringInComment"))
        ignore(GetString("parsEofInIfOcaml"))
        ignore(GetString("parsEofInDirective"))
        ignore(GetString("parsNoHashEndIfFound"))
        ignore(GetString("parsAttributesIgnored"))
        ignore(GetString("parsUseBindingsIllegalInImplicitClassConstructors"))
        ignore(GetString("parsUseBindingsIllegalInModules"))
        ignore(GetString("parsIntegerForLoopRequiresSimpleIdentifier"))
        ignore(GetString("parsOnlyOneWithAugmentationAllowed"))
        ignore(GetString("parsUnexpectedSemicolon"))
        ignore(GetString("parsUnexpectedEndOfFile"))
        ignore(GetString("parsUnexpectedVisibilityDeclaration"))
        ignore(GetString("parsOnlyHashDirectivesAllowed"))
        ignore(GetString("parsVisibilityDeclarationsShouldComePriorToIdentifier"))
        ignore(GetString("parsNamespaceOrModuleNotBoth"))
        ignore(GetString("parsModuleAbbreviationMustBeSimpleName"))
        ignore(GetString("parsIgnoreAttributesOnModuleAbbreviation"))
        ignore(GetString("parsIgnoreAttributesOnModuleAbbreviationAlwaysPrivate"))
        ignore(GetString("parsIgnoreVisibilityOnModuleAbbreviationAlwaysPrivate"))
        ignore(GetString("parsUnClosedBlockInHashLight"))
        ignore(GetString("parsUnmatchedBeginOrStruct"))
        ignore(GetString("parsModuleDefnMustBeSimpleName"))
        ignore(GetString("parsUnexpectedEmptyModuleDefn"))
        ignore(GetString("parsAttributesMustComeBeforeVal"))
        ignore(GetString("parsAttributesAreNotPermittedOnInterfaceImplementations"))
        ignore(GetString("parsSyntaxError"))
        ignore(GetString("parsAugmentationsIllegalOnDelegateType"))
        ignore(GetString("parsUnmatchedClassInterfaceOrStruct"))
        ignore(GetString("parsEmptyTypeDefinition"))
        ignore(GetString("parsUnmatchedWith"))
        ignore(GetString("parsGetOrSetRequired"))
        ignore(GetString("parsOnlyClassCanTakeValueArguments"))
        ignore(GetString("parsUnmatchedBegin"))
        ignore(GetString("parsInvalidDeclarationSyntax"))
        ignore(GetString("parsGetAndOrSetRequired"))
        ignore(GetString("parsTypeAnnotationsOnGetSet"))
        ignore(GetString("parsGetterMustHaveAtLeastOneArgument"))
        ignore(GetString("parsMultipleAccessibilitiesForGetSet"))
        ignore(GetString("parsSetSyntax"))
        ignore(GetString("parsInterfacesHaveSameVisibilityAsEnclosingType"))
        ignore(GetString("parsAccessibilityModsIllegalForAbstract"))
        ignore(GetString("parsAttributesIllegalOnInherit"))
        ignore(GetString("parsVisibilityIllegalOnInherit"))
        ignore(GetString("parsInheritDeclarationsCannotHaveAsBindings"))
        ignore(GetString("parsAttributesIllegalHere"))
        ignore(GetString("parsTypeAbbreviationsCannotHaveVisibilityDeclarations"))
        ignore(GetString("parsEnumTypesCannotHaveVisibilityDeclarations"))
        ignore(GetString("parsAllEnumFieldsRequireValues"))
        ignore(GetString("parsInlineAssemblyCannotHaveVisibilityDeclarations"))
        ignore(GetString("parsUnexpectedIdentifier"))
        ignore(GetString("parsUnionCasesCannotHaveVisibilityDeclarations"))
        ignore(GetString("parsEnumFieldsCannotHaveVisibilityDeclarations"))
        ignore(GetString("parsConsiderUsingSeparateRecordType"))
        ignore(GetString("parsRecordFieldsCannotHaveVisibilityDeclarations"))
        ignore(GetString("parsLetAndForNonRecBindings"))
        ignore(GetString("parsUnmatchedParen"))
        ignore(GetString("parsSuccessivePatternsShouldBeSpacedOrTupled"))
        ignore(GetString("parsNoMatchingInForLet"))
        ignore(GetString("parsErrorInReturnForLetIncorrectIndentation"))
        ignore(GetString("parsExpectedExpressionAfterLet"))
        ignore(GetString("parsIncompleteIf"))
        ignore(GetString("parsAssertIsNotFirstClassValue"))
        ignore(GetString("parsIdentifierExpected"))
        ignore(GetString("parsInOrEqualExpected"))
        ignore(GetString("parsArrowUseIsLimited"))
        ignore(GetString("parsSuccessiveArgsShouldBeSpacedOrTupled"))
        ignore(GetString("parsUnmatchedBracket"))
        ignore(GetString("parsMissingQualificationAfterDot"))
        ignore(GetString("parsParenFormIsForML"))
        ignore(GetString("parsMismatchedQuote"))
        ignore(GetString("parsUnmatched"))
        ignore(GetString("parsUnmatchedBracketBar"))
        ignore(GetString("parsUnmatchedBrace"))
        ignore(GetString("parsUnmatchedBraceBar"))
        ignore(GetString("parsFieldBinding"))
        ignore(GetString("parsMemberIllegalInObjectImplementation"))
        ignore(GetString("parsMissingFunctionBody"))
        ignore(GetString("parsSyntaxErrorInLabeledType"))
        ignore(GetString("parsUnexpectedInfixOperator"))
        ignore(GetString("parsMultiArgumentGenericTypeFormDeprecated"))
        ignore(GetString("parsInvalidLiteralInType"))
        ignore(GetString("parsUnexpectedOperatorForUnitOfMeasure"))
        ignore(GetString("parsUnexpectedIntegerLiteralForUnitOfMeasure"))
        ignore(GetString("parsUnexpectedTypeParameter"))
        ignore(GetString("parsMismatchedQuotationName"))
        ignore(GetString("parsActivePatternCaseMustBeginWithUpperCase"))
        ignore(GetString("parsActivePatternCaseContainsPipe"))
        ignore(GetString("parsIllegalDenominatorForMeasureExponent"))
        ignore(GetString("parsNoEqualShouldFollowNamespace"))
        ignore(GetString("parsSyntaxModuleStructEndDeprecated"))
        ignore(GetString("parsSyntaxModuleSigEndDeprecated"))
        ignore(GetString("tcStaticFieldUsedWhenInstanceFieldExpected"))
        ignore(GetString("tcMethodNotAccessible"))
        ignore(GetString("tcImplicitMeasureFollowingSlash"))
        ignore(GetString("tcUnexpectedMeasureAnon"))
        ignore(GetString("tcNonZeroConstantCannotHaveGenericUnit"))
        ignore(GetString("tcSeqResultsUseYield"))
        ignore(GetString("tcUnexpectedBigRationalConstant"))
        ignore(GetString("tcInvalidTypeForUnitsOfMeasure"))
        ignore(GetString("tcUnexpectedConstUint16Array"))
        ignore(GetString("tcUnexpectedConstByteArray"))
        ignore(GetString("tcParameterRequiresName"))
        ignore(GetString("tcReturnValuesCannotHaveNames"))
        ignore(GetString("tcMemberKindPropertyGetSetNotExpected"))
        ignore(GetString("tcNamespaceCannotContainValues"))
        ignore(GetString("tcNamespaceCannotContainExtensionMembers"))
        ignore(GetString("tcMultipleVisibilityAttributes"))
        ignore(GetString("tcMultipleVisibilityAttributesWithLet"))
        ignore(GetString("tcInvalidMethodNameForRelationalOperator"))
        ignore(GetString("tcInvalidMethodNameForEquality"))
        ignore(GetString("tcInvalidMemberName"))
        ignore(GetString("tcInvalidMemberNameFixedTypes"))
        ignore(GetString("tcInvalidOperatorDefinitionRelational"))
        ignore(GetString("tcInvalidOperatorDefinitionEquality"))
        ignore(GetString("tcInvalidOperatorDefinition"))
        ignore(GetString("tcInvalidIndexOperatorDefinition"))
        ignore(GetString("tcExpectModuleOrNamespaceParent"))
        ignore(GetString("tcImplementsIComparableExplicitly"))
        ignore(GetString("tcImplementsGenericIComparableExplicitly"))
        ignore(GetString("tcImplementsIStructuralComparableExplicitly"))
        ignore(GetString("tcRecordFieldInconsistentTypes"))
        ignore(GetString("tcDllImportStubsCannotBeInlined"))
        ignore(GetString("tcStructsCanOnlyBindThisAtMemberDeclaration"))
        ignore(GetString("tcUnexpectedExprAtRecInfPoint"))
        ignore(GetString("tcLessGenericBecauseOfAnnotation"))
        ignore(GetString("tcConstrainedTypeVariableCannotBeGeneralized"))
        ignore(GetString("tcGenericParameterHasBeenConstrained"))
        ignore(GetString("tcTypeParameterHasBeenConstrained"))
        ignore(GetString("tcTypeParametersInferredAreNotStable"))
        ignore(GetString("tcExplicitTypeParameterInvalid"))
        ignore(GetString("tcOverridingMethodRequiresAllOrNoTypeParameters"))
        ignore(GetString("tcFieldsDoNotDetermineUniqueRecordType"))
        ignore(GetString("tcFieldAppearsTwiceInRecord"))
        ignore(GetString("tcUnknownUnion"))
        ignore(GetString("tcNotSufficientlyGenericBecauseOfScope"))
        ignore(GetString("tcPropertyRequiresExplicitTypeParameters"))
        ignore(GetString("tcConstructorCannotHaveTypeParameters"))
        ignore(GetString("tcInstanceMemberRequiresTarget"))
        ignore(GetString("tcUnexpectedPropertyInSyntaxTree"))
        ignore(GetString("tcStaticInitializerRequiresArgument"))
        ignore(GetString("tcObjectConstructorRequiresArgument"))
        ignore(GetString("tcStaticMemberShouldNotHaveThis"))
        ignore(GetString("tcExplicitStaticInitializerSyntax"))
        ignore(GetString("tcExplicitObjectConstructorSyntax"))
        ignore(GetString("tcUnexpectedPropertySpec"))
        ignore(GetString("tcObjectExpressionFormDeprecated"))
        ignore(GetString("tcInvalidDeclaration"))
        ignore(GetString("tcAttributesInvalidInPatterns"))
        ignore(GetString("tcFunctionRequiresExplicitTypeArguments"))
        ignore(GetString("tcDoesNotAllowExplicitTypeArguments"))
        ignore(GetString("tcTypeParameterArityMismatch"))
        ignore(GetString("tcDefaultStructConstructorCall"))
        ignore(GetString("tcCouldNotFindIDisposable"))
        ignore(GetString("tcNonLiteralCannotBeUsedInPattern"))
        ignore(GetString("tcFieldIsReadonly"))
        ignore(GetString("tcNameArgumentsMustAppearLast"))
        ignore(GetString("tcFunctionRequiresExplicitLambda"))
        ignore(GetString("tcTypeCannotBeEnumerated"))
        ignore(GetString("tcInvalidMixtureOfRecursiveForms"))
        ignore(GetString("tcInvalidObjectConstructionExpression"))
        ignore(GetString("tcInvalidConstraint"))
        ignore(GetString("tcInvalidConstraintTypeSealed"))
        ignore(GetString("tcInvalidEnumConstraint"))
        ignore(GetString("tcInvalidNewConstraint"))
        ignore(GetString("tcInvalidPropertyType"))
        ignore(GetString("tcExpectedUnitOfMeasureMarkWithAttribute"))
        ignore(GetString("tcExpectedTypeParameter"))
        ignore(GetString("tcExpectedTypeNotUnitOfMeasure"))
        ignore(GetString("tcExpectedUnitOfMeasureNotType"))
        ignore(GetString("tcInvalidUnitsOfMeasurePrefix"))
        ignore(GetString("tcUnitsOfMeasureInvalidInTypeConstructor"))
        ignore(GetString("tcRequireBuilderMethod"))
        ignore(GetString("tcTypeHasNoNestedTypes"))
        ignore(GetString("tcUnexpectedSymbolInTypeExpression"))
        ignore(GetString("tcTypeParameterInvalidAsTypeConstructor"))
        ignore(GetString("tcIllegalSyntaxInTypeExpression"))
        ignore(GetString("tcAnonymousUnitsOfMeasureCannotBeNested"))
        ignore(GetString("tcAnonymousTypeInvalidInDeclaration"))
        ignore(GetString("tcUnexpectedSlashInType"))
        ignore(GetString("tcUnexpectedTypeArguments"))
        ignore(GetString("tcOptionalArgsOnlyOnMembers"))
        ignore(GetString("tcNameNotBoundInPattern"))
        ignore(GetString("tcInvalidNonPrimitiveLiteralInPatternMatch"))
        ignore(GetString("tcInvalidTypeArgumentUsage"))
        ignore(GetString("tcRequireActivePatternWithOneResult"))
        ignore(GetString("tcInvalidArgForParameterizedPattern"))
        ignore(GetString("tcInvalidIndexIntoActivePatternArray"))
        ignore(GetString("tcUnionCaseDoesNotTakeArguments"))
        ignore(GetString("tcUnionCaseRequiresOneArgument"))
        ignore(GetString("tcUnionCaseExpectsTupledArguments"))
        ignore(GetString("tcFieldIsNotStatic"))
        ignore(GetString("tcFieldNotLiteralCannotBeUsedInPattern"))
        ignore(GetString("tcRequireVarConstRecogOrLiteral"))
        ignore(GetString("tcInvalidPattern"))
        ignore(GetString("tcUseWhenPatternGuard"))
        ignore(GetString("tcIllegalPattern"))
        ignore(GetString("tcSyntaxErrorUnexpectedQMark"))
        ignore(GetString("tcExpressionCountMisMatch"))
        ignore(GetString("tcExprUndelayed"))
        ignore(GetString("tcExpressionRequiresSequence"))
        ignore(GetString("tcInvalidObjectExpressionSyntaxForm"))
        ignore(GetString("tcInvalidObjectSequenceOrRecordExpression"))
        ignore(GetString("tcInvalidSequenceExpressionSyntaxForm"))
        ignore(GetString("tcExpressionWithIfRequiresParenthesis"))
        ignore(GetString("tcUnableToParseFormatString"))
        ignore(GetString("tcListLiteralMaxSize"))
        ignore(GetString("tcExpressionFormRequiresObjectConstructor"))
        ignore(GetString("tcNamedArgumentsCannotBeUsedInMemberTraits"))
        ignore(GetString("tcNotValidEnumCaseName"))
        ignore(GetString("tcFieldIsNotMutable"))
        ignore(GetString("tcConstructRequiresListArrayOrSequence"))
        ignore(GetString("tcConstructRequiresComputationExpressions"))
        ignore(GetString("tcConstructRequiresSequenceOrComputations"))
        ignore(GetString("tcConstructRequiresComputationExpression"))
        ignore(GetString("tcInvalidIndexerExpression"))
        ignore(GetString("tcObjectOfIndeterminateTypeUsedRequireTypeConstraint"))
        ignore(GetString("tcCannotInheritFromVariableType"))
        ignore(GetString("tcObjectConstructorsOnTypeParametersCannotTakeArguments"))
        ignore(GetString("tcCompiledNameAttributeMisused"))
        ignore(GetString("tcNamedTypeRequired"))
        ignore(GetString("tcInheritCannotBeUsedOnInterfaceType"))
        ignore(GetString("tcNewCannotBeUsedOnInterfaceType"))
        ignore(GetString("tcAbstractTypeCannotBeInstantiated"))
        ignore(GetString("tcIDisposableTypeShouldUseNew"))
        ignore(GetString("tcSyntaxCanOnlyBeUsedToCreateObjectTypes"))
        ignore(GetString("tcConstructorRequiresCall"))
        ignore(GetString("tcUndefinedField"))
        ignore(GetString("tcFieldRequiresAssignment"))
        ignore(GetString("tcExtraneousFieldsGivenValues"))
        ignore(GetString("tcObjectExpressionsCanOnlyOverrideAbstractOrVirtual"))
        ignore(GetString("tcNoAbstractOrVirtualMemberFound"))
        ignore(GetString("tcMemberFoundIsNotAbstractOrVirtual"))
        ignore(GetString("tcArgumentArityMismatch"))
        ignore(GetString("tcArgumentArityMismatchOneOverload"))
        ignore(GetString("tcSimpleMethodNameRequired"))
        ignore(GetString("tcPredefinedTypeCannotBeUsedAsSuperType"))
        ignore(GetString("tcNewMustBeUsedWithNamedType"))
        ignore(GetString("tcCannotCreateExtensionOfSealedType"))
        ignore(GetString("tcNoArgumentsForRecordValue"))
        ignore(GetString("tcNoInterfaceImplementationForConstructionExpression"))
        ignore(GetString("tcObjectConstructionCanOnlyBeUsedInClassTypes"))
        ignore(GetString("tcOnlySimpleBindingsCanBeUsedInConstructionExpressions"))
        ignore(GetString("tcObjectsMustBeInitializedWithObjectExpression"))
        ignore(GetString("tcExpectedInterfaceType"))
        ignore(GetString("tcConstructorForInterfacesDoNotTakeArguments"))
        ignore(GetString("tcConstructorRequiresArguments"))
        ignore(GetString("tcNewRequiresObjectConstructor"))
        ignore(GetString("tcAtLeastOneOverrideIsInvalid"))
        ignore(GetString("tcNumericLiteralRequiresModule"))
        ignore(GetString("tcInvalidRecordConstruction"))
        ignore(GetString("tcExpressionFormRequiresRecordTypes"))
        ignore(GetString("tcInheritedTypeIsNotObjectModelType"))
        ignore(GetString("tcObjectConstructionExpressionCanOnlyImplementConstructorsInObjectModelTypes"))
        ignore(GetString("tcEmptyRecordInvalid"))
        ignore(GetString("tcTypeIsNotARecordTypeNeedConstructor"))
        ignore(GetString("tcTypeIsNotARecordType"))
        ignore(GetString("tcConstructIsAmbiguousInComputationExpression"))
        ignore(GetString("tcConstructIsAmbiguousInSequenceExpression"))
        ignore(GetString("tcDoBangIllegalInSequenceExpression"))
        ignore(GetString("tcUseForInSequenceExpression"))
        ignore(GetString("tcTryIllegalInSequenceExpression"))
        ignore(GetString("tcUseYieldBangForMultipleResults"))
        ignore(GetString("tcInvalidAssignment"))
        ignore(GetString("tcInvalidUseOfTypeName"))
        ignore(GetString("tcTypeHasNoAccessibleConstructor"))
        ignore(GetString("tcInvalidUseOfInterfaceType"))
        ignore(GetString("tcInvalidUseOfDelegate"))
        ignore(GetString("tcPropertyIsNotStatic"))
        ignore(GetString("tcPropertyIsNotReadable"))
        ignore(GetString("tcLookupMayNotBeUsedHere"))
        ignore(GetString("tcPropertyIsStatic"))
        ignore(GetString("tcPropertyCannotBeSet1"))
        ignore(GetString("tcConstructorsCannotBeFirstClassValues"))
        ignore(GetString("tcSyntaxFormUsedOnlyWithRecordLabelsPropertiesAndFields"))
        ignore(GetString("tcEventIsStatic"))
        ignore(GetString("tcEventIsNotStatic"))
        ignore(GetString("tcNamedArgumentDidNotMatch"))
        ignore(GetString("tcOverloadsCannotHaveCurriedArguments"))
        ignore(GetString("tcUnnamedArgumentsDoNotFormPrefix"))
        ignore(GetString("tcStaticOptimizationConditionalsOnlyForFSharpLibrary"))
        ignore(GetString("tcFormalArgumentIsNotOptional"))
        ignore(GetString("tcInvalidOptionalAssignmentToPropertyOrField"))
        ignore(GetString("tcDelegateConstructorMustBePassed"))
        ignore(GetString("tcBindingCannotBeUseAndRec"))
        ignore(GetString("tcVolatileOnlyOnClassLetBindings"))
        ignore(GetString("tcAttributesAreNotPermittedOnLetBindings"))
        ignore(GetString("tcDefaultValueAttributeRequiresVal"))
        ignore(GetString("tcConditionalAttributeRequiresMembers"))
        ignore(GetString("tcInvalidActivePatternName"))
        ignore(GetString("tcEntryPointAttributeRequiresFunctionInModule"))
        ignore(GetString("tcMutableValuesCannotBeInline"))
        ignore(GetString("tcMutableValuesMayNotHaveGenericParameters"))
        ignore(GetString("tcMutableValuesSyntax"))
        ignore(GetString("tcOnlyFunctionsCanBeInline"))
        ignore(GetString("tcIllegalAttributesForLiteral"))
        ignore(GetString("tcLiteralCannotBeMutable"))
        ignore(GetString("tcLiteralCannotBeInline"))
        ignore(GetString("tcLiteralCannotHaveGenericParameters"))
        ignore(GetString("tcInvalidConstantExpression"))
        ignore(GetString("tcTypeIsInaccessible"))
        ignore(GetString("tcUnexpectedConditionInImportedAssembly"))
        ignore(GetString("tcUnrecognizedAttributeTarget"))
        ignore(GetString("tcAttributeIsNotValidForLanguageElementUseDo"))
        ignore(GetString("tcAttributeIsNotValidForLanguageElement"))
        ignore(GetString("tcOptionalArgumentsCannotBeUsedInCustomAttribute"))
        ignore(GetString("tcPropertyCannotBeSet0"))
        ignore(GetString("tcPropertyOrFieldNotFoundInAttribute"))
        ignore(GetString("tcCustomAttributeMustBeReferenceType"))
        ignore(GetString("tcCustomAttributeArgumentMismatch"))
        ignore(GetString("tcCustomAttributeMustInvokeConstructor"))
        ignore(GetString("tcAttributeExpressionsMustBeConstructorCalls"))
        ignore(GetString("tcUnsupportedAttribute"))
        ignore(GetString("tcInvalidInlineSpecification"))
        ignore(GetString("tcInvalidUseBinding"))
        ignore(GetString("tcAbstractMembersIllegalInAugmentation"))
        ignore(GetString("tcMethodOverridesIllegalHere"))
        ignore(GetString("tcNoMemberFoundForOverride"))
        ignore(GetString("tcOverrideArityMismatch"))
        ignore(GetString("tcDefaultImplementationAlreadyExists"))
        ignore(GetString("tcDefaultAmbiguous"))
        ignore(GetString("tcNoPropertyFoundForOverride"))
        ignore(GetString("tcAbstractPropertyMissingGetOrSet"))
        ignore(GetString("tcInvalidSignatureForSet"))
        ignore(GetString("tcNewMemberHidesAbstractMember"))
        ignore(GetString("tcNewMemberHidesAbstractMemberWithSuffix"))
        ignore(GetString("tcStaticInitializersIllegalInInterface"))
        ignore(GetString("tcObjectConstructorsIllegalInInterface"))
        ignore(GetString("tcMemberOverridesIllegalInInterface"))
        ignore(GetString("tcConcreteMembersIllegalInInterface"))
        ignore(GetString("tcConstructorsDisallowedInExceptionAugmentation"))
        ignore(GetString("tcStructsCannotHaveConstructorWithNoArguments"))
        ignore(GetString("tcConstructorsIllegalForThisType"))
        ignore(GetString("tcRecursiveBindingsWithMembersMustBeDirectAugmentation"))
        ignore(GetString("tcOnlySimplePatternsInLetRec"))
        ignore(GetString("tcOnlyRecordFieldsAndSimpleLetCanBeMutable"))
        ignore(GetString("tcMemberIsNotSufficientlyGeneric"))
        ignore(GetString("tcLiteralAttributeRequiresConstantValue"))
        ignore(GetString("tcValueInSignatureRequiresLiteralAttribute"))
        ignore(GetString("tcThreadStaticAndContextStaticMustBeStatic"))
        ignore(GetString("tcVolatileFieldsMustBeMutable"))
        ignore(GetString("tcUninitializedValFieldsMustBeMutable"))
        ignore(GetString("tcStaticValFieldsMustBeMutableAndPrivate"))
        ignore(GetString("tcFieldRequiresName"))
        ignore(GetString("tcInvalidNamespaceModuleTypeUnionName"))
        ignore(GetString("tcIllegalFormForExplicitTypeDeclaration"))
        ignore(GetString("tcReturnTypesForUnionMustBeSameAsType"))
        ignore(GetString("tcInvalidEnumerationLiteral"))
        ignore(GetString("tcTypeIsNotInterfaceType1"))
        ignore(GetString("tcDuplicateSpecOfInterface"))
        ignore(GetString("tcFieldValIllegalHere"))
        ignore(GetString("tcInheritIllegalHere"))
        ignore(GetString("tcModuleRequiresQualifiedAccess"))
        ignore(GetString("tcOpenUsedWithPartiallyQualifiedPath"))
        ignore(GetString("tcLocalClassBindingsCannotBeInline"))
        ignore(GetString("tcTypeAbbreviationsMayNotHaveMembers"))
        ignore(GetString("tcTypeAbbreviationsCheckedAtCompileTime"))
        ignore(GetString("tcEnumerationsMayNotHaveMembers"))
        ignore(GetString("tcMeasureDeclarationsRequireStaticMembers"))
        ignore(GetString("tcStructsMayNotContainDoBindings"))
        ignore(GetString("tcStructsMayNotContainLetBindings"))
        ignore(GetString("tcStaticLetBindingsRequireClassesWithImplicitConstructors"))
        ignore(GetString("tcMeasureDeclarationsRequireStaticMembersNotConstructors"))
        ignore(GetString("tcMemberAndLocalClassBindingHaveSameName"))
        ignore(GetString("tcTypeAbbreviationsCannotHaveInterfaceDeclaration"))
        ignore(GetString("tcEnumerationsCannotHaveInterfaceDeclaration"))
        ignore(GetString("tcTypeIsNotInterfaceType0"))
        ignore(GetString("tcAllImplementedInterfacesShouldBeDeclared"))
        ignore(GetString("tcDefaultImplementationForInterfaceHasAlreadyBeenAdded"))
        ignore(GetString("tcMemberNotPermittedInInterfaceImplementation"))
        ignore(GetString("tcDeclarationElementNotPermittedInAugmentation"))
        ignore(GetString("tcTypesCannotContainNestedTypes"))
        ignore(GetString("tcTypeExceptionOrModule"))
        ignore(GetString("tcTypeOrModule"))
        ignore(GetString("tcImplementsIStructuralEquatableExplicitly"))
        ignore(GetString("tcImplementsIEquatableExplicitly"))
        ignore(GetString("tcExplicitTypeSpecificationCannotBeUsedForExceptionConstructors"))
        ignore(GetString("tcExceptionAbbreviationsShouldNotHaveArgumentList"))
        ignore(GetString("tcAbbreviationsFordotNetExceptionsCannotTakeArguments"))
        ignore(GetString("tcExceptionAbbreviationsMustReferToValidExceptions"))
        ignore(GetString("tcAbbreviationsFordotNetExceptionsMustHaveMatchingObjectConstructor"))
        ignore(GetString("tcNotAnException"))
        ignore(GetString("tcInvalidModuleName"))
        ignore(GetString("tcInvalidTypeExtension"))
        ignore(GetString("tcAttributesOfTypeSpecifyMultipleKindsForType"))
        ignore(GetString("tcKindOfTypeSpecifiedDoesNotMatchDefinition"))
        ignore(GetString("tcMeasureDefinitionsCannotHaveTypeParameters"))
        ignore(GetString("tcTypeRequiresDefinition"))
        ignore(GetString("tcTypeAbbreviationHasTypeParametersMissingOnType"))
        ignore(GetString("tcStructsInterfacesEnumsDelegatesMayNotInheritFromOtherTypes"))
        ignore(GetString("tcTypesCannotInheritFromMultipleConcreteTypes"))
        ignore(GetString("tcRecordsUnionsAbbreviationsStructsMayNotHaveAllowNullLiteralAttribute"))
        ignore(GetString("tcAllowNullTypesMayOnlyInheritFromAllowNullTypes"))
        ignore(GetString("tcGenericTypesCannotHaveStructLayout"))
        ignore(GetString("tcOnlyStructsCanHaveStructLayout"))
        ignore(GetString("tcRepresentationOfTypeHiddenBySignature"))
        ignore(GetString("tcOnlyClassesCanHaveAbstract"))
        ignore(GetString("tcOnlyTypesRepresentingUnitsOfMeasureCanHaveMeasure"))
        ignore(GetString("tcOverridesCannotHaveVisibilityDeclarations"))
        ignore(GetString("tcTypesAreAlwaysSealedDU"))
        ignore(GetString("tcTypesAreAlwaysSealedRecord"))
        ignore(GetString("tcTypesAreAlwaysSealedAssemblyCode"))
        ignore(GetString("tcTypesAreAlwaysSealedStruct"))
        ignore(GetString("tcTypesAreAlwaysSealedDelegate"))
        ignore(GetString("tcTypesAreAlwaysSealedEnum"))
        ignore(GetString("tcInterfaceTypesAndDelegatesCannotContainFields"))
        ignore(GetString("tcAbbreviatedTypesCannotBeSealed"))
        ignore(GetString("tcCannotInheritFromSealedType"))
        ignore(GetString("tcCannotInheritFromInterfaceType"))
        ignore(GetString("tcStructTypesCannotContainAbstractMembers"))
        ignore(GetString("tcInterfaceTypesCannotBeSealed"))
        ignore(GetString("tcInvalidDelegateSpecification"))
        ignore(GetString("tcDelegatesCannotBeCurried"))
        ignore(GetString("tcInvalidTypeForLiteralEnumeration"))
        ignore(GetString("tcTypeDefinitionIsCyclic"))
        ignore(GetString("tcTypeDefinitionIsCyclicThroughInheritance"))
        ignore(GetString("tcReservedSyntaxForAugmentation"))
        ignore(GetString("tcMembersThatExtendInterfaceMustBePlacedInSeparateModule"))
        ignore(GetString("tcDeclaredTypeParametersForExtensionDoNotMatchOriginal"))
        ignore(GetString("tcTypeDefinitionsWithImplicitConstructionMustHaveOneInherit"))
        ignore(GetString("tcTypeDefinitionsWithImplicitConstructionMustHaveLocalBindingsBeforeMembers"))
        ignore(GetString("tcInheritDeclarationMissingArguments"))
        ignore(GetString("tcInheritConstructionCallNotPartOfImplicitSequence"))
        ignore(GetString("tcLetAndDoRequiresImplicitConstructionSequence"))
        ignore(GetString("tcTypeAbbreviationsCannotHaveAugmentations"))
        ignore(GetString("tcModuleAbbreviationForNamespace"))
        ignore(GetString("tcTypeUsedInInvalidWay"))
        ignore(GetString("tcMemberUsedInInvalidWay"))
        ignore(GetString("tcAttributeAutoOpenWasIgnored"))
        ignore(GetString("ilUndefinedValue"))
        ignore(GetString("ilLabelNotFound"))
        ignore(GetString("ilIncorrectNumberOfTypeArguments"))
        ignore(GetString("ilDynamicInvocationNotSupported"))
        ignore(GetString("ilAddressOfLiteralFieldIsInvalid"))
        ignore(GetString("ilAddressOfValueHereIsInvalid"))
        ignore(GetString("ilCustomMarshallersCannotBeUsedInFSharp"))
        ignore(GetString("ilMarshalAsAttributeCannotBeDecoded"))
        ignore(GetString("ilSignatureForExternalFunctionContainsTypeParameters"))
        ignore(GetString("ilDllImportAttributeCouldNotBeDecoded"))
        ignore(GetString("ilLiteralFieldsCannotBeSet"))
        ignore(GetString("ilStaticMethodIsNotLambda"))
        ignore(GetString("ilMutableVariablesCannotEscapeMethod"))
        ignore(GetString("ilUnexpectedUnrealizedValue"))
        ignore(GetString("ilMainModuleEmpty"))
        ignore(GetString("ilTypeCannotBeUsedForLiteralField"))
        ignore(GetString("ilUnexpectedGetSetAnnotation"))
        ignore(GetString("ilFieldOffsetAttributeCouldNotBeDecoded"))
        ignore(GetString("ilStructLayoutAttributeCouldNotBeDecoded"))
        ignore(GetString("ilDefaultAugmentationAttributeCouldNotBeDecoded"))
        ignore(GetString("ilReflectedDefinitionsCannotUseSliceOperator"))
        ignore(GetString("optsProblemWithCodepage"))
        ignore(GetString("optsCopyright"))
        ignore(GetString("optsCopyrightCommunity"))
        ignore(GetString("optsNameOfOutputFile"))
        ignore(GetString("optsBuildConsole"))
        ignore(GetString("optsBuildWindows"))
        ignore(GetString("optsBuildLibrary"))
        ignore(GetString("optsBuildModule"))
        ignore(GetString("optsDelaySign"))
        ignore(GetString("optsPublicSign"))
        ignore(GetString("optsWriteXml"))
        ignore(GetString("optsStrongKeyFile"))
        ignore(GetString("optsStrongKeyContainer"))
        ignore(GetString("optsPlatform"))
        ignore(GetString("optsNoOpt"))
        ignore(GetString("optsNoInterface"))
        ignore(GetString("optsSig"))
        ignore(GetString("optsReference"))
        ignore(GetString("optsWin32res"))
        ignore(GetString("optsWin32manifest"))
        ignore(GetString("optsNowin32manifest"))
        ignore(GetString("optsEmbedAllSource"))
        ignore(GetString("optsEmbedSource"))
        ignore(GetString("optsSourceLink"))
        ignore(GetString("optsEmbeddedSourceRequirePortablePDBs"))
        ignore(GetString("optsSourceLinkRequirePortablePDBs"))
        ignore(GetString("srcFileTooLarge"))
        ignore(GetString("optsResource"))
        ignore(GetString("optsLinkresource"))
        ignore(GetString("optsDebugPM"))
        ignore(GetString("optsDebug"))
        ignore(GetString("optsOptimize"))
        ignore(GetString("optsTailcalls"))
        ignore(GetString("optsDeterministic"))
        ignore(GetString("optsCrossoptimize"))
        ignore(GetString("optsWarnaserrorPM"))
        ignore(GetString("optsWarnaserror"))
        ignore(GetString("optsWarn"))
        ignore(GetString("optsNowarn"))
        ignore(GetString("optsWarnOn"))
        ignore(GetString("optsChecked"))
        ignore(GetString("optsDefine"))
        ignore(GetString("optsMlcompatibility"))
        ignore(GetString("optsNologo"))
        ignore(GetString("optsHelp"))
        ignore(GetString("optsResponseFile"))
        ignore(GetString("optsCodepage"))
        ignore(GetString("optsUtf8output"))
        ignore(GetString("optsFullpaths"))
        ignore(GetString("optsLib"))
        ignore(GetString("optsBaseaddress"))
        ignore(GetString("optsNoframework"))
        ignore(GetString("optsStandalone"))
        ignore(GetString("optsStaticlink"))
        ignore(GetString("optsResident"))
        ignore(GetString("optsPdb"))
        ignore(GetString("optsSimpleresolution"))
        ignore(GetString("optsUnrecognizedTarget"))
        ignore(GetString("optsUnrecognizedDebugType"))
        ignore(GetString("optsInvalidWarningLevel"))
        ignore(GetString("optsShortFormOf"))
        ignore(GetString("optsClirootDeprecatedMsg"))
        ignore(GetString("optsClirootDescription"))
        ignore(GetString("optsHelpBannerOutputFiles"))
        ignore(GetString("optsHelpBannerInputFiles"))
        ignore(GetString("optsHelpBannerResources"))
        ignore(GetString("optsHelpBannerCodeGen"))
        ignore(GetString("optsHelpBannerAdvanced"))
        ignore(GetString("optsHelpBannerMisc"))
        ignore(GetString("optsHelpBannerLanguage"))
        ignore(GetString("optsHelpBannerErrsAndWarns"))
        ignore(GetString("optsUnknownArgumentToTheTestSwitch"))
        ignore(GetString("optsUnknownPlatform"))
        ignore(GetString("optsInternalNoDescription"))
        ignore(GetString("optsDCLONoDescription"))
        ignore(GetString("optsDCLODeprecatedSuggestAlternative"))
        ignore(GetString("optsDCLOHtmlDoc"))
        ignore(GetString("optsConsoleColors"))
        ignore(GetString("optsUseHighEntropyVA"))
        ignore(GetString("optsSubSystemVersion"))
        ignore(GetString("optsTargetProfile"))
        ignore(GetString("optsEmitDebugInfoInQuotations"))
        ignore(GetString("optsPreferredUiLang"))
        ignore(GetString("optsNoCopyFsharpCore"))
        ignore(GetString("optsInvalidSubSystemVersion"))
        ignore(GetString("optsInvalidTargetProfile"))
        ignore(GetString("typeInfoFullName"))
        ignore(GetString("typeInfoOtherOverloads"))
        ignore(GetString("typeInfoUnionCase"))
        ignore(GetString("typeInfoActivePatternResult"))
        ignore(GetString("typeInfoActiveRecognizer"))
        ignore(GetString("typeInfoField"))
        ignore(GetString("typeInfoEvent"))
        ignore(GetString("typeInfoProperty"))
        ignore(GetString("typeInfoExtension"))
        ignore(GetString("typeInfoCustomOperation"))
        ignore(GetString("typeInfoArgument"))
        ignore(GetString("typeInfoAnonRecdField"))
        ignore(GetString("typeInfoPatternVariable"))
        ignore(GetString("typeInfoNamespace"))
        ignore(GetString("typeInfoModule"))
        ignore(GetString("typeInfoNamespaceOrModule"))
        ignore(GetString("typeInfoFromFirst"))
        ignore(GetString("typeInfoFromNext"))
        ignore(GetString("typeInfoGeneratedProperty"))
        ignore(GetString("typeInfoGeneratedType"))
        ignore(GetString("assemblyResolutionFoundByAssemblyFoldersKey"))
        ignore(GetString("assemblyResolutionFoundByAssemblyFoldersExKey"))
        ignore(GetString("assemblyResolutionNetFramework"))
        ignore(GetString("assemblyResolutionGAC"))
        ignore(GetString("recursiveClassHierarchy"))
        ignore(GetString("InvalidRecursiveReferenceToAbstractSlot"))
        ignore(GetString("eventHasNonStandardType"))
        ignore(GetString("typeIsNotAccessible"))
        ignore(GetString("unionCasesAreNotAccessible"))
        ignore(GetString("valueIsNotAccessible"))
        ignore(GetString("unionCaseIsNotAccessible"))
        ignore(GetString("fieldIsNotAccessible"))
        ignore(GetString("structOrClassFieldIsNotAccessible"))
        ignore(GetString("experimentalConstruct"))
        ignore(GetString("noInvokeMethodsFound"))
        ignore(GetString("moreThanOneInvokeMethodFound"))
        ignore(GetString("delegatesNotAllowedToHaveCurriedSignatures"))
        ignore(GetString("tlrUnexpectedTExpr"))
        ignore(GetString("tlrLambdaLiftingOptimizationsNotApplied"))
        ignore(GetString("lexhlpIdentifiersContainingAtSymbolReserved"))
        ignore(GetString("lexhlpIdentifierReserved"))
        ignore(GetString("patcMissingVariable"))
        ignore(GetString("patcPartialActivePatternsGenerateOneResult"))
        ignore(GetString("impTypeRequiredUnavailable"))
        ignore(GetString("impReferencedTypeCouldNotBeFoundInAssembly"))
        ignore(GetString("impNotEnoughTypeParamsInScopeWhileImporting"))
        ignore(GetString("impReferenceToDllRequiredByAssembly"))
        ignore(GetString("impImportedAssemblyUsesNotPublicType"))
        ignore(GetString("optValueMarkedInlineButIncomplete"))
        ignore(GetString("optValueMarkedInlineButWasNotBoundInTheOptEnv"))
        ignore(GetString("optLocalValueNotFoundDuringOptimization"))
        ignore(GetString("optValueMarkedInlineHasUnexpectedValue"))
        ignore(GetString("optValueMarkedInlineCouldNotBeInlined"))
        ignore(GetString("optFailedToInlineValue"))
        ignore(GetString("optRecursiveValValue"))
        ignore(GetString("lexfltIncorrentIndentationOfIn"))
        ignore(GetString("lexfltTokenIsOffsideOfContextStartedEarlier"))
        ignore(GetString("lexfltSeparatorTokensOfPatternMatchMisaligned"))
        ignore(GetString("nrInvalidModuleExprType"))
        ignore(GetString("nrTypeInstantiationNeededToDisambiguateTypesWithSameName"))
        ignore(GetString("nrTypeInstantiationIsMissingAndCouldNotBeInferred"))
        ignore(GetString("nrGlobalUsedOnlyAsFirstName"))
        ignore(GetString("nrIsNotConstructorOrLiteral"))
        ignore(GetString("nrUnexpectedEmptyLongId"))
        ignore(GetString("nrRecordDoesNotContainSuchLabel"))
        ignore(GetString("nrInvalidFieldLabel"))
        ignore(GetString("nrInvalidExpression"))
        ignore(GetString("nrNoConstructorsAvailableForType"))
        ignore(GetString("nrUnionTypeNeedsQualifiedAccess"))
        ignore(GetString("nrRecordTypeNeedsQualifiedAccess"))
        ignore(GetString("ilwriteErrorCreatingPdb"))
        ignore(GetString("lexOutsideIntegerRange"))
        ignore(GetString("lexCharNotAllowedInOperatorNames"))
        ignore(GetString("lexUnexpectedChar"))
        ignore(GetString("lexByteArrayCannotEncode"))
        ignore(GetString("lexIdentEndInMarkReserved"))
        ignore(GetString("lexOutsideEightBitSigned"))
        ignore(GetString("lexOutsideEightBitSignedHex"))
        ignore(GetString("lexOutsideEightBitUnsigned"))
        ignore(GetString("lexOutsideSixteenBitSigned"))
        ignore(GetString("lexOutsideSixteenBitUnsigned"))
        ignore(GetString("lexOutsideThirtyTwoBitSigned"))
        ignore(GetString("lexOutsideThirtyTwoBitUnsigned"))
        ignore(GetString("lexOutsideSixtyFourBitSigned"))
        ignore(GetString("lexOutsideSixtyFourBitUnsigned"))
        ignore(GetString("lexOutsideNativeSigned"))
        ignore(GetString("lexOutsideNativeUnsigned"))
        ignore(GetString("lexInvalidFloat"))
        ignore(GetString("lexOusideDecimal"))
        ignore(GetString("lexOusideThirtyTwoBitFloat"))
        ignore(GetString("lexInvalidNumericLiteral"))
        ignore(GetString("lexInvalidByteLiteral"))
        ignore(GetString("lexInvalidCharLiteral"))
        ignore(GetString("lexThisUnicodeOnlyInStringLiterals"))
        ignore(GetString("lexTokenReserved"))
        ignore(GetString("lexTabsNotAllowed"))
        ignore(GetString("lexInvalidLineNumber"))
        ignore(GetString("lexHashIfMustBeFirst"))
        ignore(GetString("lexHashElseNoMatchingIf"))
        ignore(GetString("lexHashEndifRequiredForElse"))
        ignore(GetString("lexHashElseMustBeFirst"))
        ignore(GetString("lexHashEndingNoMatchingIf"))
        ignore(GetString("lexHashEndifMustBeFirst"))
        ignore(GetString("lexHashIfMustHaveIdent"))
        ignore(GetString("lexWrongNestedHashEndif"))
        ignore(GetString("lexHashBangMustBeFirstInFile"))
        ignore(GetString("pplexExpectedSingleLineComment"))
        ignore(GetString("memberOperatorDefinitionWithNoArguments"))
        ignore(GetString("memberOperatorDefinitionWithNonPairArgument"))
        ignore(GetString("memberOperatorDefinitionWithCurriedArguments"))
        ignore(GetString("tcFSharpCoreRequiresExplicit"))
        ignore(GetString("tcStructuralComparisonNotSatisfied1"))
        ignore(GetString("tcStructuralComparisonNotSatisfied2"))
        ignore(GetString("tcNoComparisonNeeded1"))
        ignore(GetString("tcNoComparisonNeeded2"))
        ignore(GetString("tcNoEqualityNeeded1"))
        ignore(GetString("tcNoEqualityNeeded2"))
        ignore(GetString("tcStructuralEqualityNotSatisfied1"))
        ignore(GetString("tcStructuralEqualityNotSatisfied2"))
        ignore(GetString("tcStructsMustDeclareTypesOfImplicitCtorArgsExplicitly"))
        ignore(GetString("chkUnusedValue"))
        ignore(GetString("chkUnusedThisVariable"))
        ignore(GetString("parsGetterAtMostOneArgument"))
        ignore(GetString("parsSetterAtMostTwoArguments"))
        ignore(GetString("parsInvalidProperty"))
        ignore(GetString("parsIndexerPropertyRequiresAtLeastOneArgument"))
        ignore(GetString("tastInvalidAddressOfMutableAcrossAssemblyBoundary"))
        ignore(GetString("parsNonAdjacentTypars"))
        ignore(GetString("parsNonAdjacentTyargs"))
        ignore(GetString("parsNonAtomicType"))
        ignore(GetString("tastUndefinedItemRefModuleNamespace"))
        ignore(GetString("tastUndefinedItemRefVal"))
        ignore(GetString("tastUndefinedItemRefModuleNamespaceType"))
        ignore(GetString("tcInvalidUseNullAsTrueValue"))
        ignore(GetString("tcParameterInferredByref"))
        ignore(GetString("tcNonUniformMemberUse"))
        ignore(GetString("tcAttribArgsDiffer"))
        ignore(GetString("tcCannotCallAbstractBaseMember"))
        ignore(GetString("typrelCannotResolveAmbiguityInUnmanaged"))
        ignore(GetString("mlCompatMessage"))
        ignore(GetString("ilFieldDoesNotHaveValidOffsetForStructureLayout"))
        ignore(GetString("tcInterfacesShouldUseInheritNotInterface"))
        ignore(GetString("parsInvalidPrefixOperator"))
        ignore(GetString("parsInvalidPrefixOperatorDefinition"))
        ignore(GetString("buildCompilingExtensionIsForML"))
        ignore(GetString("lexIndentOffForML"))
        ignore(GetString("activePatternIdentIsNotFunctionTyped"))
        ignore(GetString("activePatternChoiceHasFreeTypars"))
        ignore(GetString("ilFieldHasOffsetForSequentialLayout"))
        ignore(GetString("tcOptionalArgsMustComeAfterNonOptionalArgs"))
        ignore(GetString("tcConditionalAttributeUsage"))
        ignore(GetString("tcMemberOperatorDefinitionInExtrinsic"))
        ignore(GetString("ilwriteMDBFileNameCannotBeChangedWarning"))
        ignore(GetString("ilwriteMDBMemberMissing"))
        ignore(GetString("ilwriteErrorCreatingMdb"))
        ignore(GetString("tcUnionCaseNameConflictsWithGeneratedType"))
        ignore(GetString("chkNoReflectedDefinitionOnStructMember"))
        ignore(GetString("tcDllImportNotAllowed"))
        ignore(GetString("buildExplicitCoreLibRequiresNoFramework"))
        ignore(GetString("buildExpectedSigdataFile"))
        ignore(GetString("buildExpectedFileAlongSideFSharpCore"))
        ignore(GetString("buildUnexpectedFileNameCharacter"))
        ignore(GetString("tcInvalidUseBangBinding"))
        ignore(GetString("crefNoInnerGenericsInQuotations"))
        ignore(GetString("tcEnumTypeCannotBeEnumerated"))
        ignore(GetString("parsEofInTripleQuoteString"))
        ignore(GetString("parsEofInTripleQuoteStringInComment"))
        ignore(GetString("tcTypeTestLosesMeasures"))
        ignore(GetString("parsMissingTypeArgs"))
        ignore(GetString("parsMissingGreaterThan"))
        ignore(GetString("parsUnexpectedQuotationOperatorInTypeAliasDidYouMeanVerbatimString"))
        ignore(GetString("parsErrorParsingAsOperatorName"))
        ignore(GetString("lexInvalidUnicodeLiteral"))
        ignore(GetString("tcCallerInfoWrongType"))
        ignore(GetString("tcCallerInfoNotOptional"))
        ignore(GetString("toolLocationHelperUnsupportedFrameworkVersion"))
        ignore(GetString("ilSignInvalidMagicValue"))
        ignore(GetString("ilSignBadImageFormat"))
        ignore(GetString("ilSignPrivateKeyExpected"))
        ignore(GetString("ilSignRsaKeyExpected"))
        ignore(GetString("ilSignInvalidBitLen"))
        ignore(GetString("ilSignInvalidRSAParams"))
        ignore(GetString("ilSignInvalidAlgId"))
        ignore(GetString("ilSignInvalidSignatureSize"))
        ignore(GetString("ilSignNoSignatureDirectory"))
        ignore(GetString("ilSignInvalidPKBlob"))
        ignore(GetString("fscTooManyErrors"))
        ignore(GetString("docfileNoXmlSuffix"))
        ignore(GetString("fscNoImplementationFiles"))
        ignore(GetString("fscBadAssemblyVersion"))
        ignore(GetString("fscTwoResourceManifests"))
        ignore(GetString("fscQuotationLiteralsStaticLinking"))
        ignore(GetString("fscQuotationLiteralsStaticLinking0"))
        ignore(GetString("fscStaticLinkingNoEXE"))
        ignore(GetString("fscStaticLinkingNoMixedDLL"))
        ignore(GetString("fscIgnoringMixedWhenLinking"))
        ignore(GetString("fscAssumeStaticLinkContainsNoDependencies"))
        ignore(GetString("fscAssemblyNotFoundInDependencySet"))
        ignore(GetString("fscKeyFileCouldNotBeOpened"))
        ignore(GetString("fscProblemWritingBinary"))
        ignore(GetString("fscAssemblyVersionAttributeIgnored"))
        ignore(GetString("fscAssemblyCultureAttributeError"))
        ignore(GetString("fscDelaySignWarning"))
        ignore(GetString("fscKeyFileWarning"))
        ignore(GetString("fscKeyNameWarning"))
        ignore(GetString("fscReferenceOnCommandLine"))
        ignore(GetString("fscRemotingError"))
        ignore(GetString("pathIsInvalid"))
        ignore(GetString("fscResxSourceFileDeprecated"))
        ignore(GetString("fscStaticLinkingNoProfileMismatches"))
        ignore(GetString("fscAssemblyWildcardAndDeterminism"))
        ignore(GetString("fscDeterministicDebugRequiresPortablePdb"))
        ignore(GetString("etIllegalCharactersInNamespaceName"))
        ignore(GetString("etNullOrEmptyMemberName"))
        ignore(GetString("etNullMember"))
        ignore(GetString("etNullMemberDeclaringType"))
        ignore(GetString("etNullMemberDeclaringTypeDifferentFromProvidedType"))
        ignore(GetString("etHostingAssemblyFoundWithoutHosts"))
        ignore(GetString("etEmptyNamespaceOfTypeNotAllowed"))
        ignore(GetString("etEmptyNamespaceNotAllowed"))
        ignore(GetString("etMustNotBeGeneric"))
        ignore(GetString("etMustNotBeAnArray"))
        ignore(GetString("etMethodHasRequirements"))
        ignore(GetString("etUnsupportedMemberKind"))
        ignore(GetString("etPropertyCanReadButHasNoGetter"))
        ignore(GetString("etPropertyHasGetterButNoCanRead"))
        ignore(GetString("etPropertyCanWriteButHasNoSetter"))
        ignore(GetString("etPropertyHasSetterButNoCanWrite"))
        ignore(GetString("etOneOrMoreErrorsSeenDuringExtensionTypeSetting"))
        ignore(GetString("etUnexpectedExceptionFromProvidedTypeMember"))
        ignore(GetString("etUnsupportedConstantType"))
        ignore(GetString("etUnsupportedProvidedExpression"))
        ignore(GetString("etProvidedTypeHasUnexpectedName"))
        ignore(GetString("etEventNoAdd"))
        ignore(GetString("etEventNoRemove"))
        ignore(GetString("etProviderHasWrongDesignerAssembly"))
        ignore(GetString("etProviderDoesNotHaveValidConstructor"))
        ignore(GetString("etProviderError"))
        ignore(GetString("etIncorrectParameterExpression"))
        ignore(GetString("etIncorrectProvidedMethod"))
        ignore(GetString("etIncorrectProvidedConstructor"))
        ignore(GetString("etDirectReferenceToGeneratedTypeNotAllowed"))
        ignore(GetString("etProvidedTypeHasUnexpectedPath"))
        ignore(GetString("etUnexpectedNullFromProvidedTypeMember"))
        ignore(GetString("etUnexpectedExceptionFromProvidedMemberMember"))
        ignore(GetString("etNestedProvidedTypesDoNotTakeStaticArgumentsOrGenericParameters"))
        ignore(GetString("etInvalidStaticArgument"))
        ignore(GetString("etErrorApplyingStaticArgumentsToType"))
        ignore(GetString("etUnknownStaticArgumentKind"))
        ignore(GetString("invalidNamespaceForProvidedType"))
        ignore(GetString("invalidFullNameForProvidedType"))
        ignore(GetString("etProviderReturnedNull"))
        ignore(GetString("etTypeProviderConstructorException"))
        ignore(GetString("etNullProvidedExpression"))
        ignore(GetString("etProvidedAppliedTypeHadWrongName"))
        ignore(GetString("etProvidedAppliedMethodHadWrongName"))
        ignore(GetString("tcTypeTestLossy"))
        ignore(GetString("tcTypeCastErased"))
        ignore(GetString("tcTypeTestErased"))
        ignore(GetString("tcCannotInheritFromErasedType"))
        ignore(GetString("etInvalidTypeProviderAssemblyName"))
        ignore(GetString("tcInvalidMemberNameCtor"))
        ignore(GetString("tcInferredGenericTypeGivesRiseToInconsistency"))
        ignore(GetString("tcInvalidTypeArgumentCount"))
        ignore(GetString("tcCannotOverrideSealedMethod"))
        ignore(GetString("etProviderErrorWithContext"))
        ignore(GetString("etProvidedTypeWithNameException"))
        ignore(GetString("etProvidedTypeWithNullOrEmptyName"))
        ignore(GetString("etIllegalCharactersInTypeName"))
        ignore(GetString("tcJoinMustUseSimplePattern"))
        ignore(GetString("tcMissingCustomOperation"))
        ignore(GetString("etBadUnnamedStaticArgs"))
        ignore(GetString("etStaticParameterRequiresAValue"))
        ignore(GetString("etNoStaticParameterWithName"))
        ignore(GetString("etStaticParameterAlreadyHasValue"))
        ignore(GetString("etMultipleStaticParameterWithName"))
        ignore(GetString("tcCustomOperationMayNotBeUsedInConjunctionWithNonSimpleLetBindings"))
        ignore(GetString("tcCustomOperationMayNotBeUsedHere"))
        ignore(GetString("tcCustomOperationMayNotBeOverloaded"))
        ignore(GetString("tcIfThenElseMayNotBeUsedWithinQueries"))
        ignore(GetString("ilxgenUnexpectedArgumentToMethodHandleOfDuringCodegen"))
        ignore(GetString("etProvidedTypeReferenceMissingArgument"))
        ignore(GetString("etProvidedTypeReferenceInvalidText"))
        ignore(GetString("tcCustomOperationNotUsedCorrectly"))
        ignore(GetString("tcCustomOperationNotUsedCorrectly2"))
        ignore(GetString("customOperationTextLikeJoin"))
        ignore(GetString("customOperationTextLikeGroupJoin"))
        ignore(GetString("customOperationTextLikeZip"))
        ignore(GetString("tcBinaryOperatorRequiresVariable"))
        ignore(GetString("tcOperatorIncorrectSyntax"))
        ignore(GetString("tcBinaryOperatorRequiresBody"))
        ignore(GetString("tcCustomOperationHasIncorrectArgCount"))
        ignore(GetString("parsExpectedExpressionAfterToken"))
        ignore(GetString("parsExpectedTypeAfterToken"))
        ignore(GetString("parsUnmatchedLBrackLess"))
        ignore(GetString("parsUnexpectedEndOfFileMatch"))
        ignore(GetString("parsUnexpectedEndOfFileTry"))
        ignore(GetString("parsUnexpectedEndOfFileWhile"))
        ignore(GetString("parsUnexpectedEndOfFileFor"))
        ignore(GetString("parsUnexpectedEndOfFileWith"))
        ignore(GetString("parsUnexpectedEndOfFileThen"))
        ignore(GetString("parsUnexpectedEndOfFileElse"))
        ignore(GetString("parsUnexpectedEndOfFileFunBody"))
        ignore(GetString("parsUnexpectedEndOfFileTypeArgs"))
        ignore(GetString("parsUnexpectedEndOfFileTypeSignature"))
        ignore(GetString("parsUnexpectedEndOfFileTypeDefinition"))
        ignore(GetString("parsUnexpectedEndOfFileObjectMembers"))
        ignore(GetString("parsUnexpectedEndOfFileDefinition"))
        ignore(GetString("parsUnexpectedEndOfFileExpression"))
        ignore(GetString("parsExpectedNameAfterToken"))
        ignore(GetString("parsUnmatchedLet"))
        ignore(GetString("parsUnmatchedLetBang"))
        ignore(GetString("parsUnmatchedUseBang"))
        ignore(GetString("parsUnmatchedUse"))
        ignore(GetString("parsWhileDoExpected"))
        ignore(GetString("parsForDoExpected"))
        ignore(GetString("tcInvalidRelationInJoin"))
        ignore(GetString("typeInfoCallsWord"))
        ignore(GetString("impInvalidNumberOfGenericArguments"))
        ignore(GetString("impInvalidMeasureArgument1"))
        ignore(GetString("impInvalidMeasureArgument2"))
        ignore(GetString("etPropertyNeedsCanWriteOrCanRead"))
        ignore(GetString("tcIntoNeedsRestOfQuery"))
        ignore(GetString("tcOperatorDoesntAcceptInto"))
        ignore(GetString("tcCustomOperationInvalid"))
        ignore(GetString("tcThisTypeMayNotHaveACLIMutableAttribute"))
        ignore(GetString("tcAutoPropertyRequiresImplicitConstructionSequence"))
        ignore(GetString("parsMutableOnAutoPropertyShouldBeGetSet"))
        ignore(GetString("parsMutableOnAutoPropertyShouldBeGetSetNotJustSet"))
        ignore(GetString("chkNoByrefsOfByrefs"))
        ignore(GetString("tastopsMaxArrayThirtyTwo"))
        ignore(GetString("tcNoIntegerForLoopInQuery"))
        ignore(GetString("tcNoWhileInQuery"))
        ignore(GetString("tcNoTryFinallyInQuery"))
        ignore(GetString("tcUseMayNotBeUsedInQueries"))
        ignore(GetString("tcBindMayNotBeUsedInQueries"))
        ignore(GetString("tcReturnMayNotBeUsedInQueries"))
        ignore(GetString("tcUnrecognizedQueryOperator"))
        ignore(GetString("tcTryWithMayNotBeUsedInQueries"))
        ignore(GetString("tcNonSimpleLetBindingInQuery"))
        ignore(GetString("etTooManyStaticParameters"))
        ignore(GetString("infosInvalidProvidedLiteralValue"))
        ignore(GetString("invalidPlatformTarget"))
        ignore(GetString("tcThisValueMayNotBeInlined"))
        ignore(GetString("etErasedTypeUsedInGeneration"))
        ignore(GetString("tcUnrecognizedQueryBinaryOperator"))
        ignore(GetString("crefNoSetOfHole"))
        ignore(GetString("nicePrintOtherOverloads1"))
        ignore(GetString("nicePrintOtherOverloadsN"))
        ignore(GetString("erasedTo"))
        ignore(GetString("parsUnfinishedExpression"))
        ignore(GetString("parsAttributeOnIncompleteCode"))
        ignore(GetString("parsTypeNameCannotBeEmpty"))
        ignore(GetString("buildProblemReadingAssembly"))
        ignore(GetString("tcTPFieldMustBeLiteral"))
        ignore(GetString("loadingDescription"))
        ignore(GetString("descriptionUnavailable"))
        ignore(GetString("chkTyparMultipleClassConstraints"))
        ignore(GetString("tcMatchMayNotBeUsedWithQuery"))
        ignore(GetString("memberOperatorDefinitionWithNonTripleArgument"))
        ignore(GetString("cannotResolveNullableOperators"))
        ignore(GetString("tcOperatorRequiresIn"))
        ignore(GetString("parsIllegalMemberVarInObjectImplementation"))
        ignore(GetString("tcEmptyCopyAndUpdateRecordInvalid"))
        ignore(GetString("parsUnderscoreInvalidFieldName"))
        ignore(GetString("tcGeneratedTypesShouldBeInternalOrPrivate"))
        ignore(GetString("chkGetterAndSetterHaveSamePropertyType"))
        ignore(GetString("tcRuntimeSuppliedMethodCannotBeUsedInUserCode"))
        ignore(GetString("tcUnionCaseConstructorDoesNotHaveFieldWithGivenName"))
        ignore(GetString("tcExceptionConstructorDoesNotHaveFieldWithGivenName"))
        ignore(GetString("tcActivePatternsDoNotHaveFields"))
        ignore(GetString("tcConstructorDoesNotHaveFieldWithGivenName"))
        ignore(GetString("tcUnionCaseFieldCannotBeUsedMoreThanOnce"))
        ignore(GetString("tcFieldNameIsUsedModeThanOnce"))
        ignore(GetString("tcFieldNameConflictsWithGeneratedNameForAnonymousField"))
        ignore(GetString("tastConstantExpressionOverflow"))
        ignore(GetString("tcIllegalStructTypeForConstantExpression"))
        ignore(GetString("fscSystemRuntimeInteropServicesIsRequired"))
        ignore(GetString("abImplicitHeapAllocation"))
        ignore(GetString("estApplyStaticArgumentsForMethodNotImplemented"))
        ignore(GetString("etErrorApplyingStaticArgumentsToMethod"))
        ignore(GetString("pplexUnexpectedChar"))
        ignore(GetString("ppparsUnexpectedToken"))
        ignore(GetString("ppparsIncompleteExpression"))
        ignore(GetString("ppparsMissingToken"))
        ignore(GetString("pickleMissingDefinition"))
        ignore(GetString("checkNotSufficientlyGenericBecauseOfScope"))
        ignore(GetString("checkNotSufficientlyGenericBecauseOfScopeAnon"))
        ignore(GetString("checkRaiseFamilyFunctionArgumentCount"))
        ignore(GetString("checkLowercaseLiteralBindingInPattern"))
        ignore(GetString("tcLiteralDoesNotTakeArguments"))
        ignore(GetString("tcConstructorsIllegalInAugmentation"))
        ignore(GetString("optsInvalidResponseFile"))
        ignore(GetString("optsResponseFileNotFound"))
        ignore(GetString("optsResponseFileNameInvalid"))
        ignore(GetString("fsharpCoreNotFoundToBeCopied"))
        ignore(GetString("tcTupleStructMismatch"))
        ignore(GetString("etMissingStaticArgumentsToMethod"))
        ignore(GetString("considerUpcast"))
        ignore(GetString("considerUpcastOperator"))
        ignore(GetString("tcRecImplied"))
        ignore(GetString("tcOpenFirstInMutRec"))
        ignore(GetString("tcModuleAbbrevFirstInMutRec"))
        ignore(GetString("tcUnsupportedMutRecDecl"))
        ignore(GetString("parsInvalidUseOfRec"))
        ignore(GetString("tcStructUnionMultiCaseDistinctFields"))
        ignore(GetString("CallerMemberNameIsOverriden"))
        ignore(GetString("tcFixedNotAllowed"))
        ignore(GetString("tcCouldNotFindOffsetToStringData"))
        ignore(GetString("chkNoByrefAddressOfLocal"))
        ignore(GetString("tcNamedActivePattern"))
        ignore(GetString("DefaultParameterValueNotAppropriateForArgument"))
        ignore(GetString("tcGlobalsSystemTypeNotFound"))
        ignore(GetString("typrelMemberHasMultiplePossibleDispatchSlots"))
        ignore(GetString("methodIsNotStatic"))
        ignore(GetString("parsUnexpectedSymbolEqualsInsteadOfIn"))
        ignore(GetString("tcAnonRecdCcuMismatch"))
        ignore(GetString("tcAnonRecdFieldNameMismatch"))
        ignore(GetString("keywordDescriptionAbstract"))
        ignore(GetString("keyworkDescriptionAnd"))
        ignore(GetString("keywordDescriptionAs"))
        ignore(GetString("keywordDescriptionAssert"))
        ignore(GetString("keywordDescriptionBase"))
        ignore(GetString("keywordDescriptionBegin"))
        ignore(GetString("keywordDescriptionClass"))
        ignore(GetString("keywordDescriptionDefault"))
        ignore(GetString("keywordDescriptionDelegate"))
        ignore(GetString("keywordDescriptionDo"))
        ignore(GetString("keywordDescriptionDone"))
        ignore(GetString("keywordDescriptionDowncast"))
        ignore(GetString("keywordDescriptionDownto"))
        ignore(GetString("keywordDescriptionElif"))
        ignore(GetString("keywordDescriptionElse"))
        ignore(GetString("keywordDescriptionEnd"))
        ignore(GetString("keywordDescriptionException"))
        ignore(GetString("keywordDescriptionExtern"))
        ignore(GetString("keywordDescriptionTrueFalse"))
        ignore(GetString("keywordDescriptionFinally"))
        ignore(GetString("keywordDescriptionFor"))
        ignore(GetString("keywordDescriptionFun"))
        ignore(GetString("keywordDescriptionFunction"))
        ignore(GetString("keywordDescriptionGlobal"))
        ignore(GetString("keywordDescriptionIf"))
        ignore(GetString("keywordDescriptionIn"))
        ignore(GetString("keywordDescriptionInherit"))
        ignore(GetString("keywordDescriptionInline"))
        ignore(GetString("keywordDescriptionInterface"))
        ignore(GetString("keywordDescriptionInternal"))
        ignore(GetString("keywordDescriptionLazy"))
        ignore(GetString("keywordDescriptionLet"))
        ignore(GetString("keywordDescriptionLetBang"))
        ignore(GetString("keywordDescriptionMatch"))
        ignore(GetString("keywordDescriptionMatchBang"))
        ignore(GetString("keywordDescriptionMember"))
        ignore(GetString("keywordDescriptionModule"))
        ignore(GetString("keywordDescriptionMutable"))
        ignore(GetString("keywordDescriptionNamespace"))
        ignore(GetString("keywordDescriptionNew"))
        ignore(GetString("keywordDescriptionNot"))
        ignore(GetString("keywordDescriptionNull"))
        ignore(GetString("keywordDescriptionOf"))
        ignore(GetString("keywordDescriptionOpen"))
        ignore(GetString("keywordDescriptionOr"))
        ignore(GetString("keywordDescriptionOverride"))
        ignore(GetString("keywordDescriptionPrivate"))
        ignore(GetString("keywordDescriptionPublic"))
        ignore(GetString("keywordDescriptionRec"))
        ignore(GetString("keywordDescriptionReturn"))
        ignore(GetString("keywordDescriptionReturnBang"))
        ignore(GetString("keywordDescriptionSelect"))
        ignore(GetString("keywordDescriptionStatic"))
        ignore(GetString("keywordDescriptionStruct"))
        ignore(GetString("keywordDescriptionThen"))
        ignore(GetString("keywordDescriptionTo"))
        ignore(GetString("keywordDescriptionTry"))
        ignore(GetString("keywordDescriptionType"))
        ignore(GetString("keywordDescriptionUpcast"))
        ignore(GetString("keywordDescriptionUse"))
        ignore(GetString("keywordDescriptionUseBang"))
        ignore(GetString("keywordDescriptionVal"))
        ignore(GetString("keywordDescriptionVoid"))
        ignore(GetString("keywordDescriptionWhen"))
        ignore(GetString("keywordDescriptionWhile"))
        ignore(GetString("keywordDescriptionWith"))
        ignore(GetString("keywordDescriptionYield"))
        ignore(GetString("keywordDescriptionYieldBang"))
        ignore(GetString("keywordDescriptionRightArrow"))
        ignore(GetString("keywordDescriptionLeftArrow"))
        ignore(GetString("keywordDescriptionCast"))
        ignore(GetString("keywordDescriptionDynamicCast"))
        ignore(GetString("keywordDescriptionTypedQuotation"))
        ignore(GetString("keywordDescriptionUntypedQuotation"))
        ignore(GetString("itemNotFoundDuringDynamicCodeGen"))
        ignore(GetString("itemNotFoundInTypeDuringDynamicCodeGen"))
        ignore(GetString("descriptionWordIs"))
        ignore(GetString("notAFunction"))
        ignore(GetString("notAFunctionButMaybeIndexerWithName"))
        ignore(GetString("notAFunctionButMaybeIndexer"))
        ignore(GetString("notAFunctionButMaybeIndexerErrorCode"))
        ignore(GetString("notAFunctionButMaybeDeclaration"))
        ignore(GetString("ArgumentsInSigAndImplMismatch"))
        ignore(GetString("pickleUnexpectedNonZero"))
        ignore(GetString("tcTupleMemberNotNormallyUsed"))
        ignore(GetString("implicitlyDiscardedInSequenceExpression"))
        ignore(GetString("implicitlyDiscardedSequenceInSequenceExpression"))
        ignore(GetString("ilreadFileChanged"))
        ignore(GetString("writeToReadOnlyByref"))
        ignore(GetString("readOnlyAttributeOnStructWithMutableField"))
        ignore(GetString("tcByrefReturnImplicitlyDereferenced"))
        ignore(GetString("tcByRefLikeNotStruct"))
        ignore(GetString("chkNoByrefAddressOfValueFromExpression"))
        ignore(GetString("chkNoWriteToLimitedSpan"))
        ignore(GetString("tastValueMustBeLocal"))
        ignore(GetString("tcIsReadOnlyNotStruct"))
        ignore(GetString("chkStructsMayNotReturnAddressesOfContents"))
        ignore(GetString("chkNoByrefLikeFunctionCall"))
        ignore(GetString("chkNoSpanLikeVariable"))
        ignore(GetString("chkNoSpanLikeValueFromExpression"))
        ignore(GetString("tastCantTakeAddressOfExpression"))
        ignore(GetString("tcCannotCallExtensionMethodInrefToByref"))
        ignore(GetString("tcByrefsMayNotHaveTypeExtensions"))
        ignore(GetString("tcCannotPartiallyApplyExtensionMethodForByref"))
        ignore(GetString("tcTypeDoesNotInheritAttribute"))
<<<<<<< HEAD
        ignore(GetString("parsInvalidAnonRecdExpr"))
        ignore(GetString("parsInvalidAnonRecdType"))
        ignore(GetString("tcCopyAndUpdateNeedsRecordType"))
        ignore(GetString("chkInvalidFunctionParameterType"))
        ignore(GetString("chkInvalidFunctionReturnType"))
=======
        ignore(GetString("tcApplicativeComputationExpressionNotImmediatelyTerminatedWithReturn"))
        ignore(GetString("tcInvalidAndUseBangBinding"))
        ignore(GetString("tcInvalidKeywordInsteadOfReturnInApplicativeComputationExpression"))
        ignore(GetString("parsNoBodyInApplicativeComputationExpression"))
        ignore(GetString("tcMoreAfterReturnInApplicativeComputationExpression"))
>>>>>>> 63a898d5
        ()<|MERGE_RESOLUTION|>--- conflicted
+++ resolved
@@ -4384,7 +4384,6 @@
     /// This type does not inherit Attribute, it will not work correctly with other .NET languages.
     /// (Originally from ..\FSComp.txt:1452)
     static member tcTypeDoesNotInheritAttribute() = (3242, GetStringFunc("tcTypeDoesNotInheritAttribute",",,,") )
-<<<<<<< HEAD
     /// Invalid anonymous record expression
     /// (Originally from ..\FSComp.txt:1453)
     static member parsInvalidAnonRecdExpr() = (3243, GetStringFunc("parsInvalidAnonRecdExpr",",,,") )
@@ -4400,7 +4399,6 @@
     /// The function or method has an invalid return type '%s'. This is not permitted by the rules of Common IL.
     /// (Originally from ..\FSComp.txt:1457)
     static member chkInvalidFunctionReturnType(a0 : System.String) = (3301, GetStringFunc("chkInvalidFunctionReturnType",",,,%s,,,") a0)
-=======
     /// Expecting 'and!', 'anduse!' or 'return' but saw something else. Applicative computation expressions must be of the form 'let! <pat1> = <expr2> and! <pat2> = <expr2> and! ... and! <patN> = <exprN> return <exprBody>'.
     /// (Originally from ..\FSComp.txt:1447)
     static member tcApplicativeComputationExpressionNotImmediatelyTerminatedWithReturn() = (3243, GetStringFunc("tcApplicativeComputationExpressionNotImmediatelyTerminatedWithReturn",",,,") )
@@ -4416,7 +4414,6 @@
     /// Saw unexpected expression sequenced after 'return'. Applicative computation expressions must be terminated with a single 'return'.
     /// (Originally from ..\FSComp.txt:1451)
     static member tcMoreAfterReturnInApplicativeComputationExpression() = (3247, GetStringFunc("tcMoreAfterReturnInApplicativeComputationExpression",",,,") )
->>>>>>> 63a898d5
 
     /// Call this method once to validate that all known resources are valid; throws if not
     static member RunStartupValidation() =
@@ -5843,17 +5840,14 @@
         ignore(GetString("tcByrefsMayNotHaveTypeExtensions"))
         ignore(GetString("tcCannotPartiallyApplyExtensionMethodForByref"))
         ignore(GetString("tcTypeDoesNotInheritAttribute"))
-<<<<<<< HEAD
         ignore(GetString("parsInvalidAnonRecdExpr"))
         ignore(GetString("parsInvalidAnonRecdType"))
         ignore(GetString("tcCopyAndUpdateNeedsRecordType"))
         ignore(GetString("chkInvalidFunctionParameterType"))
         ignore(GetString("chkInvalidFunctionReturnType"))
-=======
         ignore(GetString("tcApplicativeComputationExpressionNotImmediatelyTerminatedWithReturn"))
         ignore(GetString("tcInvalidAndUseBangBinding"))
         ignore(GetString("tcInvalidKeywordInsteadOfReturnInApplicativeComputationExpression"))
         ignore(GetString("parsNoBodyInApplicativeComputationExpression"))
         ignore(GetString("tcMoreAfterReturnInApplicativeComputationExpression"))
->>>>>>> 63a898d5
         ()